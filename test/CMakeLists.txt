--- conflicted
+++ resolved
@@ -11,13 +11,9 @@
 
 # Building tester options
 option(testTileEncoding "Build testTileEncoding." OFF)
-<<<<<<< HEAD
-option(testVOTableController "Build testVOTableController." OFF)
+option(testTable "Build testTable." OFF)
+option(testTimer "Build testTimer." OFF)
 option(testImageMoments "Build testImageMoments." ON)
-=======
-option(testTable "Build testTable." ON)
-option(testTimer "Build testTimer." ON)
->>>>>>> a531e8a7
 
 if (testTileEncoding)
     enable_testing()
@@ -30,48 +26,6 @@
     add_test(NAME TestTileEncoding COMMAND testTileEncoding)
 endif ()
 
-<<<<<<< HEAD
-if (testVOTableController)
-    set(CATALOG_LINK_LIBS
-            ${CATALOG_LINK_LIBS}
-            ${LIBXML2_LIBRARIES}
-            ${PROTOBUF_LIBRARY}
-            carta-protobuf)
-    set(CATALOG_SOURCE_FILES ${CATALOG_SOURCE_FILES}
-            ${CMAKE_SOURCE_DIR}/Catalog/VOTableParser.cc
-            ${CMAKE_SOURCE_DIR}/Catalog/VOTableCarrier.cc
-            ${CMAKE_SOURCE_DIR}/Catalog/VOTableController.cc)
-    add_executable(testVOTableController TestVOTableController.cc ${CATALOG_SOURCE_FILES})
-    target_link_libraries(testVOTableController ${CATALOG_LINK_LIBS})
-    add_executable(testVOTableParser TestVOTableParser.cc ${CATALOG_SOURCE_FILES})
-    target_link_libraries(testVOTableParser ${CATALOG_LINK_LIBS})
-endif ()
-
-if (testImageMoments)
-    set(IMAGE_MOMENTS_LINK_LIBS ${IMAGE_MOMENTS_LINK_LIBS}
-            ${OpenMP_CXX_LIBRARIES}
-            ${CMAKE_THREAD_LIBS_INIT}
-            ${PROTOBUF_LIBRARY}
-            carta-protobuf
-            casa_casa
-            casa_coordinates
-            casa_tables
-            casa_images
-            casa_lattices
-            casa_fits
-            casa_measures
-            casa_mirlib
-            casa_scimath
-            casa_imageanalysis)
-    set(IMAGE_MOMENTS_SOURCE_FILES ${IMAGE_MOMENTS_SOURCE_FILES}
-            ${CMAKE_SOURCE_DIR}/Moment/MomentGenerator.cc
-            ${CMAKE_SOURCE_DIR}/FilesManager.cc)
-    add_executable(testImageMoments TestImageMoments.cc ${IMAGE_MOMENTS_SOURCE_FILES})
-    target_link_libraries(testImageMoments ${IMAGE_MOMENTS_LINK_LIBS})
-    add_executable(testMomentGenerator TestMomentGenerator.cc ${IMAGE_MOMENTS_SOURCE_FILES})
-    target_link_libraries(testMomentGenerator ${IMAGE_MOMENTS_LINK_LIBS})
-endif ()
-=======
 if (testTimer)
     enable_testing()
     find_package(GTest)
@@ -111,4 +65,28 @@
     add_test(NAME TestVOTable COMMAND test_votable)
     add_test(NAME TestFITS COMMAND test_fits)
 endif()
->>>>>>> a531e8a7
+
+if (testImageMoments)
+    set(IMAGE_MOMENTS_LINK_LIBS ${IMAGE_MOMENTS_LINK_LIBS}
+            ${OpenMP_CXX_LIBRARIES}
+            ${CMAKE_THREAD_LIBS_INIT}
+            ${PROTOBUF_LIBRARY}
+            carta-protobuf
+            casa_casa
+            casa_coordinates
+            casa_tables
+            casa_images
+            casa_lattices
+            casa_fits
+            casa_measures
+            casa_mirlib
+            casa_scimath
+            casa_imageanalysis)
+    set(IMAGE_MOMENTS_SOURCE_FILES ${IMAGE_MOMENTS_SOURCE_FILES}
+            ${CMAKE_SOURCE_DIR}/Moment/MomentGenerator.cc
+            ${CMAKE_SOURCE_DIR}/FilesManager.cc)
+    add_executable(testImageMoments TestImageMoments.cc ${IMAGE_MOMENTS_SOURCE_FILES})
+    target_link_libraries(testImageMoments ${IMAGE_MOMENTS_LINK_LIBS})
+    add_executable(testMomentGenerator TestMomentGenerator.cc ${IMAGE_MOMENTS_SOURCE_FILES})
+    target_link_libraries(testMomentGenerator ${IMAGE_MOMENTS_LINK_LIBS})
+endif ()