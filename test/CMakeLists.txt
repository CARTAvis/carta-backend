--- conflicted
+++ resolved
@@ -21,10 +21,6 @@
         TestFITS.cc
         TestHistogram.cc
         TestMain.cc
-<<<<<<< HEAD
-        TestProgramSettings.cc
-=======
->>>>>>> fb3d214f
         TestTileEncoding.cc
         TestTimer.cc
         TestUtil.cc
