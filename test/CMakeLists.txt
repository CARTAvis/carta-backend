cmake_minimum_required(VERSION 3.5)
project(carta_backend_test)

set(CMAKE_CXX_STANDARD 17)
set(CMAKE_INCLUDE_DIRECTORIES_BEFORE ON)
set(CMAKE_C_FLAGS "${CMAKE_C_FLAGS}")
set(CMAKE_CXX_FLAGS "${CMAKE_CXX_FLAGS}")

# Needed by clang-tidy and other clang tools
set(CMAKE_EXPORT_COMPILE_COMMANDS ON)

# Building tester options
option(testTileEncoding "Build testTileEncoding." OFF)
option(testTable "Build testTable." ON)
option(testTimer "Build testTimer." ON)
<<<<<<< HEAD
option(testBlockSmooth "Build testBlockSmooth." ON)
=======
option(testHistogram "Build testHistogram." ON)
>>>>>>> 38b2462f

if (testTileEncoding)
    enable_testing()
    find_package(GTest)
    include_directories(${GTEST_INCLUDE_DIRS} ${CMAKE_SOURCE_DIR})

    add_executable(testTileEncoding
            TestTileEncoding.cc.cc
            ../src/DataStream/Tile.cc)
    target_link_libraries(testTileEncoding gtest gtest_main Threads::Threads fmt)

    add_test(NAME TestTileEncoding COMMAND testTileEncoding)
endif ()

if (testTimer)
    enable_testing()
    find_package(GTest)
    include_directories(${GTEST_INCLUDE_DIRS} ${CMAKE_SOURCE_DIR})

    add_executable(testTimer
            TestTimer.cc
            ../src/Timer/Timer.cc)
    target_link_libraries(testTimer gtest gtest_main Threads::Threads fmt)

    add_test(NAME TestTimer COMMAND testTimer)
endif ()

<<<<<<< HEAD
if (testBlockSmooth)
=======
if (testHistogram)
>>>>>>> 38b2462f
    enable_testing()
    find_package(GTest)
    include_directories(${GTEST_INCLUDE_DIRS} ${CMAKE_SOURCE_DIR})

<<<<<<< HEAD
    add_executable(testBlockSmooth
            TestBlockSmooth.cc
            ../src/Timer/Timer.cc
            ../src/DataStream/Smoothing.cc)
    target_link_libraries(testBlockSmooth casa_casa gtest gtest_main Threads::Threads fmt)

    add_test(NAME TestBlockSmooth COMMAND testBlockSmooth)
=======
    add_executable(testHistogram
            TestHistogram.cc
            ../src/Timer/Timer.cc
            ../src/ImageStats/Histogram.cc)
    target_link_libraries(testHistogram casa_casa gtest gtest_main tbb Threads::Threads fmt)

    add_test(NAME TestHistogram COMMAND testHistogram)
>>>>>>> 38b2462f
endif ()

if (testTable)
    enable_testing()
    find_package(GTest)
    include_directories(${GTEST_INCLUDE_DIRS} ${CMAKE_SOURCE_DIR} src)
    add_executable(test_votable
            TestVOTable.cc
            ../src/Util.cc
            ../src/Timer/Timer.cc
            ../src/Table/Columns.cc
            ../src/Table/Table.cc
            ../src/Table/TableView.cc
            ../src/Table/TableController.cc)
    target_link_libraries(test_votable ${LINK_LIBS} gtest gtest_main)

    add_executable(test_fits
            TestFITS.cc
            ../src/Util.cc
            ../src/Timer/Timer.cc
            ../src/Table/Columns.cc
            ../src/Table/Table.cc
            ../src/Table/TableView.cc
            ../src/Table/TableController.cc)
    target_link_libraries(test_fits ${LINK_LIBS} gtest gtest_main)

    add_test(NAME TestVOTable COMMAND test_votable)
    add_test(NAME TestFITS COMMAND test_fits)
endif()<|MERGE_RESOLUTION|>--- conflicted
+++ resolved
@@ -13,11 +13,8 @@
 option(testTileEncoding "Build testTileEncoding." OFF)
 option(testTable "Build testTable." ON)
 option(testTimer "Build testTimer." ON)
-<<<<<<< HEAD
 option(testBlockSmooth "Build testBlockSmooth." ON)
-=======
 option(testHistogram "Build testHistogram." ON)
->>>>>>> 38b2462f
 
 if (testTileEncoding)
     enable_testing()
@@ -45,16 +42,11 @@
     add_test(NAME TestTimer COMMAND testTimer)
 endif ()
 
-<<<<<<< HEAD
 if (testBlockSmooth)
-=======
-if (testHistogram)
->>>>>>> 38b2462f
     enable_testing()
     find_package(GTest)
     include_directories(${GTEST_INCLUDE_DIRS} ${CMAKE_SOURCE_DIR})
 
-<<<<<<< HEAD
     add_executable(testBlockSmooth
             TestBlockSmooth.cc
             ../src/Timer/Timer.cc
@@ -62,7 +54,13 @@
     target_link_libraries(testBlockSmooth casa_casa gtest gtest_main Threads::Threads fmt)
 
     add_test(NAME TestBlockSmooth COMMAND testBlockSmooth)
-=======
+endif ()
+
+if (testHistogram)
+    enable_testing()
+    find_package(GTest)
+    include_directories(${GTEST_INCLUDE_DIRS} ${CMAKE_SOURCE_DIR})
+
     add_executable(testHistogram
             TestHistogram.cc
             ../src/Timer/Timer.cc
@@ -70,7 +68,6 @@
     target_link_libraries(testHistogram casa_casa gtest gtest_main tbb Threads::Threads fmt)
 
     add_test(NAME TestHistogram COMMAND testHistogram)
->>>>>>> 38b2462f
 endif ()
 
 if (testTable)
