cmake_minimum_required(VERSION 3.10)
include(ExternalProject)
project(carta_backend_test)

add_definitions(-DCARTA_USER_FOLDER_PREFIX=".carta-unit-tests")

# Performance tests should not be run by default, since they need to be run in isolation
option(performance_tests "Build performance tests." OFF)
if (performance_tests)
    add_definitions(-DCOMPILE_PERFORMANCE_TESTS)
endif ()

set(CMAKE_CXX_STANDARD 17)
set(CMAKE_INCLUDE_DIRECTORIES_BEFORE ON)
set(CMAKE_C_FLAGS "${CMAKE_C_FLAGS}")
set(CMAKE_CXX_FLAGS "${CMAKE_CXX_FLAGS}")

# Needed by clang-tidy and other clang tools
set(CMAKE_EXPORT_COMPILE_COMMANDS ON)

set(TEST_COMMON_LIBS gtest gtest_main)

enable_testing()
find_package(GTest)
include_directories(${GTEST_INCLUDE_DIRS} ${CMAKE_SOURCE_DIR} ${CMAKE_CURRENT_SOURCE_DIR})

find_package(HDF5 REQUIRED COMPONENTS CXX)
if (HDF5_FOUND)
    include_directories(${HDF5_INCLUDE_DIR})
    set(LINK_LIBS ${LINK_LIBS} ${HDF5_LIBRARIES})
else ()
    message(FATAL_ERROR "Could not find HDF5.")
endif ()

find_program(CONVERTER, fits2idia)

set(BINARY ${CMAKE_PROJECT_NAME}_tests)
set(TEST_SOURCES
        CommonTestUtilities.cc
        TestBlockSmooth.cc
        TestContour.cc
<<<<<<< HEAD
        TestDataExporter.cc
=======
        TestCursorSpatialProfiles.cc
>>>>>>> be2999f5
        TestExprImage.cc
        TestFileInfo.cc
        TestFileList.cc
        TestFitsTable.cc
        TestFitsImage.cc
        TestHdf5Attributes.cc
        TestHdf5Image.cc
        TestHistogram.cc
        TestImageFitting.cc
        TestMain.cc
        TestMoment.cc
        TestNormalizedUnits.cc
        TestProgramSettings.cc
        TestPvGenerator.cc
        TestRegion.cc
        TestRegionImportExport.cc
        TestRegionHistogram.cc
        TestRegionMatched.cc
        TestRegionSpatialProfiles.cc
        TestRegionSpectralProfiles.cc
        TestRegionStats.cc
        TestRestApi.cc
        TestTileEncoding.cc
        TestUtil.cc
        TestVoTable.cc)

# Add all the sources in the main project and remove Main.cc
foreach(src_file ${SOURCE_FILES})
    list(APPEND SOURCES ../${src_file})
endforeach()
list(REMOVE_ITEM SOURCES REMOVE_ITEM ../src/Main/Main.cc)

# Copy test data to build directory
file(COPY ${CMAKE_CURRENT_SOURCE_DIR}/data DESTINATION ${CMAKE_CURRENT_BINARY_DIR})

# Copy image generator to build directory
file(COPY ${CMAKE_CURRENT_SOURCE_DIR}/../third-party/image-generator/make_image.py DESTINATION ${CMAKE_CURRENT_BINARY_DIR}/bin)

add_executable(${BINARY} ${SOURCES} ${TEST_SOURCES})
add_test(NAME ${BINARY} COMMAND ${BINARY})
target_link_libraries(${BINARY}
        ${TEST_COMMON_LIBS}
        ${LINK_LIBS})<|MERGE_RESOLUTION|>--- conflicted
+++ resolved
@@ -39,11 +39,8 @@
         CommonTestUtilities.cc
         TestBlockSmooth.cc
         TestContour.cc
-<<<<<<< HEAD
+        TestCursorSpatialProfiles.cc
         TestDataExporter.cc
-=======
-        TestCursorSpatialProfiles.cc
->>>>>>> be2999f5
         TestExprImage.cc
         TestFileInfo.cc
         TestFileList.cc
