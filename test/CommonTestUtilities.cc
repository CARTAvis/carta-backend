/* This file is part of the CARTA Image Viewer: https://github.com/CARTAvis/carta-backend
   Copyright 2018, 2019, 2020, 2021 Academia Sinica Institute of Astronomy and Astrophysics (ASIAA),
   Associated Universities, Inc. (AUI) and the Inter-University Institute for Data Intensive Astronomy (IDIA)
   SPDX-License-Identifier: GPL-3.0-or-later
*/

#include <functional>
#include <stdexcept>

#include <casacore/casa/Exceptions.h>
#include <casacore/images/Images/FITSImage.h>
#include <casacore/images/Images/PagedImage.h>

#include "CommonTestUtilities.h"
<<<<<<< HEAD
#include "Logger/Logger.h"

using namespace carta;
=======
#include "Util/App.h"
>>>>>>> c25945a3

fs::path TestRoot() {
    std::string path_string;
    fs::path root;
    if (FindExecutablePath(path_string)) {
        root = fs::path(path_string).lexically_normal().parent_path();
    } else {
        root = fs::current_path();
    }
    return root;
}

<<<<<<< HEAD
bool OpenImage(std::shared_ptr<casacore::ImageInterface<float>>& image, const std::string& filename, uInt hdu_num) {
    bool image_ok(false);
    try {
        casacore::ImageOpener::ImageTypes image_types = casacore::ImageOpener::imageType(filename);
        switch (image_types) {
            case casacore::ImageOpener::AIPSPP:
                image = std::make_shared<casacore::PagedImage<float>>(filename);
                image_ok = true;
                break;
            case casacore::ImageOpener::FITS:
                image = std::make_shared<casacore::FITSImage>(filename, 0, hdu_num);
                image_ok = true;
                break;
            default:
                break;
        }
    } catch (const casacore::AipsError& x) {
        spdlog::error("Error on opening the file: {}", x.getMesg());
    }
    return image_ok;
=======
fs::path UserDirectory() {
    return fs::path(getenv("HOME")) / CARTA_USER_FOLDER_PREFIX;
>>>>>>> c25945a3
}

std::string ImageGenerator::GeneratedFitsImagePath(const std::string& params) {
    fs::path root = TestRoot();

    std::string filename = fmt::format("{:x}.fits", std::hash<std::string>{}(params));
    fs::path fitspath = (root / "data" / "generated" / filename);
    std::string fitspath_str = fitspath.string();

    if (!fs::exists(fitspath)) {
        std::string generator_path = (root / "bin" / "make_image.py").string();
        std::string fitscmd = fmt::format("{} -s 0 -o {} {}", generator_path, fitspath_str, params);
        auto result = system(fitscmd.c_str());
    }

    return fitspath_str;
}

std::string ImageGenerator::GeneratedHdf5ImagePath(const std::string& params) {
    fs::path root = TestRoot();

    std::string fitspath_str = GeneratedFitsImagePath(params);
    std::string hdf5path_str = fmt::format("{}.hdf5", fitspath_str);
    fs::path hdf5path = fs::path(hdf5path_str);

    if (!fs::exists(hdf5path)) {
        std::string converter_path = (root / "bin" / "fits2idia").string();
        std::string hdf5cmd = fmt::format("{} -o {} {}", converter_path, hdf5path_str, fitspath_str);
        auto result = system(hdf5cmd.c_str());
    }

    return hdf5path_str;
}

std::string FileFinder::DataPath(const std::string& filename) {
    return (TestRoot() / "data" / filename).string();
}

std::string FileFinder::FitsImagePath(const std::string& filename) {
    return (TestRoot() / "data" / "images" / "fits" / filename).string();
}

std::string FileFinder::CasaImagePath(const std::string& filename) {
    return (TestRoot() / "data" / "images" / "casa" / filename).string();
}

std::string FileFinder::Hdf5ImagePath(const std::string& filename) {
    return (TestRoot() / "data" / "images" / "hdf5" / filename).string();
}

std::string FileFinder::FitsTablePath(const std::string& filename) {
    return (TestRoot() / "data" / "tables" / "fits" / filename).string();
}

std::string FileFinder::XmlTablePath(const std::string& filename) {
    return (TestRoot() / "data" / "tables" / "xml" / filename).string();
}

float DataReader::ReadPointXY(hsize_t x, hsize_t y, hsize_t channel, hsize_t stokes) {
    return ReadRegion({x, y, channel, stokes}, {x + 1, y + 1, channel + 1, stokes + 1})[0];
}

std::vector<float> DataReader::ReadProfileX(hsize_t y, hsize_t channel, hsize_t stokes) {
    return ReadRegion({0, y, channel, stokes}, {_width, y + 1, channel + 1, stokes + 1});
}

std::vector<float> DataReader::ReadProfileY(hsize_t x, hsize_t channel, hsize_t stokes) {
    return ReadRegion({x, 0, channel, stokes}, {x + 1, _height, channel + 1, stokes + 1});
}

FitsDataReader::FitsDataReader(const std::string& imgpath) {
    int status(0);

    fits_open_file(&_imgfile, imgpath.c_str(), READONLY, &status);

    if (status != 0) {
        throw std::runtime_error(fmt::format("Could not open FITS file. Error status: {}", status));
    }

    int bitpix;
    fits_get_img_type(_imgfile, &bitpix, &status);

    if (status != 0) {
        throw std::runtime_error(fmt::format("Could not read image type. Error status: {}", status));
    }

    if (bitpix != -32) {
        throw std::runtime_error("Currently only supports FP32 files");
    }

    fits_get_img_dim(_imgfile, &_N, &status);

    if (status != 0) {
        throw std::runtime_error(fmt::format("Could not read image dimensions. Error status: {}", status));
    }

    if (_N < 2 || _N > 4) {
        throw std::runtime_error("Currently only supports 2D, 3D and 4D cubes");
    }

    std::vector<long> dims(_N);

    fits_get_img_size(_imgfile, _N, dims.data(), &status);

    if (status != 0) {
        throw std::runtime_error(fmt::format("Could not read image size. Error status: {}", status));
    }

    for (auto& d : dims) {
        _dims.push_back(d);
    }
    _stokes = _N == 4 ? _dims[3] : 1;
    _depth = _N >= 3 ? _dims[2] : 1;
    _height = _dims[1];
    _width = _dims[0];
}

FitsDataReader::~FitsDataReader() {
    int status(0);

    if (_imgfile) {
        fits_close_file(_imgfile, &status);
    }
}

std::vector<float> FitsDataReader::ReadRegion(std::vector<hsize_t> start, std::vector<hsize_t> end) {
    int status(0);
    std::vector<float> result;

    long fpixel[_N];
    long lpixel[_N];
    long inc[_N];
    long result_size = 1;

    for (int d = 0; d < _N; d++) {
        // Truncate or extend the first and last pixel array to the image dimensions
        // ...and convert from 0-indexing to 1-indexing
        // ...and convert end vector from exclusive to inclusive
        fpixel[d] = d < start.size() ? start[d] + 1 : 1;
        lpixel[d] = d < end.size() ? end[d] : 1;
        // Set the increment to 1
        inc[d] = 1;

        // Calculate the expected result size
        result_size *= lpixel[d] - fpixel[d] + 1;
    }

    result.resize(result_size);

    fits_read_subset(_imgfile, TFLOAT, fpixel, lpixel, inc, nullptr, result.data(), nullptr, &status);

    if (status != 0) {
        throw std::runtime_error(fmt::format("Could not read image data. Error status: {}", status));
    }

    return result;
}

Hdf5DataReader::Hdf5DataReader(const std::string& imgpath) {
    _imgfile = H5::H5File(imgpath, H5F_ACC_RDONLY);
    _group = _imgfile.openGroup("0");
    _dataset = _group.openDataSet("DATA");

    auto data_space = _dataset.getSpace();
    _N = data_space.getSimpleExtentNdims();
    _dims.resize(_N);
    data_space.getSimpleExtentDims(_dims.data(), nullptr);

    std::reverse(_dims.begin(), _dims.end());
    _stokes = _N == 4 ? _dims[3] : 1;
    _depth = _N >= 3 ? _dims[2] : 1;
    _height = _dims[1];
    _width = _dims[0];
}

std::vector<float> Hdf5DataReader::ReadRegion(std::vector<hsize_t> start, std::vector<hsize_t> end) {
    std::vector<float> result;
    std::vector<hsize_t> h5_start;
    std::vector<hsize_t> h5_count;
    hsize_t result_size = 1;

    for (int d = 0; d < _N; d++) {
        // Calculate the expected result size
        h5_start.insert(h5_start.begin(), d < start.size() ? start[d] : 0);
        h5_count.insert(h5_count.begin(), d < start.size() ? end[d] - start[d] : 1);
        result_size *= end[d] - start[d];
    }

    result.resize(result_size);
    H5::DataSpace mem_space(1, &result_size);

    auto file_space = _dataset.getSpace();
    file_space.selectHyperslab(H5S_SELECT_SET, h5_count.data(), h5_start.data());
    _dataset.read(result.data(), H5::PredType::NATIVE_FLOAT, mem_space, file_space);

    return result;
}

hid_t Hdf5DataReader::GroupId() {
    return _group.getId();
}

CartaEnvironment::~CartaEnvironment() {}

void CartaEnvironment::SetUp() {
    // create directory for generated images
    fs::create_directory(TestRoot() / "data" / "generated");
}

void CartaEnvironment::TearDown() {
    // delete directory of generated images
    fs::remove_all(TestRoot() / "data" / "generated");
}<|MERGE_RESOLUTION|>--- conflicted
+++ resolved
@@ -7,18 +7,9 @@
 #include <functional>
 #include <stdexcept>
 
-#include <casacore/casa/Exceptions.h>
-#include <casacore/images/Images/FITSImage.h>
-#include <casacore/images/Images/PagedImage.h>
-
 #include "CommonTestUtilities.h"
-<<<<<<< HEAD
 #include "Logger/Logger.h"
-
-using namespace carta;
-=======
 #include "Util/App.h"
->>>>>>> c25945a3
 
 fs::path TestRoot() {
     std::string path_string;
@@ -31,7 +22,6 @@
     return root;
 }
 
-<<<<<<< HEAD
 bool OpenImage(std::shared_ptr<casacore::ImageInterface<float>>& image, const std::string& filename, uInt hdu_num) {
     bool image_ok(false);
     try {
@@ -52,10 +42,10 @@
         spdlog::error("Error on opening the file: {}", x.getMesg());
     }
     return image_ok;
-=======
+}
+
 fs::path UserDirectory() {
     return fs::path(getenv("HOME")) / CARTA_USER_FOLDER_PREFIX;
->>>>>>> c25945a3
 }
 
 std::string ImageGenerator::GeneratedFitsImagePath(const std::string& params) {
