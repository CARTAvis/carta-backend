/* This file is part of the CARTA Image Viewer: https://github.com/CARTAvis/carta-backend
   Copyright 2018- Academia Sinica Institute of Astronomy and Astrophysics (ASIAA),
   Associated Universities, Inc. (AUI) and the Inter-University Institute for Data Intensive Astronomy (IDIA)
   SPDX-License-Identifier: GPL-3.0-or-later
*/

#include <gmock/gmock-matchers.h>
#include <gtest/gtest.h>

#include "CommonTestUtilities.h"
#include "ImageData/FileLoader.h"
#include "ImageGenerators/ImageGenerator.h"
#include "Region/Region.h"
#include "Region/RegionHandler.h"
#include "src/Frame/Frame.h"

using namespace carta;

using ::testing::FloatNear;
using ::testing::Pointwise;

class PvGeneratorTest : public ::testing::Test, public ImageGenerator {
public:
    static void SetPvCut(carta::RegionHandler& region_handler, int file_id, int& region_id, std::vector<float>& endpoints,
        std::shared_ptr<casacore::CoordinateSystem> csys, bool is_annotation = false) {
        // Define RegionState for line region
        std::vector<CARTA::Point> control_points;
        for (size_t i = 0; i < endpoints.size(); i += 2) {
            control_points.push_back(Message::Point(endpoints[i], endpoints[i + 1]));
        }

        CARTA::RegionType type(CARTA::RegionType::LINE);
        if (endpoints.size() > 4) {
            type = is_annotation ? CARTA::RegionType::ANNPOLYLINE : CARTA::RegionType::POLYLINE;
        } else if (is_annotation) {
            type = CARTA::RegionType::ANNLINE;
        }

        RegionState region_state(file_id, type, control_points, 0.0);

        // Set region
        region_handler.SetRegion(region_id, region_state, csys);
    }

    void SetUp() {
        setenv("HDF5_USE_FILE_LOCKING", "FALSE", 0);
    }

    static void TestAveragingWidthRange(int width, bool expected_width_range) {
        auto image_path = FileFinder::FitsImagePath("noise_3d.fits"); // 10x10x10 image
        std::shared_ptr<carta::FileLoader> loader(carta::FileLoader::GetLoader(image_path));
        std::shared_ptr<Frame> frame(new Frame(0, loader, "0"));
        carta::RegionHandler region_handler;
        int file_id(0), region_id(-1);
        std::vector<float> endpoints = {0.0, 0.0, 9.0, 9.0}; // Set line region [0, 0] to [9, 9]
        SetPvCut(region_handler, file_id, region_id, endpoints, frame->CoordinateSystem());

        // Request PV image
        auto pv_request = Message::PvRequest(file_id, region_id, width);
        auto progress_callback = [&](float progress) {};
        CARTA::PvResponse pv_response;
        carta::GeneratedImage pv_image;
        region_handler.CalculatePvImage(pv_request, frame, progress_callback, pv_response, pv_image);

        if (expected_width_range) {
            EXPECT_TRUE(pv_response.success());
            EXPECT_FALSE(pv_response.cancel());
            EXPECT_NE(pv_image.image.get(), nullptr);
            EXPECT_TRUE(pv_response.message().empty());
        } else {
            EXPECT_FALSE(pv_response.success());
            EXPECT_FALSE(pv_response.cancel());
            EXPECT_EQ(pv_image.image.get(), nullptr);
            EXPECT_FALSE(pv_response.message().empty());
        }
    }
};

TEST_F(PvGeneratorTest, FitsPvImage) {
    auto image_path = FileFinder::FitsImagePath("noise_3d.fits"); // 10x10x10 image
    std::shared_ptr<carta::FileLoader> loader(carta::FileLoader::GetLoader(image_path));
    std::shared_ptr<Frame> frame(new Frame(0, loader, "0"));

    // Image coordinate system
    auto csys = frame->CoordinateSystem();
    int image_spectral_axis = csys->spectralAxisNumber();
    auto image_spectral_name = csys->worldAxisNames()(image_spectral_axis);
    auto image_axis_increment = csys->increment();
    auto image_axis_units = csys->worldAxisUnits();
    auto image_cdelt2 = casacore::Quantity(image_axis_increment(1), image_axis_units(1));
    auto image_cdelt2_arcmin = image_cdelt2.get("arcmin").getValue();

    // Set line region [0, 0] to [9, 9]
    carta::RegionHandler region_handler;
    int file_id(0), region_id(-1);
    std::vector<float> endpoints = {0.0, 0.0, 9.0, 9.0};
    SetPvCut(region_handler, file_id, region_id, endpoints, csys);

    // Request PV image
    int width(3);
    auto pv_request = Message::PvRequest(file_id, region_id, width);
    auto progress_callback = [&](float progress) {};
    CARTA::PvResponse pv_response;
    carta::GeneratedImage pv_image;
    region_handler.CalculatePvImage(pv_request, frame, progress_callback, pv_response, pv_image);

    EXPECT_TRUE(pv_response.success());
    EXPECT_FALSE(pv_response.cancel());
    EXPECT_NE(pv_image.image.get(), nullptr);

    // Check PV coordinate system
    auto pv_coord_sys = pv_image.image->coordinates();
    EXPECT_EQ(pv_coord_sys.nCoordinates(), 2);
    EXPECT_TRUE(pv_coord_sys.hasLinearCoordinate());
    EXPECT_TRUE(pv_coord_sys.hasSpectralAxis());

    auto pv_linear_axes = pv_coord_sys.linearAxesNumbers();
    int pv_spectral_axis(pv_coord_sys.spectralAxisNumber());
    EXPECT_EQ(pv_linear_axes.size(), 2);
    EXPECT_EQ(pv_linear_axes(0), 0);
    EXPECT_EQ(pv_linear_axes(1), -1);
    EXPECT_EQ(pv_spectral_axis, 1);

    auto pv_linear_axis = pv_linear_axes(0);
    auto pv_axis_names = pv_coord_sys.worldAxisNames();
    auto pv_increment = pv_coord_sys.increment();
    auto pv_reference_value = pv_coord_sys.referenceValue();
    auto pv_axis_units = pv_coord_sys.worldAxisUnits();

    // Check linear (P) axis
    EXPECT_EQ(pv_axis_names(pv_linear_axis), "Offset");
    EXPECT_EQ(pv_axis_units(pv_linear_axis), "arcmin");
    EXPECT_FLOAT_EQ(pv_increment(pv_linear_axis), image_cdelt2_arcmin);
    EXPECT_EQ(pv_reference_value(pv_linear_axis), 0.0);

    // Check spectral (V) axis
    EXPECT_EQ(pv_axis_names(pv_spectral_axis), image_spectral_name);
    EXPECT_EQ(pv_increment(pv_spectral_axis), image_axis_increment(image_spectral_axis));
    EXPECT_EQ(pv_axis_units(pv_spectral_axis), image_axis_units(image_spectral_axis));

    // Check data
    casacore::Array<float> pv_data;
    pv_image.image->get(pv_data);
    EXPECT_EQ(pv_data.shape().size(), 2);
    EXPECT_EQ(pv_data.shape()(1), frame->Depth());
    EXPECT_FALSE(allEQ(pv_data, NAN));
}

TEST_F(PvGeneratorTest, FitsPvImageHorizontalCut) {
    auto image_path = FileFinder::FitsImagePath("noise_3d.fits"); // 10x10x10 image
    std::shared_ptr<carta::FileLoader> loader(carta::FileLoader::GetLoader(image_path));
    std::shared_ptr<Frame> frame(new Frame(0, loader, "0"));

    // Image coordinate system
    auto csys = frame->CoordinateSystem();
    int image_spectral_axis = csys->spectralAxisNumber();
    auto image_spectral_name = csys->worldAxisNames()(image_spectral_axis);
    auto image_axis_increment = csys->increment();
    auto image_axis_units = csys->worldAxisUnits();
    auto image_cdelt2 = casacore::Quantity(image_axis_increment(1), image_axis_units(1));
    auto image_cdelt2_arcsec = image_cdelt2.get("arcsec").getValue();

    // Set line region at y=5
    carta::RegionHandler region_handler;
    int file_id(0), region_id(-1);
    std::vector<float> endpoints = {9.0, 5.0, 1.0, 5.0};
    SetPvCut(region_handler, file_id, region_id, endpoints, csys);

    // Request PV image
    int width(1);
    auto pv_request = Message::PvRequest(file_id, region_id, width);
    auto progress_callback = [&](float progress) {};
    CARTA::PvResponse pv_response;
    carta::GeneratedImage pv_image;
    region_handler.CalculatePvImage(pv_request, frame, progress_callback, pv_response, pv_image);

    EXPECT_TRUE(pv_response.success());
    EXPECT_FALSE(pv_response.cancel());
    EXPECT_NE(pv_image.image.get(), nullptr);

    // Check PV coordinate system
    auto pv_coord_sys = pv_image.image->coordinates();
    EXPECT_EQ(pv_coord_sys.nCoordinates(), 2);
    EXPECT_TRUE(pv_coord_sys.hasLinearCoordinate());
    EXPECT_TRUE(pv_coord_sys.hasSpectralAxis());

    auto pv_linear_axes = pv_coord_sys.linearAxesNumbers();
    int pv_spectral_axis(pv_coord_sys.spectralAxisNumber());
    EXPECT_EQ(pv_linear_axes.size(), 2);
    EXPECT_EQ(pv_linear_axes(0), 0);
    EXPECT_EQ(pv_linear_axes(1), -1);
    EXPECT_EQ(pv_spectral_axis, 1);

    auto pv_linear_axis = pv_linear_axes(0);
    auto pv_axis_names = pv_coord_sys.worldAxisNames();
    auto pv_increment = pv_coord_sys.increment();
    auto pv_reference_value = pv_coord_sys.referenceValue();
    auto pv_axis_units = pv_coord_sys.worldAxisUnits();

    // Check linear (P) axis
    EXPECT_EQ(pv_axis_names(pv_linear_axis), "Offset");
    EXPECT_EQ(pv_axis_units(pv_linear_axis), "arcsec");
    EXPECT_FLOAT_EQ(pv_increment(pv_linear_axis), image_cdelt2_arcsec);
    EXPECT_EQ(pv_reference_value(pv_linear_axis), 0.0);

    // Check spectral (V) axis
    EXPECT_EQ(pv_axis_names(pv_spectral_axis), image_spectral_name);
    EXPECT_EQ(pv_increment(pv_spectral_axis), image_axis_increment(image_spectral_axis));
    EXPECT_EQ(pv_axis_units(pv_spectral_axis), image_axis_units(image_spectral_axis));

    // Check data
    casacore::Array<float> pv_data;
    pv_image.image->get(pv_data);
    EXPECT_EQ(pv_data.shape().size(), 2);
    EXPECT_EQ(pv_data.shape()(0), 9);
    EXPECT_EQ(pv_data.shape()(1), frame->Depth());

    // Read image data slice
    FitsDataReader reader(image_path);
    auto image_data = reader.ReadRegion({1, 5, 0}, {10, 6, 10});

    EXPECT_EQ(pv_data.size(), image_data.size());
    EXPECT_THAT(pv_data.tovector(), Pointwise(FloatNear(1e-5), image_data));
}

TEST_F(PvGeneratorTest, FitsPvImageVerticalCut) {
    auto image_path = FileFinder::FitsImagePath("noise_3d.fits"); // 10x10x10 image
    std::shared_ptr<carta::FileLoader> loader(carta::FileLoader::GetLoader(image_path));
    std::shared_ptr<Frame> frame(new Frame(0, loader, "0"));

    // Image coordinate system
    auto csys = frame->CoordinateSystem();
    int image_spectral_axis = csys->spectralAxisNumber();
    auto image_spectral_name = csys->worldAxisNames()(image_spectral_axis);
    auto image_axis_increment = csys->increment();
    auto image_axis_units = csys->worldAxisUnits();
    auto image_cdelt2 = casacore::Quantity(image_axis_increment(1), image_axis_units(1));
    auto image_cdelt2_arcsec = image_cdelt2.get("arcsec").getValue();

    // Set line region at y=5
    carta::RegionHandler region_handler;
    int file_id(0), region_id(-1);
    std::vector<float> endpoints = {5.0, 9.0, 5.0, 1.0};
    SetPvCut(region_handler, file_id, region_id, endpoints, csys);

    // Request PV image
    int width(1);
    auto pv_request = Message::PvRequest(file_id, region_id, width);
    auto progress_callback = [&](float progress) {};
    CARTA::PvResponse pv_response;
    carta::GeneratedImage pv_image;
    region_handler.CalculatePvImage(pv_request, frame, progress_callback, pv_response, pv_image);

    EXPECT_TRUE(pv_response.success());
    EXPECT_FALSE(pv_response.cancel());
    EXPECT_NE(pv_image.image.get(), nullptr);

    // Check PV coordinate system
    auto pv_coord_sys = pv_image.image->coordinates();
    EXPECT_EQ(pv_coord_sys.nCoordinates(), 2);
    EXPECT_EQ(pv_coord_sys.hasLinearCoordinate(), true);
    EXPECT_TRUE(pv_coord_sys.hasSpectralAxis());

    auto pv_linear_axes = pv_coord_sys.linearAxesNumbers();
    int pv_spectral_axis(pv_coord_sys.spectralAxisNumber());
    EXPECT_EQ(pv_linear_axes.size(), 2);
    EXPECT_EQ(pv_linear_axes(0), 0);
    EXPECT_EQ(pv_linear_axes(1), -1);
    EXPECT_EQ(pv_spectral_axis, 1);

    auto pv_linear_axis = pv_linear_axes(0);
    auto pv_axis_names = pv_coord_sys.worldAxisNames();
    auto pv_increment = pv_coord_sys.increment();
    auto pv_reference_value = pv_coord_sys.referenceValue();
    auto pv_axis_units = pv_coord_sys.worldAxisUnits();

    // Check linear (P) axis
    EXPECT_EQ(pv_axis_names(pv_linear_axis), "Offset");
    EXPECT_EQ(pv_axis_units(pv_linear_axis), "arcsec");
    EXPECT_FLOAT_EQ(pv_increment(pv_linear_axis), image_cdelt2_arcsec);
    EXPECT_EQ(pv_reference_value(pv_linear_axis), 0.0);

    // Check spectral (V) axis
    EXPECT_EQ(pv_axis_names(pv_spectral_axis), image_spectral_name);
    EXPECT_EQ(pv_increment(pv_spectral_axis), image_axis_increment(image_spectral_axis));
    EXPECT_EQ(pv_axis_units(pv_spectral_axis), image_axis_units(image_spectral_axis));

    // Check data
    casacore::Array<float> pv_data;
    pv_image.image->get(pv_data);
    EXPECT_EQ(pv_data.shape().size(), 2);
    EXPECT_EQ(pv_data.shape()(0), 9);
    EXPECT_EQ(pv_data.shape()(1), frame->Depth());

    // Read image data slice
    FitsDataReader reader(image_path);
    auto image_data = reader.ReadRegion({5, 1, 0}, {6, 10, 10});

    EXPECT_EQ(pv_data.size(), image_data.size());
    EXPECT_THAT(pv_data.tovector(), Pointwise(FloatNear(1e-5), image_data));
}

TEST_F(PvGeneratorTest, TestNoSpectralAxis) {
<<<<<<< HEAD
    auto image_path = FileFinder::Hdf5ImagePath("noise_10px_10_px.hdf5"); // 10x10x10 image
=======
>>>>>>> de4da528
    auto path_string = GeneratedHdf5ImagePath("10 10 10");
    std::shared_ptr<carta::FileLoader> loader(carta::FileLoader::GetLoader(path_string));
    std::shared_ptr<Frame> frame(new Frame(0, loader, "0"));

    // Set line region [0, 0] to [9, 9]
    carta::RegionHandler region_handler;
    int file_id(0), region_id(-1);
    std::vector<float> endpoints = {0.0, 0.0, 9.0, 9.0};
    auto csys = frame->CoordinateSystem();
    SetPvCut(region_handler, file_id, region_id, endpoints, csys);

    // Request PV image
    int width(3);
    auto pv_request = Message::PvRequest(file_id, region_id, width);
    auto progress_callback = [&](float progress) {};
    CARTA::PvResponse pv_response;
    carta::GeneratedImage pv_image;
    region_handler.CalculatePvImage(pv_request, frame, progress_callback, pv_response, pv_image);

    EXPECT_FALSE(pv_response.success());
    EXPECT_FALSE(pv_response.cancel());
    EXPECT_EQ(pv_image.image.get(), nullptr);
}

TEST_F(PvGeneratorTest, AveragingWidthRange) {
    TestAveragingWidthRange(0, false);
    TestAveragingWidthRange(1, true);
    TestAveragingWidthRange(20, true);
    TestAveragingWidthRange(21, false);
}

TEST_F(PvGeneratorTest, PvImageSpectralRange) {
<<<<<<< HEAD
=======
    // FITS
>>>>>>> de4da528
    auto image_path = FileFinder::FitsImagePath("noise_3d.fits"); // 10x10x10 image
    std::shared_ptr<carta::FileLoader> loader(carta::FileLoader::GetLoader(image_path));
    std::shared_ptr<Frame> frame(new Frame(0, loader, "0"));
    auto csys = frame->CoordinateSystem();

    // Set line region [0, 0] to [9, 9]
    carta::RegionHandler region_handler;
    int file_id(0), region_id(-1);
    std::vector<float> endpoints = {0.0, 0.0, 9.0, 9.0};
    SetPvCut(region_handler, file_id, region_id, endpoints, csys);

    // Request PV image
    int width(3), z_min(0), z_max(5); // first 6 channels
    auto pv_request = Message::PvRequest(file_id, region_id, width, z_min, z_max);
    auto progress_callback = [&](float progress) {};
    CARTA::PvResponse pv_response;
    carta::GeneratedImage pv_image;
    region_handler.CalculatePvImage(pv_request, frame, progress_callback, pv_response, pv_image);

    EXPECT_TRUE(pv_response.success());
    EXPECT_FALSE(pv_response.cancel());
    EXPECT_NE(pv_image.image.get(), nullptr);

    // Check shape
    auto pv_image_shape = pv_image.image->shape();
    EXPECT_EQ(pv_image_shape.size(), 2);
    EXPECT_EQ(pv_image_shape(1), 6); // spectral axis is 6 channels
}

TEST_F(PvGeneratorTest, PvImageReversedAxes) {
    auto image_path = FileFinder::FitsImagePath("noise_3d.fits"); // 10x10x10 image
    std::shared_ptr<carta::FileLoader> loader(carta::FileLoader::GetLoader(image_path));
    std::shared_ptr<Frame> frame(new Frame(0, loader, "0"));
    auto csys = frame->CoordinateSystem();

    // Set line region [0, 0] to [9, 9]
    carta::RegionHandler region_handler;
    int file_id(0), region_id(-1);
    std::vector<float> endpoints = {0.0, 0.0, 9.0, 9.0};
    SetPvCut(region_handler, file_id, region_id, endpoints, csys);

    // Request PV image
    int width(3), z_min(0), z_max(9); // all channels
    bool reverse(false);
    auto pv_request = Message::PvRequest(file_id, region_id, width, z_min, z_max, reverse);
    auto progress_callback = [&](float progress) {};
    CARTA::PvResponse pv_response;
    carta::GeneratedImage pv_image;
    region_handler.CalculatePvImage(pv_request, frame, progress_callback, pv_response, pv_image);
    EXPECT_TRUE(pv_response.success());
    EXPECT_NE(pv_image.image.get(), nullptr);
    auto pv_image_shape = pv_image.image->shape();

    // Request reverse PV image with same cut
    reverse = true;
    pv_request = Message::PvRequest(file_id, region_id, width, z_min, z_max, reverse);
    CARTA::PvResponse rev_pv_response;
    carta::GeneratedImage rev_pv_image;
    region_handler.CalculatePvImage(pv_request, frame, progress_callback, rev_pv_response, rev_pv_image);
    EXPECT_TRUE(rev_pv_response.success());
    EXPECT_NE(rev_pv_image.image.get(), nullptr);
    auto rev_pv_image_shape = rev_pv_image.image->shape();

    // Check reversed shape
    EXPECT_EQ(rev_pv_image_shape.size(), pv_image_shape.size());
    EXPECT_EQ(rev_pv_image_shape(0), pv_image_shape(1));
    EXPECT_EQ(rev_pv_image_shape(1), pv_image_shape(0));
}

TEST_F(PvGeneratorTest, PvImageKeep) {
    auto image_path = FileFinder::FitsImagePath("noise_3d.fits"); // 10x10x10 image
    std::shared_ptr<carta::FileLoader> loader(carta::FileLoader::GetLoader(image_path));
    std::shared_ptr<Frame> frame(new Frame(0, loader, "0"));
    auto csys = frame->CoordinateSystem();

    // Set line region [0, 0] to [9, 9]
    carta::RegionHandler region_handler;
    int file_id(0), region_id(-1);
    std::vector<float> endpoints = {0.0, 0.0, 9.0, 9.0};
    SetPvCut(region_handler, file_id, region_id, endpoints, csys);

    // Request PV image
    int width(3), z_min(0), z_max(9); // all channels
    bool reverse(false), keep(false);
    auto pv_request = Message::PvRequest(file_id, region_id, width, z_min, z_max, reverse, keep);
    auto progress_callback = [&](float progress) {};
    CARTA::PvResponse pv_response;
    carta::GeneratedImage pv_image;
    region_handler.CalculatePvImage(pv_request, frame, progress_callback, pv_response, pv_image);
    // Check PV image file_id and name
    int index(0);
<<<<<<< HEAD
    EXPECT_TRUE(pv_response.success());
    EXPECT_EQ(pv_image.file_id, PV_ID_MULTIPLIER - index);
=======
    EXPECT_EQ(pv_response.success(), true);
>>>>>>> de4da528
    EXPECT_TRUE(pv_image.name.find("pv.fits") != std::string::npos);

    // Request PV image, keeping the first
    keep = true;
    pv_request = Message::PvRequest(file_id, region_id, width, z_min, z_max, reverse, keep);
    CARTA::PvResponse pv_response2;
    carta::GeneratedImage pv_image2;
    region_handler.CalculatePvImage(pv_request, frame, progress_callback, pv_response2, pv_image2);
    // Check PV image file_id and name
    index++;
<<<<<<< HEAD
    EXPECT_TRUE(pv_response2.success());
    EXPECT_EQ(pv_image2.file_id, PV_ID_MULTIPLIER - index);
=======
    EXPECT_EQ(pv_response2.success(), true);
>>>>>>> de4da528
    EXPECT_TRUE(pv_image2.name.find("pv1.fits") != std::string::npos);

    // Request PV image, replace all and reset index
    keep = false;
    pv_request = Message::PvRequest(file_id, region_id, width, z_min, z_max, reverse, keep);
    CARTA::PvResponse pv_response3;
    carta::GeneratedImage pv_image3;
    region_handler.CalculatePvImage(pv_request, frame, progress_callback, pv_response3, pv_image3);
    // Check PV image file_id and name
    index = 0;
<<<<<<< HEAD
    EXPECT_TRUE(pv_response3.success());
    EXPECT_EQ(pv_image3.file_id, PV_ID_MULTIPLIER - index);
=======
    EXPECT_EQ(pv_response3.success(), true);
>>>>>>> de4da528
    EXPECT_TRUE(pv_image3.name.find("pv.fits") != std::string::npos);
}

TEST_F(PvGeneratorTest, FitsPvAnnotationLine) {
    auto image_path = FileFinder::FitsImagePath("noise_3d.fits"); // 10x10x10 image
    std::shared_ptr<carta::FileLoader> loader(carta::FileLoader::GetLoader(image_path));
    std::shared_ptr<Frame> frame(new Frame(0, loader, "0"));
    carta::RegionHandler region_handler;

    // Set annotation line region [0, 0] to [9, 9]
    int file_id(0), region_id(-1);
    std::vector<float> endpoints = {0.0, 0.0, 9.0, 9.0};
    auto csys = frame->CoordinateSystem();
    bool is_annotation(true);
    SetPvCut(region_handler, file_id, region_id, endpoints, csys, is_annotation);

    // Request PV image - should fail
    int width(3), z_min(0), z_max(9); // all channels
    bool reverse(false), keep(false);
    auto pv_request = Message::PvRequest(file_id, region_id, width, z_min, z_max, reverse, keep);
    auto progress_callback = [&](float progress) {};
    CARTA::PvResponse pv_response;
    carta::GeneratedImage pv_image;
    region_handler.CalculatePvImage(pv_request, frame, progress_callback, pv_response, pv_image);

    EXPECT_FALSE(pv_response.success());
    EXPECT_FALSE(pv_response.cancel());
    EXPECT_EQ(pv_image.image.get(), nullptr);
}

TEST_F(PvGeneratorTest, FitsPvPolyLine) {
    auto image_path = FileFinder::FitsImagePath("noise_3d.fits"); // 10x10x10 image
    std::shared_ptr<carta::FileLoader> loader(carta::FileLoader::GetLoader(image_path));
    std::shared_ptr<Frame> frame(new Frame(0, loader, "0"));
    carta::RegionHandler region_handler;

    int file_id(0), region_id(-1);
    std::vector<float> endpoints = {0.0, 0.0, 3.0, 6.0, 9.0, 9.0};
    auto csys = frame->CoordinateSystem();
    bool is_annotation(false);
    SetPvCut(region_handler, file_id, region_id, endpoints, csys, is_annotation);

    // Request PV image
    int width(3), z_min(0), z_max(9); // all channels
    bool reverse(false), keep(false);
    auto pv_request = Message::PvRequest(file_id, region_id, width, z_min, z_max, reverse, keep);
    auto progress_callback = [&](float progress) {};
    CARTA::PvResponse pv_response;
    carta::GeneratedImage pv_image;
    region_handler.CalculatePvImage(pv_request, frame, progress_callback, pv_response, pv_image);

    EXPECT_TRUE(pv_response.success());
    EXPECT_FALSE(pv_response.cancel());
    EXPECT_NE(pv_image.image.get(), nullptr);
    // Check data
    casacore::Array<float> pv_data;
    pv_image.image->get(pv_data);
    EXPECT_EQ(pv_data.shape().size(), 2);
    EXPECT_EQ(pv_data.shape()(0), 15);
    EXPECT_EQ(pv_data.shape()(1), frame->Depth());

    // AnnPolyline fails
    region_id = -1;
    is_annotation = true;
    SetPvCut(region_handler, file_id, region_id, endpoints, csys, is_annotation);
    pv_request = Message::PvRequest(file_id, region_id, width, z_min, z_max, reverse, keep);
    CARTA::PvResponse pv_response2;
    carta::GeneratedImage pv_image2;
    region_handler.CalculatePvImage(pv_request, frame, progress_callback, pv_response2, pv_image2);

    EXPECT_FALSE(pv_response2.success());
    EXPECT_FALSE(pv_response2.cancel());
    EXPECT_EQ(pv_image2.image.get(), nullptr);
}<|MERGE_RESOLUTION|>--- conflicted
+++ resolved
@@ -301,10 +301,6 @@
 }
 
 TEST_F(PvGeneratorTest, TestNoSpectralAxis) {
-<<<<<<< HEAD
-    auto image_path = FileFinder::Hdf5ImagePath("noise_10px_10_px.hdf5"); // 10x10x10 image
-=======
->>>>>>> de4da528
     auto path_string = GeneratedHdf5ImagePath("10 10 10");
     std::shared_ptr<carta::FileLoader> loader(carta::FileLoader::GetLoader(path_string));
     std::shared_ptr<Frame> frame(new Frame(0, loader, "0"));
@@ -337,10 +333,6 @@
 }
 
 TEST_F(PvGeneratorTest, PvImageSpectralRange) {
-<<<<<<< HEAD
-=======
-    // FITS
->>>>>>> de4da528
     auto image_path = FileFinder::FitsImagePath("noise_3d.fits"); // 10x10x10 image
     std::shared_ptr<carta::FileLoader> loader(carta::FileLoader::GetLoader(image_path));
     std::shared_ptr<Frame> frame(new Frame(0, loader, "0"));
@@ -432,12 +424,7 @@
     region_handler.CalculatePvImage(pv_request, frame, progress_callback, pv_response, pv_image);
     // Check PV image file_id and name
     int index(0);
-<<<<<<< HEAD
-    EXPECT_TRUE(pv_response.success());
-    EXPECT_EQ(pv_image.file_id, PV_ID_MULTIPLIER - index);
-=======
-    EXPECT_EQ(pv_response.success(), true);
->>>>>>> de4da528
+    EXPECT_TRUE(pv_response.success());
     EXPECT_TRUE(pv_image.name.find("pv.fits") != std::string::npos);
 
     // Request PV image, keeping the first
@@ -448,12 +435,7 @@
     region_handler.CalculatePvImage(pv_request, frame, progress_callback, pv_response2, pv_image2);
     // Check PV image file_id and name
     index++;
-<<<<<<< HEAD
     EXPECT_TRUE(pv_response2.success());
-    EXPECT_EQ(pv_image2.file_id, PV_ID_MULTIPLIER - index);
-=======
-    EXPECT_EQ(pv_response2.success(), true);
->>>>>>> de4da528
     EXPECT_TRUE(pv_image2.name.find("pv1.fits") != std::string::npos);
 
     // Request PV image, replace all and reset index
@@ -464,12 +446,7 @@
     region_handler.CalculatePvImage(pv_request, frame, progress_callback, pv_response3, pv_image3);
     // Check PV image file_id and name
     index = 0;
-<<<<<<< HEAD
     EXPECT_TRUE(pv_response3.success());
-    EXPECT_EQ(pv_image3.file_id, PV_ID_MULTIPLIER - index);
-=======
-    EXPECT_EQ(pv_response3.success(), true);
->>>>>>> de4da528
     EXPECT_TRUE(pv_image3.name.find("pv.fits") != std::string::npos);
 }
 
