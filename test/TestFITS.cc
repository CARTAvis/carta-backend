--- conflicted
+++ resolved
@@ -3,12 +3,6 @@
    Associated Universities, Inc. (AUI) and the Inter-University Institute for Data Intensive Astronomy (IDIA)
    SPDX-License-Identifier: GPL-3.0-or-later
 */
-<<<<<<< HEAD
-#include <fmt/format.h>
-#include <gtest/gtest.h>
-
-#include "Table/Table.h"
-=======
 #include <gtest/gtest.h>
 
 #include "Table/Table.h"
@@ -21,7 +15,6 @@
 #include <filesystem>
 namespace fs = std::filesystem;
 #endif
->>>>>>> fb3d214f
 
 using namespace std;
 using namespace carta;
@@ -29,9 +22,6 @@
 class FITSTest : public ::testing::Test {
 public:
     static string ImagePath(const string& filename) {
-<<<<<<< HEAD
-        return fmt::format("./data/tables/fits/{}", filename);
-=======
         string path_string;
         fs::path path;
         if (FindExecutablePath(path_string)) {
@@ -40,15 +30,11 @@
             path = fs::current_path();
         }
         return (path / "data/tables/fits" / filename).string();
->>>>>>> fb3d214f
     }
 };
 
 TEST_F(FITSTest, ParseIvoaExampleHeaderOnly) {
-<<<<<<< HEAD
-=======
     cout << ImagePath("test.fits") << endl;
->>>>>>> fb3d214f
     Table table(ImagePath("ivoa_example.fits"), true);
     EXPECT_TRUE(table.IsValid());
     EXPECT_EQ(table.NumRows(), 0);
