--- conflicted
+++ resolved
@@ -64,13 +64,8 @@
         CARTA::FittingResponse fitting_response;
         std::unique_ptr<carta::ImageFitter> image_fitter(new carta::ImageFitter());
         auto progress_callback = [&](float progress) {};
-<<<<<<< HEAD
-        bool success = image_fitter->FitImage(frame->Width(), frame->Height(), frame->ImageCacheData(), _initial_values, _fixed_params, 0.0,
-            CARTA::FittingSolverType::Cholesky, true, true, fitting_response, progress_callback);
-=======
-        bool success = image_fitter->FitImage(frame->Width(), frame->Height(), frame->GetImageCacheData(), 0.0, "", _initial_values,
+        bool success = image_fitter->FitImage(frame->Width(), frame->Height(), frame->ImageCacheData(), 0.0, "", _initial_values,
             _fixed_params, 0.0, CARTA::FittingSolverType::Cholesky, true, true, fitting_response, progress_callback);
->>>>>>> e16c26e4
 
         CompareResults(fitting_response, success, failed_message);
 
