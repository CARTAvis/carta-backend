--- conflicted
+++ resolved
@@ -51,13 +51,8 @@
 
 class Session {
 public:
-<<<<<<< HEAD
     Session(uWS::WebSocket<true, true>* ws, uint32_t id, std::string address, std::string root, std::string base,
-        FileListHandler* file_list_handler, bool verbose = false, bool perflog = false);
-=======
-    Session(uWS::WebSocket<uWS::SERVER>* ws, uint32_t id, std::string address, std::string root, std::string base,
-        uS::Async* outgoing_async, FileListHandler* file_list_handler, bool verbose = false, bool perflog = false, int grpc_port = -1);
->>>>>>> 807ad1c7
+        FileListHandler* file_list_handler, bool verbose = false, bool perflog = false, int grpc_port = -1);
     ~Session();
 
     // CARTA ICD
