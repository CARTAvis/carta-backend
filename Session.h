--- conflicted
+++ resolved
@@ -131,24 +131,6 @@
     void AddCursorSetting(CARTA::SetCursor message, uint32_t request_id) {
         _file_settings.AddCursorSetting(message, request_id);
     }
-<<<<<<< HEAD
-    void ImageChannelLock(int file_id) {
-        _image_channel_mutexes[file_id].lock();
-    }
-    void ImageChannelUnlock(int file_id) {
-        _image_channel_mutexes[file_id].unlock();
-    }
-    bool ImageChannelTaskTestAndSet(int file_id) {
-        if (_image_channel_task_active[file_id]) {
-            return true;
-        } else {
-            _image_channel_task_active[file_id] = true;
-            return false;
-        }
-    }
-    void ImageChannelTaskSetIdle(int file_id) {
-        _image_channel_task_active[file_id] = false;
-=======
     void ImageChannelLock(int fileId) {
         _image_channel_mutexes[fileId].lock();
     }
@@ -165,7 +147,6 @@
     }
     void ImageChannelTaskSetIdle(int fileId) {
         _image_channel_task_active[fileId] = false;
->>>>>>> 4c568b01
     }
     int IncreaseRefCount() {
         return ++_ref_count;
@@ -201,29 +182,16 @@
         return _id;
     }
 
-<<<<<<< HEAD
     // RegionDataStreams
     void RegionDataStreams(int file_id, int region_id);
     bool SendSpectralProfileData(int file_id, int region_id, bool stokes_changed = false);
 
-=======
-    // Region data streams
-    void RegionDataStreams(int file_id, int region_id);
-    bool SendSpectralProfileData(int file_id, int region_id, bool channel_changed = false, bool stokes_changed = false);
-
-    // TODO: should these be public? NO!!!!!!!!
-    uint32_t _id;
->>>>>>> 4c568b01
     FileSettings _file_settings;
     std::unordered_map<int, tbb::concurrent_queue<std::pair<CARTA::SetImageChannels, uint32_t>>> _set_channel_queues;
 
 private:
     // File info
-<<<<<<< HEAD
-    bool FillExtendedFileInfo(CARTA::FileInfoExtended* extended_info, CARTA::FileInfo* file_info, const std::string& folder,
-=======
     bool FillExtendedFileInfo(CARTA::FileInfoExtended& extended_info, CARTA::FileInfo& file_info, const std::string& folder,
->>>>>>> 4c568b01
         const std::string& filename, std::string hdu, std::string& message);
 
     // Delete Frame(s)
@@ -234,14 +202,6 @@
     void CreateCubeHistogramMessage(CARTA::RegionHistogramData& msg, int file_id, int stokes, float progress);
 
     // Send data streams
-<<<<<<< HEAD
-=======
-    // Only set channel_changed and stokes_changed if they are the only trigger for new data
-    // (i.e. result of SET_IMAGE_CHANNELS) to prevent sending unneeded data streams.
-    bool SendSpatialProfileData(int file_id, int region_id, bool stokes_changed = false);
-    bool SendRegionHistogramData(int file_id, int region_id, bool channel_changed = false);
-    bool SendRegionStatsData(int file_id, int region_id); // update stats in all cases
->>>>>>> 4c568b01
     bool SendContourData(int file_id);
     bool SendSpatialProfileData(int file_id, int region_id);
     bool SendRegionHistogramData(int file_id, int region_id);
@@ -263,11 +223,7 @@
     // File browser
     FileListHandler* _file_list_handler;
 
-<<<<<<< HEAD
     // Loader for reading image from disk
-=======
-    // File loader
->>>>>>> 4c568b01
     std::unique_ptr<carta::FileLoader> _loader;
 
     // Frame; key is file_id; shared with RegionHandler for data streamss
@@ -293,17 +249,11 @@
     // Cube histogram progress: 0.0 to 1.0 (complete)
     float _histogram_progress;
 
-<<<<<<< HEAD
     // Outgoing messages:
     // Notification mechanism when messages are ready
     uS::Async* _outgoing_async;
     // message queue <msg, compress>
     tbb::concurrent_queue<std::pair<std::vector<char>, bool>> _out_msgs;
-=======
-    // Outgoing messages
-    uS::Async* _outgoing_async;                                          // Notification mechanism when messages are ready
-    tbb::concurrent_queue<std::pair<std::vector<char>, bool>> _out_msgs; // message queue <msg, compress>
->>>>>>> 4c568b01
 
     // TBB context that enables all tasks associated with a session to be cancelled.
     tbb::task_group_context _base_context;
