--- conflicted
+++ resolved
@@ -100,12 +100,8 @@
     bool fillExtendedFileInfo(CARTA::FileInfoExtended* extendedInfo, CARTA::FileInfo* fileInfo, const std::string folder, const std::string filename, std::string hdu, std::string& message);
     bool checkPermissionForDirectory(std:: string prefix);
     bool checkPermissionForEntry(std::string entry);
-<<<<<<< HEAD
-    void sendImageData(int fileId, uint32_t requestId);
     void checkAndUpdateSpatialProfiles();
-=======
     void sendImageData(int fileId, uint32_t requestId, CARTA::RegionHistogramData* channelHistogram = nullptr);
->>>>>>> 1fd293e0
     void sendEvent(std::string eventName, u_int64_t eventId, google::protobuf::MessageLite& message);
     void sendLogEvent(std::string message, std::vector<std::string> tags, CARTA::ErrorSeverity severity);
 };
