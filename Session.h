//# Session.h: representation of a client connected to a server; processes requests from frontend

#ifndef CARTA_BACKEND__SESSION_H_
#define CARTA_BACKEND__SESSION_H_

#include <cstdint>
#include <cstdio>
#include <mutex>
#include <tuple>
#include <unordered_map>
#include <utility>
#include <vector>

#include <fmt/format.h>
#include <tbb/atomic.h>
#include <tbb/concurrent_queue.h>
#include <tbb/concurrent_unordered_map.h>
#include <uWS/uWS.h>

#include <casacore/casa/aips.h>

#include <carta-protobuf/close_file.pb.h>
#include <carta-protobuf/contour.pb.h>
#include <carta-protobuf/file_info.pb.h>
#include <carta-protobuf/file_list.pb.h>
#include <carta-protobuf/open_file.pb.h>
#include <carta-protobuf/region.pb.h>
#include <carta-protobuf/register_viewer.pb.h>
#include <carta-protobuf/resume_session.pb.h>
#include <carta-protobuf/set_cursor.pb.h>
#include <carta-protobuf/set_image_channels.pb.h>
#include <carta-protobuf/set_image_view.pb.h>
#include <carta-protobuf/tiles.pb.h>
#include <carta-protobuf/user_preferences.pb.h>
#include <carta-protobuf/user_layout.pb.h>

#include <tbb/task.h>

#include "AnimationObject.h"
#include "EventHeader.h"
#include "FileList/FileListHandler.h"
#include "FileSettings.h"
#include "Frame.h"
#include "Util.h"

class Session {
public:
    Session(uWS::WebSocket<uWS::SERVER>* ws, uint32_t id, std::string root, uS::Async* outgoing_async, FileListHandler* file_list_handler,
        bool verbose = false);
    ~Session();

    // CARTA ICD
    void OnRegisterViewer(const CARTA::RegisterViewer& message, uint16_t icd_version, uint32_t request_id);
    void OnFileListRequest(const CARTA::FileListRequest& request, uint32_t request_id);
    void OnFileInfoRequest(const CARTA::FileInfoRequest& request, uint32_t request_id);
    bool OnOpenFile(const CARTA::OpenFile& message, uint32_t request_id, bool silent = false);
    void OnCloseFile(const CARTA::CloseFile& message);
    void OnSetImageView(const CARTA::SetImageView& message);
    void OnAddRequiredTiles(const CARTA::AddRequiredTiles& message);
    void OnSetImageChannels(const CARTA::SetImageChannels& message);
    void OnSetCursor(const CARTA::SetCursor& message, uint32_t request_id);
    bool OnSetRegion(const CARTA::SetRegion& message, uint32_t request_id, bool silent = false);
    void OnRemoveRegion(const CARTA::RemoveRegion& message);
    void OnImportRegion(const CARTA::ImportRegion& message, uint32_t request_id);
    void OnExportRegion(const CARTA::ExportRegion& message, uint32_t request_id);
    void OnSetSpatialRequirements(const CARTA::SetSpatialRequirements& message);
    void OnSetHistogramRequirements(const CARTA::SetHistogramRequirements& message, uint32_t request_id);
    void OnSetSpectralRequirements(const CARTA::SetSpectralRequirements& message);
    void OnSetStatsRequirements(const CARTA::SetStatsRequirements& message);
    void OnSetContourParameters(const CARTA::SetContourParameters& message);
    void OnRegionListRequest(const CARTA::RegionListRequest& request, uint32_t request_id);
    void OnRegionFileInfoRequest(const CARTA::RegionFileInfoRequest& request, uint32_t request_id);
<<<<<<< HEAD
    void OnSetUserPreferences(const CARTA::SetUserPreferences& request, uint32_t request_id);
    void OnSetUserLayout(const CARTA::SetUserLayout& request, uint32_t request_id);
=======
    void OnResumeSession(const CARTA::ResumeSession& message, uint32_t request_id);
>>>>>>> c01bbb85

    void SendPendingMessages();
    void AddToSetChannelQueue(CARTA::SetImageChannels message, uint32_t request_id) {
        std::pair<CARTA::SetImageChannels, uint32_t> rp;
        // Empty current queue first.
        while (_set_channel_queue.try_pop(rp)) {
        }
        _set_channel_queue.push(std::make_pair(message, request_id));
    }

    // Task handling
    void ExecuteSetChannelEvt(std::pair<CARTA::SetImageChannels, uint32_t> request) {
        OnSetImageChannels(request.first);
    }
    void CancelSetHistRequirements() {
        _histogram_context.cancel_group_execution();
    }
    void ResetHistContext() {
        _histogram_context.reset();
    }
    tbb::task_group_context& HistContext() {
        return _histogram_context;
    }
    tbb::task_group_context& AnimationContext() {
        return _animation_context;
    }
    void CancelAnimation() {
        _animation_object->CancelExecution();
    }
    void BuildAnimationObject(CARTA::StartAnimation& msg, uint32_t request_id);
    bool ExecuteAnimationFrame();
    void ExecuteAnimationFrameInner(bool stopped);
    void StopAnimation(int file_id, const ::CARTA::AnimationFrame& frame);
    void HandleAnimationFlowControlEvt(CARTA::AnimationFlowControl& message);
    int CurrentFlowWindowSize() {
        return _animation_object->CurrentFlowWindowSize();
    }
    void CancelExistingAnimation();
    void CheckCancelAnimationOnFileClose(int file_id);
    void AddCursorSetting(CARTA::SetCursor message, uint32_t request_id) {
        _file_settings.AddCursorSetting(message, request_id);
    }
    void ImageChannelLock() {
        _image_channel_mutex.lock();
    }
    void ImageChannelUnlock() {
        _image_channel_mutex.unlock();
    }
    bool ImageChannelTaskTestAndSet() {
        if (_image_channel_task_active) {
            return true;
        } else {
            _image_channel_task_active = true;
            return false;
        }
    }
    void ImageChannelTaskSetIdle() {
        _image_channel_task_active = false;
    }
    int IncreaseRefCount() {
        return ++_ref_count;
    }
    int DecreaseRefCount() {
        return --_ref_count;
    }
    void DisconnectCalled();
    void ConnectCalled();
    static int NumberOfSessions() {
        return _num_sessions;
    }
    tbb::task_group_context& Context() {
        return _base_context;
    }
    void SetWaitingTask(bool set_wait) {
        _animation_object->_waiting_flow_event = set_wait;
    }
    bool WaitingFlowEvent() {
        return _animation_object->_waiting_flow_event;
    }
    bool AnimationRunning() {
        return _animation_object && !_animation_object->_stop_called;
    }
    int CalculateAnimationFlowWindow();
    static void SetExitTimeout(int secs) {
        _exit_after_num_seconds = secs;
        _exit_when_all_sessions_closed = true;
    }
    static void SetInitExitTimeout(int secs);

    inline uint32_t GetId() {
        return _id;
    }
    // TODO: should these be public? NO!!!!!!!!
    uint32_t _id;
    FileSettings _file_settings;
    tbb::concurrent_queue<std::pair<CARTA::SetImageChannels, uint32_t>> _set_channel_queue;

private:
    // File info
    void ResetFileInfo(bool create = false); // delete existing file info ptrs, optionally create new ones
    bool FillExtendedFileInfo(CARTA::FileInfoExtended* extended_info, CARTA::FileInfo* file_info, const std::string& folder,
        const std::string& filename, std::string hdu, std::string& message);

    // Delete Frame(s)
    void DeleteFrame(int file_id);

    // Histogram
    CARTA::RegionHistogramData* GetRegionHistogramData(const int32_t file_id, const int32_t region_id, bool check_current_channel = false);
    bool SendCubeHistogramData(const CARTA::SetHistogramRequirements& message, uint32_t request_id);
    // basic message to update progress
    void CreateCubeHistogramMessage(CARTA::RegionHistogramData& msg, int file_id, int stokes, float progress);

    // Send data streams
    bool SendRasterImageData(int file_id, bool send_histogram = false);
    // Only set channel_changed and stokes_changed if they are the only trigger for new data
    // (i.e. result of SET_IMAGE_CHANNELS) to prevent sending unneeded data streams.
    bool SendSpatialProfileData(int file_id, int region_id, bool stokes_changed = false);
    bool SendSpectralProfileData(int file_id, int region_id, bool channel_changed = false, bool stokes_changed = false);
    bool SendRegionHistogramData(int file_id, int region_id, bool channel_changed = false);
    bool SendRegionStatsData(int file_id, int region_id); // update stats in all cases
    bool SendContourData(int file_id);
    void UpdateRegionData(int file_id, bool send_image_histogram = true, bool channel_changed = false, bool stokes_changed = false);

    // Send protobuf messages
    void SendEvent(CARTA::EventType event_type, u_int32_t event_id, google::protobuf::MessageLite& message);
    void SendFileEvent(int file_id, CARTA::EventType event_type, u_int32_t event_id, google::protobuf::MessageLite& message);
    void SendLogEvent(const std::string& message, std::vector<std::string> tags, CARTA::ErrorSeverity severity);

    uWS::WebSocket<uWS::SERVER>* _socket;
    std::string _api_key;
    std::string _root_folder;
    bool _verbose_logging;

    // File browser
    FileListHandler* _file_list_handler;

    // File info for browser, open file
    std::unique_ptr<CARTA::FileInfo> _file_info;
    std::unique_ptr<CARTA::FileInfoExtended> _file_info_extended;
    std::unique_ptr<carta::FileLoader> _loader;

    // Frame
    std::unordered_map<int, std::unique_ptr<Frame>> _frames; // <file_id, Frame>: one frame per image file
    std::mutex _frame_mutex;                                 // lock frames to create/destroy

    // State for animation functions.
    std::unique_ptr<AnimationObject> _animation_object;

    // Manage image channel
    std::mutex _image_channel_mutex;
    bool _image_channel_task_active;

    // Cube histogram progress: 0.0 to 1.0 (complete)
    float _histogram_progress;

    // Outgoing messages
    uS::Async* _outgoing_async;                         // Notification mechanism when messages are ready
    tbb::concurrent_queue<std::vector<char>> _out_msgs; // message queue

    // TBB context that enables all tasks associated with a session to be cancelled.
    tbb::task_group_context _base_context;

    // TBB context to cancel histogram calculations.
    tbb::task_group_context _histogram_context;

    tbb::task_group_context _animation_context;

    // Name of server version users.
    //    string username;
    
    int _ref_count;
    bool _connected;
    static int _num_sessions;
    static int _exit_after_num_seconds;
    static bool _exit_when_all_sessions_closed;
    
};

#endif // CARTA_BACKEND__SESSION_H_<|MERGE_RESOLUTION|>--- conflicted
+++ resolved
@@ -70,12 +70,12 @@
     void OnSetContourParameters(const CARTA::SetContourParameters& message);
     void OnRegionListRequest(const CARTA::RegionListRequest& request, uint32_t request_id);
     void OnRegionFileInfoRequest(const CARTA::RegionFileInfoRequest& request, uint32_t request_id);
-<<<<<<< HEAD
-    void OnSetUserPreferences(const CARTA::SetUserPreferences& request, uint32_t request_id);
-    void OnSetUserLayout(const CARTA::SetUserLayout& request, uint32_t request_id);
-=======
+
+    //    void OnSetUserPreferences(const CARTA::SetUserPreferences& request, uint32_t request_id);
+    //    void OnSetUserLayout(const CARTA::SetUserLayout& request, uint32_t request_id);
+
     void OnResumeSession(const CARTA::ResumeSession& message, uint32_t request_id);
->>>>>>> c01bbb85
+
 
     void SendPendingMessages();
     void AddToSetChannelQueue(CARTA::SetImageChannels message, uint32_t request_id) {
