//# Session.h: representation of a client connected to a server; processes requests from frontend

#ifndef CARTA_BACKEND__SESSION_H_
#define CARTA_BACKEND__SESSION_H_

#include <atomic>
#include <cstdint>
#include <cstdio>
#include <map>
#include <mutex>
#include <tuple>
#include <unordered_map>
#include <utility>
#include <vector>

#include <fmt/format.h>
#include <tbb/concurrent_queue.h>
#include <tbb/concurrent_unordered_map.h>
#include <tbb/task.h>
#include <uWS/uWS.h>

#include <casacore/casa/aips.h>

#include <carta-protobuf/close_file.pb.h>
#include <carta-protobuf/contour.pb.h>
#include <carta-protobuf/export_region.pb.h>
#include <carta-protobuf/file_info.pb.h>
#include <carta-protobuf/file_list.pb.h>
#include <carta-protobuf/import_region.pb.h>
#include <carta-protobuf/moment_request.pb.h>
#include <carta-protobuf/open_file.pb.h>
#include <carta-protobuf/region.pb.h>
#include <carta-protobuf/register_viewer.pb.h>
#include <carta-protobuf/resume_session.pb.h>
#include <carta-protobuf/scripting.pb.h>
#include <carta-protobuf/set_cursor.pb.h>
#include <carta-protobuf/set_image_channels.pb.h>
#include <carta-protobuf/spectral_line_request.pb.h>
#include <carta-protobuf/stop_moment_calc.pb.h>
#include <carta-protobuf/tiles.pb.h>

#include <carta-scripting-grpc/carta_service.grpc.pb.h>

#include "AnimationObject.h"
#include "EventHeader.h"
#include "FileList/FileListHandler.h"
#include "FileSettings.h"
#include "Frame.h"
#include "Region/RegionHandler.h"
#include "Table/TableController.h"
#include "Util.h"

class Session {
public:
    Session(uWS::WebSocket<uWS::SERVER>* ws, uint32_t id, std::string address, std::string root, std::string base,
        uS::Async* outgoing_async, FileListHandler* file_list_handler, bool verbose = false, bool perflog = false, int grpc_port = -1);
    ~Session();

    // CARTA ICD
    void OnRegisterViewer(const CARTA::RegisterViewer& message, uint16_t icd_version, uint32_t request_id);
    void OnFileListRequest(const CARTA::FileListRequest& request, uint32_t request_id);
    void OnFileInfoRequest(const CARTA::FileInfoRequest& request, uint32_t request_id);
    bool OnOpenFile(const CARTA::OpenFile& message, uint32_t request_id, bool silent = false);
    bool OnOpenFile(const carta::CollapseResult& collapse_result, CARTA::MomentResponse& moment_response, uint32_t request_id);
    void OnCloseFile(const CARTA::CloseFile& message);
    void OnAddRequiredTiles(const CARTA::AddRequiredTiles& message, bool skip_data = false);
    void OnSetImageChannels(const CARTA::SetImageChannels& message);
    void OnSetCursor(const CARTA::SetCursor& message, uint32_t request_id);
    bool OnSetRegion(const CARTA::SetRegion& message, uint32_t request_id, bool silent = false);
    void OnRemoveRegion(const CARTA::RemoveRegion& message);
    void OnImportRegion(const CARTA::ImportRegion& message, uint32_t request_id);
    void OnExportRegion(const CARTA::ExportRegion& message, uint32_t request_id);
    void OnSetSpatialRequirements(const CARTA::SetSpatialRequirements& message);
    void OnSetHistogramRequirements(const CARTA::SetHistogramRequirements& message, uint32_t request_id);
    void OnSetSpectralRequirements(const CARTA::SetSpectralRequirements& message);
    void OnSetStatsRequirements(const CARTA::SetStatsRequirements& message);
    void OnSetContourParameters(const CARTA::SetContourParameters& message, bool silent = false);
    void OnRegionListRequest(const CARTA::RegionListRequest& request, uint32_t request_id);
    void OnRegionFileInfoRequest(const CARTA::RegionFileInfoRequest& request, uint32_t request_id);
    void OnResumeSession(const CARTA::ResumeSession& message, uint32_t request_id);
    void OnCatalogFileList(CARTA::CatalogListRequest file_list_request, uint32_t request_id);
    void OnCatalogFileInfo(CARTA::CatalogFileInfoRequest file_info_request, uint32_t request_id);
    void OnOpenCatalogFile(CARTA::OpenCatalogFile open_file_request, uint32_t request_id, bool silent = false);
    void OnCloseCatalogFile(CARTA::CloseCatalogFile close_file_request);
    void OnCatalogFilter(CARTA::CatalogFilterRequest filter_request, uint32_t request_id);
    void OnSpectralLineRequest(CARTA::SpectralLineRequest spectral_line_request, uint32_t request_id);

    void OnMomentRequest(const CARTA::MomentRequest& moment_request, uint32_t request_id);
    void OnStopMomentCalc(const CARTA::StopMomentCalc& stop_moment_calc);
    void OnSaveFile(const CARTA::SaveFile& save_file, uint32_t request_id);

    void SendPendingMessages();

    void AddToSetChannelQueue(CARTA::SetImageChannels message, uint32_t request_id) {
        std::pair<CARTA::SetImageChannels, uint32_t> rp;
        // Empty current queue first.
        while (_set_channel_queues[message.file_id()].try_pop(rp)) {
        }
        _set_channel_queues[message.file_id()].push(std::make_pair(message, request_id));
    }

    // Task handling
    void ExecuteSetChannelEvt(std::pair<CARTA::SetImageChannels, uint32_t> request) {
        OnSetImageChannels(request.first);
    }
    void CancelSetHistRequirements() {
        _histogram_context.cancel_group_execution();
    }
    void ResetHistContext() {
        _histogram_context.reset();
    }
    tbb::task_group_context& HistContext() {
        return _histogram_context;
    }
    tbb::task_group_context& AnimationContext() {
        return _animation_context;
    }
    void CancelAnimation() {
        _animation_object->CancelExecution();
    }
    void BuildAnimationObject(CARTA::StartAnimation& msg, uint32_t request_id);
    bool ExecuteAnimationFrame();
    void ExecuteAnimationFrameInner();
    void StopAnimation(int file_id, const ::CARTA::AnimationFrame& frame);
    void HandleAnimationFlowControlEvt(CARTA::AnimationFlowControl& message);
    int CurrentFlowWindowSize() {
        return _animation_object->CurrentFlowWindowSize();
    }
    void CancelExistingAnimation();
    void CheckCancelAnimationOnFileClose(int file_id);
    void AddCursorSetting(CARTA::SetCursor message, uint32_t request_id) {
        _file_settings.AddCursorSetting(message, request_id);
    }
    void ImageChannelLock(int fileId) {
        _image_channel_mutexes[fileId].lock();
    }
    void ImageChannelUnlock(int fileId) {
        _image_channel_mutexes[fileId].unlock();
    }
    bool ImageChannelTaskTestAndSet(int fileId) {
        if (_image_channel_task_active[fileId]) {
            return true;
        } else {
            _image_channel_task_active[fileId] = true;
            return false;
        }
    }
    void ImageChannelTaskSetIdle(int fileId) {
        _image_channel_task_active[fileId] = false;
    }
    int IncreaseRefCount() {
        return ++_ref_count;
    }
    int DecreaseRefCount() {
        return --_ref_count;
    }
    void DisconnectCalled();
    void ConnectCalled();
    static int NumberOfSessions() {
        return _num_sessions;
    }
    tbb::task_group_context& Context() {
        return _base_context;
    }
    void SetWaitingTask(bool set_wait) {
        _animation_object->_waiting_flow_event = set_wait;
    }
    bool WaitingFlowEvent() {
        return _animation_object->_waiting_flow_event;
    }
    bool AnimationRunning() {
        return _animation_object && !_animation_object->_stop_called;
    }
    int CalculateAnimationFlowWindow();
    static void SetExitTimeout(int secs) {
        _exit_after_num_seconds = secs;
        _exit_when_all_sessions_closed = true;
    }
    static void SetInitExitTimeout(int secs);

    inline uint32_t GetId() {
        return _id;
    }

    inline std::string GetAddress() {
        return _address;
    }

    // RegionDataStreams
    void RegionDataStreams(int file_id, int region_id);
    bool SendSpectralProfileData(int file_id, int region_id, bool stokes_changed = false);

    FileSettings _file_settings;
    std::unordered_map<int, tbb::concurrent_queue<std::pair<CARTA::SetImageChannels, uint32_t>>> _set_channel_queues;

    void SendScriptingRequest(uint32_t scripting_request_id, std::string target, std::string action, std::string parameters, bool async);
    void OnScriptingResponse(const CARTA::ScriptingResponse& message, uint32_t request_id);
    bool GetScriptingResponse(uint32_t scripting_request_id, CARTA::script::ActionReply* reply);

private:
    // File info
<<<<<<< HEAD
    bool FillExtendedFileInfo(std::map<std::string, CARTA::FileInfoExtended>& extended_info_map, CARTA::FileInfo* file_info,
        const std::string& folder, const std::string& filename, const std::string& hdu, std::string& message);
=======
    bool FillExtendedFileInfo(CARTA::FileInfoExtended& extended_info, CARTA::FileInfo& file_info, const std::string& folder,
        const std::string& filename, std::string hdu, std::string& message);
    bool FillExtendedFileInfo(CARTA::FileInfoExtended& extended_info, std::shared_ptr<casacore::ImageInterface<float>> image,
        const std::string& filename, std::string& message);
>>>>>>> 043b9726

    // Delete Frame(s)
    void DeleteFrame(int file_id);

    // Specialized for cube; accumulate per-channel histograms and send progress messages
    bool CalculateCubeHistogram(int file_id, CARTA::RegionHistogramData& cube_histogram_message);
    void CreateCubeHistogramMessage(CARTA::RegionHistogramData& msg, int file_id, int stokes, float progress);

    // Send data streams
    bool SendContourData(int file_id, bool ignore_empty = true);
    bool SendSpatialProfileData(int file_id, int region_id);
    bool SendRegionHistogramData(int file_id, int region_id);
    bool SendRegionStatsData(int file_id, int region_id);
    void UpdateImageData(int file_id, bool send_image_histogram, bool channel_changed, bool stokes_changed);
    void UpdateRegionData(int file_id, int region_id, bool channel_changed, bool stokes_changed);

    // Send protobuf messages
    void SendEvent(CARTA::EventType event_type, u_int32_t event_id, const google::protobuf::MessageLite& message, bool compress = true);
    void SendFileEvent(
        int file_id, CARTA::EventType event_type, u_int32_t event_id, google::protobuf::MessageLite& message, bool compress = true);
    void SendLogEvent(const std::string& message, std::vector<std::string> tags, CARTA::ErrorSeverity severity);

    uWS::WebSocket<uWS::SERVER>* _socket;
    uint32_t _id;
    std::string _address;
    std::string _root_folder;
    std::string _base_folder;
    bool _verbose_logging;
    bool _performance_logging;
    int _grpc_port;

    // File browser
    FileListHandler* _file_list_handler;

<<<<<<< HEAD
    // File info and loader for browser, open file
    std::unique_ptr<CARTA::FileInfo> _file_info;
    std::map<std::string, CARTA::FileInfoExtended> _file_info_extended; // for ::google::protobuf::Map<hdu, FileInfoExtended>
=======
    // Loader for reading image from disk
>>>>>>> 043b9726
    std::unique_ptr<carta::FileLoader> _loader;

    // Frame; key is file_id; shared with RegionHandler for data streams
    std::unordered_map<int, std::shared_ptr<Frame>> _frames;
    std::mutex _frame_mutex;

    const std::unique_ptr<carta::TableController> _table_controller;

    // Handler for region creation, import/export, requirements, and data
    std::unique_ptr<carta::RegionHandler> _region_handler;

    // State for animation functions.
    std::unique_ptr<AnimationObject> _animation_object;

    // Manage image channel
    std::unordered_map<int, std::mutex> _image_channel_mutexes;
    std::unordered_map<int, bool> _image_channel_task_active;

    // Cube histogram progress: 0.0 to 1.0 (complete)
    float _histogram_progress;

    // Outgoing messages:
    // Notification mechanism when messages are ready
    uS::Async* _outgoing_async;
    // message queue <msg, compress>
    tbb::concurrent_queue<std::pair<std::vector<char>, bool>> _out_msgs;

    // TBB context that enables all tasks associated with a session to be cancelled.
    tbb::task_group_context _base_context;

    // TBB context to cancel histogram calculations.
    tbb::task_group_context _histogram_context;

    tbb::task_group_context _animation_context;

    int _ref_count;
    int _animation_id;
    bool _connected;
    static int _num_sessions;
    static int _exit_after_num_seconds;
    static bool _exit_when_all_sessions_closed;

    // Scripting responses from the client
    std::unordered_map<int, CARTA::ScriptingResponse> _scripting_response;
    std::mutex _scripting_mutex;
};

#endif // CARTA_BACKEND__SESSION_H_<|MERGE_RESOLUTION|>--- conflicted
+++ resolved
@@ -198,16 +198,15 @@
     bool GetScriptingResponse(uint32_t scripting_request_id, CARTA::script::ActionReply* reply);
 
 private:
-    // File info
-<<<<<<< HEAD
-    bool FillExtendedFileInfo(std::map<std::string, CARTA::FileInfoExtended>& extended_info_map, CARTA::FileInfo* file_info,
+    // File info for file list (extended info for each hdu)
+    bool FillExtendedFileInfo(std::map<std::string, CARTA::FileInfoExtended>& hdu_info_map, CARTA::FileInfo& file_info,
         const std::string& folder, const std::string& filename, const std::string& hdu, std::string& message);
-=======
+    // File info for open file
     bool FillExtendedFileInfo(CARTA::FileInfoExtended& extended_info, CARTA::FileInfo& file_info, const std::string& folder,
-        const std::string& filename, std::string hdu, std::string& message);
+        const std::string& filename, const std::string& hdu, std::string& message);
+    // File info for open moments image (not disk image)
     bool FillExtendedFileInfo(CARTA::FileInfoExtended& extended_info, std::shared_ptr<casacore::ImageInterface<float>> image,
         const std::string& filename, std::string& message);
->>>>>>> 043b9726
 
     // Delete Frame(s)
     void DeleteFrame(int file_id);
@@ -242,13 +241,7 @@
     // File browser
     FileListHandler* _file_list_handler;
 
-<<<<<<< HEAD
-    // File info and loader for browser, open file
-    std::unique_ptr<CARTA::FileInfo> _file_info;
-    std::map<std::string, CARTA::FileInfoExtended> _file_info_extended; // for ::google::protobuf::Map<hdu, FileInfoExtended>
-=======
     // Loader for reading image from disk
->>>>>>> 043b9726
     std::unique_ptr<carta::FileLoader> _loader;
 
     // Frame; key is file_id; shared with RegionHandler for data streams
