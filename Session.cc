--- conflicted
+++ resolved
@@ -28,11 +28,10 @@
 #include "FileList/FileInfoLoader.h"
 #include "InterfaceConstants.h"
 #include "OnMessageTask.h"
-<<<<<<< HEAD
+
 #include "Util.h"
 #include "DBConnect.h"
-=======
->>>>>>> c01bbb85
+
 
 #define DEBUG(_DB_TEXT_) \
     {}
