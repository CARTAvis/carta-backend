#include "Session.h"

#include <signal.h>
#include <algorithm>
#include <chrono>
#include <limits>
#include <memory>
#include <thread>
#include <tuple>
#include <vector>

#include <casacore/casa/OS/File.h>
#include <fmt/format.h>
#include <tbb/parallel_for.h>
#include <tbb/task_group.h>
#include <xmmintrin.h>
#include <zstd.h>

#include <carta-protobuf/contour_image.pb.h>
#include <carta-protobuf/defs.pb.h>
#include <carta-protobuf/error.pb.h>
#include <carta-protobuf/raster_tile.pb.h>

#include "Carta.h"
#include "DataStream/Compression.h"
#include "EventHeader.h"
#include "FileList/FileExtInfoLoader.h"
#include "FileList/FileInfoLoader.h"
#include "InterfaceConstants.h"
#include "OnMessageTask.h"
#include "SpectralLine/SpectralLineCrawler.h"
#include "Util.h"

#define DEBUG(_DB_TEXT_) \
    {}

int Session::_num_sessions = 0;
int Session::_exit_after_num_seconds = 5;
bool Session::_exit_when_all_sessions_closed = false;

// Default constructor. Associates a websocket with a UUID and sets the root folder for all files
Session::Session(uWS::WebSocket<uWS::SERVER>* ws, uint32_t id, std::string address, std::string root, std::string base,
    uS::Async* outgoing_async, FileListHandler* file_list_handler, bool verbose, bool perflog, int grpc_port)
    : _socket(ws),
      _id(id),
      _address(address),
      _root_folder(root),
      _base_folder(base),
      _table_controller(std::make_unique<carta::TableController>(_root_folder, _base_folder)),
      _verbose_logging(verbose),
      _performance_logging(perflog),
      _grpc_port(grpc_port),
      _loader(nullptr),
      _region_handler(nullptr),
      _outgoing_async(outgoing_async),
      _file_list_handler(file_list_handler),
      _animation_id(0),
      _file_settings(this) {
    _histogram_progress = HISTOGRAM_COMPLETE;
    _ref_count = 0;
    _animation_object = nullptr;
    _connected = true;
    ++_num_sessions;
    DEBUG(fprintf(stderr, "%p ::Session (%d)\n", this, _num_sessions));
}

static int __exit_backend_timer = 0;

void ExitNoSessions(int s) {
    if (Session::NumberOfSessions() > 0) {
        struct sigaction sig_handler;
        sig_handler.sa_handler = nullptr;
        sigemptyset(&sig_handler.sa_mask);
        sig_handler.sa_flags = 0;
        sigaction(SIGINT, &sig_handler, nullptr);
    } else {
        --__exit_backend_timer;
        if (!__exit_backend_timer) {
            std::cout << "No sessions timeout." << std::endl;
            exit(0);
        }
        alarm(1);
    }
}

Session::~Session() {
    _outgoing_async->close();

    --_num_sessions;
    DEBUG(std::cout << this << " ~Session " << _num_sessions << std::endl;)
    if (!_num_sessions) {
        std::cout << "No remaining sessions." << std::endl;
        if (_exit_when_all_sessions_closed) {
            if (_exit_after_num_seconds == 0) {
                std::cout << "Exiting due to no sessions remaining" << std::endl;
                exit(0);
            }
            __exit_backend_timer = _exit_after_num_seconds;
            struct sigaction sig_handler;
            sig_handler.sa_handler = ExitNoSessions;
            sigemptyset(&sig_handler.sa_mask);
            sig_handler.sa_flags = 0;
            sigaction(SIGALRM, &sig_handler, nullptr);
            alarm(1);
        }
    }
}

void Session::SetInitExitTimeout(int secs) {
    __exit_backend_timer = secs;
    struct sigaction sig_handler;
    sig_handler.sa_handler = ExitNoSessions;
    sigemptyset(&sig_handler.sa_mask);
    sig_handler.sa_flags = 0;
    sigaction(SIGALRM, &sig_handler, nullptr);
    alarm(1);
}

void Session::DisconnectCalled() {
    _connected = false;
    for (auto& frame : _frames) {
        frame.second->DisconnectCalled(); // call to stop Frame's jobs and wait for jobs finished
    }
    _base_context.cancel_group_execution();
    _histogram_context.cancel_group_execution();
    if (_animation_object) {
        _animation_object->CancelExecution();
    }
}

void Session::ConnectCalled() {
    _connected = true;
    _base_context.reset();
    _histogram_context.reset();
    if (_animation_object) {
        _animation_object->ResetContext();
    }
}

// ********************************************************************************
// File browser

bool Session::FillExtendedFileInfo(CARTA::FileInfoExtended& extended_info, CARTA::FileInfo& file_info, const string& folder,
    const string& filename, string hdu, string& message) {
    // fill CARTA::FileInfoResponse submessages CARTA::FileInfo and CARTA::FileInfoExtended
    bool ext_file_info_ok(true);
    try {
        file_info.set_name(filename);
        casacore::String full_name(GetResolvedFilename(_root_folder, folder, filename));
        if (!full_name.empty()) {
            try {
                FileInfoLoader info_loader = FileInfoLoader(full_name);
                if (!info_loader.FillFileInfo(file_info)) {
                    return false;
                }
                if (hdu.empty()) { // use first when required
                    hdu = file_info.hdu_list(0);
                }

                _loader.reset(carta::FileLoader::GetLoader(full_name));

                FileExtInfoLoader ext_info_loader = FileExtInfoLoader(_loader.get());
                ext_file_info_ok = ext_info_loader.FillFileExtInfo(extended_info, filename, hdu, message);
            } catch (casacore::AipsError& ex) {
                message = ex.getMesg();
                ext_file_info_ok = false;
            }
        } else {
            message = "File " + filename + " does not exist.";
            ext_file_info_ok = false;
        }
    } catch (casacore::AipsError& err) {
        message = err.getMesg();
        ext_file_info_ok = false;
    }
    return ext_file_info_ok;
}

bool Session::FillExtendedFileInfo(CARTA::FileInfoExtended& extended_info, std::shared_ptr<casacore::ImageInterface<float>> image,
    const std::string& filename, std::string& message) {
    bool ext_file_info_ok(true);
    try {
        _loader.reset(carta::FileLoader::GetLoader(image));

        FileExtInfoLoader ext_info_loader = FileExtInfoLoader(_loader.get());
        ext_file_info_ok = ext_info_loader.FillFileExtInfo(extended_info, filename, "", message);
    } catch (casacore::AipsError& err) {
        message = err.getMesg();
        ext_file_info_ok = false;
    }
    return ext_file_info_ok;
}

// *********************************************************************************
// CARTA ICD implementation

void Session::OnRegisterViewer(const CARTA::RegisterViewer& message, uint16_t icd_version, uint32_t request_id) {
    auto session_id = message.session_id();
    bool success(true);
    std::string status;
    CARTA::SessionType type(CARTA::SessionType::NEW);

    if (icd_version != carta::ICD_VERSION) {
        status = fmt::format("Invalid ICD version number. Expected {}, got {}", carta::ICD_VERSION, icd_version);
        success = false;
    } else if (!session_id) {
        session_id = _id;
        status = fmt::format("Start a new frontend and assign it with session id {}", session_id);
    } else {
        type = CARTA::SessionType::RESUMED;
        if (session_id != _id) {
            _id = session_id;
            status = fmt::format("Start a new backend and assign it with session id {}", session_id);
        } else {
            status = fmt::format("Network reconnected with session id {}", session_id);
        }
    }

    // response
    CARTA::RegisterViewerAck ack_message;
    ack_message.set_session_id(session_id);
    ack_message.set_success(success);
    ack_message.set_message(status);
    ack_message.set_session_type(type);

    uint32_t feature_flags = CARTA::ServerFeatureFlags::REGION_WRITE_ACCESS;
    if (_grpc_port >= 0) {
        feature_flags |= CARTA::ServerFeatureFlags::GRPC_SCRIPTING;
        ack_message.set_grpc_port(_grpc_port);
    }
    ack_message.set_server_feature_flags(feature_flags);
    SendEvent(CARTA::EventType::REGISTER_VIEWER_ACK, request_id, ack_message);
}

void Session::OnFileListRequest(const CARTA::FileListRequest& request, uint32_t request_id) {
    CARTA::FileListResponse response;
    FileListHandler::ResultMsg result_msg;
    _file_list_handler->OnFileListRequest(request, response, result_msg);
    SendEvent(CARTA::EventType::FILE_LIST_RESPONSE, request_id, response);
    if (!result_msg.message.empty()) {
        SendLogEvent(result_msg.message, result_msg.tags, result_msg.severity);
    }
}

void Session::OnFileInfoRequest(const CARTA::FileInfoRequest& request, uint32_t request_id) {
    CARTA::FileInfoResponse response;
    auto& file_info = *response.mutable_file_info();
    auto& file_info_extended = *response.mutable_file_info_extended();
    string message;

    casacore::String hdu(request.hdu());
    hdu = hdu.before(" "); // strip FITS extension name
    bool success = FillExtendedFileInfo(file_info_extended, file_info, request.directory(), request.file(), hdu, message);

    // complete response message
    response.set_success(success);
    response.set_message(message);
    SendEvent(CARTA::EventType::FILE_INFO_RESPONSE, request_id, response);
}

void Session::OnRegionListRequest(const CARTA::RegionListRequest& request, uint32_t request_id) {
    CARTA::RegionListResponse response;
    FileListHandler::ResultMsg result_msg;
    _file_list_handler->OnRegionListRequest(request, response, result_msg);
    SendEvent(CARTA::EventType::REGION_LIST_RESPONSE, request_id, response);
    if (!result_msg.message.empty()) {
        SendLogEvent(result_msg.message, result_msg.tags, result_msg.severity);
    }
}

void Session::OnRegionFileInfoRequest(const CARTA::RegionFileInfoRequest& request, uint32_t request_id) {
    CARTA::RegionFileInfoResponse response;
    FileListHandler::ResultMsg result_msg;
    _file_list_handler->OnRegionFileInfoRequest(request, response, result_msg);
    SendEvent(CARTA::EventType::REGION_FILE_INFO_RESPONSE, request_id, response);
    if (!result_msg.message.empty()) {
        SendLogEvent(result_msg.message, result_msg.tags, result_msg.severity);
    }
}

bool Session::OnOpenFile(const CARTA::OpenFile& message, uint32_t request_id, bool silent) {
    // Create Frame and send response message
    const auto& directory(message.directory());
    const auto& filename(message.file());
    auto file_id(message.file_id());
    casacore::String hdu(message.hdu());
    hdu = hdu.before(" "); // strip FITS extension name

    // response message:
    CARTA::OpenFileAck ack;
    ack.set_file_id(file_id);
    string err_message;

    CARTA::FileInfo file_info;
    CARTA::FileInfoExtended file_info_extended;

    bool info_loaded = FillExtendedFileInfo(file_info_extended, file_info, directory, filename, hdu, err_message);

    bool success(false);

    if (info_loaded) {
        // Set hdu if empty
        if (hdu.empty()) { // use first
            hdu = file_info.hdu_list(0);
        }

        // create Frame for image
<<<<<<< HEAD
        auto frame = std::unique_ptr<Frame>(new Frame(_id, _loader.get(), hdu, _verbose_logging));
=======
        auto frame = std::shared_ptr<Frame>(new Frame(_id, _loader.get(), hdu, _verbose_logging, _performance_logging));
>>>>>>> 47c6c21d
        // query loader for mipmap dataset
        bool has_mipmaps(_loader->HasMip(2));
        _loader.release();

        if (frame->IsValid()) {
            // Check if the old _frames[file_id] object exists. If so, delete it.
            if (_frames.count(file_id) > 0) {
                DeleteFrame(file_id);
            }
            std::unique_lock<std::mutex> lock(_frame_mutex); // open/close lock
            _frames[file_id] = move(frame);
            lock.unlock();

            // copy file info, extended file info
            CARTA::FileInfo response_file_info = CARTA::FileInfo();
            response_file_info.set_name(file_info.name());
            response_file_info.set_type(file_info.type());
            response_file_info.set_size(file_info.size());
            response_file_info.add_hdu_list(hdu); // loaded hdu only
            *ack.mutable_file_info() = response_file_info;
            *ack.mutable_file_info_extended() = file_info_extended;
            uint32_t feature_flags = CARTA::FileFeatureFlags::FILE_FEATURE_NONE;
            // TODO: Determine these dynamically. For now, this is hard-coded for all HDF5 features.
            if (file_info.type() == CARTA::FileType::HDF5) {
                feature_flags |= CARTA::FileFeatureFlags::ROTATED_DATASET;
                feature_flags |= CARTA::FileFeatureFlags::CUBE_HISTOGRAMS;
                feature_flags |= CARTA::FileFeatureFlags::CHANNEL_HISTOGRAMS;
                if (has_mipmaps) {
                    feature_flags |= CARTA::FileFeatureFlags::MIP_DATASET;
                }
            }
            ack.set_file_feature_flags(feature_flags);

            success = true;
        } else {
            err_message = frame->GetErrorMessage();
        }
    }

    if (!silent) {
        ack.set_success(success);
        ack.set_message(err_message);
        SendEvent(CARTA::EventType::OPEN_FILE_ACK, request_id, ack);
    }

    if (success) {
        // send histogram with default requirements
        if (!SendRegionHistogramData(file_id, IMAGE_REGION_ID)) {
            std::string message = fmt::format("Image histogram for file id {} failed", file_id);
            SendLogEvent(message, {"open_file"}, CARTA::ErrorSeverity::ERROR);
        }
    }
    return success;
}

bool Session::OnOpenFile(const carta::CollapseResult& collapse_result, CARTA::MomentResponse& moment_response, uint32_t request_id) {
    // Set an image moment file id, name and its image interface
    int file_id = collapse_result.file_id;
    std::string name = collapse_result.name;
    auto image = collapse_result.image;

    // Response message for opening a file
    auto open_file_ack = moment_response.add_open_file_acks();
    open_file_ack->set_file_id(file_id);
    string err_message;

    CARTA::FileInfoExtended file_info_extended;
    bool info_loaded = FillExtendedFileInfo(file_info_extended, image, name, err_message);
    bool success(false);

    if (info_loaded) {
        // Create Frame for image
        auto frame = std::make_unique<Frame>(_id, _loader.get(), "", _verbose_logging, _performance_logging);
        _loader.release();

        if (frame->IsValid()) {
            if (_frames.count(file_id) > 0) {
                DeleteFrame(file_id);
            }
            std::unique_lock<std::mutex> lock(_frame_mutex); // open/close lock
            _frames[file_id] = move(frame);
            lock.unlock();

            // Set file info, extended file info
            CARTA::FileInfo response_file_info = CARTA::FileInfo();
            response_file_info.set_name(name);
            response_file_info.set_type(CARTA::FileType::CASA);
            *open_file_ack->mutable_file_info() = response_file_info;
            *open_file_ack->mutable_file_info_extended() = file_info_extended;
            uint32_t feature_flags = CARTA::FileFeatureFlags::FILE_FEATURE_NONE;
            open_file_ack->set_file_feature_flags(feature_flags);
            success = true;
        } else {
            err_message = frame->GetErrorMessage();
        }
    }

    open_file_ack->set_success(success);
    open_file_ack->set_message(err_message);

    if (success) {
        UpdateRegionData(file_id, IMAGE_REGION_ID, false, false);
    }
    return success;
}

void Session::OnCloseFile(const CARTA::CloseFile& message) {
    CheckCancelAnimationOnFileClose(message.file_id());
    _file_settings.ClearSettings(message.file_id());
    DeleteFrame(message.file_id());
}

void Session::DeleteFrame(int file_id) {
    // call destructor and erase from map
    std::unique_lock<std::mutex> lock(_frame_mutex);
    if (file_id == ALL_FILES) {
        for (auto& frame : _frames) {
            frame.second->DisconnectCalled(); // call to stop Frame's jobs and wait for jobs finished
            frame.second.reset();             // delete Frame
        }
        _frames.clear();
        _image_channel_mutexes.clear();
        _image_channel_task_active.clear();
    } else if (_frames.count(file_id)) {
        _frames[file_id]->DisconnectCalled(); // call to stop Frame's jobs and wait for jobs finished
        _frames[file_id].reset();
        _frames.erase(file_id);
        _image_channel_mutexes.erase(file_id);
        _image_channel_task_active.erase(file_id);
    }
    if (_region_handler) {
        _region_handler->RemoveFrame(file_id);
    }
}

void Session::OnAddRequiredTiles(const CARTA::AddRequiredTiles& message, bool skip_data) {
    auto file_id = message.file_id();
    if (!_frames.count(file_id)) {
        return;
    }

    auto channel = _frames.at(file_id)->CurrentChannel();
    auto stokes = _frames.at(file_id)->CurrentStokes();
    auto animation_id = AnimationRunning() ? _animation_id : 0;
    if (!message.tiles().empty() && _frames.count(file_id)) {
        if (skip_data) {
            // Update view settings and skip sending data
            _frames.at(file_id)->SetAnimationViewSettings(message);
            return;
        }

        CARTA::RasterTileSync start_message;
        start_message.set_file_id(file_id);
        start_message.set_channel(channel);
        start_message.set_stokes(stokes);
        start_message.set_animation_id(animation_id);
        start_message.set_end_sync(false);
        SendFileEvent(file_id, CARTA::EventType::RASTER_TILE_SYNC, 0, start_message);

        int n = message.tiles_size();
        CARTA::CompressionType compression_type = message.compression_type();
        float compression_quality = message.compression_quality();
        int stride = std::min(n, std::min(CARTA::global_thread_count, CARTA::MAX_TILING_TASKS));

        auto lambda = [&](int start) {
            for (int i = start; i < n; i += stride) {
                const auto& encoded_coordinate = message.tiles(i);
                CARTA::RasterTileData raster_tile_data;
                raster_tile_data.set_file_id(file_id);
                raster_tile_data.set_animation_id(animation_id);
                auto tile = Tile::Decode(encoded_coordinate);
                if (_frames.count(file_id) && _frames.at(file_id)->FillRasterTileData(
                                                  raster_tile_data, tile, channel, stokes, compression_type, compression_quality)) {
                    // Only use deflate on outgoing message if the raster image compression type is NONE
                    SendFileEvent(
                        file_id, CARTA::EventType::RASTER_TILE_DATA, 0, raster_tile_data, compression_type == CARTA::CompressionType::NONE);
                } else {
                    fmt::print("Problem getting tile {}\n", tile);
                }
            }
        };

        auto t_start_get_tile_data = std::chrono::high_resolution_clock::now();

#pragma omp parallel for
        for (int j = 0; j < stride; j++) {
            lambda(j);
        }

        if (_performance_logging) {
            // Measure duration for get tile data
            auto t_end_get_tile_data = std::chrono::high_resolution_clock::now();
            auto dt_get_tile_data =
                std::chrono::duration_cast<std::chrono::microseconds>(t_end_get_tile_data - t_start_get_tile_data).count();
            fmt::print("Get tile data group in {} ms\n", dt_get_tile_data * 1e-3);
        }

        // Send final message with no tiles to signify end of the tile stream, for synchronisation purposes
        CARTA::RasterTileSync final_message;
        final_message.set_file_id(file_id);
        final_message.set_channel(channel);
        final_message.set_stokes(stokes);
        final_message.set_animation_id(animation_id);
        final_message.set_end_sync(true);
        SendFileEvent(file_id, CARTA::EventType::RASTER_TILE_SYNC, 0, final_message);
    }
}

void Session::OnSetImageChannels(const CARTA::SetImageChannels& message) {
    auto file_id(message.file_id());
    if (_frames.count(file_id)) {
        auto frame = _frames.at(file_id);
        std::string err_message;
        auto channel_target = message.channel();
        auto stokes_target = message.stokes();
        bool channel_changed(channel_target != frame->CurrentChannel());
        bool stokes_changed(stokes_target != frame->CurrentStokes());
        if (frame->SetImageChannels(channel_target, stokes_target, err_message)) {
            // Send Contour data if required
            SendContourData(file_id);
            bool send_histogram(true);
            UpdateImageData(file_id, send_histogram, channel_changed, stokes_changed);
            UpdateRegionData(file_id, ALL_REGIONS, channel_changed, stokes_changed);
        } else {
            if (!err_message.empty()) {
                SendLogEvent(err_message, {"channels"}, CARTA::ErrorSeverity::ERROR);
            }
        }

        // Send any required tiles if they have been requested
        if (message.has_required_tiles()) {
            OnAddRequiredTiles(message.required_tiles());
        }
    } else {
        string error = fmt::format("File id {} not found", file_id);
        SendLogEvent(error, {"channels"}, CARTA::ErrorSeverity::DEBUG);
    }
}

void Session::OnSetCursor(const CARTA::SetCursor& message, uint32_t request_id) {
    // Set cursor for image indicated by file_id
    auto file_id(message.file_id());
    if (_frames.count(file_id)) { // reference Frame for Region exists
        if (message.has_spatial_requirements()) {
            auto requirements = message.spatial_requirements();
            _frames.at(file_id)->SetSpatialRequirements(requirements.region_id(),
                std::vector<std::string>(requirements.spatial_profiles().begin(), requirements.spatial_profiles().end()));
        }
        if (_frames.at(file_id)->SetCursor(message.point().x(), message.point().y())) { // cursor changed
            SendSpatialProfileData(file_id, CURSOR_REGION_ID);
            SendSpectralProfileData(file_id, CURSOR_REGION_ID);
        }
    } else {
        string error = fmt::format("File id {} not found", file_id);
        SendLogEvent(error, {"cursor"}, CARTA::ErrorSeverity::DEBUG);
    }
}

bool Session::OnSetRegion(const CARTA::SetRegion& message, uint32_t request_id, bool silent) {
    // Create new Region or update existing Region
    auto file_id(message.file_id());
    auto region_id(message.region_id());
    auto region_info(message.region_info());
    std::string err_message;
    bool success(false);

    if (_frames.count(file_id)) { // reference Frame for Region exists
        casacore::CoordinateSystem* csys = _frames.at(file_id)->CoordinateSystem();

        if (!_region_handler) { // created on demand only
            _region_handler = std::unique_ptr<carta::RegionHandler>(new carta::RegionHandler(_performance_logging));
        }

        std::vector<CARTA::Point> points = {region_info.control_points().begin(), region_info.control_points().end()};
        RegionState region_state(file_id, region_info.region_type(), points, region_info.rotation());

        success = _region_handler->SetRegion(region_id, region_state, csys);

        // log error
        if (!success) {
            err_message = fmt::format("Region {} parameters for file {} failed", region_id, file_id);
            SendLogEvent(err_message, {"region"}, CARTA::ErrorSeverity::DEBUG);
        }
    } else {
        err_message = fmt::format("Cannot set region, file id {} not found", file_id);
    }

    // RESPONSE
    if (!silent) {
        CARTA::SetRegionAck ack;
        ack.set_region_id(region_id);
        ack.set_success(success);
        ack.set_message(err_message);
        SendEvent(CARTA::EventType::SET_REGION_ACK, request_id, ack);
    }

    // update data streams if requirements set and region changed
    if (success && _region_handler->RegionChanged(region_id)) {
        OnMessageTask* tsk = new (tbb::task::allocate_root(this->Context())) RegionDataStreamsTask(this, ALL_FILES, region_id);
        tbb::task::enqueue(*tsk);
    }

    return success;
}

void Session::OnRemoveRegion(const CARTA::RemoveRegion& message) {
    if (_region_handler) {
        _region_handler->RemoveRegion(message.region_id());
    }
}

void Session::OnImportRegion(const CARTA::ImportRegion& message, uint32_t request_id) {
    auto file_id(message.group_id()); // eventually, import into wcs group
    if (_frames.count(file_id)) {
        CARTA::FileType file_type(message.type());
        std::string directory(message.directory()), filename(message.file());
        std::vector<std::string> contents = {message.contents().begin(), message.contents().end()};
        CARTA::ImportRegionAck import_ack; // response

        // check for file or contents set
        bool import_file(!directory.empty() && !filename.empty()), import_contents(!contents.empty());
        if (!import_file && !import_contents) {
            import_ack.set_success(false);
            import_ack.set_message("Import region failed: cannot import by filename or contents.");
            SendFileEvent(file_id, CARTA::EventType::IMPORT_REGION_ACK, request_id, import_ack);
            return;
        }

        std::string region_file; // name or contents
        if (import_file) {
            // check that file can be opened
            region_file = GetResolvedFilename(_root_folder, directory, filename);
            casacore::File ccfile(region_file);
            if (!ccfile.exists() || !ccfile.isReadable()) {
                import_ack.set_success(false);
                import_ack.set_message("Import region failed: cannot open file.");
                SendFileEvent(file_id, CARTA::EventType::IMPORT_REGION_ACK, request_id, import_ack);
                return;
            }
        } else {
            // combine vector into one string
            for (auto& line : contents) {
                region_file.append(line);
            }
        }

        auto t_start_import_region = std::chrono::high_resolution_clock::now();

        if (!_region_handler) { // created on demand only
            _region_handler = std::unique_ptr<carta::RegionHandler>(new carta::RegionHandler(_performance_logging));
        }

        _region_handler->ImportRegion(file_id, _frames.at(file_id), file_type, region_file, import_file, import_ack);
        if (_performance_logging) {
            // Measure duration for get tile data
            auto t_end_import_region = std::chrono::high_resolution_clock::now();
            auto dt_import_region =
                std::chrono::duration_cast<std::chrono::microseconds>(t_end_import_region - t_start_import_region).count();
            fmt::print("Import region in {} ms\n", dt_import_region * 1e-3);
        }

        // send any errors to log
        std::string ack_message(import_ack.message());
        if (!ack_message.empty()) {
            CARTA::ErrorSeverity level = (import_ack.success() ? CARTA::ErrorSeverity::WARNING : CARTA::ErrorSeverity::ERROR);
            SendLogEvent(ack_message, {"import"}, level);
        }
        // send ack message
        SendFileEvent(file_id, CARTA::EventType::IMPORT_REGION_ACK, request_id, import_ack);
    } else {
        std::string error = fmt::format("File id {} not found", file_id);
        SendLogEvent(error, {"import"}, CARTA::ErrorSeverity::DEBUG);
    }
}

void Session::OnExportRegion(const CARTA::ExportRegion& message, uint32_t request_id) {
    auto file_id(message.file_id());
    if (_frames.count(file_id)) {
        if (!_region_handler) {
            std::string error = fmt::format("No region handler for export");
            SendLogEvent(error, {"export"}, CARTA::ErrorSeverity::ERROR);
            return;
        }

        // Export filename (optional, for server-side export)
        std::string directory(message.directory()), filename(message.file());
        std::string abs_filename;
        if (!directory.empty() && !filename.empty()) {
            // export file is on server, form path with filename
            casacore::Path root_path(_root_folder);
            root_path.append(directory);
            root_path.append(filename);
            abs_filename = root_path.absoluteName();
        }

        std::map<int, CARTA::RegionStyle> region_styles = {message.region_styles().begin(), message.region_styles().end()};

        CARTA::ExportRegionAck export_ack;
        _region_handler->ExportRegion(
            file_id, _frames.at(file_id), message.type(), message.coord_type(), region_styles, abs_filename, export_ack);
        SendFileEvent(file_id, CARTA::EventType::EXPORT_REGION_ACK, request_id, export_ack);
    } else {
        string error = fmt::format("File id {} not found", file_id);
        SendLogEvent(error, {"export"}, CARTA::ErrorSeverity::DEBUG);
    }
}

void Session::OnSetSpatialRequirements(const CARTA::SetSpatialRequirements& message) {
    auto file_id(message.file_id());
    if (_frames.count(file_id)) {
        auto region_id = message.region_id();
        if (region_id > CURSOR_REGION_ID) {
            string error = fmt::format("Spatial requirements not valid for non-cursor region ", region_id);
            SendLogEvent(error, {"spatial"}, CARTA::ErrorSeverity::ERROR);
        } else {
            if (_frames.at(file_id)->SetSpatialRequirements(
                    region_id, std::vector<std::string>(message.spatial_profiles().begin(), message.spatial_profiles().end()))) {
                SendSpatialProfileData(file_id, region_id);
            } else {
                string error = fmt::format("Spatial profiles not valid for region id {}", region_id);
                SendLogEvent(error, {"spatial"}, CARTA::ErrorSeverity::ERROR);
            }
        }
    } else {
        string error = fmt::format("File id {} not found", file_id);
        SendLogEvent(error, {"spatial"}, CARTA::ErrorSeverity::DEBUG);
    }
}

void Session::OnSetHistogramRequirements(const CARTA::SetHistogramRequirements& message, uint32_t request_id) {
    auto file_id(message.file_id());
    auto region_id = message.region_id();
    bool requirements_set(false);

    if (_frames.count(file_id)) {
        // Catch cube histogram cancel here
        if ((region_id == CUBE_REGION_ID) && (message.histograms_size() == 0)) { // cancel!
            _histogram_progress = HISTOGRAM_CANCEL;
            _histogram_context.cancel_group_execution();
            SendLogEvent("Histogram cancelled", {"histogram"}, CARTA::ErrorSeverity::INFO);
            return;
        }

        std::vector<CARTA::SetHistogramRequirements_HistogramConfig> requirements = {
            message.histograms().begin(), message.histograms().end()};

        if (region_id > CURSOR_REGION_ID) {
            if (!_region_handler) {
                string error = fmt::format("Region {} has not been set", region_id);
                SendLogEvent(error, {"histogram"}, CARTA::ErrorSeverity::ERROR);
                return;
            }
            requirements_set = _region_handler->SetHistogramRequirements(region_id, file_id, _frames.at(file_id), requirements);
        } else {
            requirements_set = _frames.at(file_id)->SetHistogramRequirements(region_id, requirements);
        }

        if (requirements_set) {
            if ((message.histograms_size() > 0) && !SendRegionHistogramData(file_id, region_id)) {
                std::string message = fmt::format("Histogram calculation for region {} failed", region_id);
                SendLogEvent(message, {"histogram"}, CARTA::ErrorSeverity::WARNING);
            }
        } else {
            std::string error = fmt::format("Histogram requirements not valid for region id {}", region_id);
            SendLogEvent(error, {"histogram"}, CARTA::ErrorSeverity::ERROR);
        }
    } else {
        string error = fmt::format("File id {} not found", file_id);
        SendLogEvent(error, {"histogram"}, CARTA::ErrorSeverity::DEBUG);
        return;
    }
}

void Session::OnSetSpectralRequirements(const CARTA::SetSpectralRequirements& message) {
    auto file_id(message.file_id());
    auto region_id = message.region_id();
    bool requirements_set(false);

    if (_frames.count(file_id)) {
        if (_frames.at(file_id)->ImageShape().size() < 3) {
            string error = "Spectral profile not valid for 2D image.";
            SendLogEvent(error, {"spectral"}, CARTA::ErrorSeverity::WARNING);
            return;
        }

        std::vector<CARTA::SetSpectralRequirements_SpectralConfig> requirements = {
            message.spectral_profiles().begin(), message.spectral_profiles().end()};

        if (region_id > CURSOR_REGION_ID) {
            if (!_region_handler) {
                string error = fmt::format("Region {} has not been set", region_id);
                SendLogEvent(error, {"spectral"}, CARTA::ErrorSeverity::ERROR);
                return;
            }
            requirements_set = _region_handler->SetSpectralRequirements(region_id, file_id, _frames.at(file_id), requirements);
        } else {
            requirements_set = _frames.at(file_id)->SetSpectralRequirements(region_id, requirements);
        }

        if (requirements_set) {
            // RESPONSE
            OnMessageTask* tsk = new (tbb::task::allocate_root(this->Context())) SpectralProfileTask(this, file_id, region_id);
            tbb::task::enqueue(*tsk);
        } else if (region_id != IMAGE_REGION_ID) { // not sure why frontend sends this
            string error = fmt::format("Spectral requirements not valid for region id {}", region_id);
            SendLogEvent(error, {"spectral"}, CARTA::ErrorSeverity::ERROR);
        }
    } else {
        string error = fmt::format("File id {} not found", file_id);
        SendLogEvent(error, {"spectral"}, CARTA::ErrorSeverity::DEBUG);
    }
}

void Session::OnSetStatsRequirements(const CARTA::SetStatsRequirements& message) {
    auto file_id(message.file_id());
    auto region_id = message.region_id();
    bool requirements_set(false);

    if (_frames.count(file_id)) {
        std::vector<CARTA::StatsType> requirements;
        for (size_t i = 0; i < message.stats_size(); ++i) {
            requirements.push_back(message.stats(i));
        }

        if (region_id > CURSOR_REGION_ID) {
            if (!_region_handler) {
                string error = fmt::format("Region {} has not been set", region_id);
                SendLogEvent(error, {"stats"}, CARTA::ErrorSeverity::ERROR);
                return;
            }
            requirements_set = _region_handler->SetStatsRequirements(region_id, file_id, _frames.at(file_id), requirements);
        } else {
            requirements_set = _frames.at(file_id)->SetStatsRequirements(region_id, requirements);
        }

        if (requirements_set) {
            if ((message.stats_size() > 0) && !SendRegionStatsData(file_id, region_id)) {
                std::string error = fmt::format("Statistics calculation for region {} failed", region_id);
                SendLogEvent(error, {"stats"}, CARTA::ErrorSeverity::ERROR);
            }
        } else {
            string error = fmt::format("Stats requirements not valid for region id {}", region_id);
            SendLogEvent(error, {"stats"}, CARTA::ErrorSeverity::ERROR);
        }
    } else {
        string error = fmt::format("File id {} not found", file_id);
        SendLogEvent(error, {"stats"}, CARTA::ErrorSeverity::DEBUG);
    }
}

void Session::OnSetContourParameters(const CARTA::SetContourParameters& message, bool silent) {
    if (_frames.count(message.file_id())) {
        const int num_levels = message.levels_size();
        if (_frames.at(message.file_id())->SetContourParameters(message) && num_levels && !silent) {
            SendContourData(message.file_id());
        }
    }
}

void Session::OnResumeSession(const CARTA::ResumeSession& message, uint32_t request_id) {
    bool success(true);
    // Error message
    std::string err_message;
    std::string err_file_ids = "Problem loading files: ";
    std::string err_region_ids = "Problem loading regions: ";

    // Stop the streaming spectral profile, cube histogram and animation processes
    DisconnectCalled();

    // Clear the message queue
    _out_msgs.clear();

    // Reconnect the session
    ConnectCalled();

    // Close all images
    CARTA::CloseFile close_file_msg;
    close_file_msg.set_file_id(-1);
    OnCloseFile(close_file_msg);

    auto t_start_resume = std::chrono::high_resolution_clock::now();

    // Open images
    for (int i = 0; i < message.images_size(); ++i) {
        const CARTA::ImageProperties& image = message.images(i);
        int file_id(image.file_id());

        CARTA::OpenFile open_file_msg;
        open_file_msg.set_directory(image.directory());
        open_file_msg.set_file(image.file());
        open_file_msg.set_hdu(image.hdu());
        open_file_msg.set_file_id(file_id);
        bool file_ok(true);
        if (!OnOpenFile(open_file_msg, request_id, true)) {
            success = false;
            file_ok = false;
            // Error message
            std::string file_id_str = std::to_string(file_id) + " ";
            err_file_ids.append(file_id_str);
        }

        if (file_ok) {
            // Set image channels
            CARTA::SetImageChannels set_image_channels_msg;
            set_image_channels_msg.set_file_id(file_id);
            set_image_channels_msg.set_channel(image.channel());
            set_image_channels_msg.set_stokes(image.stokes());
            OnSetImageChannels(set_image_channels_msg);

            // Set regions
            for (auto& region_id_info : image.regions()) {
                // region_id_info is <region_id, CARTA::RegionInfo>
                if (region_id_info.first == 0) {
                    CARTA::Point cursor = region_id_info.second.control_points(0);
                    CARTA::SetCursor set_cursor_msg;
                    *set_cursor_msg.mutable_point() = cursor;
                    OnSetCursor(set_cursor_msg, request_id);
                } else {
                    CARTA::SetRegion set_region_msg;
                    set_region_msg.set_file_id(file_id);
                    set_region_msg.set_region_id(region_id_info.first);
                    CARTA::RegionInfo resume_region_info = region_id_info.second;
                    *set_region_msg.mutable_region_info() = resume_region_info;

                    if (!OnSetRegion(set_region_msg, request_id, true)) {
                        success = false;
                        // Error message
                        std::string region_id = std::to_string(region_id_info.first) + " ";
                        err_region_ids.append(region_id);
                    }
                }
            }

            // Set contours
            if (image.contour_settings().levels_size()) {
                OnSetContourParameters(image.contour_settings(), true);
            }
        }
    }

    // Open Catalog files
    for (int i = 0; i < message.catalog_files_size(); ++i) {
        const CARTA::OpenCatalogFile& open_catalog_file_msg = message.catalog_files(i);
        OnOpenCatalogFile(open_catalog_file_msg, request_id, true);
    }

    // Measure duration for resume
    if (_performance_logging) {
        auto t_end_resume = std::chrono::high_resolution_clock::now();
        auto dt_resume = std::chrono::duration_cast<std::chrono::microseconds>(t_end_resume - t_start_resume).count();
        fmt::print("Resume in {} ms\n", dt_resume * 1e-3);
    }

    // RESPONSE
    CARTA::ResumeSessionAck ack;
    ack.set_success(success);
    if (!success) {
        err_message = err_file_ids + err_region_ids;
        ack.set_message(err_message);
    }
    SendEvent(CARTA::EventType::RESUME_SESSION_ACK, request_id, ack);
}

void Session::OnCatalogFileList(CARTA::CatalogListRequest file_list_request, uint32_t request_id) {
    CARTA::CatalogListResponse file_list_response;
    _table_controller->OnFileListRequest(file_list_request, file_list_response);
    SendEvent(CARTA::EventType::CATALOG_LIST_RESPONSE, request_id, file_list_response);
}

void Session::OnCatalogFileInfo(CARTA::CatalogFileInfoRequest file_info_request, uint32_t request_id) {
    CARTA::CatalogFileInfoResponse file_info_response;
    _table_controller->OnFileInfoRequest(file_info_request, file_info_response);
    SendEvent(CARTA::EventType::CATALOG_FILE_INFO_RESPONSE, request_id, file_info_response);
}

void Session::OnOpenCatalogFile(CARTA::OpenCatalogFile open_file_request, uint32_t request_id, bool silent) {
    CARTA::OpenCatalogFileAck open_file_response;
    _table_controller->OnOpenFileRequest(open_file_request, open_file_response);
    if (!silent) {
        SendEvent(CARTA::EventType::OPEN_CATALOG_FILE_ACK, request_id, open_file_response);
    }
}

void Session::OnCloseCatalogFile(CARTA::CloseCatalogFile close_file_request) {
    _table_controller->OnCloseFileRequest(close_file_request);
}

void Session::OnCatalogFilter(CARTA::CatalogFilterRequest filter_request, uint32_t request_id) {
    _table_controller->OnFilterRequest(filter_request, [&](const CARTA::CatalogFilterResponse& filter_response) {
        // Send partial or final results
        SendEvent(CARTA::EventType::CATALOG_FILTER_RESPONSE, request_id, filter_response);
    });
}

void Session::OnMomentRequest(const CARTA::MomentRequest& moment_request, uint32_t request_id) {
    int file_id(moment_request.file_id());
    int region_id(moment_request.region_id());

    if (_frames.count(file_id)) {
        auto& frame = _frames.at(file_id);
        // Set moment progress callback function
        auto progress_callback = [&](float progress) {
            CARTA::MomentProgress moment_progress;
            moment_progress.set_file_id(file_id);
            moment_progress.set_progress(progress);
            SendEvent(CARTA::EventType::MOMENT_PROGRESS, request_id, moment_progress);
        };

        // Do calculations
        std::vector<carta::CollapseResult> collapse_results;
        CARTA::MomentResponse moment_response;
        if (region_id > 0) {
            _region_handler->CalculateMoments(
                file_id, region_id, frame, progress_callback, moment_request, moment_response, collapse_results);
        } else {
            casacore::ImageRegion image_region;
            int chan_min(moment_request.spectral_range().min());
            int chan_max(moment_request.spectral_range().max());

            frame->IncreaseMomentsCount();
            if (frame->GetImageRegion(file_id, ChannelRange(chan_min, chan_max), frame->CurrentStokes(), image_region)) {
                frame->CalculateMoments(file_id, progress_callback, image_region, moment_request, moment_response, collapse_results);
            }
            frame->DecreaseMomentsCount();
        }

        for (int i = 0; i < collapse_results.size(); ++i) {
            auto& collapse_result = collapse_results[i];
            // Open an moment image from the cache, open file acknowledgement will be sent to the frontend
            OnOpenFile(collapse_result, moment_response, request_id);
        }

        // Send moment response message
        SendEvent(CARTA::EventType::MOMENT_RESPONSE, request_id, moment_response);
    } else {
        string error = fmt::format("File id {} not found", file_id);
        SendLogEvent(error, {"Moments"}, CARTA::ErrorSeverity::DEBUG);
    }
}

void Session::OnStopMomentCalc(const CARTA::StopMomentCalc& stop_moment_calc) {
    int file_id(stop_moment_calc.file_id());
    if (_frames.count(file_id)) {
        _frames.at(file_id)->StopMomentCalc();
    }
}

void Session::OnSaveFile(const CARTA::SaveFile& save_file, uint32_t request_id) {
    int file_id(save_file.file_id());
    if (_frames.count(file_id)) {
        CARTA::SaveFileAck save_file_ack;
        _frames.at(file_id)->SaveFile(_root_folder, save_file, save_file_ack);

        // Send response message
        SendEvent(CARTA::EventType::SAVE_FILE_ACK, request_id, save_file_ack);
    } else {
        string error = fmt::format("File id {} not found", file_id);
        SendLogEvent(error, {"Saving a file"}, CARTA::ErrorSeverity::DEBUG);
    }
}

void Session::OnSpectralLineRequest(CARTA::SpectralLineRequest spectral_line_request, uint32_t request_id) {
    CARTA::SpectralLineResponse spectral_line_response;
    carta::SpectralLineCrawler::SendRequest(
        spectral_line_request.frequency_range(), spectral_line_request.line_intensity_lower_limit(), spectral_line_response);
    SendEvent(CARTA::EventType::SPECTRAL_LINE_RESPONSE, request_id, spectral_line_response);
}

// ******** SEND DATA STREAMS *********

bool Session::CalculateCubeHistogram(int file_id, CARTA::RegionHistogramData& cube_histogram_message) {
    // Calculate cube histogram message fields, and set cache in Frame
    // First try Frame::FillRegionHistogramData to get cached histogram before calculating it here.
    bool calculated(false);
    if (_frames.count(file_id)) {
        try {
            int stokes(_frames.at(file_id)->CurrentStokes());
            HistogramConfig cube_histogram_config;
            if (!_frames.at(file_id)->GetCubeHistogramConfig(cube_histogram_config)) {
                return calculated; // no requirements
            }

            auto t_start_cube_histogram = std::chrono::high_resolution_clock::now();

            auto channel = cube_histogram_config.channel;
            auto num_bins = cube_histogram_config.num_bins;

            // To send periodic updates
            _histogram_progress = HISTOGRAM_START;
            auto t_start = std::chrono::high_resolution_clock::now();
            int request_id(0);
            size_t num_channels(_frames.at(file_id)->NumChannels());
            size_t total_channels(num_channels * 2); // for progress; go through chans twice, for stats then histogram

            // stats for entire cube
            carta::BasicStats<float> cube_stats;
            for (size_t chan = 0; chan < num_channels; ++chan) {
                // stats for this channel
                carta::BasicStats<float> channel_stats;
                if (!_frames.at(file_id)->GetBasicStats(chan, stokes, channel_stats)) {
                    return calculated;
                }
                cube_stats.join(channel_stats);

                // check for cancel
                if (_histogram_context.is_group_execution_cancelled()) {
                    break;
                }

                // check for progress update
                auto t_end = std::chrono::high_resolution_clock::now();
                auto dt = std::chrono::duration_cast<std::chrono::microseconds>(t_end - t_start).count();
                if ((dt / 1e6) > UPDATE_HISTOGRAM_PROGRESS_PER_SECONDS) {
                    // send progress
                    float this_chan(chan);
                    float progress = this_chan / total_channels;
                    CARTA::RegionHistogramData progress_msg;
                    CreateCubeHistogramMessage(progress_msg, file_id, stokes, progress);
                    auto message_histogram = progress_msg.add_histograms();
                    SendFileEvent(file_id, CARTA::EventType::REGION_HISTOGRAM_DATA, request_id, progress_msg);
                    t_start = t_end;
                }
            }

            // check cancel and proceed
            if (!_histogram_context.is_group_execution_cancelled()) {
                _frames.at(file_id)->CacheCubeStats(stokes, cube_stats);

                // send progress message: half done
                float progress = 0.50;
                CARTA::RegionHistogramData half_progress;
                CreateCubeHistogramMessage(half_progress, file_id, stokes, progress);
                auto message_histogram = half_progress.add_histograms();
                SendFileEvent(file_id, CARTA::EventType::REGION_HISTOGRAM_DATA, request_id, half_progress);

                // get histogram bins for each channel and accumulate bin counts in cube_bins
                std::vector<int> cube_bins;
                carta::HistogramResults chan_histogram; // histogram for each channel using cube stats
                for (size_t chan = 0; chan < num_channels; ++chan) {
                    if (!_frames.at(file_id)->CalculateHistogram(CUBE_REGION_ID, chan, stokes, num_bins, cube_stats, chan_histogram)) {
                        return calculated; // channel histogram failed
                    }

                    // add channel bins to cube bins
                    if (chan == 0) {
                        cube_bins = {chan_histogram.histogram_bins.begin(), chan_histogram.histogram_bins.end()};
                    } else { // add chan histogram bins to cube histogram bins
                        std::transform(chan_histogram.histogram_bins.begin(), chan_histogram.histogram_bins.end(), cube_bins.begin(),
                            cube_bins.begin(), std::plus<int>());
                    }

                    // check for cancel
                    if (_histogram_context.is_group_execution_cancelled()) {
                        break;
                    }

                    auto t_end = std::chrono::high_resolution_clock::now();
                    auto dt = std::chrono::duration_cast<std::chrono::microseconds>(t_end - t_start).count();
                    if ((dt / 1e6) > UPDATE_HISTOGRAM_PROGRESS_PER_SECONDS) {
                        // Send progress update
                        float this_chan(chan);
                        progress = 0.5 + (this_chan / total_channels);
                        CARTA::RegionHistogramData progress_msg;
                        CreateCubeHistogramMessage(progress_msg, file_id, stokes, progress);
                        auto message_histogram = progress_msg.add_histograms();
                        message_histogram->set_channel(ALL_CHANNELS);
                        message_histogram->set_num_bins(chan_histogram.num_bins);
                        message_histogram->set_bin_width(chan_histogram.bin_width);
                        message_histogram->set_first_bin_center(chan_histogram.bin_center);
                        message_histogram->set_mean(cube_stats.mean);
                        message_histogram->set_std_dev(cube_stats.stdDev);
                        *message_histogram->mutable_bins() = {cube_bins.begin(), cube_bins.end()};
                        SendFileEvent(file_id, CARTA::EventType::REGION_HISTOGRAM_DATA, request_id, progress_msg);
                        t_start = t_end;
                    }
                }

                // set completed cube histogram
                if (!_histogram_context.is_group_execution_cancelled()) {
                    cube_histogram_message.set_file_id(file_id);
                    cube_histogram_message.set_region_id(CUBE_REGION_ID);
                    cube_histogram_message.set_stokes(stokes);
                    cube_histogram_message.set_progress(HISTOGRAM_COMPLETE);
                    // fill histogram fields from last channel histogram
                    cube_histogram_message.clear_histograms();
                    auto message_histogram = cube_histogram_message.add_histograms();
                    message_histogram->set_channel(ALL_CHANNELS);
                    message_histogram->set_num_bins(chan_histogram.num_bins);
                    message_histogram->set_bin_width(chan_histogram.bin_width);
                    message_histogram->set_first_bin_center(chan_histogram.bin_center);
                    message_histogram->set_mean(cube_stats.mean);
                    message_histogram->set_std_dev(cube_stats.stdDev);
                    *message_histogram->mutable_bins() = {cube_bins.begin(), cube_bins.end()};

                    // cache cube histogram
                    carta::HistogramResults cube_results;
                    cube_results.num_bins = chan_histogram.num_bins;
                    cube_results.bin_width = chan_histogram.bin_width;
                    cube_results.bin_center = chan_histogram.bin_center;
                    cube_results.histogram_bins = {cube_bins.begin(), cube_bins.end()};
                    _frames.at(file_id)->CacheCubeHistogram(stokes, cube_results);

                    if (_performance_logging) {
                        auto t_end_cube_histogram = std::chrono::high_resolution_clock::now();
                        auto dt_cube_histogram =
                            std::chrono::duration_cast<std::chrono::microseconds>(t_end_cube_histogram - t_start_cube_histogram).count();
                        fmt::print("Fill cube histogram in {} ms at {} MPix/s\n", dt_cube_histogram * 1e-3,
                            (float)cube_stats.num_pixels / dt_cube_histogram);
                    }

                    calculated = true;
                }
            }
            _histogram_progress = HISTOGRAM_COMPLETE;
        } catch (std::out_of_range& range_error) {
            _histogram_progress = HISTOGRAM_COMPLETE;
            string error = fmt::format("File id {} closed", file_id);
            SendLogEvent(error, {"histogram"}, CARTA::ErrorSeverity::DEBUG);
        }
    } else {
        string error = fmt::format("File id {} not found", file_id);
        SendLogEvent(error, {"histogram"}, CARTA::ErrorSeverity::DEBUG);
    }
    return calculated;
}

void Session::CreateCubeHistogramMessage(CARTA::RegionHistogramData& msg, int file_id, int stokes, float progress) {
    // make new message and update progress
    msg.set_file_id(file_id);
    msg.set_region_id(CUBE_REGION_ID);
    msg.set_stokes(stokes);
    msg.set_progress(progress);
    _histogram_progress = progress;
}

bool Session::SendSpatialProfileData(int file_id, int region_id) {
    // return true if data sent
    bool data_sent(false);
    if (region_id > CURSOR_REGION_ID) {
        string error = fmt::format("Spatial profiles not valid for non-cursor region ", region_id);
        SendLogEvent(error, {"spatial"}, CARTA::ErrorSeverity::DEBUG);
    } else if (region_id == CURSOR_REGION_ID) {
        // Cursor spatial profile
        if (_frames.count(file_id)) {
            CARTA::SpatialProfileData spatial_profile_data;
            if (_frames.at(file_id)->FillSpatialProfileData(region_id, spatial_profile_data)) {
                spatial_profile_data.set_file_id(file_id);
                spatial_profile_data.set_region_id(region_id);
                SendFileEvent(file_id, CARTA::EventType::SPATIAL_PROFILE_DATA, 0, spatial_profile_data);
                data_sent = true;
            }
        }
    }
    return data_sent;
}

bool Session::SendSpectralProfileData(int file_id, int region_id, bool stokes_changed) {
    // return true if data sent
    bool data_sent(false);
    if (region_id == ALL_REGIONS && !_region_handler) {
        return data_sent;
    }

    if ((region_id > CURSOR_REGION_ID) || (region_id == ALL_REGIONS) || (file_id == ALL_FILES)) {
        // Region spectral profile
        CARTA::SpectralProfileData profile_data;
        data_sent = _region_handler->FillSpectralProfileData(
            [&](CARTA::SpectralProfileData profile_data) {
                if (profile_data.profiles_size() > 0) {
                    // send (partial) profile data to the frontend for each region/file combo
                    SendFileEvent(profile_data.file_id(), CARTA::EventType::SPECTRAL_PROFILE_DATA, 0, profile_data);
                }
            },
            region_id, file_id, stokes_changed);
    } else if (region_id == CURSOR_REGION_ID) {
        // Cursor spectral profile
        if (_frames.count(file_id)) {
            CARTA::SpectralProfileData profile_data;
            data_sent = _frames.at(file_id)->FillSpectralProfileData(
                [&](CARTA::SpectralProfileData profile_data) {
                    if (profile_data.profiles_size() > 0) {
                        profile_data.set_file_id(file_id);
                        profile_data.set_region_id(region_id);
                        // send (partial) profile data to the frontend
                        SendFileEvent(file_id, CARTA::EventType::SPECTRAL_PROFILE_DATA, 0, profile_data);
                    }
                },
                region_id, stokes_changed);
        }
    }
    return data_sent;
}

bool Session::SendRegionHistogramData(int file_id, int region_id) {
    // return true if data sent
    bool data_sent(false);
    if (region_id == ALL_REGIONS && !_region_handler) {
        return data_sent;
    }

    if ((region_id > CURSOR_REGION_ID) || (region_id == ALL_REGIONS) || (file_id == ALL_FILES)) {
        // Region histogram
        CARTA::RegionHistogramData histogram_data;
        data_sent = _region_handler->FillRegionHistogramData(
            [&](CARTA::RegionHistogramData histogram_data) {
                if (histogram_data.histograms_size() > 0) {
                    SendFileEvent(histogram_data.file_id(), CARTA::EventType::REGION_HISTOGRAM_DATA, 0, histogram_data);
                }
            },
            region_id, file_id);
    } else if (region_id < CURSOR_REGION_ID) {
        // Image or cube histogram
        if (_frames.count(file_id)) {
            CARTA::RegionHistogramData histogram_data;
            histogram_data.set_file_id(file_id);
            histogram_data.set_region_id(region_id);
            if (_frames.at(file_id)->FillRegionHistogramData(region_id, histogram_data)) {
                SendFileEvent(file_id, CARTA::EventType::REGION_HISTOGRAM_DATA, 0, histogram_data);
                data_sent = true;
            } else if (region_id == CUBE_REGION_ID) { // not in cache, calculate cube histogram
                if (CalculateCubeHistogram(file_id, histogram_data)) {
                    SendFileEvent(file_id, CARTA::EventType::REGION_HISTOGRAM_DATA, 0, histogram_data);
                    data_sent = true;
                }
            }
        }
    } else {
        string error = fmt::format("File id {} not found", file_id);
        SendLogEvent(error, {"histogram"}, CARTA::ErrorSeverity::DEBUG);
    }
    return data_sent;
}

bool Session::SendRegionStatsData(int file_id, int region_id) {
    // return true if data sent
    bool data_sent(false);
    if (region_id == ALL_REGIONS && !_region_handler) {
        return data_sent;
    }

    if ((region_id > CURSOR_REGION_ID) || (region_id == ALL_REGIONS) || (file_id == ALL_FILES)) {
        // Region stats
        CARTA::RegionStatsData stats_data;
        data_sent = _region_handler->FillRegionStatsData(
            [&](CARTA::RegionStatsData region_stats_data) {
                if (region_stats_data.statistics_size() > 0) {
                    SendFileEvent(region_stats_data.file_id(), CARTA::EventType::REGION_STATS_DATA, 0, region_stats_data);
                }
            },
            region_id, file_id);
    } else if (region_id == IMAGE_REGION_ID) {
        // Image stats
        if (_frames.count(file_id)) {
            CARTA::RegionStatsData region_stats_data;
            if (_frames.at(file_id)->FillRegionStatsData(region_id, region_stats_data)) {
                region_stats_data.set_file_id(file_id);
                region_stats_data.set_region_id(region_id);
                SendFileEvent(file_id, CARTA::EventType::REGION_STATS_DATA, 0, region_stats_data);
                data_sent = true;
            }
        }
    }
    return data_sent;
}

bool Session::SendContourData(int file_id, bool ignore_empty) {
    if (_frames.count(file_id)) {
        auto frame = _frames.at(file_id);
        const ContourSettings settings = frame->GetContourParameters();
        int num_levels = settings.levels.size();

        if (!num_levels) {
            if (ignore_empty) {
                return false;
            } else {
                CARTA::ContourImageData empty_response;
                empty_response.set_file_id(file_id);
                empty_response.set_reference_file_id(settings.reference_file_id);
                empty_response.set_channel(frame->CurrentChannel());
                empty_response.set_stokes(frame->CurrentStokes());
                empty_response.set_progress(1.0);
                SendFileEvent(file_id, CARTA::EventType::CONTOUR_IMAGE_DATA, 0, empty_response);
                return true;
            }
        }

        int64_t total_vertices = 0;

        auto callback = [&](double level, double progress, const std::vector<float>& vertices, const std::vector<int>& indices) {
            CARTA::ContourImageData partial_response;
            partial_response.set_file_id(file_id);
            // Currently only supports identical reference file IDs
            partial_response.set_reference_file_id(settings.reference_file_id);
            partial_response.set_channel(frame->CurrentChannel());
            partial_response.set_stokes(frame->CurrentStokes());
            partial_response.set_progress(progress);

            std::vector<char> compression_buffer;
            const float pixel_rounding = std::max(1, std::min(32, settings.decimation));
#if _DISABLE_CONTOUR_COMPRESSION_
            const int compression_level = 0;
#else
            const int compression_level = std::max(0, std::min(20, settings.compression_level));
#endif
            // Fill contour set
            auto contour_set = partial_response.add_contour_sets();
            contour_set->set_level(level);

            const int N = vertices.size();
            total_vertices += N;

            if (N) {
                if (compression_level < 1) {
                    contour_set->set_raw_coordinates(vertices.data(), N * sizeof(float));
                    contour_set->set_uncompressed_coordinates_size(N * sizeof(float));
                    contour_set->set_raw_start_indices(indices.data(), indices.size() * sizeof(int32_t));
                    contour_set->set_decimation_factor(0);
                } else {
                    std::vector<int32_t> vertices_shuffled;
                    RoundAndEncodeVertices(vertices, vertices_shuffled, pixel_rounding);

                    // Compress using Zstd library
                    const size_t src_size = N * sizeof(int32_t);
                    compression_buffer.resize(ZSTD_compressBound(src_size));
                    size_t compressed_size = ZSTD_compress(
                        compression_buffer.data(), compression_buffer.size(), vertices_shuffled.data(), src_size, compression_level);

                    contour_set->set_raw_coordinates(compression_buffer.data(), compressed_size);
                    contour_set->set_raw_start_indices(indices.data(), indices.size() * sizeof(int32_t));
                    contour_set->set_uncompressed_coordinates_size(src_size);
                    contour_set->set_decimation_factor(pixel_rounding);
                }
            }
            // Only use deflate compression if contours don't have ZSTD compression
            SendFileEvent(partial_response.file_id(), CARTA::EventType::CONTOUR_IMAGE_DATA, 0, partial_response, compression_level < 1);
        };

        if (frame->ContourImage(callback)) {
            return true;
        }
        SendLogEvent("Error processing contours", {"contours"}, CARTA::ErrorSeverity::WARNING);
    }
    return false;
}

void Session::UpdateImageData(int file_id, bool send_image_histogram, bool channel_changed, bool stokes_changed) {
    // Send updated data for image regions with requirements when channel or stokes changes.
    // Do not send image histogram if already sent with raster data.
    if (_frames.count(file_id)) {
        if (stokes_changed) {
            SendRegionHistogramData(file_id, CUBE_REGION_ID);
            SendSpectralProfileData(file_id, CURSOR_REGION_ID, stokes_changed);
        }

        if (channel_changed || stokes_changed) {
            if (send_image_histogram) {
                SendRegionHistogramData(file_id, IMAGE_REGION_ID);
            }
            SendRegionStatsData(file_id, IMAGE_REGION_ID);
            SendSpatialProfileData(file_id, CURSOR_REGION_ID);
        }
    }
}

void Session::UpdateRegionData(int file_id, int region_id, bool channel_changed, bool stokes_changed) {
    // Send updated data for user-set regions with requirements when channel, stokes, or region changes.
    if (stokes_changed) {
        SendSpectralProfileData(file_id, region_id, stokes_changed);
    }

    if (channel_changed || stokes_changed) {
        SendRegionStatsData(file_id, region_id);
        SendRegionHistogramData(file_id, region_id);
    }

    if (!channel_changed && !stokes_changed) { // region changed, update all
        SendSpectralProfileData(file_id, region_id, stokes_changed);
        SendRegionStatsData(file_id, region_id);
        SendRegionHistogramData(file_id, region_id);
    }
}

void Session::RegionDataStreams(int file_id, int region_id) {
    bool changed(false); // channel and stokes
    if (region_id > CURSOR_REGION_ID) {
        UpdateRegionData(file_id, region_id, changed, changed);
    } else {
        // Not needed, triggered by SET_REGION which does not apply to image, cube, or cursor.
        // Added for completeness to avoid future problems.
        bool send_histogram(false);
        UpdateImageData(file_id, send_histogram, changed, changed);
    }
}

// *********************************************************************************
// SEND uWEBSOCKET MESSAGES

// Sends an event to the client with a given event name (padded/concatenated to 32 characters) and a given ProtoBuf message
void Session::SendEvent(CARTA::EventType event_type, uint32_t event_id, const google::protobuf::MessageLite& message, bool compress) {
    size_t message_length = message.ByteSizeLong();
    size_t required_size = message_length + sizeof(carta::EventHeader);
    std::pair<std::vector<char>, bool> msg_vs_compress;
    std::vector<char>& msg = msg_vs_compress.first;
    msg.resize(required_size, 0);
    carta::EventHeader* head = (carta::EventHeader*)msg.data();

    head->type = event_type;
    head->icd_version = carta::ICD_VERSION;
    head->request_id = event_id;
    message.SerializeToArray(msg.data() + sizeof(carta::EventHeader), message_length);
    // Skip compression on files smaller than 1 kB
    msg_vs_compress.second = compress && required_size > 1024;
    _out_msgs.push(msg_vs_compress);
    _outgoing_async->send();
}

void Session::SendFileEvent(
    int32_t file_id, CARTA::EventType event_type, uint32_t event_id, google::protobuf::MessageLite& message, bool compress) {
    // do not send if file is closed
    if (_frames.count(file_id)) {
        SendEvent(event_type, event_id, message, compress);
    }
}

void Session::SendPendingMessages() {
    // Do not parallelize: this must be done serially
    // due to the constraints of uWS.
    std::pair<std::vector<char>, bool> msg;
    if (_connected) {
        while (_out_msgs.try_pop(msg)) {
            _socket->send(msg.first.data(), msg.first.size(), uWS::BINARY, nullptr, nullptr, msg.second);
        }
    }
}

void Session::SendLogEvent(const std::string& message, std::vector<std::string> tags, CARTA::ErrorSeverity severity) {
    CARTA::ErrorData error_data;
    error_data.set_message(message);
    error_data.set_severity(severity);
    *error_data.mutable_tags() = {tags.begin(), tags.end()};
    SendEvent(CARTA::EventType::ERROR_DATA, 0, error_data);
    if ((severity > CARTA::ErrorSeverity::DEBUG) || _verbose_logging) {
        carta::Log(_id, message);
    }
}

// *********************************************************************************
// ANIMATION

void Session::BuildAnimationObject(CARTA::StartAnimation& msg, uint32_t request_id) {
    CARTA::AnimationFrame start_frame, first_frame, last_frame, delta_frame;
    int file_id;
    uint32_t frame_rate;
    bool looping, reverse_at_end, always_wait;

    start_frame = msg.start_frame();
    first_frame = msg.first_frame();
    last_frame = msg.last_frame();
    delta_frame = msg.delta_frame();
    file_id = msg.file_id();
    frame_rate = msg.frame_rate();
    looping = msg.looping();
    reverse_at_end = msg.reverse();
    always_wait = true;
    _animation_id++;
    CARTA::StartAnimationAck ack_message;

    if (_frames.count(file_id)) {
        _frames.at(file_id)->SetAnimationViewSettings(msg.required_tiles());
        _animation_object = std::unique_ptr<AnimationObject>(new AnimationObject(file_id, start_frame, first_frame, last_frame, delta_frame,
            msg.matched_frames(), frame_rate, looping, reverse_at_end, always_wait));
        ack_message.set_success(true);
        ack_message.set_animation_id(_animation_id);
        ack_message.set_message("Starting animation");
        SendEvent(CARTA::EventType::START_ANIMATION_ACK, request_id, ack_message);
    } else {
        ack_message.set_success(false);
        ack_message.set_message("Incorrect file ID");
        SendEvent(CARTA::EventType::START_ANIMATION_ACK, request_id, ack_message);
    }
}

void Session::ExecuteAnimationFrameInner() {
    CARTA::AnimationFrame curr_frame;

    curr_frame = _animation_object->_next_frame;
    auto active_file_id(_animation_object->_file_id);
    if (_frames.count(active_file_id)) {
        auto active_frame = _frames.at(active_file_id);

        try {
            std::string err_message;
            auto active_frame_channel = curr_frame.channel();
            auto active_frame_stokes = curr_frame.stokes();

            if ((_animation_object->_tbb_context).is_group_execution_cancelled()) {
                return;
            }

            bool channel_changed(active_frame_channel != active_frame->CurrentChannel());
            bool stokes_changed(active_frame_stokes != active_frame->CurrentStokes());

            _animation_object->_current_frame = curr_frame;
            auto offset = active_frame_channel - _animation_object->_first_frame.channel();

            auto t_start_change_frame = std::chrono::high_resolution_clock::now();

            if (channel_changed && offset >= 0 && !_animation_object->_matched_frames.empty()) {
                std::vector<int32_t> file_ids_to_update;
                // Update channels sequentially
                for (auto& entry : _animation_object->_matched_frames) {
                    auto file_id = entry.first;
                    auto& frame_numbers = entry.second;
                    bool is_active_frame = file_id == active_file_id;
                    if (_frames.count(file_id)) {
                        auto& frame = _frames.at(file_id);
                        // Skip out of bounds frames
                        if (!is_active_frame && offset >= frame_numbers.size()) {
                            fmt::print("Animator: Missing entries in matched frame list for file {}\n", file_id);
                            continue;
                        }
                        float channel_val = is_active_frame ? active_frame_channel : frame_numbers[offset];
                        if (std::isfinite(channel_val)) {
                            int rounded_channel;
                            if (is_active_frame) {
                                rounded_channel = active_frame_channel;
                            } else {
                                rounded_channel = std::round(std::clamp(channel_val, 0.0f, (float)(frame->NumChannels() - 1)));
                            }
                            if (rounded_channel != frame->CurrentChannel() &&
                                frame->SetImageChannels(rounded_channel, frame->CurrentStokes(), err_message)) {
                                // Send image histogram and profiles
                                // TODO: do we need to send this?
                                UpdateImageData(file_id, true, channel_changed, stokes_changed);
                                file_ids_to_update.push_back(file_id);
                            } else {
                                if (!err_message.empty()) {
                                    SendLogEvent(err_message, {"animation"}, CARTA::ErrorSeverity::ERROR);
                                }
                            }
                        }
                    } else {
                        fmt::print("Animator: Missing matched frame list for file {}\n", file_id);
                    }
                }
                // Calculate and send images, contours and profiles
                auto num_files = file_ids_to_update.size();
                for (auto i = 0; i < num_files; i++) {
                    auto file_id = file_ids_to_update[i];
                    bool is_active_frame = file_id == active_file_id;
                    // Send contour data if required. Empty contour data messages are sent if there are no contour levels
                    SendContourData(file_id, is_active_frame);

                    // Send tile data for active frame
                    if (is_active_frame) {
                        OnAddRequiredTiles(active_frame->GetAnimationViewSettings());
                    }

                    // Send region histograms and profiles
                    UpdateRegionData(file_id, ALL_REGIONS, channel_changed, stokes_changed);
                }
            } else {
                if (active_frame->SetImageChannels(active_frame_channel, active_frame_stokes, err_message)) {
                    // Send image histogram and profiles
                    bool send_histogram(true);
                    UpdateImageData(active_file_id, send_histogram, channel_changed, stokes_changed);

                    // Send contour data if required
                    SendContourData(active_file_id);

                    // Send tile data
                    OnAddRequiredTiles(active_frame->GetAnimationViewSettings());

                    // Send region histograms and profiles
                    UpdateRegionData(active_file_id, ALL_REGIONS, channel_changed, stokes_changed);
                } else {
                    if (!err_message.empty()) {
                        SendLogEvent(err_message, {"animation"}, CARTA::ErrorSeverity::ERROR);
                    }
                }
            }

            // Measure duration for frame changing as animating
            if (_performance_logging) {
                auto t_end_change_frame = std::chrono::high_resolution_clock::now();
                auto dt_change_frame =
                    std::chrono::duration_cast<std::chrono::microseconds>(t_end_change_frame - t_start_change_frame).count();
                if (channel_changed || stokes_changed) {
                    fmt::print("Animator: Change frame in {} ms\n", dt_change_frame * 1e-3);
                }
            }
        } catch (std::out_of_range& range_error) {
            string error = fmt::format("File id {} closed", active_file_id);
            SendLogEvent(error, {"animation"}, CARTA::ErrorSeverity::DEBUG);
        }
    } else {
        string error = fmt::format("File id {} not found", active_file_id);
        SendLogEvent(error, {"animation"}, CARTA::ErrorSeverity::DEBUG);
    }
}

bool Session::ExecuteAnimationFrame() {
    CARTA::AnimationFrame curr_frame;
    bool recycle_task = true;

    if (!_animation_object->_file_open) {
        return false;
    }

    if (_animation_object->_waiting_flow_event) {
        return false;
    }

    if (_animation_object->_stop_called) {
        return false;
    }

    auto wait_duration_ms = std::chrono::duration_cast<std::chrono::microseconds>(
        _animation_object->_t_last + _animation_object->_frame_interval - std::chrono::high_resolution_clock::now());

    if ((wait_duration_ms.count() < _animation_object->_wait_duration_ms) || _animation_object->_always_wait) {
        // Wait for time to execute next frame processing.
        std::this_thread::sleep_for(wait_duration_ms);

        if (_animation_object->_stop_called) {
            return false;
        }

        curr_frame = _animation_object->_next_frame;
        ExecuteAnimationFrameInner();

        CARTA::AnimationFrame tmp_frame;
        CARTA::AnimationFrame delta_frame = _animation_object->_delta_frame;

        if (_animation_object->_going_forward) {
            tmp_frame.set_channel(curr_frame.channel() + delta_frame.channel());
            tmp_frame.set_stokes(curr_frame.stokes() + delta_frame.stokes());

            if ((tmp_frame.channel() > _animation_object->_last_frame.channel()) ||
                (tmp_frame.stokes() > _animation_object->_last_frame.stokes())) {
                if (_animation_object->_reverse_at_end) {
                    _animation_object->_going_forward = false;
                } else if (_animation_object->_looping) {
                    tmp_frame.set_channel(_animation_object->_first_frame.channel());
                    tmp_frame.set_stokes(_animation_object->_first_frame.stokes());
                    _animation_object->_next_frame = tmp_frame;
                } else {
                    recycle_task = false;
                }
            } else {
                _animation_object->_next_frame = tmp_frame;
            }
        } else { // going backwards;
            tmp_frame.set_channel(curr_frame.channel() - _animation_object->_delta_frame.channel());
            tmp_frame.set_stokes(curr_frame.stokes() - _animation_object->_delta_frame.stokes());

            if ((tmp_frame.channel() < _animation_object->_first_frame.channel()) ||
                (tmp_frame.stokes() < _animation_object->_first_frame.stokes())) {
                if (_animation_object->_reverse_at_end) {
                    _animation_object->_going_forward = true;
                } else if (_animation_object->_looping) {
                    tmp_frame.set_channel(_animation_object->_last_frame.channel());
                    tmp_frame.set_stokes(_animation_object->_last_frame.stokes());
                    _animation_object->_next_frame = tmp_frame;
                } else {
                    recycle_task = false;
                }
            } else {
                _animation_object->_next_frame = tmp_frame;
            }
        }
        _animation_object->_t_last = std::chrono::high_resolution_clock::now();
    }
    return recycle_task;
}

void Session::StopAnimation(int file_id, const CARTA::AnimationFrame& frame) {
    if (!_animation_object) {
        return;
    }

    if (_animation_object->_file_id != file_id) {
        std::fprintf(stderr,
            "%p Session::StopAnimation called with file id %d."
            "Expected file id %d",
            this, file_id, _animation_object->_file_id);
        return;
    }

    _animation_object->_stop_called = true;
}

int Session::CalculateAnimationFlowWindow() {
    int gap;

    if (_animation_object->_going_forward) {
        if (_animation_object->_delta_frame.channel()) {
            gap = _animation_object->_current_frame.channel() - (_animation_object->_last_flow_frame).channel();
        } else {
            gap = _animation_object->_current_frame.stokes() - (_animation_object->_last_flow_frame).stokes();
        }
    } else { // going in reverse.
        if (_animation_object->_delta_frame.channel()) {
            gap = (_animation_object->_last_flow_frame).channel() - _animation_object->_current_frame.channel();
        } else {
            gap = (_animation_object->_last_flow_frame).stokes() - _animation_object->_delta_frame.stokes();
        }
    }

    return gap;
}

void Session::HandleAnimationFlowControlEvt(CARTA::AnimationFlowControl& message) {
    int gap;

    _animation_object->_last_flow_frame = message.received_frame();

    gap = CalculateAnimationFlowWindow();

    if (_animation_object->_waiting_flow_event) {
        if (gap <= CurrentFlowWindowSize()) {
            _animation_object->_waiting_flow_event = false;
            OnMessageTask* tsk = new (tbb::task::allocate_root(_animation_context)) AnimationTask(this);
            tbb::task::enqueue(*tsk);
        }
    }
}

void Session::CheckCancelAnimationOnFileClose(int file_id) {
    if (!_animation_object) {
        return;
    }
    _animation_object->_file_open = false;
    _animation_object->CancelExecution();
}

void Session::CancelExistingAnimation() {
    if (_animation_object) {
        _animation_object->CancelExecution();
        _animation_object = nullptr;
    }
}

void Session::SendScriptingRequest(
    uint32_t scripting_request_id, std::string target, std::string action, std::string parameters, bool async) {
    CARTA::ScriptingRequest message;
    message.set_scripting_request_id(scripting_request_id);
    message.set_target(target);
    message.set_action(action);
    message.set_parameters(parameters);
    message.set_async(async);
    SendEvent(CARTA::EventType::SCRIPTING_REQUEST, 0, message);
}

void Session::OnScriptingResponse(const CARTA::ScriptingResponse& message, uint32_t request_id) {
    // Save response to scripting request
    int scripting_request_id(message.scripting_request_id());
    std::unique_lock<std::mutex> lock(_scripting_mutex);
    _scripting_response[scripting_request_id] = message;
}

// TODO: return pointer to original response type and copy in grpc service
bool Session::GetScriptingResponse(uint32_t scripting_request_id, CARTA::script::ActionReply* reply) {
    std::unique_lock<std::mutex> lock(_scripting_mutex);
    auto scripting_response = _scripting_response.find(scripting_request_id);
    if (scripting_response == _scripting_response.end()) {
        return false;
    } else {
        auto msg = scripting_response->second;
        reply->set_success(msg.success());
        reply->set_message(msg.message());
        reply->set_response(msg.response());

        _scripting_response.erase(scripting_request_id);

        return true;
    }
}<|MERGE_RESOLUTION|>--- conflicted
+++ resolved
@@ -305,11 +305,7 @@
         }
 
         // create Frame for image
-<<<<<<< HEAD
-        auto frame = std::unique_ptr<Frame>(new Frame(_id, _loader.get(), hdu, _verbose_logging));
-=======
         auto frame = std::shared_ptr<Frame>(new Frame(_id, _loader.get(), hdu, _verbose_logging, _performance_logging));
->>>>>>> 47c6c21d
         // query loader for mipmap dataset
         bool has_mipmaps(_loader->HasMip(2));
         _loader.release();
