#include "Session.h"

#include <signal.h>
#include <algorithm>
#include <chrono>
#include <limits>
#include <memory>
#include <thread>

#include <tbb/parallel_for.h>
#include <tbb/task_group.h>

#include <casacore/casa/OS/File.h>

#include <carta-protobuf/contour_image.pb.h>
#include <carta-protobuf/defs.pb.h>
#include <carta-protobuf/error.pb.h>
#include <carta-protobuf/raster_tile.pb.h>
#include <xmmintrin.h>
#include <zstd.h>

#include "Carta.h"
#include "Compression.h"
#include "EventHeader.h"
#include "FileInfoLoader.h"
#include "InterfaceConstants.h"
#include "OnMessageTask.h"
#include "Util.h"

#define DEBUG(_DB_TEXT_) \
    {}

int Session::_num_sessions = 0;
int Session::_exit_after_num_seconds = 5;
bool Session::_exit_when_all_sessions_closed = false;

// Default constructor. Associates a websocket with a UUID and sets the root folder for all files
Session::Session(uWS::WebSocket<uWS::SERVER>* ws, uint32_t id, std::string root, uS::Async* outgoing_async,
    FileListHandler* file_list_handler, bool verbose)
    : _id(id),
      _socket(ws),
      _root_folder(root),
      _verbose_logging(verbose),
      _selected_file_info(nullptr),
      _selected_file_info_extended(nullptr),
      _outgoing_async(outgoing_async),
      _file_list_handler(file_list_handler),
      _image_channel_task_active(false),
      _file_settings(this) {
    _histogram_progress = HISTOGRAM_COMPLETE;
    _ref_count = 0;
    _animation_object = nullptr;
    _connected = true;

    ++_num_sessions;
    DEBUG(fprintf(stderr, "%p ::Session (%d)\n", this, _num_sessions));
}

static int __exit_backend_timer = 0;

void ExitNoSessions(int s) {
    if (Session::NumberOfSessions() > 0) {
        struct sigaction sig_handler;
        sig_handler.sa_handler = nullptr;
        sigemptyset(&sig_handler.sa_mask);
        sig_handler.sa_flags = 0;
        sigaction(SIGINT, &sig_handler, nullptr);
    } else {
        --__exit_backend_timer;
        if (!__exit_backend_timer) {
            std::cout << "No sessions timeout." << std::endl;
            exit(0);
        }
        alarm(1);
    }
}

Session::~Session() {
    std::unique_lock<std::mutex> lock(_frame_mutex);
    for (auto& frame : _frames) {
        frame.second.reset(); // delete Frame
    }
    _frames.clear();
    _outgoing_async->close();
    --_num_sessions;
    DEBUG(fprintf(stderr, "%p  ~Session (%d)\n", this, _num_sessions));
    if (!_num_sessions) {
        std::cout << "No remaining sessions." << std::endl;
        if (_exit_when_all_sessions_closed) {
            if (_exit_after_num_seconds == 0) {
                std::cout << "Existing due to no sessions remaining" << std::endl;
                exit(0);
            }
            __exit_backend_timer = _exit_after_num_seconds;
            struct sigaction sig_handler;
            sig_handler.sa_handler = ExitNoSessions;
            sigemptyset(&sig_handler.sa_mask);
            sig_handler.sa_flags = 0;
            sigaction(SIGALRM, &sig_handler, nullptr);
            alarm(1);
        }
    }
}

void Session::SetInitExitTimeout(int secs) {
    __exit_backend_timer = secs;
    struct sigaction sig_handler;
    sig_handler.sa_handler = ExitNoSessions;
    sigemptyset(&sig_handler.sa_mask);
    sig_handler.sa_flags = 0;
    sigaction(SIGALRM, &sig_handler, nullptr);
    alarm(1);
}

void Session::DisconnectCalled() {
    _connected = false;
    for (auto& frame : _frames) {
        frame.second->DisconnectCalled(); // call to stop Frame's jobs and wait for jobs finished
    }
    _base_context.cancel_group_execution();
    _histogram_context.cancel_group_execution();
    if (_animation_object) {
        _animation_object->CancelExecution();
    }
}

// ********************************************************************************
// File browser

bool Session::FillExtendedFileInfo(CARTA::FileInfoExtended* extended_info, CARTA::FileInfo* file_info, const string& folder,
    const string& filename, string hdu, string& message) {
    // fill CARTA::FileInfoResponse submessages CARTA::FileInfo and CARTA::FileInfoExtended
    bool ext_file_info_ok(true);
    try {
        file_info->set_name(filename); // in case filename is a link
        casacore::Path root_path(_root_folder);
        root_path.append(folder);
        root_path.append(filename);
        casacore::File cc_file(root_path);
        if (cc_file.exists()) {
            casacore::String full_name(cc_file.path().resolvedName());
            try {
                FileInfoLoader info_loader(full_name);
                if (!info_loader.FillFileInfo(file_info)) {
                    return false;
                }
                if (hdu.empty()) { // use first when required
                    hdu = file_info->hdu_list(0);
                }
                ext_file_info_ok = info_loader.FillFileExtInfo(extended_info, hdu, message);
            } catch (casacore::AipsError& ex) {
                message = ex.getMesg();
                ext_file_info_ok = false;
            }
        } else {
            message = "File " + filename + " does not exist.";
            ext_file_info_ok = false;
        }
    } catch (casacore::AipsError& err) {
        message = err.getMesg();
        ext_file_info_ok = false;
    }
    return ext_file_info_ok;
}

void Session::ResetFileInfo(bool create) {
    // delete old file info pointers
    delete _selected_file_info;
    delete _selected_file_info_extended;
    // optionally create new ones
    if (create) {
        _selected_file_info = new CARTA::FileInfo();
        _selected_file_info_extended = new CARTA::FileInfoExtended();
    } else {
        _selected_file_info = nullptr;
        _selected_file_info_extended = nullptr;
    }
}

// *********************************************************************************
// CARTA ICD implementation

void Session::OnRegisterViewer(const CARTA::RegisterViewer& message, uint16_t icd_version, uint32_t request_id) {
    auto session_id = message.session_id();
    bool success(false);
    std::string error;
    CARTA::SessionType type(CARTA::SessionType::NEW);

    if (icd_version != carta::ICD_VERSION) {
        error = fmt::format("Invalid ICD version number. Expected {}, got {}", carta::ICD_VERSION, icd_version);
        success = false;
    } else if (!session_id) {
        session_id = _id;
        success = true;
    } else {
        type = CARTA::SessionType::RESUMED;
        if (session_id != _id) { // invalid session id
            error = fmt::format("Cannot resume session id {}", session_id);
        } else {
            success = true;
        }
    }

    _api_key = message.api_key();
    // response
    CARTA::RegisterViewerAck ack_message;
    ack_message.set_session_id(session_id);
    ack_message.set_success(success);
    ack_message.set_message(error);
    ack_message.set_session_type(type);

    uint32_t feature_flags = CARTA::ServerFeatureFlags::REGION_WRITE_ACCESS;
#ifdef AUTH_SERVER
    feature_flags |= CARTA::ServerFeatureFlags::USER_LAYOUTS;
    feature_flags |= CARTA::ServerFeatureFlags::USER_PREFERENCES;
#endif
    ack_message.set_server_feature_flags(feature_flags);
    SendEvent(CARTA::EventType::REGISTER_VIEWER_ACK, request_id, ack_message);
}

void Session::OnFileListRequest(const CARTA::FileListRequest& request, uint32_t request_id) {
    CARTA::FileListResponse response;
    FileListHandler::ResultMsg result_msg;
    _file_list_handler->OnFileListRequest(_api_key, request, response, result_msg);
    SendEvent(CARTA::EventType::FILE_LIST_RESPONSE, request_id, response);
    if (!result_msg.message.empty()) {
        SendLogEvent(result_msg.message, result_msg.tags, result_msg.severity);
    }
}

void Session::OnFileInfoRequest(const CARTA::FileInfoRequest& request, uint32_t request_id) {
    CARTA::FileInfoResponse response;
    auto file_info = response.mutable_file_info();
    auto file_info_extended = response.mutable_file_info_extended();
    string message;
    bool success = FillExtendedFileInfo(file_info_extended, file_info, request.directory(), request.file(), request.hdu(), message);
    if (success) { // save a copy
        ResetFileInfo(true);
        *_selected_file_info = response.file_info();
        *_selected_file_info_extended = response.file_info_extended();
    }
    response.set_success(success);
    response.set_message(message);
    SendEvent(CARTA::EventType::FILE_INFO_RESPONSE, request_id, response);
}

void Session::OnRegionListRequest(const CARTA::RegionListRequest& request, uint32_t request_id) {
    CARTA::RegionListResponse response;
    FileListHandler::ResultMsg result_msg;
    _file_list_handler->OnRegionListRequest(request, response, result_msg);
    SendEvent(CARTA::EventType::REGION_LIST_RESPONSE, request_id, response);
    if (!result_msg.message.empty()) {
        SendLogEvent(result_msg.message, result_msg.tags, result_msg.severity);
    }
}

void Session::OnRegionFileInfoRequest(const CARTA::RegionFileInfoRequest& request, uint32_t request_id) {
    CARTA::RegionFileInfoResponse response;
    FileListHandler::ResultMsg result_msg;
    _file_list_handler->OnRegionFileInfoRequest(request, response, result_msg);
    SendEvent(CARTA::EventType::REGION_FILE_INFO_RESPONSE, request_id, response);
    if (!result_msg.message.empty()) {
        SendLogEvent(result_msg.message, result_msg.tags, result_msg.severity);
    }
}

void Session::OnOpenFile(const CARTA::OpenFile& message, uint32_t request_id) {
    // Create Frame and send response message
    const auto& directory(message.directory());
    const auto& filename(message.file());
    auto hdu(message.hdu());
    auto file_id(message.file_id());
    // response message:
    CARTA::OpenFileAck ack;
    ack.set_file_id(file_id);
    string err_message;

    bool info_loaded((_selected_file_info != nullptr) && (_selected_file_info_extended != nullptr) &&
                     (_selected_file_info->name() == filename)); // correct file loaded
    if (!info_loaded) {                                          // load from image file
        ResetFileInfo(true);
        info_loaded =
            FillExtendedFileInfo(_selected_file_info_extended, _selected_file_info, message.directory(), message.file(), hdu, err_message);
    }
    bool success(false);
    if (!info_loaded) {
        ResetFileInfo(); // clean up
    } else {
        // Set hdu if empty
        if (hdu.empty()) { // use first
            hdu = _selected_file_info->hdu_list(0);
        } else {
            size_t description_start = hdu.find(" "); // strip ExtName
            if (description_start != std::string::npos) {
                hdu = hdu.substr(0, description_start);
            }
        }
        // form path with filename
        casacore::Path root_path(_root_folder);
        root_path.append(directory);
        root_path.append(filename);
        string abs_filename(root_path.resolvedName());

        // create Frame for open file
        auto frame = std::unique_ptr<Frame>(new Frame(_id, abs_filename, hdu, _selected_file_info_extended, _verbose_logging));
        if (frame->IsValid()) {
            // Check if the old _frames[file_id] object exists. If so, delete it.
            if (_frames.count(file_id) > 0) {
                DeleteFrame(file_id);
            }
            std::unique_lock<std::mutex> lock(_frame_mutex); // open/close lock
            _frames[file_id] = move(frame);
            lock.unlock();
            // copy file info, extended file info
            CARTA::FileInfo* response_file_info = new CARTA::FileInfo();
            response_file_info->set_name(_selected_file_info->name());
            response_file_info->set_type(_selected_file_info->type());
            response_file_info->set_size(_selected_file_info->size());
            response_file_info->add_hdu_list(hdu); // loaded hdu only
            *ack.mutable_file_info() = *response_file_info;
            *ack.mutable_file_info_extended() = *_selected_file_info_extended;
            uint32_t feature_flags = CARTA::FileFeatureFlags::FILE_FEATURE_NONE;
            // TODO: Determine these dynamically. For now, this is hard-coded for all HDF5 features.
            if (_selected_file_info->type() == CARTA::FileType::HDF5) {
                feature_flags |= CARTA::FileFeatureFlags::ROTATED_DATASET;
                feature_flags |= CARTA::FileFeatureFlags::CUBE_HISTOGRAMS;
                feature_flags |= CARTA::FileFeatureFlags::CHANNEL_HISTOGRAMS;
            }
            ack.set_file_feature_flags(feature_flags);

            success = true;
        } else {
            err_message = frame->GetErrorMessage();
        }
    }
    ack.set_success(success);
    ack.set_message(err_message);
    SendEvent(CARTA::EventType::OPEN_FILE_ACK, request_id, ack);
    if (success) {
        UpdateRegionData(file_id);
    }
}

void Session::OnCloseFile(const CARTA::CloseFile& message) {
    DeleteFrame(message.file_id());
}

void Session::OnSetImageView(const CARTA::SetImageView& message) {
    if (_frames.count(message.file_id())) {
        _frames.at(message.file_id())
            ->SetImageView(
                message.image_bounds(), message.mip(), message.compression_type(), message.compression_quality(), message.num_subsets());
    }
}

void Session::OnAddRequiredTiles(const CARTA::AddRequiredTiles& message) {
    auto file_id = message.file_id();
    auto channel = _frames.at(file_id)->CurrentChannel();
    auto stokes = _frames.at(file_id)->CurrentStokes();
    if (!message.tiles().empty() && _frames.count(file_id)) {
        int n = message.tiles_size();
        CARTA::CompressionType compression_type = message.compression_type();
        float compression_quality = message.compression_quality();
        int stride = std::min(n, std::min(CARTA::global_thread_count, CARTA::MAX_TILING_TASKS));

        auto lambda = [&](int start) {
            for (int i = start; i < n; i += stride) {
                const auto& encoded_coordinate = message.tiles(i);
                CARTA::RasterTileData raster_tile_data;
                raster_tile_data.set_file_id(file_id);
                auto tile = Tile::Decode(encoded_coordinate);
                if (_frames.at(file_id)->FillRasterTileData(
                        raster_tile_data, tile, channel, stokes, compression_type, compression_quality)) {
                    SendFileEvent(file_id, CARTA::EventType::RASTER_TILE_DATA, 0, raster_tile_data);
                } else {
                    fmt::print("Problem getting tile layer={}, x={}, y={}\n", tile.layer, tile.x, tile.y);
                }
            }
        };

        tbb::task_group g;
        for (int j = 0; j < stride; j++) {
            g.run([=] { lambda(j); });
        }
        g.wait();
    }
}

void Session::OnSetImageChannels(const CARTA::SetImageChannels& message) {
    auto file_id(message.file_id());
    if (_frames.count(file_id)) {
        const std::unique_ptr<Frame>& frame = _frames.at(file_id);
        try {
            std::string err_message;
            auto channel = message.channel();
            auto stokes = message.stokes();
            bool channel_changed(channel != frame->CurrentChannel());
            bool stokes_changed(stokes != frame->CurrentStokes());
            if (frame->SetImageChannels(channel, stokes, err_message)) {
                // RESPONSE: send data for all regions
                bool send_histogram(true);
                UpdateRegionData(file_id, send_histogram, channel_changed, stokes_changed);
                // Send Contour data if required
                SendContourData(file_id);
            } else {
                if (!err_message.empty()) {
                    SendLogEvent(err_message, {"channels"}, CARTA::ErrorSeverity::ERROR);
                }
            }

            // Send any required tiles if they have been requested
            if (message.has_required_tiles()) {
                OnAddRequiredTiles(message.required_tiles());
            }
        } catch (std::out_of_range& range_error) {
            string error = fmt::format("File id {} closed", file_id);
            SendLogEvent(error, {"channels"}, CARTA::ErrorSeverity::DEBUG);
        }
    } else {
        string error = fmt::format("File id {} not found", file_id);
        SendLogEvent(error, {"channels"}, CARTA::ErrorSeverity::DEBUG);
    }
}

void Session::OnSetCursor(const CARTA::SetCursor& message, uint32_t request_id) {
    auto file_id(message.file_id());
    if (_frames.count(file_id)) {
        try {
            if (_frames.at(file_id)->SetCursorRegion(CURSOR_REGION_ID, message.point())) {
                if (_frames.at(file_id)->RegionChanged(CURSOR_REGION_ID)) {
                    // RESPONSE
                    if (message.has_spatial_requirements()) {
                        OnSetSpatialRequirements(message.spatial_requirements());
                        SendSpectralProfileData(file_id, CURSOR_REGION_ID);
                    } else {
                        SendSpatialProfileData(file_id, CURSOR_REGION_ID);
                        SendSpectralProfileData(file_id, CURSOR_REGION_ID);
                    }
                }
            }
        } catch (std::out_of_range& range_error) {
            string error = fmt::format("File id {} closed", file_id);
            SendLogEvent(error, {"cursor"}, CARTA::ErrorSeverity::DEBUG);
        }
    } else {
        string error = fmt::format("File id {} not found", file_id);
        SendLogEvent(error, {"cursor"}, CARTA::ErrorSeverity::DEBUG);
    }
}

void Session::OnSetRegion(const CARTA::SetRegion& message, uint32_t request_id) {
    // set new Region or update existing one
    auto file_id(message.file_id());
    auto region_id(message.region_id());
    std::string err_message;
    bool success(false);

    if (_frames.count(file_id)) {
        try {
            if (message.region_id() < 0) {    // get region id unique across all frames
                for (auto& frame : _frames) { // frames = map<file_id, unique_ptr<Frame>>
                    region_id = std::max(region_id, frame.second->GetMaxRegionId());
                }
                ++region_id; // get next available
                if (region_id == 0) {
                    ++region_id;
                } // reserved for cursor
            }
            std::vector<CARTA::Point> points = {message.control_points().begin(), message.control_points().end()};
            auto& frame = _frames[file_id]; // use frame in SetRegion message
            success = _frames.at(file_id)->SetRegion(
                region_id, message.region_name(), message.region_type(), points, message.rotation(), err_message);
        } catch (std::out_of_range& range_error) {
            err_message = fmt::format("File id {} closed", file_id);
        }
    } else {
        err_message = fmt::format("File id {} not found", file_id);
    }
    // RESPONSE
    CARTA::SetRegionAck ack;
    ack.set_region_id(region_id);
    ack.set_success(success);
    ack.set_message(err_message);
    SendEvent(CARTA::EventType::SET_REGION_ACK, request_id, ack);
    // update data streams if requirements set
    if (success && _frames.at(file_id)->RegionChanged(region_id)) {
        _frames.at(file_id)->IncreaseZProfileCount(region_id);
        SendRegionStatsData(file_id, region_id);
        SendSpatialProfileData(file_id, region_id);
        SendRegionHistogramData(file_id, region_id);
        SendSpectralProfileData(file_id, region_id);
        _frames.at(file_id)->DecreaseZProfileCount(region_id);
    }
}

void Session::OnRemoveRegion(const CARTA::RemoveRegion& message) {
    auto region_id(message.region_id());
    if ((region_id != CURSOR_REGION_ID) && (region_id != IMAGE_REGION_ID)) {
        for (auto& frame : _frames) { // frames = map<fileId, unique_ptr<Frame>>
            if (frame.second) {
                frame.second->RemoveRegion(region_id);
            }
        }
    }
}

void Session::OnImportRegion(const CARTA::ImportRegion& message, uint32_t request_id) {
    auto file_id(message.group_id()); // eventually, import into wcs group
    if (_frames.count(file_id)) {
        try {
            CARTA::FileType file_type(message.type());
            std::string directory(message.directory()), filename(message.file());
            std::vector<std::string> contents = {message.contents().begin(), message.contents().end()};
            CARTA::ImportRegionAck import_ack; // response

            // check for valid file or contents
            bool import_file(!directory.empty() && !filename.empty()), import_contents(!contents.empty());
            if (!import_file && !import_contents) {
                import_ack.set_success(false);
                import_ack.set_message("Import region failed: cannot import by filename or contents.");
                import_ack.add_regions();
                SendFileEvent(file_id, CARTA::EventType::IMPORT_REGION_ACK, request_id, import_ack);
                return;
            }

            std::string abs_filename;
            if (import_file) {
                // form absolute path with filename
                casacore::Path root_path(_root_folder);
                root_path.append(directory);
                root_path.append(filename);
                casacore::File region_file(root_path);
                // check file
                if (!region_file.exists() || !region_file.isReadable()) {
                    import_ack.set_success(false);
                    import_ack.set_message("Import region failed: cannot open file.");
                    import_ack.add_regions();
                    SendFileEvent(file_id, CARTA::EventType::IMPORT_REGION_ACK, request_id, import_ack);
                    return;
                }
                abs_filename = root_path.resolvedName();
            }

            _frames.at(file_id)->ImportRegion(file_type, abs_filename, contents, import_ack);

            // send any errors to log
            std::string ack_message(import_ack.message());
            if (!ack_message.empty()) {
                CARTA::ErrorSeverity level = (import_ack.success() == true ? CARTA::ErrorSeverity::WARNING : CARTA::ErrorSeverity::ERROR);
                SendLogEvent(ack_message, {"import"}, level);
            }
            // send ack message
            SendFileEvent(file_id, CARTA::EventType::IMPORT_REGION_ACK, request_id, import_ack);
        } catch (std::out_of_range& range_error) {
            std::string error = fmt::format("File id {} closed", file_id);
            SendLogEvent(error, {"import"}, CARTA::ErrorSeverity::DEBUG);
        }
    } else {
        std::string error = fmt::format("File id {} not found", file_id);
        SendLogEvent(error, {"import"}, CARTA::ErrorSeverity::DEBUG);
    }
}

void Session::OnExportRegion(const CARTA::ExportRegion& message, uint32_t request_id) {
    auto file_id(message.file_id());
    if (_frames.count(file_id)) {
        try {
            CARTA::ExportRegionAck export_ack; // response
            CARTA::FileType file_type(message.type());
            CARTA::CoordinateType coord_type(message.coord_type());
            std::string directory(message.directory()), filename(message.file());
            std::vector<int> region_ids = {message.region_id().begin(), message.region_id().end()};
            std::string abs_filename;
            if (!directory.empty() && !filename.empty()) { // export file on server
                // form path with filename
                casacore::Path root_path(_root_folder);
                root_path.append(directory);
                root_path.append(filename);
                abs_filename = root_path.absoluteName();
            }
            _frames.at(file_id)->ExportRegion(file_type, coord_type, region_ids, abs_filename, export_ack);
            SendFileEvent(file_id, CARTA::EventType::EXPORT_REGION_ACK, request_id, export_ack);
        } catch (std::out_of_range& range_error) {
            string error = fmt::format("File id {} closed", file_id);
            SendLogEvent(error, {"export"}, CARTA::ErrorSeverity::DEBUG);
        }
    } else {
        string error = fmt::format("File id {} not found", file_id);
        SendLogEvent(error, {"export"}, CARTA::ErrorSeverity::DEBUG);
    }
}

void Session::OnSetSpatialRequirements(const CARTA::SetSpatialRequirements& message) {
    auto file_id(message.file_id());
    if (_frames.count(file_id)) {
        try {
            auto region_id = message.region_id();
            if (_frames.at(file_id)->SetRegionSpatialRequirements(
                    region_id, std::vector<std::string>(message.spatial_profiles().begin(), message.spatial_profiles().end()))) {
                // RESPONSE
                SendSpatialProfileData(file_id, region_id);
            } else {
                string error = fmt::format("Spatial requirements for region id {} failed to validate ", region_id);
                SendLogEvent(error, {"spatial"}, CARTA::ErrorSeverity::ERROR);
            }
        } catch (std::out_of_range& range_error) {
            string error = fmt::format("File id {} closed", file_id);
            SendLogEvent(error, {"spatial"}, CARTA::ErrorSeverity::DEBUG);
        }
    } else {
        string error = fmt::format("File id {} not found", file_id);
        SendLogEvent(error, {"spatial"}, CARTA::ErrorSeverity::DEBUG);
    }
}

void Session::OnSetHistogramRequirements(const CARTA::SetHistogramRequirements& message, uint32_t request_id) {
    auto file_id(message.file_id());
    if (_frames.count(file_id)) {
        try {
            auto region_id = message.region_id();
            if (_frames.at(file_id)->SetRegionHistogramRequirements(
                    region_id, std::vector<CARTA::SetHistogramRequirements_HistogramConfig>(
                                   message.histograms().begin(), message.histograms().end()))) {
                // RESPONSE
                if (region_id == CUBE_REGION_ID) {
                    SendCubeHistogramData(message, request_id);
                } else {
                    SendRegionHistogramData(file_id, region_id);
                }
            } else {
                string error = fmt::format("Histogram requirements for region id {} failed to validate ", region_id);
                SendLogEvent(error, {"histogram"}, CARTA::ErrorSeverity::ERROR);
            }
        } catch (std::out_of_range& range_error) {
            string error = fmt::format("File id {} closed", file_id);
            SendLogEvent(error, {"histogram"}, CARTA::ErrorSeverity::DEBUG);
        }
    } else {
        string error = fmt::format("File id {} not found", file_id);
        SendLogEvent(error, {"histogram"}, CARTA::ErrorSeverity::DEBUG);
    }
}

void Session::OnSetSpectralRequirements(const CARTA::SetSpectralRequirements& message) {
    auto file_id(message.file_id());
    if (_frames.count(file_id)) {
        try {
            auto region_id = message.region_id();
            if (_frames.at(file_id)->SetRegionSpectralRequirements(
                    region_id, std::vector<CARTA::SetSpectralRequirements_SpectralConfig>(
                                   message.spectral_profiles().begin(), message.spectral_profiles().end()))) {
                // RESPONSE
                SendSpectralProfileData(file_id, region_id);
            } else {
                string error = fmt::format("Spectral requirements for region id {} failed to validate ", region_id);
                SendLogEvent(error, {"spectral"}, CARTA::ErrorSeverity::ERROR);
            }
        } catch (std::out_of_range& range_error) {
            string error = fmt::format("File id {} closed", file_id);
            SendLogEvent(error, {"spectral"}, CARTA::ErrorSeverity::DEBUG);
        }
    } else {
        string error = fmt::format("File id {} not found", file_id);
        SendLogEvent(error, {"spectral"}, CARTA::ErrorSeverity::DEBUG);
    }
}

void Session::OnSetStatsRequirements(const CARTA::SetStatsRequirements& message) {
    auto file_id(message.file_id());
    if (_frames.count(file_id)) {
        try {
            auto region_id = message.region_id();
            if (_frames.at(file_id)->SetRegionStatsRequirements(
                    region_id, std::vector<int>(message.stats().begin(), message.stats().end()))) {
                // RESPONSE
                SendRegionStatsData(file_id, region_id);
            } else {
                string error = fmt::format("Stats requirements for region id {} failed to validate ", region_id);
                SendLogEvent(error, {"stats"}, CARTA::ErrorSeverity::ERROR);
            }
        } catch (std::out_of_range& range_error) {
            string error = fmt::format("File id {} closed", file_id);
            SendLogEvent(error, {"stats"}, CARTA::ErrorSeverity::DEBUG);
        }
    } else {
        string error = fmt::format("File id {} not found", file_id);
        SendLogEvent(error, {"stats"}, CARTA::ErrorSeverity::DEBUG);
    }
}

<<<<<<< HEAD
void Session::OnSetUserPreferences(const CARTA::SetUserPreferences& request, uint32_t request_id) {
    // TODO: Implement this
    CARTA::SetUserPreferencesAck ack_message;
    ack_message.set_success(false);
    ack_message.set_message("Not implemented");
    SendEvent(CARTA::EventType::SET_USER_PREFERENCES_ACK, request_id, ack_message);
}

void Session::OnSetUserLayout(const CARTA::SetUserLayout& request, uint32_t request_id) {
    // TODO: Implement this
    CARTA::SetUserLayoutAck ack_message;
    ack_message.set_success(false);
    ack_message.set_message("Not implemented");
    SendEvent(CARTA::EventType::SET_USER_LAYOUT_ACK, request_id, ack_message);
=======
void Session::OnSetContourParameters(const CARTA::SetContourParameters& message) {
    if (_frames.count(message.file_id())) {
        const int num_levels = message.levels_size();
        if (_frames.at(message.file_id())->SetContourParameters(message) && num_levels) {
            SendContourData(message.file_id());
        }
    }
>>>>>>> a219f85b
}

// ******** SEND DATA STREAMS *********

CARTA::RegionHistogramData* Session::GetRegionHistogramData(const int32_t file_id, const int32_t region_id, bool check_current_channel) {
    // Create HistogramData message; sent separately or within RasterImageData
    CARTA::RegionHistogramData* histogram_message(nullptr);
    if (_frames.count(file_id)) {
        try {
            histogram_message = new CARTA::RegionHistogramData();
            if (_frames.at(file_id)->FillRegionHistogramData(region_id, histogram_message, check_current_channel)) {
                histogram_message->set_file_id(file_id);
                histogram_message->set_region_id(region_id);
            } else {
                delete histogram_message;
                histogram_message = nullptr;
            }
        } catch (std::out_of_range& range_error) {
            string error = fmt::format("File id {} closed", file_id);
            SendLogEvent(error, {"histogram"}, CARTA::ErrorSeverity::DEBUG);
        }
    } else {
        string error = fmt::format("File id {} not found", file_id);
        SendLogEvent(error, {"histogram"}, CARTA::ErrorSeverity::DEBUG);
    }
    return histogram_message;
}

bool Session::SendCubeHistogramData(const CARTA::SetHistogramRequirements& message, uint32_t request_id) {
    bool data_sent(false);
    auto file_id = message.file_id();
    if (_frames.count(file_id)) {
        try {
            if (message.histograms_size() == 0) { // cancel!
                _histogram_progress = HISTOGRAM_CANCEL;
                _histogram_context.cancel_group_execution();
                SendLogEvent("Histogram cancelled", {"histogram"}, CARTA::ErrorSeverity::INFO);
                return data_sent;
            }
            auto region_id = message.region_id(); // CUBE_REGION_ID
            auto channel = message.histograms(0).channel();
            auto num_bins = message.histograms(0).num_bins();
            int stokes(_frames.at(file_id)->CurrentStokes());
            CARTA::RegionHistogramData histogram_message;
            CreateCubeHistogramMessage(histogram_message, file_id, stokes, 1.0);
            CARTA::Histogram* message_histogram = histogram_message.add_histograms();
            if (_frames.at(file_id)->GetRegionHistogram(region_id, channel, stokes, num_bins, *message_histogram)) {
                // use stored cube histogram
                SendFileEvent(file_id, CARTA::EventType::REGION_HISTOGRAM_DATA, request_id, histogram_message);
                data_sent = true;
            } else if (_frames.at(file_id)->GetImageHistogram(ALL_CHANNELS, stokes, num_bins, *message_histogram)) {
                // use image cube histogram
                SendFileEvent(file_id, CARTA::EventType::REGION_HISTOGRAM_DATA, request_id, histogram_message);
                data_sent = true;
            } else if (_frames.at(file_id)->NumChannels() == 1) {
                int channel_num(0); // use per-channel histogram for channel 0
                if (_frames.at(file_id)->GetRegionHistogram(IMAGE_REGION_ID, channel_num, stokes, num_bins, *message_histogram)) {
                    // use stored channel 0 histogram
                    SendFileEvent(file_id, CARTA::EventType::REGION_HISTOGRAM_DATA, request_id, histogram_message);
                    data_sent = true;
                } else if (_frames.at(file_id)->GetImageHistogram(channel_num, stokes, num_bins, *message_histogram)) {
                    // use image channel 0 histogram
                    SendFileEvent(file_id, CARTA::EventType::REGION_HISTOGRAM_DATA, request_id, histogram_message);
                    data_sent = true;
                } else { // calculate channel 0 histogram
                    float min_val, max_val;
                    if (!_frames.at(file_id)->GetRegionMinMax(IMAGE_REGION_ID, channel_num, stokes, min_val, max_val)) {
                        _frames.at(file_id)->CalcRegionMinMax(IMAGE_REGION_ID, channel_num, stokes, min_val, max_val);
                    }
                    _frames.at(file_id)->CalcRegionHistogram(
                        IMAGE_REGION_ID, channel_num, stokes, num_bins, min_val, max_val, *message_histogram);
                    // send completed histogram
                    SendFileEvent(file_id, CARTA::EventType::REGION_HISTOGRAM_DATA, request_id, histogram_message);
                    data_sent = true;
                }
            } else { // calculate cube histogram
                _histogram_progress = HISTOGRAM_START;
                auto t_start = std::chrono::high_resolution_clock::now();
                // determine cube min and max values
                float cube_min(FLT_MAX), cube_max(FLT_MIN);
                size_t num_channels(_frames.at(file_id)->NumChannels());
                for (size_t chan = 0; chan < num_channels; ++chan) {
                    // min and max for this channel
                    float chan_min, chan_max;
                    if (!_frames.at(file_id)->GetRegionMinMax(IMAGE_REGION_ID, chan, stokes, chan_min, chan_max)) {
                        _frames.at(file_id)->CalcRegionMinMax(IMAGE_REGION_ID, chan, stokes, chan_min, chan_max);
                    }
                    cube_min = std::min(cube_min, chan_min);
                    cube_max = std::max(cube_max, chan_max);

                    // check for cancel
                    if (_histogram_context.is_group_execution_cancelled()) {
                        break;
                    }

                    // check for progress update
                    auto t_end = std::chrono::high_resolution_clock::now();
                    auto dt = std::chrono::duration_cast<std::chrono::milliseconds>(t_end - t_start).count();
                    if ((dt / 1e3) > 2.0) {                                 // send progress
                        float this_chan(chan), all_chans(num_channels * 2); // go through chans twice
                        float progress = this_chan / all_chans;
                        CARTA::RegionHistogramData histogram_progress_msg;
                        CreateCubeHistogramMessage(histogram_progress_msg, file_id, stokes, progress);
                        message_histogram = histogram_progress_msg.add_histograms();
                        SendFileEvent(file_id, CARTA::EventType::REGION_HISTOGRAM_DATA, request_id, histogram_progress_msg);
                        t_start = t_end;
                    }
                }
                // save min,max in cube region
                if (!_histogram_context.is_group_execution_cancelled()) {
                    _frames.at(file_id)->SetRegionMinMax(region_id, channel, stokes, cube_min, cube_max);
                }

                // check cancel and proceed
                if (!_histogram_context.is_group_execution_cancelled()) {
                    // send progress message: half done
                    float progress = 0.50;
                    histogram_message.set_progress(progress);
                    SendFileEvent(file_id, CARTA::EventType::REGION_HISTOGRAM_DATA, request_id, histogram_message);

                    // get histogram bins for each channel and accumulate bin counts
                    std::vector<int> cube_bins;
                    CARTA::Histogram chan_histogram; // histogram for each channel
                    for (size_t chan = 0; chan < num_channels; ++chan) {
                        _frames.at(file_id)->CalcRegionHistogram(region_id, chan, stokes, num_bins, cube_min, cube_max, chan_histogram);
                        // add channel bins to cube bins
                        if (chan == 0) {
                            cube_bins = {chan_histogram.bins().begin(), chan_histogram.bins().end()};
                        } else { // add chan histogram bins to cube histogram bins
                            std::transform(chan_histogram.bins().begin(), chan_histogram.bins().end(), cube_bins.begin(), cube_bins.begin(),
                                std::plus<int>());
                        }

                        // check for cancel
                        if (_histogram_context.is_group_execution_cancelled()) {
                            break;
                        }

                        // check for progress update
                        auto t_end = std::chrono::high_resolution_clock::now();
                        auto dt = std::chrono::duration_cast<std::chrono::milliseconds>(t_end - t_start).count();
                        if ((dt / 1e3) > 2.0) {                                 // send progress
                            float this_chan(chan), all_chans(num_channels * 2); // go through chans twice
                            progress = 0.5 + (this_chan / all_chans);
                            CARTA::RegionHistogramData histogram_progress_msg;
                            CreateCubeHistogramMessage(histogram_progress_msg, file_id, stokes, progress);
                            message_histogram = histogram_progress_msg.add_histograms();
                            message_histogram->set_channel(ALL_CHANNELS);
                            message_histogram->set_num_bins(chan_histogram.num_bins());
                            message_histogram->set_bin_width(chan_histogram.bin_width());
                            message_histogram->set_first_bin_center(chan_histogram.first_bin_center());
                            *message_histogram->mutable_bins() = {cube_bins.begin(), cube_bins.end()};
                            SendFileEvent(file_id, CARTA::EventType::REGION_HISTOGRAM_DATA, request_id, histogram_progress_msg);
                            t_start = t_end;
                        }
                    }
                    if (!_histogram_context.is_group_execution_cancelled()) {
                        // send completed cube histogram
                        progress = HISTOGRAM_COMPLETE;
                        CARTA::RegionHistogramData final_histogram_message;
                        CreateCubeHistogramMessage(final_histogram_message, file_id, stokes, progress);
                        message_histogram = final_histogram_message.add_histograms();
                        // fill histogram fields from last channel histogram
                        message_histogram->set_channel(ALL_CHANNELS);
                        message_histogram->set_num_bins(chan_histogram.num_bins());
                        message_histogram->set_bin_width(chan_histogram.bin_width());
                        message_histogram->set_first_bin_center(chan_histogram.first_bin_center());
                        *message_histogram->mutable_bins() = {cube_bins.begin(), cube_bins.end()};

                        // save cube histogram
                        _frames.at(file_id)->SetRegionHistogram(region_id, channel, stokes, *message_histogram);
                        // send completed histogram message
                        SendFileEvent(file_id, CARTA::EventType::REGION_HISTOGRAM_DATA, request_id, final_histogram_message);
                        data_sent = true;
                        _histogram_progress = HISTOGRAM_COMPLETE;
                    }
                }
                _histogram_progress = HISTOGRAM_COMPLETE;
            }
        } catch (std::out_of_range& range_error) {
            string error = fmt::format("File id {} closed", file_id);
            SendLogEvent(error, {"histogram"}, CARTA::ErrorSeverity::DEBUG);
        }
    } else {
        string error = fmt::format("File id {} not found", file_id);
        SendLogEvent(error, {"histogram"}, CARTA::ErrorSeverity::DEBUG);
    }
    return data_sent;
}

void Session::CreateCubeHistogramMessage(CARTA::RegionHistogramData& msg, int file_id, int stokes, float progress) {
    // update progress and make new message
    _histogram_progress = progress;
    msg.set_file_id(file_id);
    msg.set_region_id(CUBE_REGION_ID);
    msg.set_stokes(stokes);
    msg.set_progress(progress);
}

bool Session::SendRasterImageData(int file_id, bool send_histogram) {
    // return true if data sent
    bool data_sent(false);

    if (_frames.count(file_id)) {
        try {
            CARTA::RasterImageData raster_data;
            raster_data.set_file_id(file_id);
            std::string message;
            if (_frames.at(file_id)->FillRasterImageData(raster_data, message)) {
                if (send_histogram) {
                    CARTA::RegionHistogramData* histogram_data = GetRegionHistogramData(file_id, IMAGE_REGION_ID);
                    raster_data.set_allocated_channel_histogram_data(histogram_data);
                }
                SendFileEvent(file_id, CARTA::EventType::RASTER_IMAGE_DATA, 0, raster_data);
            } else {
                SendLogEvent(message, {"raster"}, CARTA::ErrorSeverity::ERROR);
            }
        } catch (std::out_of_range& range_error) {
            string error = fmt::format("File id {} closed", file_id);
            SendLogEvent(error, {"spatial"}, CARTA::ErrorSeverity::DEBUG);
        }
    } else {
        string error = fmt::format("File id {} not found", file_id);
        SendLogEvent(error, {"spatial"}, CARTA::ErrorSeverity::DEBUG);
    }
    return data_sent;
}

bool Session::SendSpatialProfileData(int file_id, int region_id, bool stokes_changed) {
    // return true if data sent
    bool data_sent(false);
    if (_frames.count(file_id)) {
        try {
            if (region_id == CURSOR_REGION_ID && !_frames.at(file_id)->IsCursorSet()) {
                return data_sent; // do not send profile unless frontend set cursor
            }
            CARTA::SpatialProfileData spatial_profile_data;
            if (_frames.at(file_id)->FillSpatialProfileData(region_id, spatial_profile_data, stokes_changed)) {
                spatial_profile_data.set_file_id(file_id);
                spatial_profile_data.set_region_id(region_id);
                SendFileEvent(file_id, CARTA::EventType::SPATIAL_PROFILE_DATA, 0, spatial_profile_data);
                data_sent = true;
            }
        } catch (std::out_of_range& range_error) {
            string error = fmt::format("File id {} closed", file_id);
            SendLogEvent(error, {"spatial"}, CARTA::ErrorSeverity::DEBUG);
        }
    } else {
        string error = fmt::format("File id {} not found", file_id);
        SendLogEvent(error, {"spatial"}, CARTA::ErrorSeverity::DEBUG);
    }
    return data_sent;
}

bool Session::SendSpectralProfileData(int file_id, int region_id, bool channel_changed, bool stokes_changed) {
    // return true if data sent
    bool data_sent(false);
    if (_frames.count(file_id)) {
        try {
            if (region_id == CURSOR_REGION_ID && !_frames.at(file_id)->IsCursorSet()) {
                return data_sent; // do not send profile unless frontend set cursor
            }
            _frames.at(file_id)->IncreaseZProfileCount(region_id);
            bool profile_ok = _frames.at(file_id)->FillSpectralProfileData(
                [&](CARTA::SpectralProfileData profile_data) {
                    if (profile_data.profiles_size() > 0) { // update needed (not for new channel)
                        profile_data.set_file_id(file_id);
                        profile_data.set_region_id(region_id);
                        // send (partial) profile data to the frontend
                        SendFileEvent(file_id, CARTA::EventType::SPECTRAL_PROFILE_DATA, 0, profile_data);
                    }
                },
                region_id, channel_changed, stokes_changed);
            _frames.at(file_id)->DecreaseZProfileCount(region_id);
            if (profile_ok) {
                data_sent = true;
            }
        } catch (std::out_of_range& range_error) {
            string error = fmt::format("File id {} closed", file_id);
            SendLogEvent(error, {"spectral"}, CARTA::ErrorSeverity::DEBUG);
        }
    } else {
        string error = fmt::format("File id {} not found", file_id);
        SendLogEvent(error, {"spectral"}, CARTA::ErrorSeverity::DEBUG);
    }
    return data_sent;
}

bool Session::SendRegionHistogramData(int file_id, int region_id, bool channel_changed) {
    // return true if data sent
    bool data_sent(false);
    std::unique_ptr<CARTA::RegionHistogramData> histogram_data(GetRegionHistogramData(file_id, region_id, channel_changed));
    if (histogram_data != nullptr) { // RESPONSE
        SendFileEvent(file_id, CARTA::EventType::REGION_HISTOGRAM_DATA, 0, *histogram_data);
        data_sent = true;
    }
    return data_sent;
}

bool Session::SendRegionStatsData(int file_id, int region_id) {
    // return true if data sent
    bool data_sent(false);
    if (_frames.count(file_id)) {
        try {
            CARTA::RegionStatsData region_stats_data;
            if (_frames.at(file_id)->FillRegionStatsData(region_id, region_stats_data)) {
                region_stats_data.set_file_id(file_id);
                region_stats_data.set_region_id(region_id);
                SendFileEvent(file_id, CARTA::EventType::REGION_STATS_DATA, 0, region_stats_data);
                data_sent = true;
            }
        } catch (std::out_of_range& range_error) {
            string error = fmt::format("File id {} closed", file_id);
            SendLogEvent(error, {"spectral"}, CARTA::ErrorSeverity::DEBUG);
        }
    }
    return data_sent;
}

bool Session::SendContourData(int file_id) {
    if (_frames.count(file_id)) {
        std::unique_ptr<Frame>& frame = _frames.at(file_id);
        const ContourSettings settings = frame->GetContourParameters();
        int num_levels = settings.levels.size();

        if (!num_levels) {
            return false;
        }

        std::vector<std::vector<float>> vertex_data(num_levels);
        std::vector<std::vector<int32_t>> index_data(num_levels);

        if (frame->ContourImage(vertex_data, index_data)) {
            CARTA::ContourImageData response;
            response.set_file_id(file_id);
            // Currently only supports identical reference file IDs
            response.set_reference_file_id(settings.reference_file_id);
            response.set_channel(frame->CurrentChannel());
            response.set_stokes(frame->CurrentStokes());

            std::vector<char> compression_buffer;
            const float pixel_rounding = std::max(1, std::min(32, settings.decimation));
            const int compression_level = std::max(1, std::min(20, settings.compression_level));

            auto t_start = std::chrono::high_resolution_clock::now();
            double total_src_size = 0;
            double total_compressed_size = 0;

            // TODO: handle image bounds correctly
            for (auto i = 0; i < num_levels; i++) {
                auto& vertices = vertex_data[i];
                auto& indices = index_data[i];

                // Skip empty contour sets
                if (vertices.empty() || indices.empty()) {
                    continue;
                }

                // Fill contour set
                auto contour_set = response.add_contour_sets();
                contour_set->set_level(settings.levels[i]);

                const int N = vertices.size();

                std::vector<int32_t> vertices_shuffled;
                RoundAndEncodeVertices(vertices, vertices_shuffled, pixel_rounding);

                // Compress using Zstd library
                const size_t src_size = N * sizeof(int32_t);
                compression_buffer.resize(ZSTD_compressBound(src_size));
                size_t compressed_size = ZSTD_compress(
                    compression_buffer.data(), compression_buffer.size(), vertices_shuffled.data(), src_size, compression_level);

                contour_set->set_raw_coordinates(compression_buffer.data(), compressed_size);
                contour_set->set_raw_start_indices(indices.data(), indices.size() * sizeof(int32_t));
                contour_set->set_decimation_factor(pixel_rounding);
                total_src_size += src_size;
                total_compressed_size += compressed_size;
            }
            if (_verbose_logging) {
                auto t_end = std::chrono::high_resolution_clock::now();
                auto dt = std::chrono::duration_cast<std::chrono::microseconds>(t_end - t_start).count();
                double ratio = ((double)total_compressed_size) / total_src_size;
                fmt::print("Encoded and compressed {:.2f} kB to {:.2f} kB ({:.2f}%) in {} ms using compression level {}\n",
                    total_src_size * 1.0e-3, total_compressed_size * 1.0e-3, ratio * 100, dt * 1.0e-3, compression_level);
            }
            SendFileEvent(response.file_id(), CARTA::EventType::CONTOUR_IMAGE_DATA, 0, response);
            return true;
        } else {
            SendLogEvent("Error processing contours", {"contours"}, CARTA::ErrorSeverity::WARNING);
        }
    }
    return false;
}

void Session::UpdateRegionData(int file_id, bool send_image_histogram, bool channel_changed, bool stokes_changed) {
    // Send updated data for all regions with requirements; do not send image histogram if already sent with raster data.
    // Only set channel_changed and stokes_changed if they are the only trigger for new data,
    // to prevent sending unneeded data streams.
    if (_frames.count(file_id)) {
        std::vector<int> regions(_frames.at(file_id)->GetRegionIds());
        for (auto region_id : regions) {
            // CHECK FOR CANCEL HERE ??
            SendRegionStatsData(file_id, region_id);
            SendSpatialProfileData(file_id, region_id, stokes_changed);
            if ((region_id == IMAGE_REGION_ID) && send_image_histogram) {
                SendRegionHistogramData(file_id, region_id, channel_changed);
            } else if (region_id != IMAGE_REGION_ID) {
                SendRegionHistogramData(file_id, region_id, channel_changed);
            }
            _frames.at(file_id)->IncreaseZProfileCount(region_id);
            SendSpectralProfileData(file_id, region_id, channel_changed, stokes_changed);
            _frames.at(file_id)->DecreaseZProfileCount(region_id);
        }
    }
}

// *********************************************************************************
// SEND uWEBSOCKET MESSAGES

// Sends an event to the client with a given event name (padded/concatenated to 32 characters) and a given ProtoBuf message
void Session::SendEvent(CARTA::EventType event_type, uint32_t event_id, google::protobuf::MessageLite& message) {
    int message_length = message.ByteSize();
    size_t required_size = message_length + sizeof(carta::EventHeader);
    std::vector<char> msg(required_size, 0);
    carta::EventHeader* head = (carta::EventHeader*)msg.data();

    head->type = event_type;
    head->icd_version = carta::ICD_VERSION;
    head->request_id = event_id;
    message.SerializeToArray(msg.data() + sizeof(carta::EventHeader), message_length);
    _out_msgs.push(msg);
    _outgoing_async->send();
}

void Session::SendFileEvent(int32_t file_id, CARTA::EventType event_type, uint32_t event_id, google::protobuf::MessageLite& message) {
    // do not send if file is closed
    if (_frames.count(file_id)) {
        SendEvent(event_type, event_id, message);
    }
}

void Session::SendPendingMessages() {
    // Do not parallelize: this must be done serially
    // due to the constraints of uWS.
    std::vector<char> msg;
    if (_connected) {
        while (_out_msgs.try_pop(msg)) {
            _socket->send(msg.data(), msg.size(), uWS::BINARY);
        }
    }
}

void Session::SendLogEvent(const std::string& message, std::vector<std::string> tags, CARTA::ErrorSeverity severity) {
    CARTA::ErrorData error_data;
    error_data.set_message(message);
    error_data.set_severity(severity);
    *error_data.mutable_tags() = {tags.begin(), tags.end()};
    SendEvent(CARTA::EventType::ERROR_DATA, 0, error_data);
    if ((severity > CARTA::ErrorSeverity::DEBUG) || _verbose_logging) {
        Log(_id, message);
    }
}

void Session::BuildAnimationObject(CARTA::StartAnimation& msg, uint32_t request_id) {
    CARTA::AnimationFrame start_frame, first_frame, last_frame, delta_frame;
    int file_id;
    uint32_t frame_rate;
    bool looping, reverse_at_end, always_wait;

    start_frame = msg.start_frame();
    first_frame = msg.first_frame();
    last_frame = msg.last_frame();
    delta_frame = msg.delta_frame();
    file_id = msg.file_id();
    frame_rate = msg.frame_rate();
    looping = msg.looping();
    reverse_at_end = msg.reverse();
    always_wait = true;

    OnSetImageView(msg.imageview());

    _animation_object = std::unique_ptr<AnimationObject>(
        new AnimationObject(file_id, start_frame, first_frame, last_frame, delta_frame, frame_rate, looping, reverse_at_end, always_wait));

    CARTA::StartAnimationAck ack_message;
    ack_message.set_success(true);
    ack_message.set_message("Starting animation");
    SendEvent(CARTA::EventType::START_ANIMATION_ACK, request_id, ack_message);
}

void Session::ExecuteAnimationFrameInner(bool stopped) {
    CARTA::AnimationFrame curr_frame;

    if (stopped) {
        if (((_animation_object->_stop_frame.channel() == _animation_object->_current_frame.channel()) &&
                (_animation_object->_stop_frame.stokes() == _animation_object->_current_frame.stokes()))) {
            return;
        }
        curr_frame = _animation_object->_stop_frame;
    } else {
        curr_frame = _animation_object->_next_frame;
    }

    auto file_id(_animation_object->_file_id);
    if (_frames.count(file_id)) {
        const std::unique_ptr<Frame>& frame = _frames.at(file_id);

        try {
            std::string err_message;
            auto channel = curr_frame.channel();
            auto stokes = curr_frame.stokes();

            if ((_animation_object->_tbb_context).is_group_execution_cancelled()) {
                return;
            }

            bool channel_changed(channel != frame->CurrentChannel());
            bool stokes_changed(stokes != frame->CurrentStokes());

            _animation_object->_current_frame = curr_frame;

            if (frame->SetImageChannels(channel, stokes, err_message)) {
                // RESPONSE: updated image raster/histogram
                bool send_histogram(true);
                SendRasterImageData(file_id, send_histogram);
                // Send Contour data if required
                SendContourData(file_id);
                // RESPONSE: data for all regions; no histogram
                UpdateRegionData(file_id, !send_histogram, channel_changed, stokes_changed);
            } else {
                if (!err_message.empty()) {
                    SendLogEvent(err_message, {"animation"}, CARTA::ErrorSeverity::ERROR);
                }
            }
        } catch (std::out_of_range& range_error) {
            string error = fmt::format("File id {} closed", file_id);
            SendLogEvent(error, {"animation"}, CARTA::ErrorSeverity::DEBUG);
        }
    } else {
        string error = fmt::format("File id {} not found", file_id);
        SendLogEvent(error, {"animation"}, CARTA::ErrorSeverity::DEBUG);
    }
}

bool Session::ExecuteAnimationFrame() {
    CARTA::AnimationFrame curr_frame;
    bool recycle_task = true;

    if (!_animation_object->_file_open) {
        return false;
    }

    if (_animation_object->_waiting_flow_event) {
        return false;
    }

    if (_animation_object->_stop_called) {
        ExecuteAnimationFrameInner(true);
        return false;
    }

    auto wait_duration_ms = std::chrono::duration_cast<std::chrono::microseconds>(
        _animation_object->_t_last + _animation_object->_frame_interval - std::chrono::high_resolution_clock::now());

    if ((wait_duration_ms.count() < _animation_object->_wait_duration_ms) || _animation_object->_always_wait) {
        // Wait for time to execute next frame processing.
        std::this_thread::sleep_for(wait_duration_ms);

        if (_animation_object->_stop_called) {
            ExecuteAnimationFrameInner(true);
            return false;
        }

        curr_frame = _animation_object->_next_frame;
        ExecuteAnimationFrameInner(false);

        CARTA::AnimationFrame tmp_frame;
        CARTA::AnimationFrame delta_frame = _animation_object->_delta_frame;

        if (_animation_object->_going_forward) {
            tmp_frame.set_channel(curr_frame.channel() + delta_frame.channel());
            tmp_frame.set_stokes(curr_frame.stokes() + delta_frame.stokes());

            if ((tmp_frame.channel() > _animation_object->_last_frame.channel()) ||
                (tmp_frame.stokes() > _animation_object->_last_frame.stokes())) {
                if (_animation_object->_reverse_at_end) {
                    _animation_object->_going_forward = false;
                } else if (_animation_object->_looping) {
                    tmp_frame.set_channel(_animation_object->_first_frame.channel());
                    tmp_frame.set_stokes(_animation_object->_first_frame.stokes());
                    _animation_object->_next_frame = tmp_frame;
                } else {
                    recycle_task = false;
                }
            } else {
                _animation_object->_next_frame = tmp_frame;
            }
        } else { // going backwards;
            tmp_frame.set_channel(curr_frame.channel() - _animation_object->_delta_frame.channel());
            tmp_frame.set_stokes(curr_frame.stokes() - _animation_object->_delta_frame.stokes());

            if ((tmp_frame.channel() < _animation_object->_first_frame.channel()) ||
                (tmp_frame.stokes() < _animation_object->_first_frame.stokes())) {
                if (_animation_object->_reverse_at_end) {
                    _animation_object->_going_forward = true;
                } else if (_animation_object->_looping) {
                    tmp_frame.set_channel(_animation_object->_last_frame.channel());
                    tmp_frame.set_stokes(_animation_object->_last_frame.stokes());
                    _animation_object->_next_frame = tmp_frame;
                } else {
                    recycle_task = false;
                }
            } else {
                _animation_object->_next_frame = tmp_frame;
            }
        }
        _animation_object->_t_last = std::chrono::high_resolution_clock::now();
    }
    return recycle_task;
}

void Session::StopAnimation(int file_id, const CARTA::AnimationFrame& frame) {
    if (!_animation_object) {
        return;
    }

    if (_animation_object->_file_id != file_id) {
        std::fprintf(stderr,
            "%p Session::StopAnimation called with file id %d."
            "Expected file id %d",
            this, file_id, _animation_object->_file_id);
        return;
    }

    _animation_object->_stop_frame = frame;
    _animation_object->_stop_called = true;
}

int Session::CalculateAnimationFlowWindow() {
    int gap;

    if (_animation_object->_going_forward) {
        if (_animation_object->_delta_frame.channel()) {
            gap = _animation_object->_current_frame.channel() - (_animation_object->_last_flow_frame).channel();
        } else {
            gap = _animation_object->_current_frame.stokes() - (_animation_object->_last_flow_frame).stokes();
        }
    } else { // going in reverse.
        if (_animation_object->_delta_frame.channel()) {
            gap = (_animation_object->_last_flow_frame).channel() - _animation_object->_current_frame.channel();
        } else {
            gap = (_animation_object->_last_flow_frame).stokes() - _animation_object->_delta_frame.stokes();
        }
    }

    return gap;
}

void Session::HandleAnimationFlowControlEvt(CARTA::AnimationFlowControl& message) {
    int gap;

    _animation_object->_last_flow_frame = message.received_frame();

    gap = CalculateAnimationFlowWindow();

    if (_animation_object->_waiting_flow_event) {
        if (gap <= CurrentFlowWindowSize()) {
            _animation_object->_waiting_flow_event = false;
            OnMessageTask* tsk = new (tbb::task::allocate_root(_animation_context)) AnimationTask(this);
            tbb::task::enqueue(*tsk);
        }
    }
}

void Session::CheckCancelAnimationOnFileClose(int file_id) {
    if (!_animation_object) {
        return;
    }
    _animation_object->_file_open = false;
    _animation_object->CancelExecution();
}

void Session::CancelExistingAnimation() {
    if (_animation_object) {
        _animation_object->CancelExecution();
        _animation_object = nullptr;
    }
}

void Session::DeleteFrame(int file_id) {
    std::unique_lock<std::mutex> lock(_frame_mutex);
    if (file_id == ALL_FILES) {
        for (auto& frame : _frames) {
            frame.second->DisconnectCalled(); // call to stop Frame's jobs and wait for jobs finished
            frame.second.reset();             // delete Frame
        }
        _frames.clear();
    } else if (_frames.count(file_id)) {
        _frames[file_id]->DisconnectCalled(); // call to stop Frame's jobs and wait for jobs finished
        _frames[file_id].reset();
        _frames.erase(file_id);
    }
}<|MERGE_RESOLUTION|>--- conflicted
+++ resolved
@@ -688,7 +688,7 @@
     }
 }
 
-<<<<<<< HEAD
+
 void Session::OnSetUserPreferences(const CARTA::SetUserPreferences& request, uint32_t request_id) {
     // TODO: Implement this
     CARTA::SetUserPreferencesAck ack_message;
@@ -703,7 +703,8 @@
     ack_message.set_success(false);
     ack_message.set_message("Not implemented");
     SendEvent(CARTA::EventType::SET_USER_LAYOUT_ACK, request_id, ack_message);
-=======
+}
+
 void Session::OnSetContourParameters(const CARTA::SetContourParameters& message) {
     if (_frames.count(message.file_id())) {
         const int num_levels = message.levels_size();
@@ -711,7 +712,6 @@
             SendContourData(message.file_id());
         }
     }
->>>>>>> a219f85b
 }
 
 // ******** SEND DATA STREAMS *********
