#include "Session.h"

#include <signal.h>
#include <algorithm>
#include <chrono>
#include <limits>
#include <memory>
#include <thread>
#include <tuple>
#include <vector>

#include <casacore/casa/OS/File.h>
#include <fmt/format.h>
#include <tbb/parallel_for.h>
#include <tbb/task_group.h>
#include <xmmintrin.h>
#include <zstd.h>

#include <carta-protobuf/contour_image.pb.h>
#include <carta-protobuf/defs.pb.h>
#include <carta-protobuf/error.pb.h>
#include <carta-protobuf/raster_tile.pb.h>

#include "Carta.h"
#include "DataStream/Compression.h"
#include "EventHeader.h"
#include "FileList/FileExtInfoLoader.h"
#include "FileList/FileInfoLoader.h"
#include "FileList/FitsHduList.h"
#include "InterfaceConstants.h"
#include "OnMessageTask.h"
#include "SpectralLine/SpectralLineCrawler.h"
#include "Util.h"

#define DEBUG(_DB_TEXT_) \
    {}

int Session::_num_sessions = 0;
int Session::_exit_after_num_seconds = 5;
bool Session::_exit_when_all_sessions_closed = false;

// Default constructor. Associates a websocket with a UUID and sets the root folder for all files
Session::Session(uWS::WebSocket<uWS::SERVER>* ws, uint32_t id, std::string address, std::string root, std::string base,
    uS::Async* outgoing_async, FileListHandler* file_list_handler, bool verbose, bool perflog, int grpc_port)
    : _socket(ws),
      _id(id),
      _address(address),
      _root_folder(root),
      _base_folder(base),
      _table_controller(std::make_unique<carta::TableController>(_root_folder, _base_folder)),
      _verbose_logging(verbose),
<<<<<<< HEAD
      _file_info(nullptr),
=======
      _performance_logging(perflog),
      _grpc_port(grpc_port),
>>>>>>> 043b9726
      _loader(nullptr),
      _region_handler(nullptr),
      _outgoing_async(outgoing_async),
      _file_list_handler(file_list_handler),
      _animation_id(0),
      _file_settings(this) {
    _histogram_progress = HISTOGRAM_COMPLETE;
    _ref_count = 0;
    _animation_object = nullptr;
    _connected = true;
    ++_num_sessions;
    DEBUG(fprintf(stderr, "%p ::Session (%d)\n", this, _num_sessions));
}

static int __exit_backend_timer = 0;

void ExitNoSessions(int s) {
    if (Session::NumberOfSessions() > 0) {
        struct sigaction sig_handler;
        sig_handler.sa_handler = nullptr;
        sigemptyset(&sig_handler.sa_mask);
        sig_handler.sa_flags = 0;
        sigaction(SIGINT, &sig_handler, nullptr);
    } else {
        --__exit_backend_timer;
        if (!__exit_backend_timer) {
            std::cout << "No sessions timeout." << std::endl;
            exit(0);
        }
        alarm(1);
    }
}

Session::~Session() {
    _outgoing_async->close();

    --_num_sessions;
    DEBUG(std::cout << this << " ~Session " << _num_sessions << std::endl;)
    if (!_num_sessions) {
        std::cout << "No remaining sessions." << std::endl;
        if (_exit_when_all_sessions_closed) {
            if (_exit_after_num_seconds == 0) {
                std::cout << "Exiting due to no sessions remaining" << std::endl;
                exit(0);
            }
            __exit_backend_timer = _exit_after_num_seconds;
            struct sigaction sig_handler;
            sig_handler.sa_handler = ExitNoSessions;
            sigemptyset(&sig_handler.sa_mask);
            sig_handler.sa_flags = 0;
            sigaction(SIGALRM, &sig_handler, nullptr);
            alarm(1);
        }
    }
}

void Session::SetInitExitTimeout(int secs) {
    __exit_backend_timer = secs;
    struct sigaction sig_handler;
    sig_handler.sa_handler = ExitNoSessions;
    sigemptyset(&sig_handler.sa_mask);
    sig_handler.sa_flags = 0;
    sigaction(SIGALRM, &sig_handler, nullptr);
    alarm(1);
}

void Session::DisconnectCalled() {
    _connected = false;
    for (auto& frame : _frames) {
        frame.second->DisconnectCalled(); // call to stop Frame's jobs and wait for jobs finished
    }
    _base_context.cancel_group_execution();
    _histogram_context.cancel_group_execution();
    if (_animation_object) {
        _animation_object->CancelExecution();
    }
}

void Session::ConnectCalled() {
    _connected = true;
    _base_context.reset();
    _histogram_context.reset();
    if (_animation_object) {
        _animation_object->ResetContext();
    }
}

// ********************************************************************************
// File browser info

<<<<<<< HEAD
bool Session::FillExtendedFileInfo(std::map<std::string, CARTA::FileInfoExtended>& extended_info_map, CARTA::FileInfo* file_info,
    const std::string& folder, const std::string& filename, const std::string& hdu, std::string& message) {
    // fill CARTA::FileInfoResponse submessages: CARTA::FileInfo and CARTA::FileInfoExtended map
    bool success(false);
=======
bool Session::FillExtendedFileInfo(CARTA::FileInfoExtended& extended_info, CARTA::FileInfo& file_info, const string& folder,
    const string& filename, string hdu, string& message) {
    // fill CARTA::FileInfoResponse submessages CARTA::FileInfo and CARTA::FileInfoExtended
    bool ext_file_info_ok(true);
>>>>>>> 043b9726
    try {
        file_info.set_name(filename);
        casacore::String full_name(GetResolvedFilename(_root_folder, folder, filename));
<<<<<<< HEAD
        if (full_name.empty()) {
            message = fmt::format("File {} does not exist.", filename);
            return success;
        }

        // FileInfo
        FileInfoLoader info_loader = FileInfoLoader(full_name);
        if (!info_loader.FillFileInfo(file_info)) {
            message = fmt::format("File info for {} failed.", filename);
            return success;
        }

        // Get list of HDUs; FITS hdus moved to file info
        // Extended file info in response is map<hdu, FileInfoExtended>
        std::vector<std::string> hdu_list;
        if (hdu.empty()) {
            if (file_info->type() == CARTA::FileType::FITS) {
                FitsHduList fits_hdu_list = FitsHduList(full_name);
                fits_hdu_list.GetHduList(hdu_list);
                if (hdu_list.empty()) { // FitsHduList failed
                    message = fmt::format("Failed to determine HDU info for {}.", filename);
                    return success;
                }
            } else if (file_info->hdu_list_size() > 0) {
                hdu_list.push_back(file_info->hdu_list(0)); // use first
=======
        if (!full_name.empty()) {
            try {
                FileInfoLoader info_loader = FileInfoLoader(full_name);
                if (!info_loader.FillFileInfo(file_info)) {
                    return false;
                }
                if (hdu.empty()) { // use first when required
                    hdu = file_info.hdu_list(0);
                }

                _loader.reset(carta::FileLoader::GetLoader(full_name));

                FileExtInfoLoader ext_info_loader = FileExtInfoLoader(_loader.get());
                ext_file_info_ok = ext_info_loader.FillFileExtInfo(extended_info, filename, hdu, message);
            } catch (casacore::AipsError& ex) {
                message = ex.getMesg();
                ext_file_info_ok = false;
>>>>>>> 043b9726
            }
        } else {
            hdu_list.push_back(hdu);
        }

        // Use loader for extended file info; save in Session if user opens file
        _loader.reset(carta::FileLoader::GetLoader(full_name));
        FileExtInfoLoader ext_info_loader = FileExtInfoLoader(_loader.get());

        // FileExtendedInfo for each hdu
        for (auto& hdu : hdu_list) {
            CARTA::FileInfoExtended file_info_ext;
            // set filename first
            auto filename_entry = file_info_ext.add_computed_entries();
            filename_entry->set_name("Name");
            filename_entry->set_value(filename);
            filename_entry->set_entry_type(CARTA::EntryType::STRING);
            // set extension name next
            std::vector<std::string> hdu_name;
            SplitString(hdu, ':', hdu_name); // [hdu, extname]
            if (!hdu_name.empty()) {
                if (hdu_name.size() > 1) { // extname not always set
                    auto extname_entry = file_info_ext.add_computed_entries();
                    extname_entry->set_name("Extension name");
                    extname_entry->set_value(hdu_name[1]);
                    extname_entry->set_entry_type(CARTA::EntryType::STRING);
                }
                hdu = hdu_name[0];
            }

            if (ext_info_loader.FillFileExtInfo(&file_info_ext, hdu, message)) {
                extended_info_map[hdu] = file_info_ext;
                // true if ext info for any hdu in list
                success = true;
            }
        }
    } catch (casacore::AipsError& err) {
        message = err.getMesg();
<<<<<<< HEAD
    }
    return success;
=======
        ext_file_info_ok = false;
    }
    return ext_file_info_ok;
}

bool Session::FillExtendedFileInfo(CARTA::FileInfoExtended& extended_info, std::shared_ptr<casacore::ImageInterface<float>> image,
    const std::string& filename, std::string& message) {
    bool ext_file_info_ok(true);
    try {
        _loader.reset(carta::FileLoader::GetLoader(image));

        FileExtInfoLoader ext_info_loader = FileExtInfoLoader(_loader.get());
        ext_file_info_ok = ext_info_loader.FillFileExtInfo(extended_info, filename, "", message);
    } catch (casacore::AipsError& err) {
        message = err.getMesg();
        ext_file_info_ok = false;
    }
    return ext_file_info_ok;
>>>>>>> 043b9726
}

// *********************************************************************************
// CARTA ICD implementation

void Session::OnRegisterViewer(const CARTA::RegisterViewer& message, uint16_t icd_version, uint32_t request_id) {
    auto session_id = message.session_id();
    bool success(true);
    std::string status;
    CARTA::SessionType type(CARTA::SessionType::NEW);

    if (icd_version != carta::ICD_VERSION) {
        status = fmt::format("Invalid ICD version number. Expected {}, got {}", carta::ICD_VERSION, icd_version);
        success = false;
    } else if (!session_id) {
        session_id = _id;
        status = fmt::format("Start a new frontend and assign it with session id {}", session_id);
    } else {
        type = CARTA::SessionType::RESUMED;
        if (session_id != _id) {
            _id = session_id;
            status = fmt::format("Start a new backend and assign it with session id {}", session_id);
        } else {
            status = fmt::format("Network reconnected with session id {}", session_id);
        }
    }

    // response
    CARTA::RegisterViewerAck ack_message;
    ack_message.set_session_id(session_id);
    ack_message.set_success(success);
    ack_message.set_message(status);
    ack_message.set_session_type(type);

    uint32_t feature_flags = CARTA::ServerFeatureFlags::REGION_WRITE_ACCESS;
    if (_grpc_port >= 0) {
        feature_flags |= CARTA::ServerFeatureFlags::GRPC_SCRIPTING;
        ack_message.set_grpc_port(_grpc_port);
    }
    ack_message.set_server_feature_flags(feature_flags);
    SendEvent(CARTA::EventType::REGISTER_VIEWER_ACK, request_id, ack_message);
}

void Session::OnFileListRequest(const CARTA::FileListRequest& request, uint32_t request_id) {
    CARTA::FileListResponse response;
    FileListHandler::ResultMsg result_msg;
    _file_list_handler->OnFileListRequest(request, response, result_msg);
    SendEvent(CARTA::EventType::FILE_LIST_RESPONSE, request_id, response);
    if (!result_msg.message.empty()) {
        SendLogEvent(result_msg.message, result_msg.tags, result_msg.severity);
    }
}

void Session::OnFileInfoRequest(const CARTA::FileInfoRequest& request, uint32_t request_id) {
    CARTA::FileInfoResponse response;
<<<<<<< HEAD
=======
    auto& file_info = *response.mutable_file_info();
    auto& file_info_extended = *response.mutable_file_info_extended();
>>>>>>> 043b9726
    string message;
    auto file_info = response.mutable_file_info();
    std::map<std::string, CARTA::FileInfoExtended> extended_info_map;
    bool success = FillExtendedFileInfo(extended_info_map, file_info, request.directory(), request.file(), request.hdu(), message);

<<<<<<< HEAD
    if (success) {
        // add extended info map to message
        *response.mutable_file_info_extended() = {extended_info_map.begin(), extended_info_map.end()};
        // save file info in Session to reuse if file opened
        _file_info.reset(new CARTA::FileInfo());
        *_file_info.get() = response.file_info();
        _file_info_extended = extended_info_map;
    }
=======
    casacore::String hdu(request.hdu());
    hdu = hdu.before(" "); // strip FITS extension name
    bool success = FillExtendedFileInfo(file_info_extended, file_info, request.directory(), request.file(), hdu, message);
>>>>>>> 043b9726

    // complete response message
    response.set_success(success);
    response.set_message(message);
    SendEvent(CARTA::EventType::FILE_INFO_RESPONSE, request_id, response);
}

void Session::OnRegionListRequest(const CARTA::RegionListRequest& request, uint32_t request_id) {
    CARTA::RegionListResponse response;
    FileListHandler::ResultMsg result_msg;
    _file_list_handler->OnRegionListRequest(request, response, result_msg);
    SendEvent(CARTA::EventType::REGION_LIST_RESPONSE, request_id, response);
    if (!result_msg.message.empty()) {
        SendLogEvent(result_msg.message, result_msg.tags, result_msg.severity);
    }
}

void Session::OnRegionFileInfoRequest(const CARTA::RegionFileInfoRequest& request, uint32_t request_id) {
    CARTA::RegionFileInfoResponse response;
    FileListHandler::ResultMsg result_msg;
    _file_list_handler->OnRegionFileInfoRequest(request, response, result_msg);
    SendEvent(CARTA::EventType::REGION_FILE_INFO_RESPONSE, request_id, response);
    if (!result_msg.message.empty()) {
        SendLogEvent(result_msg.message, result_msg.tags, result_msg.severity);
    }
}

bool Session::OnOpenFile(const CARTA::OpenFile& message, uint32_t request_id, bool silent) {
    // Create Frame and send response message
    const auto& directory(message.directory());
    const auto& filename(message.file());
    auto file_id(message.file_id());
    casacore::String hdu(message.hdu());
    hdu = hdu.before(" "); // strip FITS extension name

    // response message:
    CARTA::OpenFileAck ack;
    ack.set_file_id(file_id);
    string err_message;
    bool success(false);

    // Set hdu if empty; use first hdu in extended info map

<<<<<<< HEAD
    // correct file info saved?
    bool info_loaded((_file_info.get() != nullptr) && (_file_info->name() == filename));
    if (!info_loaded) {
        // load new info from image file
        _file_info.reset(new CARTA::FileInfo());
        info_loaded = FillExtendedFileInfo(_file_info_extended, _file_info.get(), directory, filename, hdu, err_message);
    }

    if (!info_loaded) {
        _file_info.reset(nullptr);
        _file_info_extended.clear();
    } else {
        // Set hdu if empty
        if (hdu.empty() && (_file_info->hdu_list_size() > 0)) { // use first
            hdu = _file_info->hdu_list(0);
        }
        if (hdu.empty() && !_file_info_extended.empty()) {
            hdu = _file_info_extended.begin()->first;
        }
=======
    CARTA::FileInfo file_info;
    CARTA::FileInfoExtended file_info_extended;

    bool info_loaded = FillExtendedFileInfo(file_info_extended, file_info, directory, filename, hdu, err_message);

    bool success(false);

    if (info_loaded) {
        // Set hdu if empty
        if (hdu.empty()) { // use first
            hdu = file_info.hdu_list(0);
        }
>>>>>>> 043b9726

        // create Frame for image
        auto frame = std::shared_ptr<Frame>(new Frame(_id, _loader.get(), hdu, _verbose_logging, _performance_logging));
        _loader.release();

        if (frame->IsValid()) {
            // Check if the old _frames[file_id] object exists. If so, delete it.
            if (_frames.count(file_id) > 0) {
                DeleteFrame(file_id);
            }
            std::unique_lock<std::mutex> lock(_frame_mutex); // open/close lock
            _frames[file_id] = move(frame);
            lock.unlock();

            // copy file info, extended file info
            CARTA::FileInfo response_file_info = CARTA::FileInfo();
            response_file_info.set_name(file_info.name());
            response_file_info.set_type(file_info.type());
            response_file_info.set_size(file_info.size());
            response_file_info.add_hdu_list(hdu); // loaded hdu only
            *ack.mutable_file_info() = response_file_info;
<<<<<<< HEAD
            *ack.mutable_file_info_extended() = _file_info_extended[hdu];
=======
            *ack.mutable_file_info_extended() = file_info_extended;
>>>>>>> 043b9726
            uint32_t feature_flags = CARTA::FileFeatureFlags::FILE_FEATURE_NONE;
            // TODO: Determine these dynamically. For now, this is hard-coded for all HDF5 features.
            if (file_info.type() == CARTA::FileType::HDF5) {
                feature_flags |= CARTA::FileFeatureFlags::ROTATED_DATASET;
                feature_flags |= CARTA::FileFeatureFlags::CUBE_HISTOGRAMS;
                feature_flags |= CARTA::FileFeatureFlags::CHANNEL_HISTOGRAMS;
            }
            ack.set_file_feature_flags(feature_flags);

            success = true;
        } else {
            err_message = frame->GetErrorMessage();
        }
    }

    if (!silent) {
        ack.set_success(success);
        ack.set_message(err_message);
        SendEvent(CARTA::EventType::OPEN_FILE_ACK, request_id, ack);
    }

    if (success) {
        // send histogram with default requirements
        if (!SendRegionHistogramData(file_id, IMAGE_REGION_ID)) {
            std::string message = fmt::format("Image histogram for file id {} failed", file_id);
            SendLogEvent(message, {"open_file"}, CARTA::ErrorSeverity::ERROR);
        }
    }
    return success;
}

bool Session::OnOpenFile(const carta::CollapseResult& collapse_result, CARTA::MomentResponse& moment_response, uint32_t request_id) {
    // Set an image moment file id, name and its image interface
    int file_id = collapse_result.file_id;
    std::string name = collapse_result.name;
    auto image = collapse_result.image;

    // Response message for opening a file
    auto open_file_ack = moment_response.add_open_file_acks();
    open_file_ack->set_file_id(file_id);
    string err_message;

    CARTA::FileInfoExtended file_info_extended;
    bool info_loaded = FillExtendedFileInfo(file_info_extended, image, name, err_message);
    bool success(false);

    if (info_loaded) {
        // Create Frame for image
        auto frame = std::make_unique<Frame>(_id, _loader.get(), "", _verbose_logging, _performance_logging);
        _loader.release();

        if (frame->IsValid()) {
            if (_frames.count(file_id) > 0) {
                DeleteFrame(file_id);
            }
            std::unique_lock<std::mutex> lock(_frame_mutex); // open/close lock
            _frames[file_id] = move(frame);
            lock.unlock();

            // Set file info, extended file info
            CARTA::FileInfo response_file_info = CARTA::FileInfo();
            response_file_info.set_name(name);
            response_file_info.set_type(CARTA::FileType::CASA);
            *open_file_ack->mutable_file_info() = response_file_info;
            *open_file_ack->mutable_file_info_extended() = file_info_extended;
            uint32_t feature_flags = CARTA::FileFeatureFlags::FILE_FEATURE_NONE;
            open_file_ack->set_file_feature_flags(feature_flags);
            success = true;
        } else {
            err_message = frame->GetErrorMessage();
        }
    }

    open_file_ack->set_success(success);
    open_file_ack->set_message(err_message);

    if (success) {
        UpdateRegionData(file_id, IMAGE_REGION_ID, false, false);
    }
    return success;
}

void Session::OnCloseFile(const CARTA::CloseFile& message) {
    CheckCancelAnimationOnFileClose(message.file_id());
    _file_settings.ClearSettings(message.file_id());
    DeleteFrame(message.file_id());
}

void Session::DeleteFrame(int file_id) {
    // call destructor and erase from map
    std::unique_lock<std::mutex> lock(_frame_mutex);
    if (file_id == ALL_FILES) {
        for (auto& frame : _frames) {
            frame.second->DisconnectCalled(); // call to stop Frame's jobs and wait for jobs finished
            frame.second.reset();             // delete Frame
        }
        _frames.clear();
        _image_channel_mutexes.clear();
        _image_channel_task_active.clear();
    } else if (_frames.count(file_id)) {
        _frames[file_id]->DisconnectCalled(); // call to stop Frame's jobs and wait for jobs finished
        _frames[file_id].reset();
        _frames.erase(file_id);
        _image_channel_mutexes.erase(file_id);
        _image_channel_task_active.erase(file_id);
    }
    if (_region_handler) {
        _region_handler->RemoveFrame(file_id);
    }
}

void Session::OnAddRequiredTiles(const CARTA::AddRequiredTiles& message, bool skip_data) {
    auto file_id = message.file_id();
    if (!_frames.count(file_id)) {
        return;
    }

    auto channel = _frames.at(file_id)->CurrentChannel();
    auto stokes = _frames.at(file_id)->CurrentStokes();
    auto animation_id = AnimationRunning() ? _animation_id : 0;
    if (!message.tiles().empty() && _frames.count(file_id)) {
        if (skip_data) {
            // Update view settings and skip sending data
            _frames.at(file_id)->SetAnimationViewSettings(message);
            return;
        }

        CARTA::RasterTileSync start_message;
        start_message.set_file_id(file_id);
        start_message.set_channel(channel);
        start_message.set_stokes(stokes);
        start_message.set_animation_id(animation_id);
        start_message.set_end_sync(false);
        SendFileEvent(file_id, CARTA::EventType::RASTER_TILE_SYNC, 0, start_message);

        int n = message.tiles_size();
        CARTA::CompressionType compression_type = message.compression_type();
        float compression_quality = message.compression_quality();
        int stride = std::min(n, std::min(CARTA::global_thread_count, CARTA::MAX_TILING_TASKS));

        auto lambda = [&](int start) {
            for (int i = start; i < n; i += stride) {
                const auto& encoded_coordinate = message.tiles(i);
                CARTA::RasterTileData raster_tile_data;
                raster_tile_data.set_file_id(file_id);
                raster_tile_data.set_animation_id(animation_id);
                auto tile = Tile::Decode(encoded_coordinate);
                if (_frames.count(file_id) && _frames.at(file_id)->FillRasterTileData(
                                                  raster_tile_data, tile, channel, stokes, compression_type, compression_quality)) {
                    // Only use deflate on outgoing message if the raster image compression type is NONE
                    SendFileEvent(
                        file_id, CARTA::EventType::RASTER_TILE_DATA, 0, raster_tile_data, compression_type == CARTA::CompressionType::NONE);
                } else {
                    fmt::print("Problem getting tile layer={}, x={}, y={}\n", tile.layer, tile.x, tile.y);
                }
            }
        };

        auto t_start_get_tile_data = std::chrono::high_resolution_clock::now();

#pragma omp parallel for
        for (int j = 0; j < stride; j++) {
            lambda(j);
        }

        if (_performance_logging) {
            // Measure duration for get tile data
            auto t_end_get_tile_data = std::chrono::high_resolution_clock::now();
            auto dt_get_tile_data =
                std::chrono::duration_cast<std::chrono::microseconds>(t_end_get_tile_data - t_start_get_tile_data).count();
            fmt::print("Get tile data group in {} ms\n", dt_get_tile_data * 1e-3);
        }

        // Send final message with no tiles to signify end of the tile stream, for synchronisation purposes
        CARTA::RasterTileSync final_message;
        final_message.set_file_id(file_id);
        final_message.set_channel(channel);
        final_message.set_stokes(stokes);
        final_message.set_animation_id(animation_id);
        final_message.set_end_sync(true);
        SendFileEvent(file_id, CARTA::EventType::RASTER_TILE_SYNC, 0, final_message);
    }
}

void Session::OnSetImageChannels(const CARTA::SetImageChannels& message) {
    auto file_id(message.file_id());
    if (_frames.count(file_id)) {
        auto frame = _frames.at(file_id);
        std::string err_message;
        auto channel_target = message.channel();
        auto stokes_target = message.stokes();
        bool channel_changed(channel_target != frame->CurrentChannel());
        bool stokes_changed(stokes_target != frame->CurrentStokes());
        if (frame->SetImageChannels(channel_target, stokes_target, err_message)) {
            // Send Contour data if required
            SendContourData(file_id);
            bool send_histogram(true);
            UpdateImageData(file_id, send_histogram, channel_changed, stokes_changed);
            UpdateRegionData(file_id, ALL_REGIONS, channel_changed, stokes_changed);
        } else {
            if (!err_message.empty()) {
                SendLogEvent(err_message, {"channels"}, CARTA::ErrorSeverity::ERROR);
            }
        }

        // Send any required tiles if they have been requested
        if (message.has_required_tiles()) {
            OnAddRequiredTiles(message.required_tiles());
        }
    } else {
        string error = fmt::format("File id {} not found", file_id);
        SendLogEvent(error, {"channels"}, CARTA::ErrorSeverity::DEBUG);
    }
}

void Session::OnSetCursor(const CARTA::SetCursor& message, uint32_t request_id) {
    // Set cursor for image indicated by file_id
    auto file_id(message.file_id());
    if (_frames.count(file_id)) { // reference Frame for Region exists
        if (message.has_spatial_requirements()) {
            auto requirements = message.spatial_requirements();
            _frames.at(file_id)->SetSpatialRequirements(requirements.region_id(),
                std::vector<std::string>(requirements.spatial_profiles().begin(), requirements.spatial_profiles().end()));
        }
        if (_frames.at(file_id)->SetCursor(message.point().x(), message.point().y())) { // cursor changed
            SendSpatialProfileData(file_id, CURSOR_REGION_ID);
            SendSpectralProfileData(file_id, CURSOR_REGION_ID);
        }
    } else {
        string error = fmt::format("File id {} not found", file_id);
        SendLogEvent(error, {"cursor"}, CARTA::ErrorSeverity::DEBUG);
    }
}

bool Session::OnSetRegion(const CARTA::SetRegion& message, uint32_t request_id, bool silent) {
    // Create new Region or update existing Region
    auto file_id(message.file_id());
    auto region_id(message.region_id());
    auto region_info(message.region_info());
    std::string err_message;
    bool success(false);

    if (_frames.count(file_id)) { // reference Frame for Region exists
        casacore::CoordinateSystem* csys = _frames.at(file_id)->CoordinateSystem();

        if (!_region_handler) { // created on demand only
            _region_handler = std::unique_ptr<carta::RegionHandler>(new carta::RegionHandler(_performance_logging));
        }

        std::vector<CARTA::Point> points = {region_info.control_points().begin(), region_info.control_points().end()};
        RegionState region_state(file_id, region_info.region_type(), points, region_info.rotation());

        success = _region_handler->SetRegion(region_id, region_state, csys);

        // log error
        if (!success) {
            err_message = fmt::format("Region {} parameters for file {} failed", region_id, file_id);
            SendLogEvent(err_message, {"region"}, CARTA::ErrorSeverity::DEBUG);
        }
    } else {
        err_message = fmt::format("Cannot set region, file id {} not found", file_id);
    }

    // RESPONSE
    if (!silent) {
        CARTA::SetRegionAck ack;
        ack.set_region_id(region_id);
        ack.set_success(success);
        ack.set_message(err_message);
        SendEvent(CARTA::EventType::SET_REGION_ACK, request_id, ack);
    }

    // update data streams if requirements set and region changed
    if (success && _region_handler->RegionChanged(region_id)) {
        OnMessageTask* tsk = new (tbb::task::allocate_root(this->Context())) RegionDataStreamsTask(this, ALL_FILES, region_id);
        tbb::task::enqueue(*tsk);
    }

    return success;
}

void Session::OnRemoveRegion(const CARTA::RemoveRegion& message) {
    if (_region_handler) {
        _region_handler->RemoveRegion(message.region_id());
    }
}

void Session::OnImportRegion(const CARTA::ImportRegion& message, uint32_t request_id) {
    auto file_id(message.group_id()); // eventually, import into wcs group
    if (_frames.count(file_id)) {
        CARTA::FileType file_type(message.type());
        std::string directory(message.directory()), filename(message.file());
        std::vector<std::string> contents = {message.contents().begin(), message.contents().end()};
        CARTA::ImportRegionAck import_ack; // response

        // check for file or contents set
        bool import_file(!directory.empty() && !filename.empty()), import_contents(!contents.empty());
        if (!import_file && !import_contents) {
            import_ack.set_success(false);
            import_ack.set_message("Import region failed: cannot import by filename or contents.");
            SendFileEvent(file_id, CARTA::EventType::IMPORT_REGION_ACK, request_id, import_ack);
            return;
        }

        std::string region_file; // name or contents
        if (import_file) {
            // check that file can be opened
            region_file = GetResolvedFilename(_root_folder, directory, filename);
            casacore::File ccfile(region_file);
            if (!ccfile.exists() || !ccfile.isReadable()) {
                import_ack.set_success(false);
                import_ack.set_message("Import region failed: cannot open file.");
                SendFileEvent(file_id, CARTA::EventType::IMPORT_REGION_ACK, request_id, import_ack);
                return;
            }
        } else {
            // combine vector into one string
            for (auto& line : contents) {
                region_file.append(line);
            }
        }

        auto t_start_import_region = std::chrono::high_resolution_clock::now();

        if (!_region_handler) { // created on demand only
            _region_handler = std::unique_ptr<carta::RegionHandler>(new carta::RegionHandler(_performance_logging));
        }

        _region_handler->ImportRegion(file_id, _frames.at(file_id), file_type, region_file, import_file, import_ack);
        if (_performance_logging) {
            // Measure duration for get tile data
            auto t_end_import_region = std::chrono::high_resolution_clock::now();
            auto dt_import_region =
                std::chrono::duration_cast<std::chrono::microseconds>(t_end_import_region - t_start_import_region).count();
            fmt::print("Import region in {} ms\n", dt_import_region * 1e-3);
        }

        // send any errors to log
        std::string ack_message(import_ack.message());
        if (!ack_message.empty()) {
            CARTA::ErrorSeverity level = (import_ack.success() ? CARTA::ErrorSeverity::WARNING : CARTA::ErrorSeverity::ERROR);
            SendLogEvent(ack_message, {"import"}, level);
        }
        // send ack message
        SendFileEvent(file_id, CARTA::EventType::IMPORT_REGION_ACK, request_id, import_ack);
    } else {
        std::string error = fmt::format("File id {} not found", file_id);
        SendLogEvent(error, {"import"}, CARTA::ErrorSeverity::DEBUG);
    }
}

void Session::OnExportRegion(const CARTA::ExportRegion& message, uint32_t request_id) {
    auto file_id(message.file_id());
    if (_frames.count(file_id)) {
        if (!_region_handler) {
            std::string error = fmt::format("No region handler for export");
            SendLogEvent(error, {"export"}, CARTA::ErrorSeverity::ERROR);
            return;
        }

        // Export filename (optional, for server-side export)
        std::string directory(message.directory()), filename(message.file());
        std::string abs_filename;
        if (!directory.empty() && !filename.empty()) {
            // export file is on server, form path with filename
            casacore::Path root_path(_root_folder);
            root_path.append(directory);
            root_path.append(filename);
            abs_filename = root_path.absoluteName();
        }

        std::map<int, CARTA::RegionStyle> region_styles = {message.region_styles().begin(), message.region_styles().end()};

        CARTA::ExportRegionAck export_ack;
        _region_handler->ExportRegion(
            file_id, _frames.at(file_id), message.type(), message.coord_type(), region_styles, abs_filename, export_ack);
        SendFileEvent(file_id, CARTA::EventType::EXPORT_REGION_ACK, request_id, export_ack);
    } else {
        string error = fmt::format("File id {} not found", file_id);
        SendLogEvent(error, {"export"}, CARTA::ErrorSeverity::DEBUG);
    }
}

void Session::OnSetSpatialRequirements(const CARTA::SetSpatialRequirements& message) {
    auto file_id(message.file_id());
    if (_frames.count(file_id)) {
        auto region_id = message.region_id();
        if (region_id > CURSOR_REGION_ID) {
            string error = fmt::format("Spatial requirements not valid for non-cursor region ", region_id);
            SendLogEvent(error, {"spatial"}, CARTA::ErrorSeverity::ERROR);
        } else {
            if (_frames.at(file_id)->SetSpatialRequirements(
                    region_id, std::vector<std::string>(message.spatial_profiles().begin(), message.spatial_profiles().end()))) {
                SendSpatialProfileData(file_id, region_id);
            } else {
                string error = fmt::format("Spatial profiles not valid for region id {}", region_id);
                SendLogEvent(error, {"spatial"}, CARTA::ErrorSeverity::ERROR);
            }
        }
    } else {
        string error = fmt::format("File id {} not found", file_id);
        SendLogEvent(error, {"spatial"}, CARTA::ErrorSeverity::DEBUG);
    }
}

void Session::OnSetHistogramRequirements(const CARTA::SetHistogramRequirements& message, uint32_t request_id) {
    auto file_id(message.file_id());
    auto region_id = message.region_id();
    bool requirements_set(false);

    if (_frames.count(file_id)) {
        // Catch cube histogram cancel here
        if ((region_id == CUBE_REGION_ID) && (message.histograms_size() == 0)) { // cancel!
            _histogram_progress = HISTOGRAM_CANCEL;
            _histogram_context.cancel_group_execution();
            SendLogEvent("Histogram cancelled", {"histogram"}, CARTA::ErrorSeverity::INFO);
            return;
        }

        std::vector<CARTA::SetHistogramRequirements_HistogramConfig> requirements = {
            message.histograms().begin(), message.histograms().end()};

        if (region_id > CURSOR_REGION_ID) {
            if (!_region_handler) {
                string error = fmt::format("Region {} has not been set", region_id);
                SendLogEvent(error, {"histogram"}, CARTA::ErrorSeverity::ERROR);
                return;
            }
            requirements_set = _region_handler->SetHistogramRequirements(region_id, file_id, _frames.at(file_id), requirements);
        } else {
            requirements_set = _frames.at(file_id)->SetHistogramRequirements(region_id, requirements);
        }

        if (requirements_set) {
            if ((message.histograms_size() > 0) && !SendRegionHistogramData(file_id, region_id)) {
                std::string message = fmt::format("Histogram calculation for region {} failed", region_id);
                SendLogEvent(message, {"histogram"}, CARTA::ErrorSeverity::WARNING);
            }
        } else {
            std::string error = fmt::format("Histogram requirements not valid for region id {}", region_id);
            SendLogEvent(error, {"histogram"}, CARTA::ErrorSeverity::ERROR);
        }
    } else {
        string error = fmt::format("File id {} not found", file_id);
        SendLogEvent(error, {"histogram"}, CARTA::ErrorSeverity::DEBUG);
        return;
    }
}

void Session::OnSetSpectralRequirements(const CARTA::SetSpectralRequirements& message) {
    auto file_id(message.file_id());
    auto region_id = message.region_id();
    bool requirements_set(false);

    if (_frames.count(file_id)) {
        if (_frames.at(file_id)->ImageShape().size() < 3) {
            string error = "Spectral profile not valid for 2D image.";
            SendLogEvent(error, {"spectral"}, CARTA::ErrorSeverity::WARNING);
            return;
        }

        std::vector<CARTA::SetSpectralRequirements_SpectralConfig> requirements = {
            message.spectral_profiles().begin(), message.spectral_profiles().end()};

        if (region_id > CURSOR_REGION_ID) {
            if (!_region_handler) {
                string error = fmt::format("Region {} has not been set", region_id);
                SendLogEvent(error, {"spectral"}, CARTA::ErrorSeverity::ERROR);
                return;
            }
            requirements_set = _region_handler->SetSpectralRequirements(region_id, file_id, _frames.at(file_id), requirements);
        } else {
            requirements_set = _frames.at(file_id)->SetSpectralRequirements(region_id, requirements);
        }

        if (requirements_set) {
            // RESPONSE
            OnMessageTask* tsk = new (tbb::task::allocate_root(this->Context())) SpectralProfileTask(this, file_id, region_id);
            tbb::task::enqueue(*tsk);
        } else if (region_id != IMAGE_REGION_ID) { // not sure why frontend sends this
            string error = fmt::format("Spectral requirements not valid for region id {}", region_id);
            SendLogEvent(error, {"spectral"}, CARTA::ErrorSeverity::ERROR);
        }
    } else {
        string error = fmt::format("File id {} not found", file_id);
        SendLogEvent(error, {"spectral"}, CARTA::ErrorSeverity::DEBUG);
    }
}

void Session::OnSetStatsRequirements(const CARTA::SetStatsRequirements& message) {
    auto file_id(message.file_id());
    auto region_id = message.region_id();
    bool requirements_set(false);

    if (_frames.count(file_id)) {
        std::vector<CARTA::StatsType> requirements;
        for (size_t i = 0; i < message.stats_size(); ++i) {
            requirements.push_back(message.stats(i));
        }

        if (region_id > CURSOR_REGION_ID) {
            if (!_region_handler) {
                string error = fmt::format("Region {} has not been set", region_id);
                SendLogEvent(error, {"stats"}, CARTA::ErrorSeverity::ERROR);
                return;
            }
            requirements_set = _region_handler->SetStatsRequirements(region_id, file_id, _frames.at(file_id), requirements);
        } else {
            requirements_set = _frames.at(file_id)->SetStatsRequirements(region_id, requirements);
        }

        if (requirements_set) {
            if ((message.stats_size() > 0) && !SendRegionStatsData(file_id, region_id)) {
                std::string error = fmt::format("Statistics calculation for region {} failed", region_id);
                SendLogEvent(error, {"stats"}, CARTA::ErrorSeverity::ERROR);
            }
        } else {
            string error = fmt::format("Stats requirements not valid for region id {}", region_id);
            SendLogEvent(error, {"stats"}, CARTA::ErrorSeverity::ERROR);
        }
    } else {
        string error = fmt::format("File id {} not found", file_id);
        SendLogEvent(error, {"stats"}, CARTA::ErrorSeverity::DEBUG);
    }
}

void Session::OnSetContourParameters(const CARTA::SetContourParameters& message, bool silent) {
    if (_frames.count(message.file_id())) {
        const int num_levels = message.levels_size();
        if (_frames.at(message.file_id())->SetContourParameters(message) && num_levels && !silent) {
            SendContourData(message.file_id());
        }
    }
}

void Session::OnResumeSession(const CARTA::ResumeSession& message, uint32_t request_id) {
    bool success(true);
    // Error message
    std::string err_message;
    std::string err_file_ids = "Problem loading files: ";
    std::string err_region_ids = "Problem loading regions: ";

    // Stop the streaming spectral profile, cube histogram and animation processes
    DisconnectCalled();

    // Clear the message queue
    _out_msgs.clear();

    // Reconnect the session
    ConnectCalled();

    // Close all images
    CARTA::CloseFile close_file_msg;
    close_file_msg.set_file_id(-1);
    OnCloseFile(close_file_msg);

    auto t_start_resume = std::chrono::high_resolution_clock::now();

    // Open images
    for (int i = 0; i < message.images_size(); ++i) {
        const CARTA::ImageProperties& image = message.images(i);
        int file_id(image.file_id());

        CARTA::OpenFile open_file_msg;
        open_file_msg.set_directory(image.directory());
        open_file_msg.set_file(image.file());
        open_file_msg.set_hdu(image.hdu());
        open_file_msg.set_file_id(file_id);
        bool file_ok(true);
        if (!OnOpenFile(open_file_msg, request_id, true)) {
            success = false;
            file_ok = false;
            // Error message
            std::string file_id_str = std::to_string(file_id) + " ";
            err_file_ids.append(file_id_str);
        }

        if (file_ok) {
            // Set image channels
            CARTA::SetImageChannels set_image_channels_msg;
            set_image_channels_msg.set_file_id(file_id);
            set_image_channels_msg.set_channel(image.channel());
            set_image_channels_msg.set_stokes(image.stokes());
            OnSetImageChannels(set_image_channels_msg);

            // Set regions
            for (auto& region_id_info : image.regions()) {
                // region_id_info is <region_id, CARTA::RegionInfo>
                if (region_id_info.first == 0) {
                    CARTA::Point cursor = region_id_info.second.control_points(0);
                    CARTA::SetCursor set_cursor_msg;
                    *set_cursor_msg.mutable_point() = cursor;
                    OnSetCursor(set_cursor_msg, request_id);
                } else {
                    CARTA::SetRegion set_region_msg;
                    set_region_msg.set_file_id(file_id);
                    set_region_msg.set_region_id(region_id_info.first);
                    CARTA::RegionInfo resume_region_info = region_id_info.second;
                    *set_region_msg.mutable_region_info() = resume_region_info;

                    if (!OnSetRegion(set_region_msg, request_id, true)) {
                        success = false;
                        // Error message
                        std::string region_id = std::to_string(region_id_info.first) + " ";
                        err_region_ids.append(region_id);
                    }
                }
            }

            // Set contours
            if (image.contour_settings().levels_size()) {
                OnSetContourParameters(image.contour_settings(), true);
            }
        }
    }

    // Open Catalog files
    for (int i = 0; i < message.catalog_files_size(); ++i) {
        const CARTA::OpenCatalogFile& open_catalog_file_msg = message.catalog_files(i);
        OnOpenCatalogFile(open_catalog_file_msg, request_id, true);
    }

    // Measure duration for resume
    if (_performance_logging) {
        auto t_end_resume = std::chrono::high_resolution_clock::now();
        auto dt_resume = std::chrono::duration_cast<std::chrono::microseconds>(t_end_resume - t_start_resume).count();
        fmt::print("Resume in {} ms\n", dt_resume * 1e-3);
    }

    // RESPONSE
    CARTA::ResumeSessionAck ack;
    ack.set_success(success);
    if (!success) {
        err_message = err_file_ids + err_region_ids;
        ack.set_message(err_message);
    }
    SendEvent(CARTA::EventType::RESUME_SESSION_ACK, request_id, ack);
}

void Session::OnCatalogFileList(CARTA::CatalogListRequest file_list_request, uint32_t request_id) {
    CARTA::CatalogListResponse file_list_response;
    _table_controller->OnFileListRequest(file_list_request, file_list_response);
    SendEvent(CARTA::EventType::CATALOG_LIST_RESPONSE, request_id, file_list_response);
}

void Session::OnCatalogFileInfo(CARTA::CatalogFileInfoRequest file_info_request, uint32_t request_id) {
    CARTA::CatalogFileInfoResponse file_info_response;
    _table_controller->OnFileInfoRequest(file_info_request, file_info_response);
    SendEvent(CARTA::EventType::CATALOG_FILE_INFO_RESPONSE, request_id, file_info_response);
}

void Session::OnOpenCatalogFile(CARTA::OpenCatalogFile open_file_request, uint32_t request_id, bool silent) {
    CARTA::OpenCatalogFileAck open_file_response;
    _table_controller->OnOpenFileRequest(open_file_request, open_file_response);
    if (!silent) {
        SendEvent(CARTA::EventType::OPEN_CATALOG_FILE_ACK, request_id, open_file_response);
    }
}

void Session::OnCloseCatalogFile(CARTA::CloseCatalogFile close_file_request) {
    _table_controller->OnCloseFileRequest(close_file_request);
}

void Session::OnCatalogFilter(CARTA::CatalogFilterRequest filter_request, uint32_t request_id) {
    _table_controller->OnFilterRequest(filter_request, [&](const CARTA::CatalogFilterResponse& filter_response) {
        // Send partial or final results
        SendEvent(CARTA::EventType::CATALOG_FILTER_RESPONSE, request_id, filter_response);
    });
}

void Session::OnMomentRequest(const CARTA::MomentRequest& moment_request, uint32_t request_id) {
    int file_id(moment_request.file_id());
    int region_id(moment_request.region_id());

    if (_frames.count(file_id)) {
        auto& frame = _frames.at(file_id);
        // Set moment progress callback function
        auto progress_callback = [&](float progress) {
            CARTA::MomentProgress moment_progress;
            moment_progress.set_file_id(file_id);
            moment_progress.set_progress(progress);
            SendEvent(CARTA::EventType::MOMENT_PROGRESS, request_id, moment_progress);
        };

        // Do calculations
        std::vector<carta::CollapseResult> collapse_results;
        CARTA::MomentResponse moment_response;
        if (region_id > 0) {
            _region_handler->CalculateMoments(
                file_id, region_id, frame, progress_callback, moment_request, moment_response, collapse_results);
        } else {
            casacore::ImageRegion image_region;
            int chan_min(moment_request.spectral_range().min());
            int chan_max(moment_request.spectral_range().max());

            frame->IncreaseMomentsCount();
            if (frame->GetImageRegion(file_id, ChannelRange(chan_min, chan_max), frame->CurrentStokes(), image_region)) {
                frame->CalculateMoments(file_id, progress_callback, image_region, moment_request, moment_response, collapse_results);
            }
            frame->DecreaseMomentsCount();
        }

        for (int i = 0; i < collapse_results.size(); ++i) {
            auto& collapse_result = collapse_results[i];
            // Open an moment image from the cache, open file acknowledgement will be sent to the frontend
            OnOpenFile(collapse_result, moment_response, request_id);
        }

        // Send moment response message
        SendEvent(CARTA::EventType::MOMENT_RESPONSE, request_id, moment_response);
    } else {
        string error = fmt::format("File id {} not found", file_id);
        SendLogEvent(error, {"Moments"}, CARTA::ErrorSeverity::DEBUG);
    }
}

void Session::OnStopMomentCalc(const CARTA::StopMomentCalc& stop_moment_calc) {
    int file_id(stop_moment_calc.file_id());
    if (_frames.count(file_id)) {
        _frames.at(file_id)->StopMomentCalc();
    }
}

void Session::OnSaveFile(const CARTA::SaveFile& save_file, uint32_t request_id) {
    int file_id(save_file.file_id());
    if (_frames.count(file_id)) {
        CARTA::SaveFileAck save_file_ack;
        _frames.at(file_id)->SaveFile(_root_folder, save_file, save_file_ack);

        // Send response message
        SendEvent(CARTA::EventType::SAVE_FILE_ACK, request_id, save_file_ack);
    } else {
        string error = fmt::format("File id {} not found", file_id);
        SendLogEvent(error, {"Saving a file"}, CARTA::ErrorSeverity::DEBUG);
    }
}

void Session::OnSpectralLineRequest(CARTA::SpectralLineRequest spectral_line_request, uint32_t request_id) {
    CARTA::SpectralLineResponse spectral_line_response;
    carta::SpectralLineCrawler::SendRequest(
        spectral_line_request.frequency_range(), spectral_line_request.line_intensity_lower_limit(), spectral_line_response);
    SendEvent(CARTA::EventType::SPECTRAL_LINE_RESPONSE, request_id, spectral_line_response);
}

// ******** SEND DATA STREAMS *********

bool Session::CalculateCubeHistogram(int file_id, CARTA::RegionHistogramData& cube_histogram_message) {
    // Calculate cube histogram message fields, and set cache in Frame
    // First try Frame::FillRegionHistogramData to get cached histogram before calculating it here.
    bool calculated(false);
    if (_frames.count(file_id)) {
        try {
            int stokes(_frames.at(file_id)->CurrentStokes());
            HistogramConfig cube_histogram_config;
            if (!_frames.at(file_id)->GetCubeHistogramConfig(cube_histogram_config)) {
                return calculated; // no requirements
            }

            auto t_start_cube_histogram = std::chrono::high_resolution_clock::now();

            auto channel = cube_histogram_config.channel;
            auto num_bins = cube_histogram_config.num_bins;

            // To send periodic updates
            _histogram_progress = HISTOGRAM_START;
            auto t_start = std::chrono::high_resolution_clock::now();
            int request_id(0);
            size_t num_channels(_frames.at(file_id)->NumChannels());
            size_t total_channels(num_channels * 2); // for progress; go through chans twice, for stats then histogram

            // stats for entire cube
            carta::BasicStats<float> cube_stats;
            for (size_t chan = 0; chan < num_channels; ++chan) {
                // stats for this channel
                carta::BasicStats<float> channel_stats;
                if (!_frames.at(file_id)->GetBasicStats(chan, stokes, channel_stats)) {
                    return calculated;
                }
                cube_stats.join(channel_stats);

                // check for cancel
                if (_histogram_context.is_group_execution_cancelled()) {
                    break;
                }

                // check for progress update
                auto t_end = std::chrono::high_resolution_clock::now();
                auto dt = std::chrono::duration_cast<std::chrono::microseconds>(t_end - t_start).count();
                if ((dt / 1e6) > UPDATE_HISTOGRAM_PROGRESS_PER_SECONDS) {
                    // send progress
                    float this_chan(chan);
                    float progress = this_chan / total_channels;
                    CARTA::RegionHistogramData progress_msg;
                    CreateCubeHistogramMessage(progress_msg, file_id, stokes, progress);
                    auto message_histogram = progress_msg.add_histograms();
                    SendFileEvent(file_id, CARTA::EventType::REGION_HISTOGRAM_DATA, request_id, progress_msg);
                    t_start = t_end;
                }
            }

            // check cancel and proceed
            if (!_histogram_context.is_group_execution_cancelled()) {
                _frames.at(file_id)->CacheCubeStats(stokes, cube_stats);

                // send progress message: half done
                float progress = 0.50;
                CARTA::RegionHistogramData half_progress;
                CreateCubeHistogramMessage(half_progress, file_id, stokes, progress);
                auto message_histogram = half_progress.add_histograms();
                SendFileEvent(file_id, CARTA::EventType::REGION_HISTOGRAM_DATA, request_id, half_progress);

                // get histogram bins for each channel and accumulate bin counts in cube_bins
                std::vector<int> cube_bins;
                carta::HistogramResults chan_histogram; // histogram for each channel using cube stats
                for (size_t chan = 0; chan < num_channels; ++chan) {
                    if (!_frames.at(file_id)->CalculateHistogram(CUBE_REGION_ID, chan, stokes, num_bins, cube_stats, chan_histogram)) {
                        return calculated; // channel histogram failed
                    }

                    // add channel bins to cube bins
                    if (chan == 0) {
                        cube_bins = {chan_histogram.histogram_bins.begin(), chan_histogram.histogram_bins.end()};
                    } else { // add chan histogram bins to cube histogram bins
                        std::transform(chan_histogram.histogram_bins.begin(), chan_histogram.histogram_bins.end(), cube_bins.begin(),
                            cube_bins.begin(), std::plus<int>());
                    }

                    // check for cancel
                    if (_histogram_context.is_group_execution_cancelled()) {
                        break;
                    }

                    auto t_end = std::chrono::high_resolution_clock::now();
                    auto dt = std::chrono::duration_cast<std::chrono::microseconds>(t_end - t_start).count();
                    if ((dt / 1e6) > UPDATE_HISTOGRAM_PROGRESS_PER_SECONDS) {
                        // Send progress update
                        float this_chan(chan);
                        progress = 0.5 + (this_chan / total_channels);
                        CARTA::RegionHistogramData progress_msg;
                        CreateCubeHistogramMessage(progress_msg, file_id, stokes, progress);
                        auto message_histogram = progress_msg.add_histograms();
                        message_histogram->set_channel(ALL_CHANNELS);
                        message_histogram->set_num_bins(chan_histogram.num_bins);
                        message_histogram->set_bin_width(chan_histogram.bin_width);
                        message_histogram->set_first_bin_center(chan_histogram.bin_center);
                        message_histogram->set_mean(cube_stats.mean);
                        message_histogram->set_std_dev(cube_stats.stdDev);
                        *message_histogram->mutable_bins() = {cube_bins.begin(), cube_bins.end()};
                        SendFileEvent(file_id, CARTA::EventType::REGION_HISTOGRAM_DATA, request_id, progress_msg);
                        t_start = t_end;
                    }
                }

                // set completed cube histogram
                if (!_histogram_context.is_group_execution_cancelled()) {
                    cube_histogram_message.set_file_id(file_id);
                    cube_histogram_message.set_region_id(CUBE_REGION_ID);
                    cube_histogram_message.set_stokes(stokes);
                    cube_histogram_message.set_progress(HISTOGRAM_COMPLETE);
                    // fill histogram fields from last channel histogram
                    cube_histogram_message.clear_histograms();
                    auto message_histogram = cube_histogram_message.add_histograms();
                    message_histogram->set_channel(ALL_CHANNELS);
                    message_histogram->set_num_bins(chan_histogram.num_bins);
                    message_histogram->set_bin_width(chan_histogram.bin_width);
                    message_histogram->set_first_bin_center(chan_histogram.bin_center);
                    message_histogram->set_mean(cube_stats.mean);
                    message_histogram->set_std_dev(cube_stats.stdDev);
                    *message_histogram->mutable_bins() = {cube_bins.begin(), cube_bins.end()};

                    // cache cube histogram
                    carta::HistogramResults cube_results;
                    cube_results.num_bins = chan_histogram.num_bins;
                    cube_results.bin_width = chan_histogram.bin_width;
                    cube_results.bin_center = chan_histogram.bin_center;
                    cube_results.histogram_bins = {cube_bins.begin(), cube_bins.end()};
                    _frames.at(file_id)->CacheCubeHistogram(stokes, cube_results);

                    if (_performance_logging) {
                        auto t_end_cube_histogram = std::chrono::high_resolution_clock::now();
                        auto dt_cube_histogram =
                            std::chrono::duration_cast<std::chrono::microseconds>(t_end_cube_histogram - t_start_cube_histogram).count();
                        fmt::print("Fill cube histogram in {} ms at {} MPix/s\n", dt_cube_histogram * 1e-3,
                            (float)cube_stats.num_pixels / dt_cube_histogram);
                    }

                    calculated = true;
                }
            }
            _histogram_progress = HISTOGRAM_COMPLETE;
        } catch (std::out_of_range& range_error) {
            _histogram_progress = HISTOGRAM_COMPLETE;
            string error = fmt::format("File id {} closed", file_id);
            SendLogEvent(error, {"histogram"}, CARTA::ErrorSeverity::DEBUG);
        }
    } else {
        string error = fmt::format("File id {} not found", file_id);
        SendLogEvent(error, {"histogram"}, CARTA::ErrorSeverity::DEBUG);
    }
    return calculated;
}

void Session::CreateCubeHistogramMessage(CARTA::RegionHistogramData& msg, int file_id, int stokes, float progress) {
    // make new message and update progress
    msg.set_file_id(file_id);
    msg.set_region_id(CUBE_REGION_ID);
    msg.set_stokes(stokes);
    msg.set_progress(progress);
    _histogram_progress = progress;
}

bool Session::SendSpatialProfileData(int file_id, int region_id) {
    // return true if data sent
    bool data_sent(false);
    if (region_id > CURSOR_REGION_ID) {
        string error = fmt::format("Spatial profiles not valid for non-cursor region ", region_id);
        SendLogEvent(error, {"spatial"}, CARTA::ErrorSeverity::DEBUG);
    } else if (region_id == CURSOR_REGION_ID) {
        // Cursor spatial profile
        if (_frames.count(file_id)) {
            CARTA::SpatialProfileData spatial_profile_data;
            if (_frames.at(file_id)->FillSpatialProfileData(region_id, spatial_profile_data)) {
                spatial_profile_data.set_file_id(file_id);
                spatial_profile_data.set_region_id(region_id);
                SendFileEvent(file_id, CARTA::EventType::SPATIAL_PROFILE_DATA, 0, spatial_profile_data);
                data_sent = true;
            }
        }
    }
    return data_sent;
}

bool Session::SendSpectralProfileData(int file_id, int region_id, bool stokes_changed) {
    // return true if data sent
    bool data_sent(false);
    if (region_id == ALL_REGIONS && !_region_handler) {
        return data_sent;
    }

    if ((region_id > CURSOR_REGION_ID) || (region_id == ALL_REGIONS) || (file_id == ALL_FILES)) {
        // Region spectral profile
        CARTA::SpectralProfileData profile_data;
        data_sent = _region_handler->FillSpectralProfileData(
            [&](CARTA::SpectralProfileData profile_data) {
                if (profile_data.profiles_size() > 0) {
                    // send (partial) profile data to the frontend for each region/file combo
                    SendFileEvent(profile_data.file_id(), CARTA::EventType::SPECTRAL_PROFILE_DATA, 0, profile_data);
                }
            },
            region_id, file_id, stokes_changed);
    } else if (region_id == CURSOR_REGION_ID) {
        // Cursor spectral profile
        if (_frames.count(file_id)) {
            CARTA::SpectralProfileData profile_data;
            data_sent = _frames.at(file_id)->FillSpectralProfileData(
                [&](CARTA::SpectralProfileData profile_data) {
                    if (profile_data.profiles_size() > 0) {
                        profile_data.set_file_id(file_id);
                        profile_data.set_region_id(region_id);
                        // send (partial) profile data to the frontend
                        SendFileEvent(file_id, CARTA::EventType::SPECTRAL_PROFILE_DATA, 0, profile_data);
                    }
                },
                region_id, stokes_changed);
        }
    }
    return data_sent;
}

bool Session::SendRegionHistogramData(int file_id, int region_id) {
    // return true if data sent
    bool data_sent(false);
    if (region_id == ALL_REGIONS && !_region_handler) {
        return data_sent;
    }

    if ((region_id > CURSOR_REGION_ID) || (region_id == ALL_REGIONS) || (file_id == ALL_FILES)) {
        // Region histogram
        CARTA::RegionHistogramData histogram_data;
        data_sent = _region_handler->FillRegionHistogramData(
            [&](CARTA::RegionHistogramData histogram_data) {
                if (histogram_data.histograms_size() > 0) {
                    SendFileEvent(histogram_data.file_id(), CARTA::EventType::REGION_HISTOGRAM_DATA, 0, histogram_data);
                }
            },
            region_id, file_id);
    } else if (region_id < CURSOR_REGION_ID) {
        // Image or cube histogram
        if (_frames.count(file_id)) {
            CARTA::RegionHistogramData histogram_data;
            histogram_data.set_file_id(file_id);
            histogram_data.set_region_id(region_id);
            if (_frames.at(file_id)->FillRegionHistogramData(region_id, histogram_data)) {
                SendFileEvent(file_id, CARTA::EventType::REGION_HISTOGRAM_DATA, 0, histogram_data);
                data_sent = true;
            } else if (region_id == CUBE_REGION_ID) { // not in cache, calculate cube histogram
                if (CalculateCubeHistogram(file_id, histogram_data)) {
                    SendFileEvent(file_id, CARTA::EventType::REGION_HISTOGRAM_DATA, 0, histogram_data);
                    data_sent = true;
                }
            }
        }
    } else {
        string error = fmt::format("File id {} not found", file_id);
        SendLogEvent(error, {"histogram"}, CARTA::ErrorSeverity::DEBUG);
    }
    return data_sent;
}

bool Session::SendRegionStatsData(int file_id, int region_id) {
    // return true if data sent
    bool data_sent(false);
    if (region_id == ALL_REGIONS && !_region_handler) {
        return data_sent;
    }

    if ((region_id > CURSOR_REGION_ID) || (region_id == ALL_REGIONS) || (file_id == ALL_FILES)) {
        // Region stats
        CARTA::RegionStatsData stats_data;
        data_sent = _region_handler->FillRegionStatsData(
            [&](CARTA::RegionStatsData region_stats_data) {
                if (region_stats_data.statistics_size() > 0) {
                    SendFileEvent(region_stats_data.file_id(), CARTA::EventType::REGION_STATS_DATA, 0, region_stats_data);
                }
            },
            region_id, file_id);
    } else if (region_id == IMAGE_REGION_ID) {
        // Image stats
        if (_frames.count(file_id)) {
            CARTA::RegionStatsData region_stats_data;
            if (_frames.at(file_id)->FillRegionStatsData(region_id, region_stats_data)) {
                region_stats_data.set_file_id(file_id);
                region_stats_data.set_region_id(region_id);
                SendFileEvent(file_id, CARTA::EventType::REGION_STATS_DATA, 0, region_stats_data);
                data_sent = true;
            }
        }
    }
    return data_sent;
}

bool Session::SendContourData(int file_id, bool ignore_empty) {
    if (_frames.count(file_id)) {
        auto frame = _frames.at(file_id);
        const ContourSettings settings = frame->GetContourParameters();
        int num_levels = settings.levels.size();

        if (!num_levels) {
            if (ignore_empty) {
                return false;
            } else {
                CARTA::ContourImageData empty_response;
                empty_response.set_file_id(file_id);
                empty_response.set_reference_file_id(settings.reference_file_id);
                empty_response.set_channel(frame->CurrentChannel());
                empty_response.set_stokes(frame->CurrentStokes());
                empty_response.set_progress(1.0);
                SendFileEvent(file_id, CARTA::EventType::CONTOUR_IMAGE_DATA, 0, empty_response);
                return true;
            }
        }

        int64_t total_vertices = 0;

        auto callback = [&](double level, double progress, const std::vector<float>& vertices, const std::vector<int>& indices) {
            CARTA::ContourImageData partial_response;
            partial_response.set_file_id(file_id);
            // Currently only supports identical reference file IDs
            partial_response.set_reference_file_id(settings.reference_file_id);
            partial_response.set_channel(frame->CurrentChannel());
            partial_response.set_stokes(frame->CurrentStokes());
            partial_response.set_progress(progress);

            std::vector<char> compression_buffer;
            const float pixel_rounding = std::max(1, std::min(32, settings.decimation));
#if _DISABLE_CONTOUR_COMPRESSION_
            const int compression_level = 0;
#else
            const int compression_level = std::max(0, std::min(20, settings.compression_level));
#endif
            // Fill contour set
            auto contour_set = partial_response.add_contour_sets();
            contour_set->set_level(level);

            const int N = vertices.size();
            total_vertices += N;

            if (N) {
                if (compression_level < 1) {
                    contour_set->set_raw_coordinates(vertices.data(), N * sizeof(float));
                    contour_set->set_uncompressed_coordinates_size(N * sizeof(float));
                    contour_set->set_raw_start_indices(indices.data(), indices.size() * sizeof(int32_t));
                    contour_set->set_decimation_factor(0);
                } else {
                    std::vector<int32_t> vertices_shuffled;
                    RoundAndEncodeVertices(vertices, vertices_shuffled, pixel_rounding);

                    // Compress using Zstd library
                    const size_t src_size = N * sizeof(int32_t);
                    compression_buffer.resize(ZSTD_compressBound(src_size));
                    size_t compressed_size = ZSTD_compress(
                        compression_buffer.data(), compression_buffer.size(), vertices_shuffled.data(), src_size, compression_level);

                    contour_set->set_raw_coordinates(compression_buffer.data(), compressed_size);
                    contour_set->set_raw_start_indices(indices.data(), indices.size() * sizeof(int32_t));
                    contour_set->set_uncompressed_coordinates_size(src_size);
                    contour_set->set_decimation_factor(pixel_rounding);
                }
            }
            // Only use deflate compression if contours don't have ZSTD compression
            SendFileEvent(partial_response.file_id(), CARTA::EventType::CONTOUR_IMAGE_DATA, 0, partial_response, compression_level < 1);
        };

        if (frame->ContourImage(callback)) {
            return true;
        }
        SendLogEvent("Error processing contours", {"contours"}, CARTA::ErrorSeverity::WARNING);
    }
    return false;
}

void Session::UpdateImageData(int file_id, bool send_image_histogram, bool channel_changed, bool stokes_changed) {
    // Send updated data for image regions with requirements when channel or stokes changes.
    // Do not send image histogram if already sent with raster data.
    if (_frames.count(file_id)) {
        if (stokes_changed) {
            SendRegionHistogramData(file_id, CUBE_REGION_ID);
            SendSpectralProfileData(file_id, CURSOR_REGION_ID, stokes_changed);
        }

        if (channel_changed || stokes_changed) {
            if (send_image_histogram) {
                SendRegionHistogramData(file_id, IMAGE_REGION_ID);
            }
            SendRegionStatsData(file_id, IMAGE_REGION_ID);
            SendSpatialProfileData(file_id, CURSOR_REGION_ID);
        }
    }
}

void Session::UpdateRegionData(int file_id, int region_id, bool channel_changed, bool stokes_changed) {
    // Send updated data for user-set regions with requirements when channel, stokes, or region changes.
    if (stokes_changed) {
        SendSpectralProfileData(file_id, region_id, stokes_changed);
    }

    if (channel_changed || stokes_changed) {
        SendRegionStatsData(file_id, region_id);
        SendRegionHistogramData(file_id, region_id);
    }

    if (!channel_changed && !stokes_changed) { // region changed, update all
        SendSpectralProfileData(file_id, region_id, stokes_changed);
        SendRegionStatsData(file_id, region_id);
        SendRegionHistogramData(file_id, region_id);
    }
}

void Session::RegionDataStreams(int file_id, int region_id) {
    bool changed(false); // channel and stokes
    if (region_id > CURSOR_REGION_ID) {
        UpdateRegionData(file_id, region_id, changed, changed);
    } else {
        // Not needed, triggered by SET_REGION which does not apply to image, cube, or cursor.
        // Added for completeness to avoid future problems.
        bool send_histogram(false);
        UpdateImageData(file_id, send_histogram, changed, changed);
    }
}

// *********************************************************************************
// SEND uWEBSOCKET MESSAGES

// Sends an event to the client with a given event name (padded/concatenated to 32 characters) and a given ProtoBuf message
void Session::SendEvent(CARTA::EventType event_type, uint32_t event_id, const google::protobuf::MessageLite& message, bool compress) {
    size_t message_length = message.ByteSizeLong();
    size_t required_size = message_length + sizeof(carta::EventHeader);
    std::pair<std::vector<char>, bool> msg_vs_compress;
    std::vector<char>& msg = msg_vs_compress.first;
    msg.resize(required_size, 0);
    carta::EventHeader* head = (carta::EventHeader*)msg.data();

    head->type = event_type;
    head->icd_version = carta::ICD_VERSION;
    head->request_id = event_id;
    message.SerializeToArray(msg.data() + sizeof(carta::EventHeader), message_length);
    // Skip compression on files smaller than 1 kB
    msg_vs_compress.second = compress && required_size > 1024;
    _out_msgs.push(msg_vs_compress);
    _outgoing_async->send();
}

void Session::SendFileEvent(
    int32_t file_id, CARTA::EventType event_type, uint32_t event_id, google::protobuf::MessageLite& message, bool compress) {
    // do not send if file is closed
    if (_frames.count(file_id)) {
        SendEvent(event_type, event_id, message, compress);
    }
}

void Session::SendPendingMessages() {
    // Do not parallelize: this must be done serially
    // due to the constraints of uWS.
    std::pair<std::vector<char>, bool> msg;
    if (_connected) {
        while (_out_msgs.try_pop(msg)) {
            _socket->send(msg.first.data(), msg.first.size(), uWS::BINARY, nullptr, nullptr, msg.second);
        }
    }
}

void Session::SendLogEvent(const std::string& message, std::vector<std::string> tags, CARTA::ErrorSeverity severity) {
    CARTA::ErrorData error_data;
    error_data.set_message(message);
    error_data.set_severity(severity);
    *error_data.mutable_tags() = {tags.begin(), tags.end()};
    SendEvent(CARTA::EventType::ERROR_DATA, 0, error_data);
    if ((severity > CARTA::ErrorSeverity::DEBUG) || _verbose_logging) {
        carta::Log(_id, message);
    }
}

// *********************************************************************************
// ANIMATION

void Session::BuildAnimationObject(CARTA::StartAnimation& msg, uint32_t request_id) {
    CARTA::AnimationFrame start_frame, first_frame, last_frame, delta_frame;
    int file_id;
    uint32_t frame_rate;
    bool looping, reverse_at_end, always_wait;

    start_frame = msg.start_frame();
    first_frame = msg.first_frame();
    last_frame = msg.last_frame();
    delta_frame = msg.delta_frame();
    file_id = msg.file_id();
    frame_rate = msg.frame_rate();
    looping = msg.looping();
    reverse_at_end = msg.reverse();
    always_wait = true;
    _animation_id++;
    CARTA::StartAnimationAck ack_message;

    if (_frames.count(file_id)) {
        _frames.at(file_id)->SetAnimationViewSettings(msg.required_tiles());
        _animation_object = std::unique_ptr<AnimationObject>(new AnimationObject(file_id, start_frame, first_frame, last_frame, delta_frame,
            msg.matched_frames(), frame_rate, looping, reverse_at_end, always_wait));
        ack_message.set_success(true);
        ack_message.set_animation_id(_animation_id);
        ack_message.set_message("Starting animation");
        SendEvent(CARTA::EventType::START_ANIMATION_ACK, request_id, ack_message);
    } else {
        ack_message.set_success(false);
        ack_message.set_message("Incorrect file ID");
        SendEvent(CARTA::EventType::START_ANIMATION_ACK, request_id, ack_message);
    }
}

void Session::ExecuteAnimationFrameInner() {
    CARTA::AnimationFrame curr_frame;

    curr_frame = _animation_object->_next_frame;
    auto active_file_id(_animation_object->_file_id);
    if (_frames.count(active_file_id)) {
        auto active_frame = _frames.at(active_file_id);

        try {
            std::string err_message;
            auto active_frame_channel = curr_frame.channel();
            auto active_frame_stokes = curr_frame.stokes();

            if ((_animation_object->_tbb_context).is_group_execution_cancelled()) {
                return;
            }

            bool channel_changed(active_frame_channel != active_frame->CurrentChannel());
            bool stokes_changed(active_frame_stokes != active_frame->CurrentStokes());

            _animation_object->_current_frame = curr_frame;
            auto offset = active_frame_channel - _animation_object->_first_frame.channel();

            auto t_start_change_frame = std::chrono::high_resolution_clock::now();

            if (channel_changed && offset >= 0 && !_animation_object->_matched_frames.empty()) {
                std::vector<int32_t> file_ids_to_update;
                // Update channels sequentially
                for (auto& entry : _animation_object->_matched_frames) {
                    auto file_id = entry.first;
                    auto& frame_numbers = entry.second;
                    bool is_active_frame = file_id == active_file_id;
                    if (_frames.count(file_id)) {
                        auto& frame = _frames.at(file_id);
                        // Skip out of bounds frames
                        if (!is_active_frame && offset >= frame_numbers.size()) {
                            fmt::print("Animator: Missing entries in matched frame list for file {}\n", file_id);
                            continue;
                        }
                        float channel_val = is_active_frame ? active_frame_channel : frame_numbers[offset];
                        if (std::isfinite(channel_val)) {
                            int rounded_channel;
                            if (is_active_frame) {
                                rounded_channel = active_frame_channel;
                            } else {
                                rounded_channel = std::round(std::clamp(channel_val, 0.0f, (float)(frame->NumChannels() - 1)));
                            }
                            if (rounded_channel != frame->CurrentChannel() &&
                                frame->SetImageChannels(rounded_channel, frame->CurrentStokes(), err_message)) {
                                // Send image histogram and profiles
                                // TODO: do we need to send this?
                                UpdateImageData(file_id, true, channel_changed, stokes_changed);
                                file_ids_to_update.push_back(file_id);
                            } else {
                                if (!err_message.empty()) {
                                    SendLogEvent(err_message, {"animation"}, CARTA::ErrorSeverity::ERROR);
                                }
                            }
                        }
                    } else {
                        fmt::print("Animator: Missing matched frame list for file {}\n", file_id);
                    }
                }
                // Calculate and send images, contours and profiles
                auto num_files = file_ids_to_update.size();
                for (auto i = 0; i < num_files; i++) {
                    auto file_id = file_ids_to_update[i];
                    bool is_active_frame = file_id == active_file_id;
                    // Send contour data if required. Empty contour data messages are sent if there are no contour levels
                    SendContourData(file_id, is_active_frame);

                    // Send tile data for active frame
                    if (is_active_frame) {
                        OnAddRequiredTiles(active_frame->GetAnimationViewSettings());
                    }

                    // Send region histograms and profiles
                    UpdateRegionData(file_id, ALL_REGIONS, channel_changed, stokes_changed);
                }
            } else {
                if (active_frame->SetImageChannels(active_frame_channel, active_frame_stokes, err_message)) {
                    // Send image histogram and profiles
                    bool send_histogram(true);
                    UpdateImageData(active_file_id, send_histogram, channel_changed, stokes_changed);

                    // Send contour data if required
                    SendContourData(active_file_id);

                    // Send tile data
                    OnAddRequiredTiles(active_frame->GetAnimationViewSettings());

                    // Send region histograms and profiles
                    UpdateRegionData(active_file_id, ALL_REGIONS, channel_changed, stokes_changed);
                } else {
                    if (!err_message.empty()) {
                        SendLogEvent(err_message, {"animation"}, CARTA::ErrorSeverity::ERROR);
                    }
                }
            }

            // Measure duration for frame changing as animating
            if (_performance_logging) {
                auto t_end_change_frame = std::chrono::high_resolution_clock::now();
                auto dt_change_frame =
                    std::chrono::duration_cast<std::chrono::microseconds>(t_end_change_frame - t_start_change_frame).count();
                if (channel_changed || stokes_changed) {
                    fmt::print("Animator: Change frame in {} ms\n", dt_change_frame * 1e-3);
                }
            }
        } catch (std::out_of_range& range_error) {
<<<<<<< HEAD
            std::string error = fmt::format("File id {} closed", file_id);
            SendLogEvent(error, {"animation"}, CARTA::ErrorSeverity::DEBUG);
        }
    } else {
        std::string error = fmt::format("File id {} not found", file_id);
=======
            string error = fmt::format("File id {} closed", active_file_id);
            SendLogEvent(error, {"animation"}, CARTA::ErrorSeverity::DEBUG);
        }
    } else {
        string error = fmt::format("File id {} not found", active_file_id);
>>>>>>> 043b9726
        SendLogEvent(error, {"animation"}, CARTA::ErrorSeverity::DEBUG);
    }
}

bool Session::ExecuteAnimationFrame() {
    CARTA::AnimationFrame curr_frame;
    bool recycle_task = true;

    if (!_animation_object->_file_open) {
        return false;
    }

    if (_animation_object->_waiting_flow_event) {
        return false;
    }

    if (_animation_object->_stop_called) {
        return false;
    }

    auto wait_duration_ms = std::chrono::duration_cast<std::chrono::microseconds>(
        _animation_object->_t_last + _animation_object->_frame_interval - std::chrono::high_resolution_clock::now());

    if ((wait_duration_ms.count() < _animation_object->_wait_duration_ms) || _animation_object->_always_wait) {
        // Wait for time to execute next frame processing.
        std::this_thread::sleep_for(wait_duration_ms);

        if (_animation_object->_stop_called) {
            return false;
        }

        curr_frame = _animation_object->_next_frame;
        ExecuteAnimationFrameInner();

        CARTA::AnimationFrame tmp_frame;
        CARTA::AnimationFrame delta_frame = _animation_object->_delta_frame;

        if (_animation_object->_going_forward) {
            tmp_frame.set_channel(curr_frame.channel() + delta_frame.channel());
            tmp_frame.set_stokes(curr_frame.stokes() + delta_frame.stokes());

            if ((tmp_frame.channel() > _animation_object->_last_frame.channel()) ||
                (tmp_frame.stokes() > _animation_object->_last_frame.stokes())) {
                if (_animation_object->_reverse_at_end) {
                    _animation_object->_going_forward = false;
                } else if (_animation_object->_looping) {
                    tmp_frame.set_channel(_animation_object->_first_frame.channel());
                    tmp_frame.set_stokes(_animation_object->_first_frame.stokes());
                    _animation_object->_next_frame = tmp_frame;
                } else {
                    recycle_task = false;
                }
            } else {
                _animation_object->_next_frame = tmp_frame;
            }
        } else { // going backwards;
            tmp_frame.set_channel(curr_frame.channel() - _animation_object->_delta_frame.channel());
            tmp_frame.set_stokes(curr_frame.stokes() - _animation_object->_delta_frame.stokes());

            if ((tmp_frame.channel() < _animation_object->_first_frame.channel()) ||
                (tmp_frame.stokes() < _animation_object->_first_frame.stokes())) {
                if (_animation_object->_reverse_at_end) {
                    _animation_object->_going_forward = true;
                } else if (_animation_object->_looping) {
                    tmp_frame.set_channel(_animation_object->_last_frame.channel());
                    tmp_frame.set_stokes(_animation_object->_last_frame.stokes());
                    _animation_object->_next_frame = tmp_frame;
                } else {
                    recycle_task = false;
                }
            } else {
                _animation_object->_next_frame = tmp_frame;
            }
        }
        _animation_object->_t_last = std::chrono::high_resolution_clock::now();
    }
    return recycle_task;
}

void Session::StopAnimation(int file_id, const CARTA::AnimationFrame& frame) {
    if (!_animation_object) {
        return;
    }

    if (_animation_object->_file_id != file_id) {
        std::fprintf(stderr,
            "%p Session::StopAnimation called with file id %d."
            "Expected file id %d",
            this, file_id, _animation_object->_file_id);
        return;
    }

    _animation_object->_stop_called = true;
}

int Session::CalculateAnimationFlowWindow() {
    int gap;

    if (_animation_object->_going_forward) {
        if (_animation_object->_delta_frame.channel()) {
            gap = _animation_object->_current_frame.channel() - (_animation_object->_last_flow_frame).channel();
        } else {
            gap = _animation_object->_current_frame.stokes() - (_animation_object->_last_flow_frame).stokes();
        }
    } else { // going in reverse.
        if (_animation_object->_delta_frame.channel()) {
            gap = (_animation_object->_last_flow_frame).channel() - _animation_object->_current_frame.channel();
        } else {
            gap = (_animation_object->_last_flow_frame).stokes() - _animation_object->_delta_frame.stokes();
        }
    }

    return gap;
}

void Session::HandleAnimationFlowControlEvt(CARTA::AnimationFlowControl& message) {
    int gap;

    _animation_object->_last_flow_frame = message.received_frame();

    gap = CalculateAnimationFlowWindow();

    if (_animation_object->_waiting_flow_event) {
        if (gap <= CurrentFlowWindowSize()) {
            _animation_object->_waiting_flow_event = false;
            OnMessageTask* tsk = new (tbb::task::allocate_root(_animation_context)) AnimationTask(this);
            tbb::task::enqueue(*tsk);
        }
    }
}

void Session::CheckCancelAnimationOnFileClose(int file_id) {
    if (!_animation_object) {
        return;
    }
    _animation_object->_file_open = false;
    _animation_object->CancelExecution();
}

void Session::CancelExistingAnimation() {
    if (_animation_object) {
        _animation_object->CancelExecution();
        _animation_object = nullptr;
    }
}

void Session::SendScriptingRequest(
    uint32_t scripting_request_id, std::string target, std::string action, std::string parameters, bool async) {
    CARTA::ScriptingRequest message;
    message.set_scripting_request_id(scripting_request_id);
    message.set_target(target);
    message.set_action(action);
    message.set_parameters(parameters);
    message.set_async(async);
    SendEvent(CARTA::EventType::SCRIPTING_REQUEST, 0, message);
}

void Session::OnScriptingResponse(const CARTA::ScriptingResponse& message, uint32_t request_id) {
    // Save response to scripting request
    int scripting_request_id(message.scripting_request_id());
    std::unique_lock<std::mutex> lock(_scripting_mutex);
    _scripting_response[scripting_request_id] = message;
}

// TODO: return pointer to original response type and copy in grpc service
bool Session::GetScriptingResponse(uint32_t scripting_request_id, CARTA::script::ActionReply* reply) {
    std::unique_lock<std::mutex> lock(_scripting_mutex);
    auto scripting_response = _scripting_response.find(scripting_request_id);
    if (scripting_response == _scripting_response.end()) {
        return false;
    } else {
        auto msg = scripting_response->second;
        reply->set_success(msg.success());
        reply->set_message(msg.message());
        reply->set_response(msg.response());

        _scripting_response.erase(scripting_request_id);

        return true;
    }
}<|MERGE_RESOLUTION|>--- conflicted
+++ resolved
@@ -49,12 +49,8 @@
       _base_folder(base),
       _table_controller(std::make_unique<carta::TableController>(_root_folder, _base_folder)),
       _verbose_logging(verbose),
-<<<<<<< HEAD
-      _file_info(nullptr),
-=======
       _performance_logging(perflog),
       _grpc_port(grpc_port),
->>>>>>> 043b9726
       _loader(nullptr),
       _region_handler(nullptr),
       _outgoing_async(outgoing_async),
@@ -145,126 +141,111 @@
 // ********************************************************************************
 // File browser info
 
-<<<<<<< HEAD
-bool Session::FillExtendedFileInfo(std::map<std::string, CARTA::FileInfoExtended>& extended_info_map, CARTA::FileInfo* file_info,
+bool Session::FillExtendedFileInfo(std::map<std::string, CARTA::FileInfoExtended>& hdu_info_map, CARTA::FileInfo& file_info,
     const std::string& folder, const std::string& filename, const std::string& hdu, std::string& message) {
-    // fill CARTA::FileInfoResponse submessages: CARTA::FileInfo and CARTA::FileInfoExtended map
-    bool success(false);
-=======
-bool Session::FillExtendedFileInfo(CARTA::FileInfoExtended& extended_info, CARTA::FileInfo& file_info, const string& folder,
-    const string& filename, string hdu, string& message) {
-    // fill CARTA::FileInfoResponse submessages CARTA::FileInfo and CARTA::FileInfoExtended
-    bool ext_file_info_ok(true);
->>>>>>> 043b9726
+    // Fill CARTA::FileInfo and CARTA::FileInfoExtended map for all hdus if no hdu supplied and FITS image
+    bool file_info_ok(false);
+
     try {
         file_info.set_name(filename);
         casacore::String full_name(GetResolvedFilename(_root_folder, folder, filename));
-<<<<<<< HEAD
+
         if (full_name.empty()) {
             message = fmt::format("File {} does not exist.", filename);
-            return success;
+            return file_info_ok;
         }
 
         // FileInfo
         FileInfoLoader info_loader = FileInfoLoader(full_name);
         if (!info_loader.FillFileInfo(file_info)) {
             message = fmt::format("File info for {} failed.", filename);
-            return success;
-        }
-
-        // Get list of HDUs; FITS hdus moved to file info
+            return file_info_ok;
+        }
+
         // Extended file info in response is map<hdu, FileInfoExtended>
         std::vector<std::string> hdu_list;
         if (hdu.empty()) {
-            if (file_info->type() == CARTA::FileType::FITS) {
+            if (file_info.type() == CARTA::FileType::FITS) {
+                // Get list of HDUs; FITS hdus moved to file info response
                 FitsHduList fits_hdu_list = FitsHduList(full_name);
                 fits_hdu_list.GetHduList(hdu_list);
                 if (hdu_list.empty()) { // FitsHduList failed
                     message = fmt::format("Failed to determine HDU info for {}.", filename);
-                    return success;
-                }
-            } else if (file_info->hdu_list_size() > 0) {
-                hdu_list.push_back(file_info->hdu_list(0)); // use first
-=======
-        if (!full_name.empty()) {
-            try {
-                FileInfoLoader info_loader = FileInfoLoader(full_name);
-                if (!info_loader.FillFileInfo(file_info)) {
-                    return false;
-                }
-                if (hdu.empty()) { // use first when required
-                    hdu = file_info.hdu_list(0);
-                }
-
-                _loader.reset(carta::FileLoader::GetLoader(full_name));
-
-                FileExtInfoLoader ext_info_loader = FileExtInfoLoader(_loader.get());
-                ext_file_info_ok = ext_info_loader.FillFileExtInfo(extended_info, filename, hdu, message);
-            } catch (casacore::AipsError& ex) {
-                message = ex.getMesg();
-                ext_file_info_ok = false;
->>>>>>> 043b9726
+                    return file_info_ok;
+                }
+            } else if (file_info.hdu_list_size() > 0) {
+                hdu_list.push_back(file_info.hdu_list(0)); // use first
             }
         } else {
             hdu_list.push_back(hdu);
         }
 
-        // Use loader for extended file info; save in Session if user opens file
         _loader.reset(carta::FileLoader::GetLoader(full_name));
         FileExtInfoLoader ext_info_loader = FileExtInfoLoader(_loader.get());
 
         // FileExtendedInfo for each hdu
         for (auto& hdu : hdu_list) {
             CARTA::FileInfoExtended file_info_ext;
-            // set filename first
-            auto filename_entry = file_info_ext.add_computed_entries();
-            filename_entry->set_name("Name");
-            filename_entry->set_value(filename);
-            filename_entry->set_entry_type(CARTA::EntryType::STRING);
-            // set extension name next
-            std::vector<std::string> hdu_name;
-            SplitString(hdu, ':', hdu_name); // [hdu, extname]
-            if (!hdu_name.empty()) {
-                if (hdu_name.size() > 1) { // extname not always set
+
+            if (hdu.empty()) {
+                if (ext_info_loader.FillFileExtInfo(file_info_ext, filename, hdu, message)) {
+                    hdu_info_map[hdu] = file_info_ext;
+                    file_info_ok = true;
+                }
+            } else {
+                // split hdu number and ext name (if any)
+                std::vector<std::string> hdunum_extname;
+                SplitString(hdu, ':', hdunum_extname);
+                std::string hdunum = hdunum_extname[0];
+
+                // set computed entry: extension name
+                if (hdunum_extname.size() > 1) {
                     auto extname_entry = file_info_ext.add_computed_entries();
                     extname_entry->set_name("Extension name");
-                    extname_entry->set_value(hdu_name[1]);
+                    extname_entry->set_value(hdunum_extname[1]);
                     extname_entry->set_entry_type(CARTA::EntryType::STRING);
                 }
-                hdu = hdu_name[0];
-            }
-
-            if (ext_info_loader.FillFileExtInfo(&file_info_ext, hdu, message)) {
-                extended_info_map[hdu] = file_info_ext;
-                // true if ext info for any hdu in list
-                success = true;
+
+                // Add info to map
+                if (ext_info_loader.FillFileExtInfo(file_info_ext, filename, hdunum, message)) {
+                    hdu_info_map[hdunum] = file_info_ext;
+                    file_info_ok = true;
+                }
             }
         }
     } catch (casacore::AipsError& err) {
         message = err.getMesg();
-<<<<<<< HEAD
-    }
-    return success;
-=======
-        ext_file_info_ok = false;
-    }
-    return ext_file_info_ok;
+    }
+
+    return file_info_ok;
+}
+
+bool Session::FillExtendedFileInfo(CARTA::FileInfoExtended& extended_info, CARTA::FileInfo& file_info, const std::string& folder,
+    const std::string& filename, const std::string& hdu, std::string& message) {
+    // Fill FileInfoExtended for given file and hdu
+    bool file_info_ok(false);
+    std::map<std::string, CARTA::FileInfoExtended> extended_info_map;
+
+    if (FillExtendedFileInfo(extended_info_map, file_info, folder, filename, hdu, message)) {
+        extended_info = extended_info_map[hdu];
+        file_info_ok = true;
+    }
+
+    return file_info_ok;
 }
 
 bool Session::FillExtendedFileInfo(CARTA::FileInfoExtended& extended_info, std::shared_ptr<casacore::ImageInterface<float>> image,
     const std::string& filename, std::string& message) {
-    bool ext_file_info_ok(true);
+    // Fill FileInfoExtended for given image
+    bool file_info_ok(false);
     try {
         _loader.reset(carta::FileLoader::GetLoader(image));
-
         FileExtInfoLoader ext_info_loader = FileExtInfoLoader(_loader.get());
-        ext_file_info_ok = ext_info_loader.FillFileExtInfo(extended_info, filename, "", message);
+        file_info_ok = ext_info_loader.FillFileExtInfo(extended_info, filename, "", message);
     } catch (casacore::AipsError& err) {
         message = err.getMesg();
-        ext_file_info_ok = false;
-    }
-    return ext_file_info_ok;
->>>>>>> 043b9726
+    }
+    return file_info_ok;
 }
 
 // *********************************************************************************
@@ -320,30 +301,15 @@
 
 void Session::OnFileInfoRequest(const CARTA::FileInfoRequest& request, uint32_t request_id) {
     CARTA::FileInfoResponse response;
-<<<<<<< HEAD
-=======
     auto& file_info = *response.mutable_file_info();
-    auto& file_info_extended = *response.mutable_file_info_extended();
->>>>>>> 043b9726
+    std::map<std::string, CARTA::FileInfoExtended> extended_info_map;
     string message;
-    auto file_info = response.mutable_file_info();
-    std::map<std::string, CARTA::FileInfoExtended> extended_info_map;
     bool success = FillExtendedFileInfo(extended_info_map, file_info, request.directory(), request.file(), request.hdu(), message);
 
-<<<<<<< HEAD
     if (success) {
         // add extended info map to message
         *response.mutable_file_info_extended() = {extended_info_map.begin(), extended_info_map.end()};
-        // save file info in Session to reuse if file opened
-        _file_info.reset(new CARTA::FileInfo());
-        *_file_info.get() = response.file_info();
-        _file_info_extended = extended_info_map;
-    }
-=======
-    casacore::String hdu(request.hdu());
-    hdu = hdu.before(" "); // strip FITS extension name
-    bool success = FillExtendedFileInfo(file_info_extended, file_info, request.directory(), request.file(), hdu, message);
->>>>>>> 043b9726
+    }
 
     // complete response message
     response.set_success(success);
@@ -375,9 +341,8 @@
     // Create Frame and send response message
     const auto& directory(message.directory());
     const auto& filename(message.file());
+    const auto& hdu(message.hdu());
     auto file_id(message.file_id());
-    casacore::String hdu(message.hdu());
-    hdu = hdu.before(" "); // strip FITS extension name
 
     // response message:
     CARTA::OpenFileAck ack;
@@ -385,44 +350,13 @@
     string err_message;
     bool success(false);
 
-    // Set hdu if empty; use first hdu in extended info map
-
-<<<<<<< HEAD
-    // correct file info saved?
-    bool info_loaded((_file_info.get() != nullptr) && (_file_info->name() == filename));
-    if (!info_loaded) {
-        // load new info from image file
-        _file_info.reset(new CARTA::FileInfo());
-        info_loaded = FillExtendedFileInfo(_file_info_extended, _file_info.get(), directory, filename, hdu, err_message);
-    }
-
-    if (!info_loaded) {
-        _file_info.reset(nullptr);
-        _file_info_extended.clear();
-    } else {
-        // Set hdu if empty
-        if (hdu.empty() && (_file_info->hdu_list_size() > 0)) { // use first
-            hdu = _file_info->hdu_list(0);
-        }
-        if (hdu.empty() && !_file_info_extended.empty()) {
-            hdu = _file_info_extended.begin()->first;
-        }
-=======
+    // Set _loader and get file info
     CARTA::FileInfo file_info;
     CARTA::FileInfoExtended file_info_extended;
-
     bool info_loaded = FillExtendedFileInfo(file_info_extended, file_info, directory, filename, hdu, err_message);
 
-    bool success(false);
-
     if (info_loaded) {
-        // Set hdu if empty
-        if (hdu.empty()) { // use first
-            hdu = file_info.hdu_list(0);
-        }
->>>>>>> 043b9726
-
-        // create Frame for image
+        // create Frame for image; Frame owns loader
         auto frame = std::shared_ptr<Frame>(new Frame(_id, _loader.get(), hdu, _verbose_logging, _performance_logging));
         _loader.release();
 
@@ -442,11 +376,7 @@
             response_file_info.set_size(file_info.size());
             response_file_info.add_hdu_list(hdu); // loaded hdu only
             *ack.mutable_file_info() = response_file_info;
-<<<<<<< HEAD
-            *ack.mutable_file_info_extended() = _file_info_extended[hdu];
-=======
             *ack.mutable_file_info_extended() = file_info_extended;
->>>>>>> 043b9726
             uint32_t feature_flags = CARTA::FileFeatureFlags::FILE_FEATURE_NONE;
             // TODO: Determine these dynamically. For now, this is hard-coded for all HDF5 features.
             if (file_info.type() == CARTA::FileType::HDF5) {
@@ -1815,19 +1745,11 @@
                 }
             }
         } catch (std::out_of_range& range_error) {
-<<<<<<< HEAD
-            std::string error = fmt::format("File id {} closed", file_id);
-            SendLogEvent(error, {"animation"}, CARTA::ErrorSeverity::DEBUG);
-        }
-    } else {
-        std::string error = fmt::format("File id {} not found", file_id);
-=======
             string error = fmt::format("File id {} closed", active_file_id);
             SendLogEvent(error, {"animation"}, CARTA::ErrorSeverity::DEBUG);
         }
     } else {
         string error = fmt::format("File id {} not found", active_file_id);
->>>>>>> 043b9726
         SendLogEvent(error, {"animation"}, CARTA::ErrorSeverity::DEBUG);
     }
 }
