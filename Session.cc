#include "Session.h"

#include <omp.h>
#include <signal.h>
#include <algorithm>
#include <chrono>
#include <limits>
#include <memory>
#include <thread>
#include <tuple>
#include <vector>

#include <tbb/parallel_for.h>
#include <tbb/task_group.h>

#include <casacore/casa/OS/File.h>

#include <carta-protobuf/contour_image.pb.h>
#include <carta-protobuf/defs.pb.h>
#include <carta-protobuf/error.pb.h>
#include <carta-protobuf/raster_tile.pb.h>
#include <fmt/format.h>
#include <xmmintrin.h>
#include <zstd.h>

#include "Carta.h"
#include "Compression.h"
#include "EventHeader.h"
#include "FileList/FileExtInfoLoader.h"
#include "FileList/FileInfoLoader.h"
#include "InterfaceConstants.h"
#include "OnMessageTask.h"

#include "DBConnect.h"
#include "Util.h"

#define DEBUG(_DB_TEXT_) \
    {}

int Session::_num_sessions = 0;
int Session::_exit_after_num_seconds = 5;
bool Session::_exit_when_all_sessions_closed = false;

// Default constructor. Associates a websocket with a UUID and sets the root folder for all files
Session::Session(uWS::WebSocket<uWS::SERVER>* ws, uint32_t id, std::string root, uS::Async* outgoing_async,
    FileListHandler* file_list_handler, bool verbose)
    : _id(id),
      _socket(ws),
      _root_folder(root),
      _verbose_logging(verbose),
      _loader(nullptr),
      _outgoing_async(outgoing_async),
      _file_list_handler(file_list_handler),
      _animation_id(0),
      _file_settings(this) {
    _histogram_progress = HISTOGRAM_COMPLETE;
    _ref_count = 0;
    _animation_object = nullptr;
    _connected = true;
    _catalog_controller = std::unique_ptr<catalog::Controller>(new catalog::Controller(_root_folder));

    ++_num_sessions;
    DEBUG(fprintf(stderr, "%p ::Session (%d)\n", this, _num_sessions));
}

static int __exit_backend_timer = 0;

void ExitNoSessions(int s) {
    if (Session::NumberOfSessions() > 0) {
        struct sigaction sig_handler;
        sig_handler.sa_handler = nullptr;
        sigemptyset(&sig_handler.sa_mask);
        sig_handler.sa_flags = 0;
        sigaction(SIGINT, &sig_handler, nullptr);
    } else {
        --__exit_backend_timer;
        if (!__exit_backend_timer) {
            std::cout << "No sessions timeout." << std::endl;
            exit(0);
        }
        alarm(1);
    }
}

Session::~Session() {
    std::unique_lock<std::mutex> lock(_frame_mutex);
    for (auto& frame : _frames) {
        frame.second.reset(); // delete Frame
    }
    _frames.clear();
    _outgoing_async->close();
    --_num_sessions;
    DEBUG(std::cout << this << " ~Session " << _num_sessions << std::endl;)
    if (!_num_sessions) {
        std::cout << "No remaining sessions." << std::endl;
        if (_exit_when_all_sessions_closed) {
            if (_exit_after_num_seconds == 0) {
                std::cout << "Existing due to no sessions remaining" << std::endl;
                exit(0);
            }
            __exit_backend_timer = _exit_after_num_seconds;
            struct sigaction sig_handler;
            sig_handler.sa_handler = ExitNoSessions;
            sigemptyset(&sig_handler.sa_mask);
            sig_handler.sa_flags = 0;
            sigaction(SIGALRM, &sig_handler, nullptr);
            alarm(1);
        }
    }
}

void Session::SetInitExitTimeout(int secs) {
    __exit_backend_timer = secs;
    struct sigaction sig_handler;
    sig_handler.sa_handler = ExitNoSessions;
    sigemptyset(&sig_handler.sa_mask);
    sig_handler.sa_flags = 0;
    sigaction(SIGALRM, &sig_handler, nullptr);
    alarm(1);
}

void Session::DisconnectCalled() {
    _connected = false;
    for (auto& frame : _frames) {
        frame.second->DisconnectCalled(); // call to stop Frame's jobs and wait for jobs finished
    }
    _base_context.cancel_group_execution();
    _histogram_context.cancel_group_execution();
    if (_animation_object) {
        _animation_object->CancelExecution();
    }
}

void Session::ConnectCalled() {
    _connected = true;
    _base_context.reset();
    _histogram_context.reset();
    if (_animation_object) {
        _animation_object->ResetContext();
    }
}

// ********************************************************************************
// File browser

bool Session::FillExtendedFileInfo(CARTA::FileInfoExtended& extended_info, CARTA::FileInfo& file_info, const string& folder,
    const string& filename, string hdu, string& message) {
    // fill CARTA::FileInfoResponse submessages CARTA::FileInfo and CARTA::FileInfoExtended
    bool ext_file_info_ok(true);
    try {
        file_info.set_name(filename);
        casacore::String full_name(GetResolvedFilename(_root_folder, folder, filename));
        if (!full_name.empty()) {
            try {
                FileInfoLoader info_loader = FileInfoLoader(full_name);
                if (!info_loader.FillFileInfo(file_info)) {
                    return false;
                }
<<<<<<< HEAD
                if (hdu.empty()) { // use first when required
                    hdu = file_info.hdu_list(0);
                }
=======

>>>>>>> bd43f61b
                _loader.reset(carta::FileLoader::GetLoader(full_name));

                FileExtInfoLoader ext_info_loader = FileExtInfoLoader(_loader.get());
                ext_file_info_ok = ext_info_loader.FillFileExtInfo(extended_info, filename, hdu, message);
            } catch (casacore::AipsError& ex) {
                message = ex.getMesg();
                ext_file_info_ok = false;
            }
        } else {
            message = "File " + filename + " does not exist.";
            ext_file_info_ok = false;
        }
    } catch (casacore::AipsError& err) {
        message = err.getMesg();
        ext_file_info_ok = false;
    }
    return ext_file_info_ok;
}

// *********************************************************************************
// CARTA ICD implementation

void Session::OnRegisterViewer(const CARTA::RegisterViewer& message, uint16_t icd_version, uint32_t request_id) {
    auto session_id = message.session_id();
    bool success(true);
    std::string status;
    CARTA::SessionType type(CARTA::SessionType::NEW);

    if (icd_version != carta::ICD_VERSION) {
        status = fmt::format("Invalid ICD version number. Expected {}, got {}", carta::ICD_VERSION, icd_version);
        success = false;
    } else if (!session_id) {
        session_id = _id;
        status = fmt::format("Start a new frontend and assign it with session id {}", session_id);
    } else {
        type = CARTA::SessionType::RESUMED;
        if (session_id != _id) {
            _id = session_id;
            status = fmt::format("Start a new backend and assign it with session id {}", session_id);
        } else {
            status = fmt::format("Network reconnected with session id {}", session_id);
        }
    }

    _api_key = message.api_key();
    // response
    CARTA::RegisterViewerAck ack_message;
    ack_message.set_session_id(session_id);
    ack_message.set_success(success);
    ack_message.set_message(status);
    ack_message.set_session_type(type);

    uint32_t feature_flags = CARTA::ServerFeatureFlags::REGION_WRITE_ACCESS;
#ifdef _AUTH_SERVER_
    feature_flags |= CARTA::ServerFeatureFlags::USER_LAYOUTS;
    feature_flags |= CARTA::ServerFeatureFlags::USER_PREFERENCES;

    if (!GetLayoutsFromDB(&ack_message)) {
        // Can log failure here
    }
    if (!GetPreferencesFromDB(&ack_message)) {
        // Can log failure here
    }

#endif
    ack_message.set_server_feature_flags(feature_flags);
    SendEvent(CARTA::EventType::REGISTER_VIEWER_ACK, request_id, ack_message);
}

void Session::OnFileListRequest(const CARTA::FileListRequest& request, uint32_t request_id) {
    CARTA::FileListResponse response;
    FileListHandler::ResultMsg result_msg;
    _file_list_handler->OnFileListRequest(_api_key, request, response, result_msg);
    SendEvent(CARTA::EventType::FILE_LIST_RESPONSE, request_id, response);
    if (!result_msg.message.empty()) {
        SendLogEvent(result_msg.message, result_msg.tags, result_msg.severity);
    }
}

void Session::OnFileInfoRequest(const CARTA::FileInfoRequest& request, uint32_t request_id) {
    CARTA::FileInfoResponse response;
    auto& file_info = *response.mutable_file_info();
    auto& file_info_extended = *response.mutable_file_info_extended();
    string message;

<<<<<<< HEAD
    casacore::String hdu_name(request.hdu());
    casacore::String hdu_num(hdu_name.before(" ")); // strip FITS extension name
    bool success = FillExtendedFileInfo(file_info_extended, file_info, request.directory(), request.file(), hdu_num, message);
=======
    casacore::String hdu(request.hdu());
    hdu = hdu.before(" "); // strip FITS extension name
    bool success = FillExtendedFileInfo(file_info_extended, file_info, request.directory(), request.file(), hdu, message);
>>>>>>> bd43f61b

    response.set_success(success);
    response.set_message(message);
    SendEvent(CARTA::EventType::FILE_INFO_RESPONSE, request_id, response);
}

void Session::OnRegionListRequest(const CARTA::RegionListRequest& request, uint32_t request_id) {
    CARTA::RegionListResponse response;
    FileListHandler::ResultMsg result_msg;
    _file_list_handler->OnRegionListRequest(request, response, result_msg);
    SendEvent(CARTA::EventType::REGION_LIST_RESPONSE, request_id, response);
    if (!result_msg.message.empty()) {
        SendLogEvent(result_msg.message, result_msg.tags, result_msg.severity);
    }
}

void Session::OnRegionFileInfoRequest(const CARTA::RegionFileInfoRequest& request, uint32_t request_id) {
    CARTA::RegionFileInfoResponse response;
    FileListHandler::ResultMsg result_msg;
    _file_list_handler->OnRegionFileInfoRequest(request, response, result_msg);
    SendEvent(CARTA::EventType::REGION_FILE_INFO_RESPONSE, request_id, response);
    if (!result_msg.message.empty()) {
        SendLogEvent(result_msg.message, result_msg.tags, result_msg.severity);
    }
}

bool Session::OnOpenFile(const CARTA::OpenFile& message, uint32_t request_id, bool silent) {
    // Create Frame and send response message
    const auto& directory(message.directory());
    const auto& filename(message.file());
    auto file_id(message.file_id());
    casacore::String hdu(message.hdu());
    hdu = hdu.before(" "); // strip FITS extension name

    // response message:
    CARTA::OpenFileAck ack;
    ack.set_file_id(file_id);
    string err_message;

    CARTA::FileInfo file_info;
    CARTA::FileInfoExtended file_info_extended;

    bool info_loaded = FillExtendedFileInfo(file_info_extended, file_info, directory, filename, hdu, err_message);

    bool success(false);

    if (info_loaded) {
        // Set hdu if empty
        if (hdu.empty()) { // use first
            hdu = file_info.hdu_list(0);
<<<<<<< HEAD
        } else {
            size_t description_start = hdu.find(" "); // strip ExtName
            if (description_start != std::string::npos) {
                hdu = hdu.substr(0, description_start);
            }
=======
>>>>>>> bd43f61b
        }

        // create Frame for image
        auto frame = std::unique_ptr<Frame>(new Frame(_id, _loader.get(), hdu, _verbose_logging));
        _loader.release();

        if (frame->IsValid()) {
            // Check if the old _frames[file_id] object exists. If so, delete it.
            if (_frames.count(file_id) > 0) {
                DeleteFrame(file_id);
            }
            std::unique_lock<std::mutex> lock(_frame_mutex); // open/close lock
            _frames[file_id] = move(frame);
            lock.unlock();
            // copy file info, extended file info
            CARTA::FileInfo response_file_info = CARTA::FileInfo();
            response_file_info.set_name(file_info.name());
            response_file_info.set_type(file_info.type());
            response_file_info.set_size(file_info.size());
            response_file_info.add_hdu_list(hdu); // loaded hdu only
            *ack.mutable_file_info() = response_file_info;
            *ack.mutable_file_info_extended() = file_info_extended;
            uint32_t feature_flags = CARTA::FileFeatureFlags::FILE_FEATURE_NONE;
            // TODO: Determine these dynamically. For now, this is hard-coded for all HDF5 features.
            if (file_info.type() == CARTA::FileType::HDF5) {
                feature_flags |= CARTA::FileFeatureFlags::ROTATED_DATASET;
                feature_flags |= CARTA::FileFeatureFlags::CUBE_HISTOGRAMS;
                feature_flags |= CARTA::FileFeatureFlags::CHANNEL_HISTOGRAMS;
            }
            ack.set_file_feature_flags(feature_flags);

            success = true;
        } else {
            err_message = frame->GetErrorMessage();
        }
    }

    if (!silent) {
        ack.set_success(success);
        ack.set_message(err_message);
        SendEvent(CARTA::EventType::OPEN_FILE_ACK, request_id, ack);
    }

    if (success) {
        UpdateRegionData(file_id);
    }
    return success;
}

void Session::OnCloseFile(const CARTA::CloseFile& message) {
    CheckCancelAnimationOnFileClose(message.file_id());
    _file_settings.ClearSettings(message.file_id());
    DeleteFrame(message.file_id());
}

void Session::OnAddRequiredTiles(const CARTA::AddRequiredTiles& message, bool skip_data) {
    auto file_id = message.file_id();
    auto channel = _frames.at(file_id)->CurrentChannel();
    auto stokes = _frames.at(file_id)->CurrentStokes();
    auto animation_id = AnimationRunning() ? _animation_id : 0;
    if (!message.tiles().empty() && _frames.count(file_id)) {
        if (skip_data) {
            // Update view settings and skip sending data
            _frames.at(file_id)->SetAnimationViewSettings(message);
            return;
        }

        CARTA::RasterTileSync start_message;
        start_message.set_file_id(file_id);
        start_message.set_channel(channel);
        start_message.set_stokes(stokes);
        start_message.set_animation_id(animation_id);
        start_message.set_end_sync(false);
        start_message.set_animation_id(animation_id);
        SendFileEvent(file_id, CARTA::EventType::RASTER_TILE_SYNC, 0, start_message);

        int n = message.tiles_size();
        CARTA::CompressionType compression_type = message.compression_type();
        float compression_quality = message.compression_quality();
        int stride = std::min(n, std::min(CARTA::global_thread_count, CARTA::MAX_TILING_TASKS));

        auto lambda = [&](int start) {
            for (int i = start; i < n; i += stride) {
                const auto& encoded_coordinate = message.tiles(i);
                CARTA::RasterTileData raster_tile_data;
                raster_tile_data.set_file_id(file_id);
                raster_tile_data.set_animation_id(animation_id);
                auto tile = Tile::Decode(encoded_coordinate);
                if (_frames.at(file_id)->FillRasterTileData(
                        raster_tile_data, tile, channel, stokes, compression_type, compression_quality)) {
                    SendFileEvent(file_id, CARTA::EventType::RASTER_TILE_DATA, 0, raster_tile_data);
                } else {
                    fmt::print("Problem getting tile layer={}, x={}, y={}\n", tile.layer, tile.x, tile.y);
                }
            }
        };

        auto t_start_get_tile_data = std::chrono::high_resolution_clock::now();
#pragma omp parallel for
        for (int j = 0; j < stride; j++) {
            lambda(j);
        }
        // Measure duration for get tile data
        if (_verbose_logging) {
            auto t_end_get_tile_data = std::chrono::high_resolution_clock::now();
            auto dt_get_tile_data =
                std::chrono::duration_cast<std::chrono::microseconds>(t_end_get_tile_data - t_start_get_tile_data).count();
            fmt::print("Get tile data group in {} ms\n", dt_get_tile_data * 1e-3);
        }

        // Send final message with no tiles to signify end of the tile stream, for synchronisation purposes
        CARTA::RasterTileSync final_message;
        final_message.set_file_id(file_id);
        final_message.set_channel(channel);
        final_message.set_stokes(stokes);
        final_message.set_animation_id(animation_id);
        final_message.set_end_sync(true);
        final_message.set_animation_id(animation_id);
        SendFileEvent(file_id, CARTA::EventType::RASTER_TILE_SYNC, 0, final_message);
    }
}

void Session::OnSetImageChannels(const CARTA::SetImageChannels& message) {
    auto file_id(message.file_id());
    if (_frames.count(file_id)) {
        const std::unique_ptr<Frame>& frame = _frames.at(file_id);
        try {
            std::string err_message;
            auto channel_target = message.channel();
            auto stokes_target = message.stokes();
            auto channel_current = frame->CurrentChannel();
            auto stokes_current = frame->CurrentStokes();
            bool channel_changed(channel_target != channel_current);
            bool stokes_changed(stokes_target != stokes_current);

            if (frame->SetImageChannels(channel_target, stokes_target, err_message)) {
                // RESPONSE: send data for all regions
                bool send_histogram(true);
                UpdateRegionData(file_id, send_histogram, channel_changed, stokes_changed);
                // Send Contour data if required
                SendContourData(file_id);
            } else {
                if (!err_message.empty()) {
                    SendLogEvent(err_message, {"channels"}, CARTA::ErrorSeverity::ERROR);
                }
            }

            // Send any required tiles if they have been requested
            if (message.has_required_tiles()) {
                OnAddRequiredTiles(message.required_tiles());
            }
        } catch (std::out_of_range& range_error) {
            string error = fmt::format("File id {} closed", file_id);
            SendLogEvent(error, {"channels"}, CARTA::ErrorSeverity::DEBUG);
        }
    } else {
        string error = fmt::format("File id {} not found", file_id);
        SendLogEvent(error, {"channels"}, CARTA::ErrorSeverity::DEBUG);
    }
}

void Session::OnSetCursor(const CARTA::SetCursor& message, uint32_t request_id) {
    auto file_id(message.file_id());
    if (_frames.count(file_id)) {
        try {
            if (_frames.at(file_id)->SetCursorRegion(CURSOR_REGION_ID, message.point())) {
                if (_frames.at(file_id)->RegionChanged(CURSOR_REGION_ID)) {
                    // RESPONSE
                    if (message.has_spatial_requirements()) {
                        OnSetSpatialRequirements(message.spatial_requirements());
                        SendSpectralProfileData(file_id, CURSOR_REGION_ID);
                    } else {
                        SendSpatialProfileData(file_id, CURSOR_REGION_ID);
                        SendSpectralProfileData(file_id, CURSOR_REGION_ID);
                    }
                }
            }
        } catch (std::out_of_range& range_error) {
            string error = fmt::format("File id {} closed", file_id);
            SendLogEvent(error, {"cursor"}, CARTA::ErrorSeverity::DEBUG);
        }
    } else {
        string error = fmt::format("File id {} not found", file_id);
        SendLogEvent(error, {"cursor"}, CARTA::ErrorSeverity::DEBUG);
    }
}

bool Session::OnSetRegion(const CARTA::SetRegion& message, uint32_t request_id, bool silent) {
    // set new Region or update existing one
    auto file_id(message.file_id());
    auto region_id(message.region_id());
    std::string err_message;
    bool success(false);

    if (_frames.count(file_id)) {
        try {
            if (message.region_id() < 0) {    // get region id unique across all frames
                for (auto& frame : _frames) { // frames = map<file_id, unique_ptr<Frame>>
                    region_id = std::max(region_id, frame.second->GetMaxRegionId());
                }
                ++region_id; // get next available
                if (region_id == 0) {
                    ++region_id;
                } // reserved for cursor
            }
            std::vector<CARTA::Point> points = {message.control_points().begin(), message.control_points().end()};
            auto& frame = _frames[file_id]; // use frame in SetRegion message
            success = _frames.at(file_id)->SetRegion(
                region_id, message.region_name(), message.region_type(), points, message.rotation(), err_message);
        } catch (std::out_of_range& range_error) {
            err_message = fmt::format("File id {} closed", file_id);
        }
    } else {
        err_message = fmt::format("File id {} not found", file_id);
    }
    // RESPONSE
    if (!silent) {
        CARTA::SetRegionAck ack;
        ack.set_region_id(region_id);
        ack.set_success(success);
        ack.set_message(err_message);
        SendEvent(CARTA::EventType::SET_REGION_ACK, request_id, ack);
    }
    // update data streams if requirements set
    if (success && _frames.at(file_id)->RegionChanged(region_id)) {
        OnMessageTask* tsk = new (tbb::task::allocate_root(this->Context())) RegionDataStreamsTask(this, file_id, region_id);
        tbb::task::enqueue(*tsk);
    }
    return success;
}

void Session::OnRemoveRegion(const CARTA::RemoveRegion& message) {
    auto region_id(message.region_id());
    if ((region_id != CURSOR_REGION_ID) && (region_id != IMAGE_REGION_ID)) {
        for (auto& frame : _frames) { // frames = map<fileId, unique_ptr<Frame>>
            if (frame.second) {
                frame.second->RemoveRegion(region_id);
            }
        }
    }
}

void Session::OnImportRegion(const CARTA::ImportRegion& message, uint32_t request_id) {
    auto file_id(message.group_id()); // eventually, import into wcs group
    if (_frames.count(file_id)) {
        try {
            CARTA::FileType file_type(message.type());
            std::string directory(message.directory()), filename(message.file());
            std::vector<std::string> contents = {message.contents().begin(), message.contents().end()};
            CARTA::ImportRegionAck import_ack; // response

            // check for valid file or contents
            bool import_file(!directory.empty() && !filename.empty()), import_contents(!contents.empty());
            if (!import_file && !import_contents) {
                import_ack.set_success(false);
                import_ack.set_message("Import region failed: cannot import by filename or contents.");
                import_ack.add_regions();
                SendFileEvent(file_id, CARTA::EventType::IMPORT_REGION_ACK, request_id, import_ack);
                return;
            }

            std::string abs_filename;
            if (import_file) {
                abs_filename = GetResolvedFilename(_root_folder, directory, filename);
                casacore::File region_file(abs_filename);
                // check file
                if (!region_file.exists() || !region_file.isReadable()) {
                    import_ack.set_success(false);
                    import_ack.set_message("Import region failed: cannot open file.");
                    import_ack.add_regions();
                    SendFileEvent(file_id, CARTA::EventType::IMPORT_REGION_ACK, request_id, import_ack);
                    return;
                }
            }

            _frames.at(file_id)->ImportRegion(file_type, abs_filename, contents, import_ack);

            // send any errors to log
            std::string ack_message(import_ack.message());
            if (!ack_message.empty()) {
                CARTA::ErrorSeverity level = (import_ack.success() ? CARTA::ErrorSeverity::WARNING : CARTA::ErrorSeverity::ERROR);
                SendLogEvent(ack_message, {"import"}, level);
            }
            // send ack message
            SendFileEvent(file_id, CARTA::EventType::IMPORT_REGION_ACK, request_id, import_ack);
        } catch (std::out_of_range& range_error) {
            std::string error = fmt::format("File id {} closed", file_id);
            SendLogEvent(error, {"import"}, CARTA::ErrorSeverity::DEBUG);
        }
    } else {
        std::string error = fmt::format("File id {} not found", file_id);
        SendLogEvent(error, {"import"}, CARTA::ErrorSeverity::DEBUG);
    }
}

void Session::OnExportRegion(const CARTA::ExportRegion& message, uint32_t request_id) {
    auto file_id(message.file_id());
    if (_frames.count(file_id)) {
        try {
            CARTA::ExportRegionAck export_ack; // response
            CARTA::FileType file_type(message.type());
            CARTA::CoordinateType coord_type(message.coord_type());
            std::string directory(message.directory()), filename(message.file());
            std::vector<int> region_ids = {message.region_id().begin(), message.region_id().end()};
            std::string abs_filename;
            if (!directory.empty() && !filename.empty()) { // export file on server
                // form path with filename
                casacore::Path root_path(_root_folder);
                root_path.append(directory);
                root_path.append(filename);
                abs_filename = root_path.absoluteName();
            }
            _frames.at(file_id)->ExportRegion(file_type, coord_type, region_ids, abs_filename, export_ack);
            SendFileEvent(file_id, CARTA::EventType::EXPORT_REGION_ACK, request_id, export_ack);
        } catch (std::out_of_range& range_error) {
            string error = fmt::format("File id {} closed", file_id);
            SendLogEvent(error, {"export"}, CARTA::ErrorSeverity::DEBUG);
        }
    } else {
        string error = fmt::format("File id {} not found", file_id);
        SendLogEvent(error, {"export"}, CARTA::ErrorSeverity::DEBUG);
    }
}

void Session::OnSetSpatialRequirements(const CARTA::SetSpatialRequirements& message) {
    auto file_id(message.file_id());
    if (_frames.count(file_id)) {
        try {
            auto region_id = message.region_id();
            if (_frames.at(file_id)->SetRegionSpatialRequirements(
                    region_id, std::vector<std::string>(message.spatial_profiles().begin(), message.spatial_profiles().end()))) {
                // RESPONSE
                SendSpatialProfileData(file_id, region_id);
            } else {
                string error = fmt::format("Spatial requirements for region id {} failed to validate ", region_id);
                SendLogEvent(error, {"spatial"}, CARTA::ErrorSeverity::ERROR);
            }
        } catch (std::out_of_range& range_error) {
            string error = fmt::format("File id {} closed", file_id);
            SendLogEvent(error, {"spatial"}, CARTA::ErrorSeverity::DEBUG);
        }
    } else {
        string error = fmt::format("File id {} not found", file_id);
        SendLogEvent(error, {"spatial"}, CARTA::ErrorSeverity::DEBUG);
    }
}

void Session::OnSetHistogramRequirements(const CARTA::SetHistogramRequirements& message, uint32_t request_id) {
    auto file_id(message.file_id());
    if (_frames.count(file_id)) {
        try {
            auto region_id = message.region_id();
            if (_frames.at(file_id)->SetRegionHistogramRequirements(
                    region_id, std::vector<CARTA::SetHistogramRequirements_HistogramConfig>(
                                   message.histograms().begin(), message.histograms().end()))) {
                // RESPONSE
                if (region_id == CUBE_REGION_ID) {
                    SendCubeHistogramData(message, request_id);
                } else {
                    SendRegionHistogramData(file_id, region_id);
                }
            } else {
                string error = fmt::format("Histogram requirements for region id {} failed to validate ", region_id);
                SendLogEvent(error, {"histogram"}, CARTA::ErrorSeverity::ERROR);
            }
        } catch (std::out_of_range& range_error) {
            string error = fmt::format("File id {} closed", file_id);
            SendLogEvent(error, {"histogram"}, CARTA::ErrorSeverity::DEBUG);
        }
    } else {
        string error = fmt::format("File id {} not found", file_id);
        SendLogEvent(error, {"histogram"}, CARTA::ErrorSeverity::DEBUG);
    }
}

void Session::OnSetSpectralRequirements(const CARTA::SetSpectralRequirements& message) {
    auto file_id(message.file_id());
    if (_frames.count(file_id)) {
        try {
            auto region_id = message.region_id();
            if (_frames.at(file_id)->SetRegionSpectralRequirements(
                    region_id, std::vector<CARTA::SetSpectralRequirements_SpectralConfig>(
                                   message.spectral_profiles().begin(), message.spectral_profiles().end()))) {
                // RESPONSE
                OnMessageTask* tsk = new (tbb::task::allocate_root(this->Context())) SpectralProfileTask(this, file_id, region_id);
                tbb::task::enqueue(*tsk);
            } else {
                string error = fmt::format("Spectral requirements for region id {} failed to validate ", region_id);
                SendLogEvent(error, {"spectral"}, CARTA::ErrorSeverity::ERROR);
            }
        } catch (std::out_of_range& range_error) {
            string error = fmt::format("File id {} closed", file_id);
            SendLogEvent(error, {"spectral"}, CARTA::ErrorSeverity::DEBUG);
        }
    } else {
        string error = fmt::format("File id {} not found", file_id);
        SendLogEvent(error, {"spectral"}, CARTA::ErrorSeverity::DEBUG);
    }
}

void Session::OnSetStatsRequirements(const CARTA::SetStatsRequirements& message) {
    auto file_id(message.file_id());
    if (_frames.count(file_id)) {
        try {
            auto region_id = message.region_id();
            if (_frames.at(file_id)->SetRegionStatsRequirements(
                    region_id, std::vector<int>(message.stats().begin(), message.stats().end()))) {
                // RESPONSE
                SendRegionStatsData(file_id, region_id);
            } else {
                string error = fmt::format("Stats requirements for region id {} failed to validate ", region_id);
                SendLogEvent(error, {"stats"}, CARTA::ErrorSeverity::ERROR);
            }
        } catch (std::out_of_range& range_error) {
            string error = fmt::format("File id {} closed", file_id);
            SendLogEvent(error, {"stats"}, CARTA::ErrorSeverity::DEBUG);
        }
    } else {
        string error = fmt::format("File id {} not found", file_id);
        SendLogEvent(error, {"stats"}, CARTA::ErrorSeverity::DEBUG);
    }
}

void Session::OnSetUserPreferences(const CARTA::SetUserPreferences& request, uint32_t request_id) {
    CARTA::SetUserPreferencesAck ack_message;
    bool result;

#ifdef _AUTH_SERVER_
    result = SaveUserPreferencesToDB(request);
#endif

    ack_message.set_success(result);

    SendEvent(CARTA::EventType::SET_USER_PREFERENCES_ACK, request_id, ack_message);
}

void Session::OnSetUserLayout(const CARTA::SetUserLayout& request, uint32_t request_id) {
    CARTA::SetUserLayoutAck ack_message;

#ifdef _AUTH_SERVER_
    if (SaveLayoutToDB(request.name(), request.value())) {
        ack_message.set_success(true);
    } else {
        ack_message.set_success(false);
    }
#else
    ack_message.set_success(false);
#endif

    SendEvent(CARTA::EventType::SET_USER_LAYOUT_ACK, request_id, ack_message);
}

void Session::OnSetContourParameters(const CARTA::SetContourParameters& message) {
    if (_frames.count(message.file_id())) {
        const int num_levels = message.levels_size();
        if (_frames.at(message.file_id())->SetContourParameters(message) && num_levels) {
            SendContourData(message.file_id());
        }
    }
}

void Session::OnResumeSession(const CARTA::ResumeSession& message, uint32_t request_id) {
    bool success(true);
    // Error message
    std::string err_message;
    std::string err_file_ids = "Problem loading files: ";
    std::string err_region_ids = "Problem loading regions: ";

    // Stop the streaming spectral profile, cube histogram and animation processes
    DisconnectCalled();

    // Clear the message queue
    _out_msgs.clear();

    // Reconnect the session
    ConnectCalled();

    // Close all images
    CARTA::CloseFile close_file_msg;
    close_file_msg.set_file_id(-1);
    OnCloseFile(close_file_msg);

    auto t_start_resume = std::chrono::high_resolution_clock::now();
    // Open images
    for (int i = 0; i < message.images_size(); ++i) {
        const CARTA::ImageProperties& image = message.images(i);
        CARTA::OpenFile open_file_msg;
        open_file_msg.set_directory(image.directory());
        open_file_msg.set_file(image.file());
        open_file_msg.set_hdu(image.hdu());
        open_file_msg.set_file_id(image.file_id());
        bool file_ok(true);
        if (!OnOpenFile(open_file_msg, request_id, true)) {
            success = false;
            file_ok = false;
            // Error message
            std::string file_id = std::to_string(image.file_id()) + " ";
            err_file_ids.append(file_id);
        }

        if (file_ok) {
            // Set image channels
            CARTA::SetImageChannels set_image_channels_msg;
            set_image_channels_msg.set_file_id(image.file_id());
            set_image_channels_msg.set_channel(image.channel());
            set_image_channels_msg.set_stokes(image.stokes());
            OnSetImageChannels(set_image_channels_msg);

            // Set regions
            for (int j = 0; j < image.regions_size(); ++j) {
                const CARTA::RegionProperties& region = image.regions(j);
                CARTA::SetRegion set_region_msg;
                set_region_msg.set_file_id(image.file_id());
                set_region_msg.set_region_id(region.region_id());
                set_region_msg.set_region_name(region.region_info().region_name());
                set_region_msg.set_rotation(region.region_info().rotation());
                set_region_msg.set_region_type(region.region_info().region_type());
                *set_region_msg.mutable_control_points() = {
                    region.region_info().control_points().begin(), region.region_info().control_points().end()};
                if (!OnSetRegion(set_region_msg, request_id, true)) {
                    success = false;
                    // Error message
                    std::string region_id = std::to_string(region.region_id()) + " ";
                    err_region_ids.append(region_id);
                }
            }
        }
    }
    // Measure duration for resume
    if (_verbose_logging) {
        auto t_end_resume = std::chrono::high_resolution_clock::now();
        auto dt_resume = std::chrono::duration_cast<std::chrono::microseconds>(t_end_resume - t_start_resume).count();
        fmt::print("Resume in {} ms\n", dt_resume * 1e-3);
    }

    // RESPONSE
    CARTA::ResumeSessionAck ack;
    ack.set_success(success);
    if (!success) {
        err_message = err_file_ids + err_region_ids;
        ack.set_message(err_message);
    }
    SendEvent(CARTA::EventType::RESUME_SESSION_ACK, request_id, ack);
}

void Session::OnCatalogFileList(CARTA::CatalogListRequest file_list_request, uint32_t request_id) {
    CARTA::CatalogListResponse file_list_response;
    if (_catalog_controller) {
        _catalog_controller->OnFileListRequest(file_list_request, file_list_response);
        SendEvent(CARTA::EventType::CATALOG_LIST_RESPONSE, request_id, file_list_response);
    }
}

void Session::OnCatalogFileInfo(CARTA::CatalogFileInfoRequest file_info_request, uint32_t request_id) {
    CARTA::CatalogFileInfoResponse file_info_response;
    if (_catalog_controller) {
        _catalog_controller->OnFileInfoRequest(file_info_request, file_info_response);
        SendEvent(CARTA::EventType::CATALOG_FILE_INFO_RESPONSE, request_id, file_info_response);
    }
}

void Session::OnOpenCatalogFile(CARTA::OpenCatalogFile open_file_request, uint32_t request_id) {
    CARTA::OpenCatalogFileAck open_file_response;
    if (_catalog_controller) {
        _catalog_controller->OnOpenFileRequest(open_file_request, open_file_response);
        SendEvent(CARTA::EventType::OPEN_CATALOG_FILE_ACK, request_id, open_file_response);
    }
}

void Session::OnCloseCatalogFile(CARTA::CloseCatalogFile close_file_request) {
    if (_catalog_controller) {
        _catalog_controller->OnCloseFileRequest(close_file_request);
    }
}

void Session::OnCatalogFilter(CARTA::CatalogFilterRequest filter_request, uint32_t request_id) {
    if (_catalog_controller) {
        _catalog_controller->OnFilterRequest(filter_request, [&](CARTA::CatalogFilterResponse filter_response) {
            // Send partial or final results
            SendEvent(CARTA::EventType::CATALOG_FILTER_RESPONSE, request_id, filter_response, true);
        });
    }
}

// ******** SEND DATA STREAMS *********

CARTA::RegionHistogramData* Session::GetRegionHistogramData(const int32_t file_id, const int32_t region_id, bool check_current_channel) {
    // Create HistogramData message; sent separately or within RasterImageData
    CARTA::RegionHistogramData* histogram_message(nullptr);
    if (_frames.count(file_id)) {
        try {
            histogram_message = new CARTA::RegionHistogramData();
            if (_frames.at(file_id)->FillRegionHistogramData(region_id, histogram_message, check_current_channel)) {
                histogram_message->set_file_id(file_id);
                histogram_message->set_region_id(region_id);
            } else {
                delete histogram_message;
                histogram_message = nullptr;
            }
        } catch (std::out_of_range& range_error) {
            string error = fmt::format("File id {} closed", file_id);
            SendLogEvent(error, {"histogram"}, CARTA::ErrorSeverity::DEBUG);
        }
    } else {
        string error = fmt::format("File id {} not found", file_id);
        SendLogEvent(error, {"histogram"}, CARTA::ErrorSeverity::DEBUG);
    }
    return histogram_message;
}

bool Session::SendCubeHistogramData(const CARTA::SetHistogramRequirements& message, uint32_t request_id) {
    bool data_sent(false);
    auto file_id = message.file_id();
    if (_frames.count(file_id)) {
        try {
            if (message.histograms_size() == 0) { // cancel!
                _histogram_progress = HISTOGRAM_CANCEL;
                _histogram_context.cancel_group_execution();
                SendLogEvent("Histogram cancelled", {"histogram"}, CARTA::ErrorSeverity::INFO);
                return data_sent;
            }
            auto region_id = message.region_id(); // CUBE_REGION_ID
            auto channel = message.histograms(0).channel();
            auto num_bins = message.histograms(0).num_bins();
            int stokes(_frames.at(file_id)->CurrentStokes());
            CARTA::RegionHistogramData histogram_message;
            CreateCubeHistogramMessage(histogram_message, file_id, stokes, 1.0);
            CARTA::Histogram* message_histogram = histogram_message.add_histograms();
            if (_frames.at(file_id)->GetRegionHistogram(region_id, channel, stokes, num_bins, *message_histogram)) {
                // use stored cube histogram
                SendFileEvent(file_id, CARTA::EventType::REGION_HISTOGRAM_DATA, request_id, histogram_message);
                data_sent = true;
            } else if (_frames.at(file_id)->GetImageHistogram(ALL_CHANNELS, stokes, num_bins, *message_histogram)) {
                // use image cube histogram
                SendFileEvent(file_id, CARTA::EventType::REGION_HISTOGRAM_DATA, request_id, histogram_message);
                data_sent = true;
            } else if (_frames.at(file_id)->NumChannels() == 1) {
                int channel_num(0); // use per-channel histogram for channel 0
                if (_frames.at(file_id)->GetRegionHistogram(IMAGE_REGION_ID, channel_num, stokes, num_bins, *message_histogram)) {
                    // use stored channel 0 histogram
                    SendFileEvent(file_id, CARTA::EventType::REGION_HISTOGRAM_DATA, request_id, histogram_message);
                    data_sent = true;
                } else if (_frames.at(file_id)->GetImageHistogram(channel_num, stokes, num_bins, *message_histogram)) {
                    // use image channel 0 histogram
                    SendFileEvent(file_id, CARTA::EventType::REGION_HISTOGRAM_DATA, request_id, histogram_message);
                    data_sent = true;
                } else { // calculate channel 0 histogram
                    carta::BasicStats<float> stats;
                    if (!_frames.at(file_id)->GetRegionBasicStats(IMAGE_REGION_ID, channel_num, stokes, stats)) {
                        _frames.at(file_id)->CalcRegionBasicStats(IMAGE_REGION_ID, channel_num, stokes, stats);
                    }
                    _frames.at(file_id)->CalcRegionHistogram(IMAGE_REGION_ID, channel_num, stokes, num_bins, stats, *message_histogram);
                    // send completed histogram
                    SendFileEvent(file_id, CARTA::EventType::REGION_HISTOGRAM_DATA, request_id, histogram_message);
                    data_sent = true;
                }
            } else { // calculate cube histogram
                _histogram_progress = HISTOGRAM_START;
                auto t_start = std::chrono::high_resolution_clock::now();
                // stats for entire cube
                carta::BasicStats<float> cube_stats;
                size_t num_channels(_frames.at(file_id)->NumChannels());
                auto t_start_cube_histogram = std::chrono::high_resolution_clock::now();
                for (size_t chan = 0; chan < num_channels; ++chan) {
                    // stats for this channel
                    carta::BasicStats<float> channel_stats;
                    if (!_frames.at(file_id)->GetRegionBasicStats(IMAGE_REGION_ID, chan, stokes, channel_stats)) {
                        _frames.at(file_id)->CalcRegionBasicStats(IMAGE_REGION_ID, chan, stokes, channel_stats);
                    }
                    cube_stats.join(channel_stats);

                    // check for cancel
                    if (_histogram_context.is_group_execution_cancelled()) {
                        break;
                    }

                    // check for progress update
                    auto t_end = std::chrono::high_resolution_clock::now();
                    auto dt = std::chrono::duration_cast<std::chrono::milliseconds>(t_end - t_start).count();
                    if ((dt / 1e3) > 2.0) {                                 // send progress
                        float this_chan(chan), all_chans(num_channels * 2); // go through chans twice
                        float progress = this_chan / all_chans;
                        CARTA::RegionHistogramData histogram_progress_msg;
                        CreateCubeHistogramMessage(histogram_progress_msg, file_id, stokes, progress);
                        message_histogram = histogram_progress_msg.add_histograms();
                        SendFileEvent(file_id, CARTA::EventType::REGION_HISTOGRAM_DATA, request_id, histogram_progress_msg);
                        t_start = t_end;
                    }
                }
                // Measure duration for cube histogram
                if (_verbose_logging) {
                    auto t_end_cube_histogram = std::chrono::high_resolution_clock::now();
                    auto dt_cube_histogram =
                        std::chrono::duration_cast<std::chrono::microseconds>(t_end_cube_histogram - t_start_cube_histogram).count();
                    fmt::print("Fill cube histogram in {} ms at {} MPix/s\n", dt_cube_histogram * 1e-3,
                        (float)cube_stats.num_pixels / dt_cube_histogram);
                }

                // save min,max in cube region
                if (!_histogram_context.is_group_execution_cancelled()) {
                    _frames.at(file_id)->SetRegionBasicStats(region_id, channel, stokes, cube_stats);
                }

                // check cancel and proceed
                if (!_histogram_context.is_group_execution_cancelled()) {
                    // send progress message: half done
                    float progress = 0.50;
                    histogram_message.set_progress(progress);
                    SendFileEvent(file_id, CARTA::EventType::REGION_HISTOGRAM_DATA, request_id, histogram_message);

                    // get histogram bins for each channel and accumulate bin counts
                    std::vector<int> cube_bins;
                    CARTA::Histogram chan_histogram; // histogram for each channel
                    for (size_t chan = 0; chan < num_channels; ++chan) {
                        _frames.at(file_id)->CalcRegionHistogram(region_id, chan, stokes, num_bins, cube_stats, chan_histogram);
                        // add channel bins to cube bins
                        if (chan == 0) {
                            cube_bins = {chan_histogram.bins().begin(), chan_histogram.bins().end()};
                        } else { // add chan histogram bins to cube histogram bins
                            std::transform(chan_histogram.bins().begin(), chan_histogram.bins().end(), cube_bins.begin(), cube_bins.begin(),
                                std::plus<int>());
                        }

                        // check for cancel
                        if (_histogram_context.is_group_execution_cancelled()) {
                            break;
                        }

                        // check for progress update
                        auto t_end = std::chrono::high_resolution_clock::now();
                        auto dt = std::chrono::duration_cast<std::chrono::milliseconds>(t_end - t_start).count();
                        if ((dt / 1e3) > 2.0) {                                 // send progress
                            float this_chan(chan), all_chans(num_channels * 2); // go through chans twice
                            progress = 0.5 + (this_chan / all_chans);
                            CARTA::RegionHistogramData histogram_progress_msg;
                            CreateCubeHistogramMessage(histogram_progress_msg, file_id, stokes, progress);
                            message_histogram = histogram_progress_msg.add_histograms();
                            message_histogram->set_channel(ALL_CHANNELS);
                            message_histogram->set_num_bins(chan_histogram.num_bins());
                            message_histogram->set_bin_width(chan_histogram.bin_width());
                            message_histogram->set_first_bin_center(chan_histogram.first_bin_center());
                            message_histogram->set_mean(cube_stats.mean);
                            message_histogram->set_std_dev(cube_stats.stdDev);
                            *message_histogram->mutable_bins() = {cube_bins.begin(), cube_bins.end()};
                            SendFileEvent(file_id, CARTA::EventType::REGION_HISTOGRAM_DATA, request_id, histogram_progress_msg);
                            t_start = t_end;
                        }
                    }
                    if (!_histogram_context.is_group_execution_cancelled()) {
                        // send completed cube histogram
                        progress = HISTOGRAM_COMPLETE;
                        CARTA::RegionHistogramData final_histogram_message;
                        CreateCubeHistogramMessage(final_histogram_message, file_id, stokes, progress);
                        message_histogram = final_histogram_message.add_histograms();
                        // fill histogram fields from last channel histogram
                        message_histogram->set_channel(ALL_CHANNELS);
                        message_histogram->set_num_bins(chan_histogram.num_bins());
                        message_histogram->set_bin_width(chan_histogram.bin_width());
                        message_histogram->set_first_bin_center(chan_histogram.first_bin_center());
                        message_histogram->set_mean(cube_stats.mean);
                        message_histogram->set_std_dev(cube_stats.stdDev);
                        *message_histogram->mutable_bins() = {cube_bins.begin(), cube_bins.end()};

                        // save cube histogram
                        _frames.at(file_id)->SetRegionHistogram(region_id, channel, stokes, *message_histogram);
                        // send completed histogram message
                        SendFileEvent(file_id, CARTA::EventType::REGION_HISTOGRAM_DATA, request_id, final_histogram_message);
                        data_sent = true;
                        _histogram_progress = HISTOGRAM_COMPLETE;
                    }
                }
                _histogram_progress = HISTOGRAM_COMPLETE;
            }
        } catch (std::out_of_range& range_error) {
            string error = fmt::format("File id {} closed", file_id);
            SendLogEvent(error, {"histogram"}, CARTA::ErrorSeverity::DEBUG);
        }
    } else {
        string error = fmt::format("File id {} not found", file_id);
        SendLogEvent(error, {"histogram"}, CARTA::ErrorSeverity::DEBUG);
    }
    return data_sent;
}

void Session::CreateCubeHistogramMessage(CARTA::RegionHistogramData& msg, int file_id, int stokes, float progress) {
    // update progress and make new message
    _histogram_progress = progress;
    msg.set_file_id(file_id);
    msg.set_region_id(CUBE_REGION_ID);
    msg.set_stokes(stokes);
    msg.set_progress(progress);
}

bool Session::SendSpatialProfileData(int file_id, int region_id, bool stokes_changed) {
    // return true if data sent
    bool data_sent(false);
    if (_frames.count(file_id)) {
        try {
            if (region_id == CURSOR_REGION_ID && !_frames.at(file_id)->IsCursorSet()) {
                return data_sent; // do not send profile unless frontend set cursor
            }
            CARTA::SpatialProfileData spatial_profile_data;
            if (_frames.at(file_id)->FillSpatialProfileData(region_id, spatial_profile_data, stokes_changed)) {
                spatial_profile_data.set_file_id(file_id);
                spatial_profile_data.set_region_id(region_id);
                SendFileEvent(file_id, CARTA::EventType::SPATIAL_PROFILE_DATA, 0, spatial_profile_data);
                data_sent = true;
            }
        } catch (std::out_of_range& range_error) {
            string error = fmt::format("File id {} closed", file_id);
            SendLogEvent(error, {"spatial"}, CARTA::ErrorSeverity::DEBUG);
        }
    } else {
        string error = fmt::format("File id {} not found", file_id);
        SendLogEvent(error, {"spatial"}, CARTA::ErrorSeverity::DEBUG);
    }
    return data_sent;
}

bool Session::SendSpectralProfileData(int file_id, int region_id, bool channel_changed, bool stokes_changed) {
    // return true if data sent
    bool data_sent(false);
    if (_frames.count(file_id)) {
        try {
            if (region_id == CURSOR_REGION_ID && !_frames.at(file_id)->IsCursorSet()) {
                return data_sent; // do not send profile unless frontend set cursor
            }
            _frames.at(file_id)->IncreaseZProfileCount(region_id);
            bool profile_ok = _frames.at(file_id)->FillSpectralProfileData(
                [&](CARTA::SpectralProfileData profile_data) {
                    if (profile_data.profiles_size() > 0) { // update needed (not for new channel)
                        profile_data.set_file_id(file_id);
                        profile_data.set_region_id(region_id);
                        // send (partial) profile data to the frontend
                        SendFileEvent(file_id, CARTA::EventType::SPECTRAL_PROFILE_DATA, 0, profile_data);
                    }
                },
                region_id, channel_changed, stokes_changed);
            _frames.at(file_id)->DecreaseZProfileCount(region_id);
            if (profile_ok) {
                data_sent = true;
            }
        } catch (std::out_of_range& range_error) {
            string error = fmt::format("File id {} closed", file_id);
            SendLogEvent(error, {"spectral"}, CARTA::ErrorSeverity::DEBUG);
        }
    } else {
        string error = fmt::format("File id {} not found", file_id);
        SendLogEvent(error, {"spectral"}, CARTA::ErrorSeverity::DEBUG);
    }
    return data_sent;
}

bool Session::SendRegionHistogramData(int file_id, int region_id, bool channel_changed) {
    // return true if data sent
    bool data_sent(false);
    std::unique_ptr<CARTA::RegionHistogramData> histogram_data(GetRegionHistogramData(file_id, region_id, channel_changed));
    if (histogram_data != nullptr) { // RESPONSE
        SendFileEvent(file_id, CARTA::EventType::REGION_HISTOGRAM_DATA, 0, *histogram_data);
        data_sent = true;
    }
    return data_sent;
}

bool Session::SendRegionStatsData(int file_id, int region_id) {
    // return true if data sent
    bool data_sent(false);
    if (_frames.count(file_id)) {
        try {
            CARTA::RegionStatsData region_stats_data;
            if (_frames.at(file_id)->FillRegionStatsData(region_id, region_stats_data)) {
                region_stats_data.set_file_id(file_id);
                region_stats_data.set_region_id(region_id);
                SendFileEvent(file_id, CARTA::EventType::REGION_STATS_DATA, 0, region_stats_data);
                data_sent = true;
            }
        } catch (std::out_of_range& range_error) {
            string error = fmt::format("File id {} closed", file_id);
            SendLogEvent(error, {"spectral"}, CARTA::ErrorSeverity::DEBUG);
        }
    }
    return data_sent;
}

bool Session::SendContourData(int file_id) {
    if (_frames.count(file_id)) {
        std::unique_ptr<Frame>& frame = _frames.at(file_id);
        const ContourSettings settings = frame->GetContourParameters();
        int num_levels = settings.levels.size();

        if (!num_levels) {
            return false;
        }

        int64_t total_vertices = 0;

        auto callback = [&](double level, double progress, const std::vector<float>& vertices, const std::vector<int>& indices) {
            CARTA::ContourImageData partial_response;
            partial_response.set_file_id(file_id);
            // Currently only supports identical reference file IDs
            partial_response.set_reference_file_id(settings.reference_file_id);
            partial_response.set_channel(frame->CurrentChannel());
            partial_response.set_stokes(frame->CurrentStokes());
            partial_response.set_progress(progress);

            std::vector<char> compression_buffer;
            const float pixel_rounding = std::max(1, std::min(32, settings.decimation));
#if _DISABLE_CONTOUR_COMPRESSION_
            const int compression_level = 0;
#else
            const int compression_level = std::max(0, std::min(20, settings.compression_level));
#endif
            // Fill contour set
            auto contour_set = partial_response.add_contour_sets();
            contour_set->set_level(level);

            const int N = vertices.size();
            total_vertices += N;

            if (N) {
                if (compression_level < 1) {
                    contour_set->set_raw_coordinates(vertices.data(), N * sizeof(float));
                    contour_set->set_uncompressed_coordinates_size(N * sizeof(float));
                    contour_set->set_raw_start_indices(indices.data(), indices.size() * sizeof(int32_t));
                    contour_set->set_decimation_factor(0);
                } else {
                    std::vector<int32_t> vertices_shuffled;
                    RoundAndEncodeVertices(vertices, vertices_shuffled, pixel_rounding);

                    // Compress using Zstd library
                    const size_t src_size = N * sizeof(int32_t);
                    compression_buffer.resize(ZSTD_compressBound(src_size));
                    size_t compressed_size = ZSTD_compress(
                        compression_buffer.data(), compression_buffer.size(), vertices_shuffled.data(), src_size, compression_level);

                    contour_set->set_raw_coordinates(compression_buffer.data(), compressed_size);
                    contour_set->set_raw_start_indices(indices.data(), indices.size() * sizeof(int32_t));
                    contour_set->set_uncompressed_coordinates_size(src_size);
                    contour_set->set_decimation_factor(pixel_rounding);
                }
            }
            SendFileEvent(partial_response.file_id(), CARTA::EventType::CONTOUR_IMAGE_DATA, 0, partial_response);
        };

        if (frame->ContourImage(callback)) {
            return true;
        }
        SendLogEvent("Error processing contours", {"contours"}, CARTA::ErrorSeverity::WARNING);
    }
    return false;
}

void Session::UpdateRegionData(int file_id, bool send_image_histogram, bool channel_changed, bool stokes_changed) {
    // Send updated data for all regions with requirements; do not send image histogram if already sent with raster data.
    // Only set channel_changed and stokes_changed if they are the only trigger for new data,
    // to prevent sending unneeded data streams.
    if (_frames.count(file_id)) {
        std::vector<int> regions(_frames.at(file_id)->GetRegionIds());
        for (auto region_id : regions) {
            // CHECK FOR CANCEL HERE ??
            SendRegionStatsData(file_id, region_id);
            SendSpatialProfileData(file_id, region_id, stokes_changed);
            if ((region_id == IMAGE_REGION_ID) && send_image_histogram) {
                SendRegionHistogramData(file_id, region_id, channel_changed);
            } else if (region_id != IMAGE_REGION_ID) {
                SendRegionHistogramData(file_id, region_id, channel_changed);
            }
            SendSpectralProfileData(file_id, region_id, channel_changed, stokes_changed);
        }
    }
}

void Session::RegionDataStreams(int file_id, int region_id) {
    _frames.at(file_id)->IncreaseZProfileCount(region_id);
    SendRegionStatsData(file_id, region_id);
    SendSpatialProfileData(file_id, region_id);
    SendRegionHistogramData(file_id, region_id);
    SendSpectralProfileData(file_id, region_id);
    _frames.at(file_id)->DecreaseZProfileCount(region_id);
}

// *********************************************************************************
// SEND uWEBSOCKET MESSAGES

// Sends an event to the client with a given event name (padded/concatenated to 32 characters) and a given ProtoBuf message
void Session::SendEvent(CARTA::EventType event_type, uint32_t event_id, google::protobuf::MessageLite& message, bool compress) {
    int message_length = message.ByteSize();
    size_t required_size = message_length + sizeof(carta::EventHeader);
    std::pair<std::vector<char>, bool> msg_vs_compress;
    std::vector<char>& msg = msg_vs_compress.first;
    msg.resize(required_size, 0);
    carta::EventHeader* head = (carta::EventHeader*)msg.data();

    head->type = event_type;
    head->icd_version = carta::ICD_VERSION;
    head->request_id = event_id;
    message.SerializeToArray(msg.data() + sizeof(carta::EventHeader), message_length);
    msg_vs_compress.second = compress;
    _out_msgs.push(msg_vs_compress);
    _outgoing_async->send();
}

void Session::SendFileEvent(int32_t file_id, CARTA::EventType event_type, uint32_t event_id, google::protobuf::MessageLite& message) {
    // do not send if file is closed
    if (_frames.count(file_id)) {
        SendEvent(event_type, event_id, message);
    }
}

void Session::SendPendingMessages() {
    // Do not parallelize: this must be done serially
    // due to the constraints of uWS.
    std::pair<std::vector<char>, bool> msg;
    if (_connected) {
        while (_out_msgs.try_pop(msg)) {
            _socket->send(msg.first.data(), msg.first.size(), uWS::BINARY, nullptr, nullptr, msg.second);
        }
    }
}

void Session::SendLogEvent(const std::string& message, std::vector<std::string> tags, CARTA::ErrorSeverity severity) {
    CARTA::ErrorData error_data;
    error_data.set_message(message);
    error_data.set_severity(severity);
    *error_data.mutable_tags() = {tags.begin(), tags.end()};
    SendEvent(CARTA::EventType::ERROR_DATA, 0, error_data);
    if ((severity > CARTA::ErrorSeverity::DEBUG) || _verbose_logging) {
        Log(_id, message);
    }
}

void Session::BuildAnimationObject(CARTA::StartAnimation& msg, uint32_t request_id) {
    CARTA::AnimationFrame start_frame, first_frame, last_frame, delta_frame;
    int file_id;
    uint32_t frame_rate;
    bool looping, reverse_at_end, always_wait;

    start_frame = msg.start_frame();
    first_frame = msg.first_frame();
    last_frame = msg.last_frame();
    delta_frame = msg.delta_frame();
    file_id = msg.file_id();
    frame_rate = msg.frame_rate();
    looping = msg.looping();
    reverse_at_end = msg.reverse();
    always_wait = true;
    _animation_id++;

    CARTA::StartAnimationAck ack_message;

    if (_frames.count(file_id)) {
        _frames.at(file_id)->SetAnimationViewSettings(msg.required_tiles());
        _animation_object = std::unique_ptr<AnimationObject>(new AnimationObject(
            file_id, start_frame, first_frame, last_frame, delta_frame, frame_rate, looping, reverse_at_end, always_wait));
        ack_message.set_success(true);
        ack_message.set_animation_id(_animation_id);
        ack_message.set_message("Starting animation");
        SendEvent(CARTA::EventType::START_ANIMATION_ACK, request_id, ack_message);
    } else {
        ack_message.set_success(false);
        ack_message.set_message("Incorrect file ID");
        SendEvent(CARTA::EventType::START_ANIMATION_ACK, request_id, ack_message);
    }
}

void Session::ExecuteAnimationFrameInner() {
    CARTA::AnimationFrame curr_frame;

    curr_frame = _animation_object->_next_frame;
    auto file_id(_animation_object->_file_id);
    if (_frames.count(file_id)) {
        const std::unique_ptr<Frame>& frame = _frames.at(file_id);

        try {
            std::string err_message;
            auto channel = curr_frame.channel();
            auto stokes = curr_frame.stokes();

            if ((_animation_object->_tbb_context).is_group_execution_cancelled()) {
                return;
            }

            bool channel_changed(channel != frame->CurrentChannel());
            bool stokes_changed(stokes != frame->CurrentStokes());

            _animation_object->_current_frame = curr_frame;

            auto t_start_change_frame = std::chrono::high_resolution_clock::now();
            if (frame->SetImageChannels(channel, stokes, err_message)) {
                // RESPONSE: updated image raster/histogram
                bool send_histogram(true);
                UpdateRegionData(file_id, send_histogram, channel_changed, stokes_changed);
                // Send Contour data if required
                SendContourData(file_id);
                // Send tile data
                OnAddRequiredTiles(frame->GetAnimationViewSettings());
                // RESPONSE: data for all regions; no histogram
                UpdateRegionData(file_id, !send_histogram, channel_changed, stokes_changed);
            } else {
                if (!err_message.empty()) {
                    SendLogEvent(err_message, {"animation"}, CARTA::ErrorSeverity::ERROR);
                }
            }
            // Measure duration for frame changing as animating
            if (_verbose_logging) {
                auto t_end_change_frame = std::chrono::high_resolution_clock::now();
                auto dt_change_frame =
                    std::chrono::duration_cast<std::chrono::microseconds>(t_end_change_frame - t_start_change_frame).count();
                if (channel_changed || stokes_changed) {
                    fmt::print("Animator: Change frame in {} ms\n", dt_change_frame * 1e-3);
                }
            }
        } catch (std::out_of_range& range_error) {
            string error = fmt::format("File id {} closed", file_id);
            SendLogEvent(error, {"animation"}, CARTA::ErrorSeverity::DEBUG);
        }
    } else {
        string error = fmt::format("File id {} not found", file_id);
        SendLogEvent(error, {"animation"}, CARTA::ErrorSeverity::DEBUG);
    }
}

bool Session::ExecuteAnimationFrame() {
    CARTA::AnimationFrame curr_frame;
    bool recycle_task = true;

    if (!_animation_object->_file_open) {
        return false;
    }

    if (_animation_object->_waiting_flow_event) {
        return false;
    }

    if (_animation_object->_stop_called) {
        return false;
    }

    auto wait_duration_ms = std::chrono::duration_cast<std::chrono::microseconds>(
        _animation_object->_t_last + _animation_object->_frame_interval - std::chrono::high_resolution_clock::now());

    if ((wait_duration_ms.count() < _animation_object->_wait_duration_ms) || _animation_object->_always_wait) {
        // Wait for time to execute next frame processing.
        std::this_thread::sleep_for(wait_duration_ms);

        if (_animation_object->_stop_called) {
            return false;
        }

        curr_frame = _animation_object->_next_frame;
        ExecuteAnimationFrameInner();

        CARTA::AnimationFrame tmp_frame;
        CARTA::AnimationFrame delta_frame = _animation_object->_delta_frame;

        if (_animation_object->_going_forward) {
            tmp_frame.set_channel(curr_frame.channel() + delta_frame.channel());
            tmp_frame.set_stokes(curr_frame.stokes() + delta_frame.stokes());

            if ((tmp_frame.channel() > _animation_object->_last_frame.channel()) ||
                (tmp_frame.stokes() > _animation_object->_last_frame.stokes())) {
                if (_animation_object->_reverse_at_end) {
                    _animation_object->_going_forward = false;
                } else if (_animation_object->_looping) {
                    tmp_frame.set_channel(_animation_object->_first_frame.channel());
                    tmp_frame.set_stokes(_animation_object->_first_frame.stokes());
                    _animation_object->_next_frame = tmp_frame;
                } else {
                    recycle_task = false;
                }
            } else {
                _animation_object->_next_frame = tmp_frame;
            }
        } else { // going backwards;
            tmp_frame.set_channel(curr_frame.channel() - _animation_object->_delta_frame.channel());
            tmp_frame.set_stokes(curr_frame.stokes() - _animation_object->_delta_frame.stokes());

            if ((tmp_frame.channel() < _animation_object->_first_frame.channel()) ||
                (tmp_frame.stokes() < _animation_object->_first_frame.stokes())) {
                if (_animation_object->_reverse_at_end) {
                    _animation_object->_going_forward = true;
                } else if (_animation_object->_looping) {
                    tmp_frame.set_channel(_animation_object->_last_frame.channel());
                    tmp_frame.set_stokes(_animation_object->_last_frame.stokes());
                    _animation_object->_next_frame = tmp_frame;
                } else {
                    recycle_task = false;
                }
            } else {
                _animation_object->_next_frame = tmp_frame;
            }
        }
        _animation_object->_t_last = std::chrono::high_resolution_clock::now();
    }
    return recycle_task;
}

void Session::StopAnimation(int file_id, const CARTA::AnimationFrame& frame) {
    if (!_animation_object) {
        return;
    }

    if (_animation_object->_file_id != file_id) {
        std::fprintf(stderr,
            "%p Session::StopAnimation called with file id %d."
            "Expected file id %d",
            this, file_id, _animation_object->_file_id);
        return;
    }

    _animation_object->_stop_called = true;
}

int Session::CalculateAnimationFlowWindow() {
    int gap;

    if (_animation_object->_going_forward) {
        if (_animation_object->_delta_frame.channel()) {
            gap = _animation_object->_current_frame.channel() - (_animation_object->_last_flow_frame).channel();
        } else {
            gap = _animation_object->_current_frame.stokes() - (_animation_object->_last_flow_frame).stokes();
        }
    } else { // going in reverse.
        if (_animation_object->_delta_frame.channel()) {
            gap = (_animation_object->_last_flow_frame).channel() - _animation_object->_current_frame.channel();
        } else {
            gap = (_animation_object->_last_flow_frame).stokes() - _animation_object->_delta_frame.stokes();
        }
    }

    return gap;
}

void Session::HandleAnimationFlowControlEvt(CARTA::AnimationFlowControl& message) {
    int gap;

    _animation_object->_last_flow_frame = message.received_frame();

    gap = CalculateAnimationFlowWindow();

    if (_animation_object->_waiting_flow_event) {
        if (gap <= CurrentFlowWindowSize()) {
            _animation_object->_waiting_flow_event = false;
            OnMessageTask* tsk = new (tbb::task::allocate_root(_animation_context)) AnimationTask(this);
            tbb::task::enqueue(*tsk);
        }
    }
}

void Session::CheckCancelAnimationOnFileClose(int file_id) {
    if (!_animation_object) {
        return;
    }
    _animation_object->_file_open = false;
    _animation_object->CancelExecution();
}

void Session::CancelExistingAnimation() {
    if (_animation_object) {
        _animation_object->CancelExecution();
        _animation_object = nullptr;
    }
}

void Session::DeleteFrame(int file_id) {
    std::unique_lock<std::mutex> lock(_frame_mutex);
    if (file_id == ALL_FILES) {
        for (auto& frame : _frames) {
            frame.second->DisconnectCalled(); // call to stop Frame's jobs and wait for jobs finished
            frame.second.reset();             // delete Frame
        }
        _frames.clear();
        _image_channel_mutexes.clear();
        _image_channel_task_active.clear();
    } else if (_frames.count(file_id)) {
        _frames[file_id]->DisconnectCalled(); // call to stop Frame's jobs and wait for jobs finished
        _frames[file_id].reset();
        _frames.erase(file_id);
        _image_channel_mutexes.erase(file_id);
        _image_channel_task_active.erase(file_id);
    }
}

void Session::SendScriptingRequest(
    uint32_t scripting_request_id, std::string target, std::string action, std::string parameters, bool async) {
    CARTA::ScriptingRequest message;
    message.set_scripting_request_id(scripting_request_id);
    message.set_target(target);
    message.set_action(action);
    message.set_parameters(parameters);
    message.set_async(async);
    SendEvent(CARTA::EventType::SCRIPTING_REQUEST, 0, message);
}

void Session::OnScriptingResponse(const CARTA::ScriptingResponse& message, uint32_t request_id) {
    // Save response to scripting request
    int scripting_request_id(message.scripting_request_id());
    std::unique_lock<std::mutex> lock(_scripting_mutex);
    _scripting_response[scripting_request_id] = message;
}

// TODO: return pointer to original response type and copy in grpc service
bool Session::GetScriptingResponse(uint32_t scripting_request_id, CARTAVIS::ActionReply* reply) {
    std::unique_lock<std::mutex> lock(_scripting_mutex);
    auto scripting_response = _scripting_response.find(scripting_request_id);
    if (scripting_response == _scripting_response.end()) {
        return false;
    } else {
        auto msg = scripting_response->second;
        reply->set_success(msg.success());
        reply->set_message(msg.message());
        reply->set_response(msg.response());

        _scripting_response.erase(scripting_request_id);

        return true;
    }
}<|MERGE_RESOLUTION|>--- conflicted
+++ resolved
@@ -156,13 +156,7 @@
                 if (!info_loader.FillFileInfo(file_info)) {
                     return false;
                 }
-<<<<<<< HEAD
-                if (hdu.empty()) { // use first when required
-                    hdu = file_info.hdu_list(0);
-                }
-=======
-
->>>>>>> bd43f61b
+
                 _loader.reset(carta::FileLoader::GetLoader(full_name));
 
                 FileExtInfoLoader ext_info_loader = FileExtInfoLoader(_loader.get());
@@ -248,15 +242,9 @@
     auto& file_info_extended = *response.mutable_file_info_extended();
     string message;
 
-<<<<<<< HEAD
-    casacore::String hdu_name(request.hdu());
-    casacore::String hdu_num(hdu_name.before(" ")); // strip FITS extension name
-    bool success = FillExtendedFileInfo(file_info_extended, file_info, request.directory(), request.file(), hdu_num, message);
-=======
     casacore::String hdu(request.hdu());
     hdu = hdu.before(" "); // strip FITS extension name
     bool success = FillExtendedFileInfo(file_info_extended, file_info, request.directory(), request.file(), hdu, message);
->>>>>>> bd43f61b
 
     response.set_success(success);
     response.set_message(message);
@@ -307,14 +295,6 @@
         // Set hdu if empty
         if (hdu.empty()) { // use first
             hdu = file_info.hdu_list(0);
-<<<<<<< HEAD
-        } else {
-            size_t description_start = hdu.find(" "); // strip ExtName
-            if (description_start != std::string::npos) {
-                hdu = hdu.substr(0, description_start);
-            }
-=======
->>>>>>> bd43f61b
         }
 
         // create Frame for image
