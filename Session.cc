--- conflicted
+++ resolved
@@ -643,14 +643,9 @@
     }
 }
 
-<<<<<<< HEAD
 bool Session::sendRasterImageData(int fileId, bool sendHistogram) {
     // return true if data sent
     bool dataSent(false);
-=======
-
-void Session::sendRasterImageData(int fileId, bool sendHistogram) {
->>>>>>> 7950593d
     if (frames.count(fileId)) {
         try {
             CARTA::RasterImageData rasterData;
