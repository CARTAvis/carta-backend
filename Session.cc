--- conflicted
+++ resolved
@@ -418,17 +418,11 @@
             }
         };
 
-<<<<<<< HEAD
         auto t_start_get_tile_data = std::chrono::high_resolution_clock::now();
-        tbb::task_group g;
-=======
 #pragma omp parallel for
->>>>>>> 489804a4
         for (int j = 0; j < stride; j++) {
             lambda(j);
         }
-<<<<<<< HEAD
-        g.wait();
         // Measure duration for get tile data
         if (_verbose_logging) {
             auto t_end_get_tile_data = std::chrono::high_resolution_clock::now();
@@ -436,7 +430,6 @@
                 std::chrono::duration_cast<std::chrono::microseconds>(t_end_get_tile_data - t_start_get_tile_data).count();
             fmt::print("Get tile data group in {} ms\n", dt_get_tile_data * 1e-3);
         }
-=======
 
         // Send final message with no tiles to signify end of the tile stream, for synchronisation purposes
         CARTA::RasterTileSync final_message;
@@ -447,7 +440,6 @@
         final_message.set_end_sync(true);
         final_message.set_animation_id(animation_id);
         SendFileEvent(file_id, CARTA::EventType::RASTER_TILE_SYNC, 0, final_message);
->>>>>>> 489804a4
     }
 }
 
