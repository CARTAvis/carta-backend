#include "Session.h"

#include <omp.h>
#include <signal.h>
#include <algorithm>
#include <chrono>
#include <limits>
#include <memory>
#include <thread>
#include <tuple>
#include <vector>

#include <casacore/casa/OS/File.h>
#include <fmt/format.h>
#include <tbb/parallel_for.h>
#include <tbb/task_group.h>
#include <xmmintrin.h>
#include <zstd.h>

#include <carta-protobuf/contour_image.pb.h>
#include <carta-protobuf/defs.pb.h>
#include <carta-protobuf/error.pb.h>
#include <carta-protobuf/raster_tile.pb.h>

#include "Carta.h"
#include "DataStream/Compression.h"
#include "EventHeader.h"
#include "FileList/FileExtInfoLoader.h"
#include "FileList/FileInfoLoader.h"
#include "InterfaceConstants.h"
#include "OnMessageTask.h"

#include "DBConnect.h"
#include "Util.h"

#define DEBUG(_DB_TEXT_) \
    {}

int Session::_num_sessions = 0;
int Session::_exit_after_num_seconds = 5;
bool Session::_exit_when_all_sessions_closed = false;

// Default constructor. Associates a websocket with a UUID and sets the root folder for all files
Session::Session(uWS::WebSocket<uWS::SERVER>* ws, uint32_t id, std::string root, std::string base, uS::Async* outgoing_async,
    FileListHandler* file_list_handler, bool verbose)
    : _socket(ws),
      _id(id),
      _root_folder(root),
      _base_folder(base),
      _table_controller(std::make_unique<carta::TableController>(_root_folder, _base_folder)),
      _verbose_logging(verbose),
      _loader(nullptr),
      _region_handler(nullptr),
      _outgoing_async(outgoing_async),
      _file_list_handler(file_list_handler),
      _animation_id(0),
      _file_settings(this) {
    _histogram_progress = HISTOGRAM_COMPLETE;
    _ref_count = 0;
    _animation_object = nullptr;
    _connected = true;
    ++_num_sessions;
    DEBUG(fprintf(stderr, "%p ::Session (%d)\n", this, _num_sessions));
}

static int __exit_backend_timer = 0;

void ExitNoSessions(int s) {
    if (Session::NumberOfSessions() > 0) {
        struct sigaction sig_handler;
        sig_handler.sa_handler = nullptr;
        sigemptyset(&sig_handler.sa_mask);
        sig_handler.sa_flags = 0;
        sigaction(SIGINT, &sig_handler, nullptr);
    } else {
        --__exit_backend_timer;
        if (!__exit_backend_timer) {
            std::cout << "No sessions timeout." << std::endl;
            exit(0);
        }
        alarm(1);
    }
}

Session::~Session() {
    _outgoing_async->close();

    --_num_sessions;
    DEBUG(std::cout << this << " ~Session " << _num_sessions << std::endl;)
    if (!_num_sessions) {
        std::cout << "No remaining sessions." << std::endl;
        if (_exit_when_all_sessions_closed) {
            if (_exit_after_num_seconds == 0) {
                std::cout << "Exiting due to no sessions remaining" << std::endl;
                exit(0);
            }
            __exit_backend_timer = _exit_after_num_seconds;
            struct sigaction sig_handler;
            sig_handler.sa_handler = ExitNoSessions;
            sigemptyset(&sig_handler.sa_mask);
            sig_handler.sa_flags = 0;
            sigaction(SIGALRM, &sig_handler, nullptr);
            alarm(1);
        }
    }
}

void Session::SetInitExitTimeout(int secs) {
    __exit_backend_timer = secs;
    struct sigaction sig_handler;
    sig_handler.sa_handler = ExitNoSessions;
    sigemptyset(&sig_handler.sa_mask);
    sig_handler.sa_flags = 0;
    sigaction(SIGALRM, &sig_handler, nullptr);
    alarm(1);
}

void Session::DisconnectCalled() {
    _connected = false;
    for (auto& frame : _frames) {
        frame.second->DisconnectCalled(); // call to stop Frame's jobs and wait for jobs finished
    }
    _base_context.cancel_group_execution();
    _histogram_context.cancel_group_execution();
    if (_animation_object) {
        _animation_object->CancelExecution();
    }
}

void Session::ConnectCalled() {
    _connected = true;
    _base_context.reset();
    _histogram_context.reset();
    if (_animation_object) {
        _animation_object->ResetContext();
    }
}

// ********************************************************************************
// File browser

bool Session::FillExtendedFileInfo(CARTA::FileInfoExtended& extended_info, CARTA::FileInfo& file_info, const string& folder,
    const string& filename, string hdu, string& message) {
    // fill CARTA::FileInfoResponse submessages CARTA::FileInfo and CARTA::FileInfoExtended
    bool ext_file_info_ok(true);
    try {
        file_info.set_name(filename);
        casacore::String full_name(GetResolvedFilename(_root_folder, folder, filename));
        if (!full_name.empty()) {
            try {
                FileInfoLoader info_loader = FileInfoLoader(full_name);
                if (!info_loader.FillFileInfo(file_info)) {
                    return false;
                }
                if (hdu.empty()) { // use first when required
                    hdu = file_info.hdu_list(0);
                }

                _loader.reset(carta::FileLoader::GetLoader(full_name));

                FileExtInfoLoader ext_info_loader = FileExtInfoLoader(_loader.get());
                ext_file_info_ok = ext_info_loader.FillFileExtInfo(extended_info, filename, hdu, message);
            } catch (casacore::AipsError& ex) {
                message = ex.getMesg();
                ext_file_info_ok = false;
            }
        } else {
            message = "File " + filename + " does not exist.";
            ext_file_info_ok = false;
        }
    } catch (casacore::AipsError& err) {
        message = err.getMesg();
        ext_file_info_ok = false;
    }
    return ext_file_info_ok;
}

// *********************************************************************************
// CARTA ICD implementation

void Session::OnRegisterViewer(const CARTA::RegisterViewer& message, uint16_t icd_version, uint32_t request_id) {
    auto session_id = message.session_id();
    bool success(true);
    std::string status;
    CARTA::SessionType type(CARTA::SessionType::NEW);

    if (icd_version != carta::ICD_VERSION) {
        status = fmt::format("Invalid ICD version number. Expected {}, got {}", carta::ICD_VERSION, icd_version);
        success = false;
    } else if (!session_id) {
        session_id = _id;
        status = fmt::format("Start a new frontend and assign it with session id {}", session_id);
    } else {
        type = CARTA::SessionType::RESUMED;
        if (session_id != _id) {
            _id = session_id;
            status = fmt::format("Start a new backend and assign it with session id {}", session_id);
        } else {
            status = fmt::format("Network reconnected with session id {}", session_id);
        }
    }

    _api_key = message.api_key();
    // response
    CARTA::RegisterViewerAck ack_message;
    ack_message.set_session_id(session_id);
    ack_message.set_success(success);
    ack_message.set_message(status);
    ack_message.set_session_type(type);

    uint32_t feature_flags = CARTA::ServerFeatureFlags::REGION_WRITE_ACCESS;
#ifdef _AUTH_SERVER_
    feature_flags |= CARTA::ServerFeatureFlags::USER_LAYOUTS;
    feature_flags |= CARTA::ServerFeatureFlags::USER_PREFERENCES;

    if (!GetLayoutsFromDB(&ack_message)) {
        // Can log failure here
    }
    if (!GetPreferencesFromDB(&ack_message)) {
        // Can log failure here
    }

#endif
    ack_message.set_server_feature_flags(feature_flags);
    SendEvent(CARTA::EventType::REGISTER_VIEWER_ACK, request_id, ack_message);
}

void Session::OnFileListRequest(const CARTA::FileListRequest& request, uint32_t request_id) {
    CARTA::FileListResponse response;
    FileListHandler::ResultMsg result_msg;
    _file_list_handler->OnFileListRequest(_api_key, request, response, result_msg);
    SendEvent(CARTA::EventType::FILE_LIST_RESPONSE, request_id, response);
    if (!result_msg.message.empty()) {
        SendLogEvent(result_msg.message, result_msg.tags, result_msg.severity);
    }
}

void Session::OnFileInfoRequest(const CARTA::FileInfoRequest& request, uint32_t request_id) {
    CARTA::FileInfoResponse response;
    auto& file_info = *response.mutable_file_info();
    auto& file_info_extended = *response.mutable_file_info_extended();
    string message;

    casacore::String hdu(request.hdu());
    hdu = hdu.before(" "); // strip FITS extension name
    bool success = FillExtendedFileInfo(file_info_extended, file_info, request.directory(), request.file(), hdu, message);

    // complete response message
    response.set_success(success);
    response.set_message(message);
    SendEvent(CARTA::EventType::FILE_INFO_RESPONSE, request_id, response);
}

void Session::OnRegionListRequest(const CARTA::RegionListRequest& request, uint32_t request_id) {
    CARTA::RegionListResponse response;
    FileListHandler::ResultMsg result_msg;
    _file_list_handler->OnRegionListRequest(request, response, result_msg);
    SendEvent(CARTA::EventType::REGION_LIST_RESPONSE, request_id, response);
    if (!result_msg.message.empty()) {
        SendLogEvent(result_msg.message, result_msg.tags, result_msg.severity);
    }
}

void Session::OnRegionFileInfoRequest(const CARTA::RegionFileInfoRequest& request, uint32_t request_id) {
    CARTA::RegionFileInfoResponse response;
    FileListHandler::ResultMsg result_msg;
    _file_list_handler->OnRegionFileInfoRequest(request, response, result_msg);
    SendEvent(CARTA::EventType::REGION_FILE_INFO_RESPONSE, request_id, response);
    if (!result_msg.message.empty()) {
        SendLogEvent(result_msg.message, result_msg.tags, result_msg.severity);
    }
}

bool Session::OnOpenFile(const CARTA::OpenFile& message, uint32_t request_id, bool silent) {
    // Create Frame and send response message
    const auto& directory(message.directory());
    const auto& filename(message.file());
    auto file_id(message.file_id());
    casacore::String hdu(message.hdu());
    hdu = hdu.before(" "); // strip FITS extension name

    // response message:
    CARTA::OpenFileAck ack;
    ack.set_file_id(file_id);
    string err_message;

    CARTA::FileInfo file_info;
    CARTA::FileInfoExtended file_info_extended;

    bool info_loaded = FillExtendedFileInfo(file_info_extended, file_info, directory, filename, hdu, err_message);

    bool success(false);

    if (info_loaded) {
        // Set hdu if empty
        if (hdu.empty()) { // use first
            hdu = file_info.hdu_list(0);
        }

        // create Frame for image
<<<<<<< HEAD
        auto frame = std::unique_ptr<Frame>(new Frame(_id, _loader.get(), hdu, _verbose_logging));
        // query loader for mipmap dataset
        bool has_mipmaps(_loader->HasMip(2));
=======
        auto frame = std::shared_ptr<Frame>(new Frame(_id, _loader.get(), hdu, _verbose_logging));
>>>>>>> e3f3bea6
        _loader.release();

        if (frame->IsValid()) {
            // Check if the old _frames[file_id] object exists. If so, delete it.
            if (_frames.count(file_id) > 0) {
                DeleteFrame(file_id);
            }
            std::unique_lock<std::mutex> lock(_frame_mutex); // open/close lock
            _frames[file_id] = move(frame);
            lock.unlock();

            // copy file info, extended file info
            CARTA::FileInfo response_file_info = CARTA::FileInfo();
            response_file_info.set_name(file_info.name());
            response_file_info.set_type(file_info.type());
            response_file_info.set_size(file_info.size());
            response_file_info.add_hdu_list(hdu); // loaded hdu only
            *ack.mutable_file_info() = response_file_info;
            *ack.mutable_file_info_extended() = file_info_extended;
            uint32_t feature_flags = CARTA::FileFeatureFlags::FILE_FEATURE_NONE;
            // TODO: Determine these dynamically. For now, this is hard-coded for all HDF5 features.
            if (file_info.type() == CARTA::FileType::HDF5) {
                feature_flags |= CARTA::FileFeatureFlags::ROTATED_DATASET;
                feature_flags |= CARTA::FileFeatureFlags::CUBE_HISTOGRAMS;
                feature_flags |= CARTA::FileFeatureFlags::CHANNEL_HISTOGRAMS;
                if (has_mipmaps) {
                    feature_flags |= CARTA::FileFeatureFlags::MIP_DATASET;
                }
            }
            ack.set_file_feature_flags(feature_flags);

            success = true;
        } else {
            err_message = frame->GetErrorMessage();
        }
    }

    if (!silent) {
        ack.set_success(success);
        ack.set_message(err_message);
        SendEvent(CARTA::EventType::OPEN_FILE_ACK, request_id, ack);
    }

    if (success) {
        // send histogram with default requirements
        if (!SendRegionHistogramData(file_id, IMAGE_REGION_ID)) {
            std::string message = fmt::format("Image histogram for file id {} failed", file_id);
            SendLogEvent(message, {"open_file"}, CARTA::ErrorSeverity::ERROR);
        }
    }
    return success;
}

void Session::OnCloseFile(const CARTA::CloseFile& message) {
    CheckCancelAnimationOnFileClose(message.file_id());
    _file_settings.ClearSettings(message.file_id());
    DeleteFrame(message.file_id());
}

void Session::DeleteFrame(int file_id) {
    // call destructor and erase from map
    std::unique_lock<std::mutex> lock(_frame_mutex);
    if (file_id == ALL_FILES) {
        for (auto& frame : _frames) {
            frame.second->DisconnectCalled(); // call to stop Frame's jobs and wait for jobs finished
            frame.second.reset();             // delete Frame
        }
        _frames.clear();
        _image_channel_mutexes.clear();
        _image_channel_task_active.clear();
    } else if (_frames.count(file_id)) {
        _frames[file_id]->DisconnectCalled(); // call to stop Frame's jobs and wait for jobs finished
        _frames[file_id].reset();
        _frames.erase(file_id);
        _image_channel_mutexes.erase(file_id);
        _image_channel_task_active.erase(file_id);
    }
    if (_region_handler) {
        _region_handler->RemoveFrame(file_id);
    }
}

void Session::OnAddRequiredTiles(const CARTA::AddRequiredTiles& message, bool skip_data) {
    auto file_id = message.file_id();
    auto channel = _frames.at(file_id)->CurrentChannel();
    auto stokes = _frames.at(file_id)->CurrentStokes();
    auto animation_id = AnimationRunning() ? _animation_id : 0;
    if (!message.tiles().empty() && _frames.count(file_id)) {
        if (skip_data) {
            // Update view settings and skip sending data
            _frames.at(file_id)->SetAnimationViewSettings(message);
            return;
        }

        CARTA::RasterTileSync start_message;
        start_message.set_file_id(file_id);
        start_message.set_channel(channel);
        start_message.set_stokes(stokes);
        start_message.set_animation_id(animation_id);
        start_message.set_end_sync(false);
        start_message.set_animation_id(animation_id);
        SendFileEvent(file_id, CARTA::EventType::RASTER_TILE_SYNC, 0, start_message);

        int n = message.tiles_size();
        CARTA::CompressionType compression_type = message.compression_type();
        float compression_quality = message.compression_quality();
        int stride = std::min(n, std::min(CARTA::global_thread_count, CARTA::MAX_TILING_TASKS));

        auto lambda = [&](int start) {
            for (int i = start; i < n; i += stride) {
                const auto& encoded_coordinate = message.tiles(i);
                CARTA::RasterTileData raster_tile_data;
                raster_tile_data.set_file_id(file_id);
                raster_tile_data.set_animation_id(animation_id);
                auto tile = Tile::Decode(encoded_coordinate);
                if (_frames.at(file_id)->FillRasterTileData(
                        raster_tile_data, tile, channel, stokes, compression_type, compression_quality)) {
                    SendFileEvent(file_id, CARTA::EventType::RASTER_TILE_DATA, 0, raster_tile_data);
                } else {
                    fmt::print("Problem getting tile {}\n", tile);
                }
            }
        };

        auto t_start_get_tile_data = std::chrono::high_resolution_clock::now();

#pragma omp parallel for
        for (int j = 0; j < stride; j++) {
            lambda(j);
        }

        if (_verbose_logging) {
            // Measure duration for get tile data
            auto t_end_get_tile_data = std::chrono::high_resolution_clock::now();
            auto dt_get_tile_data =
                std::chrono::duration_cast<std::chrono::milliseconds>(t_end_get_tile_data - t_start_get_tile_data).count();
            fmt::print("Get tile data group in {} ms\n", dt_get_tile_data);
        }

        // Send final message with no tiles to signify end of the tile stream, for synchronisation purposes
        CARTA::RasterTileSync final_message;
        final_message.set_file_id(file_id);
        final_message.set_channel(channel);
        final_message.set_stokes(stokes);
        final_message.set_animation_id(animation_id);
        final_message.set_end_sync(true);
        final_message.set_animation_id(animation_id);
        SendFileEvent(file_id, CARTA::EventType::RASTER_TILE_SYNC, 0, final_message);
    }
}

void Session::OnSetImageChannels(const CARTA::SetImageChannels& message) {
    auto file_id(message.file_id());
    if (_frames.count(file_id)) {
        auto frame = _frames.at(file_id);
        std::string err_message;
        auto channel_target = message.channel();
        auto stokes_target = message.stokes();
        bool channel_changed(channel_target != frame->CurrentChannel());
        bool stokes_changed(stokes_target != frame->CurrentStokes());
        if (frame->SetImageChannels(channel_target, stokes_target, err_message)) {
            // Send Contour data if required
            SendContourData(file_id);
            bool send_histogram(true);
            UpdateImageData(file_id, send_histogram, channel_changed, stokes_changed);
            UpdateRegionData(file_id, ALL_REGIONS, channel_changed, stokes_changed);
        } else {
            if (!err_message.empty()) {
                SendLogEvent(err_message, {"channels"}, CARTA::ErrorSeverity::ERROR);
            }
        }

        // Send any required tiles if they have been requested
        if (message.has_required_tiles()) {
            OnAddRequiredTiles(message.required_tiles());
        }
    } else {
        string error = fmt::format("File id {} not found", file_id);
        SendLogEvent(error, {"channels"}, CARTA::ErrorSeverity::DEBUG);
    }
}

void Session::OnSetCursor(const CARTA::SetCursor& message, uint32_t request_id) {
    // Set cursor for image indicated by file_id
    auto file_id(message.file_id());
    if (_frames.count(file_id)) { // reference Frame for Region exists
        if (message.has_spatial_requirements()) {
            auto requirements = message.spatial_requirements();
            _frames.at(file_id)->SetSpatialRequirements(requirements.region_id(),
                std::vector<std::string>(requirements.spatial_profiles().begin(), requirements.spatial_profiles().end()));
        }
        if (_frames.at(file_id)->SetCursor(message.point().x(), message.point().y())) { // cursor changed
            SendSpatialProfileData(file_id, CURSOR_REGION_ID);
            SendSpectralProfileData(file_id, CURSOR_REGION_ID);
        }
    } else {
        string error = fmt::format("File id {} not found", file_id);
        SendLogEvent(error, {"cursor"}, CARTA::ErrorSeverity::DEBUG);
    }
}

bool Session::OnSetRegion(const CARTA::SetRegion& message, uint32_t request_id, bool silent) {
    // Create new Region or update existing Region
    auto file_id(message.file_id());
    auto region_id(message.region_id());
    std::string err_message;
    bool success(false);

    if (_frames.count(file_id)) { // reference Frame for Region exists
        casacore::CoordinateSystem* csys = _frames.at(file_id)->CoordinateSystem();

        if (!_region_handler) { // created on demand only
            _region_handler = std::unique_ptr<carta::RegionHandler>(new carta::RegionHandler(_verbose_logging));
        }
        std::vector<CARTA::Point> points = {message.control_points().begin(), message.control_points().end()};
        success =
            _region_handler->SetRegion(region_id, file_id, message.region_name(), message.region_type(), points, message.rotation(), csys);

        // log error
        if (!success) {
            err_message = fmt::format("Region {} parameters for file {} failed", region_id, file_id);
            SendLogEvent(err_message, {"region"}, CARTA::ErrorSeverity::DEBUG);
        }
    } else {
        err_message = fmt::format("Cannot set region, file id {} not found", file_id);
    }

    // RESPONSE
    if (!silent) {
        CARTA::SetRegionAck ack;
        ack.set_region_id(region_id);
        ack.set_success(success);
        ack.set_message(err_message);
        SendEvent(CARTA::EventType::SET_REGION_ACK, request_id, ack);
    }

    // update data streams if requirements set and region changed
    if (success && _region_handler->RegionChanged(region_id)) {
        OnMessageTask* tsk = new (tbb::task::allocate_root(this->Context())) RegionDataStreamsTask(this, ALL_FILES, region_id);
        tbb::task::enqueue(*tsk);
    }

    return success;
}

void Session::OnRemoveRegion(const CARTA::RemoveRegion& message) {
    if (_region_handler) {
        _region_handler->RemoveRegion(message.region_id());
    }
}

void Session::OnImportRegion(const CARTA::ImportRegion& message, uint32_t request_id) {
    auto file_id(message.group_id()); // eventually, import into wcs group
    if (_frames.count(file_id)) {
        CARTA::FileType file_type(message.type());
        std::string directory(message.directory()), filename(message.file());
        std::vector<std::string> contents = {message.contents().begin(), message.contents().end()};
        CARTA::ImportRegionAck import_ack; // response

        // check for file or contents set
        bool import_file(!directory.empty() && !filename.empty()), import_contents(!contents.empty());
        if (!import_file && !import_contents) {
            import_ack.set_success(false);
            import_ack.set_message("Import region failed: cannot import by filename or contents.");
            import_ack.add_regions();
            SendFileEvent(file_id, CARTA::EventType::IMPORT_REGION_ACK, request_id, import_ack);
            return;
        }

        std::string region_file; // name or contents
        if (import_file) {
            // check that file can be opened
            region_file = GetResolvedFilename(_root_folder, directory, filename);
            casacore::File ccfile(region_file);
            if (!ccfile.exists() || !ccfile.isReadable()) {
                import_ack.set_success(false);
                import_ack.set_message("Import region failed: cannot open file.");
                import_ack.add_regions();
                SendFileEvent(file_id, CARTA::EventType::IMPORT_REGION_ACK, request_id, import_ack);
                return;
            }
        } else {
            // combine vector into one string
            for (auto& line : contents) {
                region_file.append(line);
            }
        }

        auto t_start_import_region = std::chrono::high_resolution_clock::now();

        if (!_region_handler) { // created on demand only
            _region_handler = std::unique_ptr<carta::RegionHandler>(new carta::RegionHandler(_verbose_logging));
        }

        _region_handler->ImportRegion(file_id, _frames.at(file_id), file_type, region_file, import_file, import_ack);
        if (_verbose_logging) {
            // Measure duration for get tile data
            auto t_end_import_region = std::chrono::high_resolution_clock::now();
            auto dt_import_region =
                std::chrono::duration_cast<std::chrono::milliseconds>(t_end_import_region - t_start_import_region).count();
            fmt::print("Import region in {} ms\n", dt_import_region);
        }

        // send any errors to log
        std::string ack_message(import_ack.message());
        if (!ack_message.empty()) {
            CARTA::ErrorSeverity level = (import_ack.success() ? CARTA::ErrorSeverity::WARNING : CARTA::ErrorSeverity::ERROR);
            SendLogEvent(ack_message, {"import"}, level);
        }
        // send ack message
        SendFileEvent(file_id, CARTA::EventType::IMPORT_REGION_ACK, request_id, import_ack);
    } else {
        std::string error = fmt::format("File id {} not found", file_id);
        SendLogEvent(error, {"import"}, CARTA::ErrorSeverity::DEBUG);
    }
}

void Session::OnExportRegion(const CARTA::ExportRegion& message, uint32_t request_id) {
    auto file_id(message.file_id());
    if (_frames.count(file_id)) {
        if (!_region_handler) {
            std::string error = fmt::format("No region handler for export");
            SendLogEvent(error, {"export"}, CARTA::ErrorSeverity::ERROR);
            return;
        }

        // Export filename (optional, for server-side export)
        std::string directory(message.directory()), filename(message.file());
        std::string abs_filename;
        if (!directory.empty() && !filename.empty()) {
            // export file is on server, form path with filename
            casacore::Path root_path(_root_folder);
            root_path.append(directory);
            root_path.append(filename);
            abs_filename = root_path.absoluteName();
        }

        std::vector<int> region_ids = {message.region_id().begin(), message.region_id().end()};
        CARTA::ExportRegionAck export_ack;
        _region_handler->ExportRegion(
            file_id, _frames.at(file_id), message.type(), message.coord_type(), region_ids, abs_filename, export_ack);
        SendFileEvent(file_id, CARTA::EventType::EXPORT_REGION_ACK, request_id, export_ack);
    } else {
        string error = fmt::format("File id {} not found", file_id);
        SendLogEvent(error, {"export"}, CARTA::ErrorSeverity::DEBUG);
    }
}

void Session::OnSetSpatialRequirements(const CARTA::SetSpatialRequirements& message) {
    auto file_id(message.file_id());
    if (_frames.count(file_id)) {
        auto region_id = message.region_id();
        if (region_id > CURSOR_REGION_ID) {
            string error = fmt::format("Spatial requirements not valid for non-cursor region ", region_id);
            SendLogEvent(error, {"spatial"}, CARTA::ErrorSeverity::ERROR);
        } else {
            if (_frames.at(file_id)->SetSpatialRequirements(
                    region_id, std::vector<std::string>(message.spatial_profiles().begin(), message.spatial_profiles().end()))) {
                SendSpatialProfileData(file_id, region_id);
            } else {
                string error = fmt::format("Spatial profiles not valid for region id {}", region_id);
                SendLogEvent(error, {"spatial"}, CARTA::ErrorSeverity::ERROR);
            }
        }
    } else {
        string error = fmt::format("File id {} not found", file_id);
        SendLogEvent(error, {"spatial"}, CARTA::ErrorSeverity::DEBUG);
    }
}

void Session::OnSetHistogramRequirements(const CARTA::SetHistogramRequirements& message, uint32_t request_id) {
    auto file_id(message.file_id());
    auto region_id = message.region_id();
    bool requirements_set(false);

    if (_frames.count(file_id)) {
        // Catch cube histogram cancel here
        if ((region_id == CUBE_REGION_ID) && (message.histograms_size() == 0)) { // cancel!
            _histogram_progress = HISTOGRAM_CANCEL;
            _histogram_context.cancel_group_execution();
            SendLogEvent("Histogram cancelled", {"histogram"}, CARTA::ErrorSeverity::INFO);
            return;
        }

        std::vector<CARTA::SetHistogramRequirements_HistogramConfig> requirements = {
            message.histograms().begin(), message.histograms().end()};

        if (region_id > CURSOR_REGION_ID) {
            if (!_region_handler) {
                string error = fmt::format("Region {} has not been set", region_id);
                SendLogEvent(error, {"histogram"}, CARTA::ErrorSeverity::ERROR);
                return;
            }
            requirements_set = _region_handler->SetHistogramRequirements(region_id, file_id, _frames.at(file_id), requirements);
        } else {
            requirements_set = _frames.at(file_id)->SetHistogramRequirements(region_id, requirements);
        }

        if (requirements_set) {
            if ((message.histograms_size() > 0) && !SendRegionHistogramData(file_id, region_id)) {
                std::string message = fmt::format("Histogram calculation for region {} failed", region_id);
                SendLogEvent(message, {"histogram"}, CARTA::ErrorSeverity::WARNING);
            }
        } else {
            std::string error = fmt::format("Histogram requirements not valid for region id {}", region_id);
            SendLogEvent(error, {"histogram"}, CARTA::ErrorSeverity::ERROR);
        }
    } else {
        string error = fmt::format("File id {} not found", file_id);
        SendLogEvent(error, {"histogram"}, CARTA::ErrorSeverity::DEBUG);
        return;
    }
}

void Session::OnSetSpectralRequirements(const CARTA::SetSpectralRequirements& message) {
    auto file_id(message.file_id());
    auto region_id = message.region_id();
    bool requirements_set(false);

    if (_frames.count(file_id)) {
        if (_frames.at(file_id)->ImageShape().size() < 3) {
            string error = "Spectral profile not valid for 2D image.";
            SendLogEvent(error, {"spectral"}, CARTA::ErrorSeverity::WARNING);
            return;
        }

        std::vector<CARTA::SetSpectralRequirements_SpectralConfig> requirements = {
            message.spectral_profiles().begin(), message.spectral_profiles().end()};

        if (region_id > CURSOR_REGION_ID) {
            if (!_region_handler) {
                string error = fmt::format("Region {} has not been set", region_id);
                SendLogEvent(error, {"spectral"}, CARTA::ErrorSeverity::ERROR);
                return;
            }
            requirements_set = _region_handler->SetSpectralRequirements(region_id, file_id, _frames.at(file_id), requirements);
        } else {
            requirements_set = _frames.at(file_id)->SetSpectralRequirements(region_id, requirements);
        }

        if (requirements_set) {
            // RESPONSE
            OnMessageTask* tsk = new (tbb::task::allocate_root(this->Context())) SpectralProfileTask(this, file_id, region_id);
            tbb::task::enqueue(*tsk);
        } else if (region_id != IMAGE_REGION_ID) { // not sure why frontend sends this
            string error = fmt::format("Spectral requirements not valid for region id {}", region_id);
            SendLogEvent(error, {"spectral"}, CARTA::ErrorSeverity::ERROR);
        }
    } else {
        string error = fmt::format("File id {} not found", file_id);
        SendLogEvent(error, {"spectral"}, CARTA::ErrorSeverity::DEBUG);
    }
}

void Session::OnSetStatsRequirements(const CARTA::SetStatsRequirements& message) {
    auto file_id(message.file_id());
    auto region_id = message.region_id();
    bool requirements_set(false);

    if (_frames.count(file_id)) {
        std::vector<CARTA::StatsType> requirements;
        for (size_t i = 0; i < message.stats_size(); ++i) {
            requirements.push_back(message.stats(i));
        }

        if (region_id > CURSOR_REGION_ID) {
            if (!_region_handler) {
                string error = fmt::format("Region {} has not been set", region_id);
                SendLogEvent(error, {"stats"}, CARTA::ErrorSeverity::ERROR);
                return;
            }
            requirements_set = _region_handler->SetStatsRequirements(region_id, file_id, _frames.at(file_id), requirements);
        } else {
            requirements_set = _frames.at(file_id)->SetStatsRequirements(region_id, requirements);
        }

        if (requirements_set) {
            if ((message.stats_size() > 0) && !SendRegionStatsData(file_id, region_id)) {
                std::string error = fmt::format("Statistics calculation for region {} failed", region_id);
                SendLogEvent(error, {"stats"}, CARTA::ErrorSeverity::ERROR);
            }
        } else {
            string error = fmt::format("Stats requirements not valid for region id {}", region_id);
            SendLogEvent(error, {"stats"}, CARTA::ErrorSeverity::ERROR);
        }
    } else {
        string error = fmt::format("File id {} not found", file_id);
        SendLogEvent(error, {"stats"}, CARTA::ErrorSeverity::DEBUG);
    }
}

void Session::OnSetUserPreferences(const CARTA::SetUserPreferences& request, uint32_t request_id) {
    CARTA::SetUserPreferencesAck ack_message;
    bool result;

#ifdef _AUTH_SERVER_
    result = SaveUserPreferencesToDB(request);
#endif

    ack_message.set_success(result);

    SendEvent(CARTA::EventType::SET_USER_PREFERENCES_ACK, request_id, ack_message);
}

void Session::OnSetUserLayout(const CARTA::SetUserLayout& request, uint32_t request_id) {
    CARTA::SetUserLayoutAck ack_message;

#ifdef _AUTH_SERVER_
    if (SaveLayoutToDB(request.name(), request.value())) {
        ack_message.set_success(true);
    } else {
        ack_message.set_success(false);
    }
#else
    ack_message.set_success(false);
#endif

    SendEvent(CARTA::EventType::SET_USER_LAYOUT_ACK, request_id, ack_message);
}

void Session::OnSetContourParameters(const CARTA::SetContourParameters& message) {
    if (_frames.count(message.file_id())) {
        const int num_levels = message.levels_size();
        if (_frames.at(message.file_id())->SetContourParameters(message) && num_levels) {
            SendContourData(message.file_id());
        }
    }
}

void Session::OnResumeSession(const CARTA::ResumeSession& message, uint32_t request_id) {
    bool success(true);
    // Error message
    std::string err_message;
    std::string err_file_ids = "Problem loading files: ";
    std::string err_region_ids = "Problem loading regions: ";

    // Stop the streaming spectral profile, cube histogram and animation processes
    DisconnectCalled();

    // Clear the message queue
    _out_msgs.clear();

    // Reconnect the session
    ConnectCalled();

    // Close all images
    CARTA::CloseFile close_file_msg;
    close_file_msg.set_file_id(-1);
    OnCloseFile(close_file_msg);

    auto t_start_resume = std::chrono::high_resolution_clock::now();

    // Open images
    for (int i = 0; i < message.images_size(); ++i) {
        const CARTA::ImageProperties& image = message.images(i);
        int file_id(image.file_id());

        CARTA::OpenFile open_file_msg;
        open_file_msg.set_directory(image.directory());
        open_file_msg.set_file(image.file());
        open_file_msg.set_hdu(image.hdu());
        open_file_msg.set_file_id(file_id);
        bool file_ok(true);
        if (!OnOpenFile(open_file_msg, request_id, true)) {
            success = false;
            file_ok = false;
            // Error message
            std::string file_id_str = std::to_string(file_id) + " ";
            err_file_ids.append(file_id_str);
        }

        if (file_ok) {
            // Set image channels
            CARTA::SetImageChannels set_image_channels_msg;
            set_image_channels_msg.set_file_id(file_id);
            set_image_channels_msg.set_channel(image.channel());
            set_image_channels_msg.set_stokes(image.stokes());
            OnSetImageChannels(set_image_channels_msg);

            // Set regions
            for (int j = 0; j < image.regions_size(); ++j) {
                const CARTA::RegionProperties& region = image.regions(j);
                CARTA::SetRegion set_region_msg;
                set_region_msg.set_file_id(file_id);
                set_region_msg.set_region_id(region.region_id());
                set_region_msg.set_region_name(region.region_info().region_name());
                set_region_msg.set_rotation(region.region_info().rotation());
                set_region_msg.set_region_type(region.region_info().region_type());
                *set_region_msg.mutable_control_points() = {
                    region.region_info().control_points().begin(), region.region_info().control_points().end()};
                if (!OnSetRegion(set_region_msg, request_id, true)) {
                    success = false;
                    // Error message
                    std::string region_id = std::to_string(region.region_id()) + " ";
                    err_region_ids.append(region_id);
                }
            }
        }
    }
    // Measure duration for resume
    if (_verbose_logging) {
        auto t_end_resume = std::chrono::high_resolution_clock::now();
        auto dt_resume = std::chrono::duration_cast<std::chrono::microseconds>(t_end_resume - t_start_resume).count();
        fmt::print("Resume in {} ms\n", dt_resume * 1e-3);
    }

    if (_verbose_logging) {
        auto t_end_resume = std::chrono::high_resolution_clock::now();
        auto dt_resume = std::chrono::duration_cast<std::chrono::milliseconds>(t_end_resume - t_start_resume).count();
        fmt::print("Resume in {} ms\n", dt_resume);
    }

    // RESPONSE
    CARTA::ResumeSessionAck ack;
    ack.set_success(success);
    if (!success) {
        err_message = err_file_ids + err_region_ids;
        ack.set_message(err_message);
    }
    SendEvent(CARTA::EventType::RESUME_SESSION_ACK, request_id, ack);
}

void Session::OnCatalogFileList(CARTA::CatalogListRequest file_list_request, uint32_t request_id) {
    CARTA::CatalogListResponse file_list_response;
    _table_controller->OnFileListRequest(file_list_request, file_list_response);
    SendEvent(CARTA::EventType::CATALOG_LIST_RESPONSE, request_id, file_list_response);
}

void Session::OnCatalogFileInfo(CARTA::CatalogFileInfoRequest file_info_request, uint32_t request_id) {
    CARTA::CatalogFileInfoResponse file_info_response;
    _table_controller->OnFileInfoRequest(file_info_request, file_info_response);
    SendEvent(CARTA::EventType::CATALOG_FILE_INFO_RESPONSE, request_id, file_info_response);
}

void Session::OnOpenCatalogFile(CARTA::OpenCatalogFile open_file_request, uint32_t request_id) {
    CARTA::OpenCatalogFileAck open_file_response;
    _table_controller->OnOpenFileRequest(open_file_request, open_file_response);
    SendEvent(CARTA::EventType::OPEN_CATALOG_FILE_ACK, request_id, open_file_response);
}

void Session::OnCloseCatalogFile(CARTA::CloseCatalogFile close_file_request) {
    _table_controller->OnCloseFileRequest(close_file_request);
}

void Session::OnCatalogFilter(CARTA::CatalogFilterRequest filter_request, uint32_t request_id) {
    _table_controller->OnFilterRequest(filter_request, [&](const CARTA::CatalogFilterResponse& filter_response) {
        // Send partial or final results
        SendEvent(CARTA::EventType::CATALOG_FILTER_RESPONSE, request_id, filter_response, true);
    });
}

// ******** SEND DATA STREAMS *********

bool Session::CalculateCubeHistogram(int file_id, CARTA::RegionHistogramData& cube_histogram_message) {
    // Calculate cube histogram message fields, and set cache in Frame
    // First try Frame::FillRegionHistogramData to get cached histogram before calculating it here.
    bool calculated(false);
    if (_frames.count(file_id)) {
        try {
            int stokes(_frames.at(file_id)->CurrentStokes());
            HistogramConfig cube_histogram_config;
            if (!_frames.at(file_id)->GetCubeHistogramConfig(cube_histogram_config)) {
                return calculated; // no requirements
            }

            auto t_start_cube_histogram = std::chrono::high_resolution_clock::now();

            auto channel = cube_histogram_config.channel;
            auto num_bins = cube_histogram_config.num_bins;

            // To send periodic updates
            _histogram_progress = HISTOGRAM_START;
            auto t_start = std::chrono::high_resolution_clock::now();
            int request_id(0);
            size_t num_channels(_frames.at(file_id)->NumChannels());
            size_t total_channels(num_channels * 2); // for progress; go through chans twice, for stats then histogram

            // stats for entire cube
            carta::BasicStats<float> cube_stats;
            for (size_t chan = 0; chan < num_channels; ++chan) {
                // stats for this channel
                carta::BasicStats<float> channel_stats;
                if (!_frames.at(file_id)->GetBasicStats(chan, stokes, channel_stats)) {
                    return calculated;
                }
                cube_stats.join(channel_stats);

                // check for cancel
                if (_histogram_context.is_group_execution_cancelled()) {
                    break;
                }

                // check for progress update
                auto t_end = std::chrono::high_resolution_clock::now();
                auto dt = std::chrono::duration_cast<std::chrono::milliseconds>(t_end - t_start).count();
                if ((dt / 1e3) > 2.0) {
                    // send progress
                    float this_chan(chan);
                    float progress = this_chan / total_channels;
                    CARTA::RegionHistogramData progress_msg;
                    CreateCubeHistogramMessage(progress_msg, file_id, stokes, progress);
                    auto message_histogram = progress_msg.add_histograms();
                    SendFileEvent(file_id, CARTA::EventType::REGION_HISTOGRAM_DATA, request_id, progress_msg);
                    t_start = t_end;
                }
            }

            // check cancel and proceed
            if (!_histogram_context.is_group_execution_cancelled()) {
                _frames.at(file_id)->CacheCubeStats(stokes, cube_stats);

                // send progress message: half done
                float progress = 0.50;
                CARTA::RegionHistogramData half_progress;
                CreateCubeHistogramMessage(half_progress, file_id, stokes, progress);
                auto message_histogram = half_progress.add_histograms();
                SendFileEvent(file_id, CARTA::EventType::REGION_HISTOGRAM_DATA, request_id, half_progress);

                // get histogram bins for each channel and accumulate bin counts in cube_bins
                std::vector<int> cube_bins;
                carta::HistogramResults chan_histogram; // histogram for each channel using cube stats
                for (size_t chan = 0; chan < num_channels; ++chan) {
                    if (!_frames.at(file_id)->CalculateHistogram(CUBE_REGION_ID, chan, stokes, num_bins, cube_stats, chan_histogram)) {
                        return calculated; // channel histogram failed
                    }

                    // add channel bins to cube bins
                    if (chan == 0) {
                        cube_bins = {chan_histogram.histogram_bins.begin(), chan_histogram.histogram_bins.end()};
                    } else { // add chan histogram bins to cube histogram bins
                        std::transform(chan_histogram.histogram_bins.begin(), chan_histogram.histogram_bins.end(), cube_bins.begin(),
                            cube_bins.begin(), std::plus<int>());
                    }

                    // check for cancel
                    if (_histogram_context.is_group_execution_cancelled()) {
                        break;
                    }

                    auto t_end = std::chrono::high_resolution_clock::now();
                    auto dt = std::chrono::duration_cast<std::chrono::milliseconds>(t_end - t_start).count();
                    if ((dt / 1e3) > 2.0) {
                        // Send progress update
                        float this_chan(chan);
                        progress = 0.5 + (this_chan / total_channels);
                        CARTA::RegionHistogramData progress_msg;
                        CreateCubeHistogramMessage(progress_msg, file_id, stokes, progress);
                        auto message_histogram = progress_msg.add_histograms();
                        message_histogram->set_channel(ALL_CHANNELS);
                        message_histogram->set_num_bins(chan_histogram.num_bins);
                        message_histogram->set_bin_width(chan_histogram.bin_width);
                        message_histogram->set_first_bin_center(chan_histogram.bin_center);
                        message_histogram->set_mean(cube_stats.mean);
                        message_histogram->set_std_dev(cube_stats.stdDev);
                        *message_histogram->mutable_bins() = {cube_bins.begin(), cube_bins.end()};
                        SendFileEvent(file_id, CARTA::EventType::REGION_HISTOGRAM_DATA, request_id, progress_msg);
                        t_start = t_end;
                    }
                }

                // set completed cube histogram
                if (!_histogram_context.is_group_execution_cancelled()) {
                    cube_histogram_message.set_file_id(file_id);
                    cube_histogram_message.set_region_id(CUBE_REGION_ID);
                    cube_histogram_message.set_stokes(stokes);
                    cube_histogram_message.set_progress(HISTOGRAM_COMPLETE);
                    // fill histogram fields from last channel histogram
                    cube_histogram_message.clear_histograms();
                    auto message_histogram = cube_histogram_message.add_histograms();
                    message_histogram->set_channel(ALL_CHANNELS);
                    message_histogram->set_num_bins(chan_histogram.num_bins);
                    message_histogram->set_bin_width(chan_histogram.bin_width);
                    message_histogram->set_first_bin_center(chan_histogram.bin_center);
                    message_histogram->set_mean(cube_stats.mean);
                    message_histogram->set_std_dev(cube_stats.stdDev);
                    *message_histogram->mutable_bins() = {cube_bins.begin(), cube_bins.end()};

                    // cache cube histogram
                    carta::HistogramResults cube_results;
                    cube_results.num_bins = chan_histogram.num_bins;
                    cube_results.bin_width = chan_histogram.bin_width;
                    cube_results.bin_center = chan_histogram.bin_center;
                    cube_results.histogram_bins = {cube_bins.begin(), cube_bins.end()};
                    _frames.at(file_id)->CacheCubeHistogram(stokes, cube_results);

                    if (_verbose_logging) {
                        auto t_end_cube_histogram = std::chrono::high_resolution_clock::now();
                        auto dt_cube_histogram =
                            std::chrono::duration_cast<std::chrono::microseconds>(t_end_cube_histogram - t_start_cube_histogram).count();
                        fmt::print("Fill cube histogram in {} ms at {} MPix/s\n", dt_cube_histogram * 1e-3,
                            (float)cube_stats.num_pixels / dt_cube_histogram);
                    }

                    calculated = true;
                }
            }
            _histogram_progress = HISTOGRAM_COMPLETE;
        } catch (std::out_of_range& range_error) {
            _histogram_progress = HISTOGRAM_COMPLETE;
            string error = fmt::format("File id {} closed", file_id);
            SendLogEvent(error, {"histogram"}, CARTA::ErrorSeverity::DEBUG);
        }
    } else {
        string error = fmt::format("File id {} not found", file_id);
        SendLogEvent(error, {"histogram"}, CARTA::ErrorSeverity::DEBUG);
    }
    return calculated;
}

void Session::CreateCubeHistogramMessage(CARTA::RegionHistogramData& msg, int file_id, int stokes, float progress) {
    // make new message and update progress
    msg.set_file_id(file_id);
    msg.set_region_id(CUBE_REGION_ID);
    msg.set_stokes(stokes);
    msg.set_progress(progress);
    _histogram_progress = progress;
}

bool Session::SendSpatialProfileData(int file_id, int region_id) {
    // return true if data sent
    bool data_sent(false);
    if (region_id > CURSOR_REGION_ID) {
        string error = fmt::format("Spatial profiles not valid for non-cursor region ", region_id);
        SendLogEvent(error, {"spatial"}, CARTA::ErrorSeverity::DEBUG);
    } else if (region_id == CURSOR_REGION_ID) {
        // Cursor spatial profile
        if (_frames.count(file_id)) {
            CARTA::SpatialProfileData spatial_profile_data;
            if (_frames.at(file_id)->FillSpatialProfileData(region_id, spatial_profile_data)) {
                spatial_profile_data.set_file_id(file_id);
                spatial_profile_data.set_region_id(region_id);
                SendFileEvent(file_id, CARTA::EventType::SPATIAL_PROFILE_DATA, 0, spatial_profile_data);
                data_sent = true;
            }
        }
    }
    return data_sent;
}

bool Session::SendSpectralProfileData(int file_id, int region_id, bool stokes_changed) {
    // return true if data sent
    bool data_sent(false);
    if (region_id == ALL_REGIONS && !_region_handler) {
        return data_sent;
    }

    if ((region_id > CURSOR_REGION_ID) || (region_id == ALL_REGIONS) || (file_id == ALL_FILES)) {
        // Region spectral profile
        CARTA::SpectralProfileData profile_data;
        data_sent = _region_handler->FillSpectralProfileData(
            [&](CARTA::SpectralProfileData profile_data) {
                if (profile_data.profiles_size() > 0) {
                    // send (partial) profile data to the frontend for each region/file combo
                    SendFileEvent(profile_data.file_id(), CARTA::EventType::SPECTRAL_PROFILE_DATA, 0, profile_data);
                }
            },
            region_id, file_id, stokes_changed);
    } else if (region_id == CURSOR_REGION_ID) {
        // Cursor spectral profile
        if (_frames.count(file_id)) {
            CARTA::SpectralProfileData profile_data;
            data_sent = _frames.at(file_id)->FillSpectralProfileData(
                [&](CARTA::SpectralProfileData profile_data) {
                    if (profile_data.profiles_size() > 0) {
                        profile_data.set_file_id(file_id);
                        profile_data.set_region_id(region_id);
                        // send (partial) profile data to the frontend
                        SendFileEvent(file_id, CARTA::EventType::SPECTRAL_PROFILE_DATA, 0, profile_data);
                    }
                },
                region_id, stokes_changed);
        }
    }
    return data_sent;
}

bool Session::SendRegionHistogramData(int file_id, int region_id) {
    // return true if data sent
    bool data_sent(false);
    if (region_id == ALL_REGIONS && !_region_handler) {
        return data_sent;
    }

    if ((region_id > CURSOR_REGION_ID) || (region_id == ALL_REGIONS) || (file_id == ALL_FILES)) {
        // Region histogram
        CARTA::RegionHistogramData histogram_data;
        data_sent = _region_handler->FillRegionHistogramData(
            [&](CARTA::RegionHistogramData histogram_data) {
                if (histogram_data.histograms_size() > 0) {
                    SendFileEvent(histogram_data.file_id(), CARTA::EventType::REGION_HISTOGRAM_DATA, 0, histogram_data);
                }
            },
            region_id, file_id);
    } else if (region_id < CURSOR_REGION_ID) {
        // Image or cube histogram
        if (_frames.count(file_id)) {
            CARTA::RegionHistogramData histogram_data;
            histogram_data.set_file_id(file_id);
            histogram_data.set_region_id(region_id);
            if (_frames.at(file_id)->FillRegionHistogramData(region_id, histogram_data)) {
                SendFileEvent(file_id, CARTA::EventType::REGION_HISTOGRAM_DATA, 0, histogram_data);
                data_sent = true;
            } else if (region_id == CUBE_REGION_ID) { // not in cache, calculate cube histogram
                if (CalculateCubeHistogram(file_id, histogram_data)) {
                    SendFileEvent(file_id, CARTA::EventType::REGION_HISTOGRAM_DATA, 0, histogram_data);
                    data_sent = true;
                }
            }
        }
    } else {
        string error = fmt::format("File id {} not found", file_id);
        SendLogEvent(error, {"histogram"}, CARTA::ErrorSeverity::DEBUG);
    }
    return data_sent;
}

bool Session::SendRegionStatsData(int file_id, int region_id) {
    // return true if data sent
    bool data_sent(false);
    if (region_id == ALL_REGIONS && !_region_handler) {
        return data_sent;
    }

    if ((region_id > CURSOR_REGION_ID) || (region_id == ALL_REGIONS) || (file_id == ALL_FILES)) {
        // Region stats
        CARTA::RegionStatsData stats_data;
        data_sent = _region_handler->FillRegionStatsData(
            [&](CARTA::RegionStatsData region_stats_data) {
                if (region_stats_data.statistics_size() > 0) {
                    SendFileEvent(region_stats_data.file_id(), CARTA::EventType::REGION_STATS_DATA, 0, region_stats_data);
                }
            },
            region_id, file_id);
    } else if (region_id == IMAGE_REGION_ID) {
        // Image stats
        if (_frames.count(file_id)) {
            CARTA::RegionStatsData region_stats_data;
            if (_frames.at(file_id)->FillRegionStatsData(region_id, region_stats_data)) {
                region_stats_data.set_file_id(file_id);
                region_stats_data.set_region_id(region_id);
                SendFileEvent(file_id, CARTA::EventType::REGION_STATS_DATA, 0, region_stats_data);
                data_sent = true;
            }
        }
    }
    return data_sent;
}

bool Session::SendContourData(int file_id) {
    if (_frames.count(file_id)) {
        auto frame = _frames.at(file_id);
        const ContourSettings settings = frame->GetContourParameters();
        int num_levels = settings.levels.size();

        if (!num_levels) {
            return false;
        }

        int64_t total_vertices = 0;

        auto callback = [&](double level, double progress, const std::vector<float>& vertices, const std::vector<int>& indices) {
            CARTA::ContourImageData partial_response;
            partial_response.set_file_id(file_id);
            // Currently only supports identical reference file IDs
            partial_response.set_reference_file_id(settings.reference_file_id);
            partial_response.set_channel(frame->CurrentChannel());
            partial_response.set_stokes(frame->CurrentStokes());
            partial_response.set_progress(progress);

            std::vector<char> compression_buffer;
            const float pixel_rounding = std::max(1, std::min(32, settings.decimation));
#if _DISABLE_CONTOUR_COMPRESSION_
            const int compression_level = 0;
#else
            const int compression_level = std::max(0, std::min(20, settings.compression_level));
#endif
            // Fill contour set
            auto contour_set = partial_response.add_contour_sets();
            contour_set->set_level(level);

            const int N = vertices.size();
            total_vertices += N;

            if (N) {
                if (compression_level < 1) {
                    contour_set->set_raw_coordinates(vertices.data(), N * sizeof(float));
                    contour_set->set_uncompressed_coordinates_size(N * sizeof(float));
                    contour_set->set_raw_start_indices(indices.data(), indices.size() * sizeof(int32_t));
                    contour_set->set_decimation_factor(0);
                } else {
                    std::vector<int32_t> vertices_shuffled;
                    RoundAndEncodeVertices(vertices, vertices_shuffled, pixel_rounding);

                    // Compress using Zstd library
                    const size_t src_size = N * sizeof(int32_t);
                    compression_buffer.resize(ZSTD_compressBound(src_size));
                    size_t compressed_size = ZSTD_compress(
                        compression_buffer.data(), compression_buffer.size(), vertices_shuffled.data(), src_size, compression_level);

                    contour_set->set_raw_coordinates(compression_buffer.data(), compressed_size);
                    contour_set->set_raw_start_indices(indices.data(), indices.size() * sizeof(int32_t));
                    contour_set->set_uncompressed_coordinates_size(src_size);
                    contour_set->set_decimation_factor(pixel_rounding);
                }
            }
            SendFileEvent(partial_response.file_id(), CARTA::EventType::CONTOUR_IMAGE_DATA, 0, partial_response);
        };

        if (frame->ContourImage(callback)) {
            return true;
        }
        SendLogEvent("Error processing contours", {"contours"}, CARTA::ErrorSeverity::WARNING);
    }
    return false;
}

void Session::UpdateImageData(int file_id, bool send_image_histogram, bool channel_changed, bool stokes_changed) {
    // Send updated data for image regions with requirements when channel or stokes changes.
    // Do not send image histogram if already sent with raster data.
    if (_frames.count(file_id)) {
        if (stokes_changed) {
            SendRegionHistogramData(file_id, CUBE_REGION_ID);
            SendSpectralProfileData(file_id, CURSOR_REGION_ID, stokes_changed);
        }

        if (channel_changed || stokes_changed) {
            if (send_image_histogram) {
                SendRegionHistogramData(file_id, IMAGE_REGION_ID);
            }
            SendRegionStatsData(file_id, IMAGE_REGION_ID);
            SendSpatialProfileData(file_id, CURSOR_REGION_ID);
        }
    }
}

void Session::UpdateRegionData(int file_id, int region_id, bool channel_changed, bool stokes_changed) {
    // Send updated data for user-set regions with requirements when channel, stokes, or region changes.
    if (stokes_changed) {
        SendSpectralProfileData(file_id, region_id, stokes_changed);
    }

    if (channel_changed || stokes_changed) {
        SendRegionStatsData(file_id, region_id);
        SendRegionHistogramData(file_id, region_id);
    }

    if (!channel_changed && !stokes_changed) { // region changed, update all
        SendSpectralProfileData(file_id, region_id, stokes_changed);
        SendRegionStatsData(file_id, region_id);
        SendRegionHistogramData(file_id, region_id);
    }
}

void Session::RegionDataStreams(int file_id, int region_id) {
    bool changed(false); // channel and stokes
    if (region_id > CURSOR_REGION_ID) {
        UpdateRegionData(file_id, region_id, changed, changed);
    } else {
        // Not needed, triggered by SET_REGION which does not apply to image, cube, or cursor.
        // Added for completeness to avoid future problems.
        bool send_histogram(false);
        UpdateImageData(file_id, send_histogram, changed, changed);
    }
}

// *********************************************************************************
// SEND uWEBSOCKET MESSAGES

// Sends an event to the client with a given event name (padded/concatenated to 32 characters) and a given ProtoBuf message
void Session::SendEvent(CARTA::EventType event_type, uint32_t event_id, const google::protobuf::MessageLite& message, bool compress) {
    int message_length = message.ByteSize();
    size_t required_size = message_length + sizeof(carta::EventHeader);
    std::pair<std::vector<char>, bool> msg_vs_compress;
    std::vector<char>& msg = msg_vs_compress.first;
    msg.resize(required_size, 0);
    carta::EventHeader* head = (carta::EventHeader*)msg.data();

    head->type = event_type;
    head->icd_version = carta::ICD_VERSION;
    head->request_id = event_id;
    message.SerializeToArray(msg.data() + sizeof(carta::EventHeader), message_length);
    msg_vs_compress.second = compress;
    _out_msgs.push(msg_vs_compress);
    _outgoing_async->send();
}

void Session::SendFileEvent(int32_t file_id, CARTA::EventType event_type, uint32_t event_id, google::protobuf::MessageLite& message) {
    // do not send if file is closed
    if (_frames.count(file_id)) {
        SendEvent(event_type, event_id, message);
    }
}

void Session::SendPendingMessages() {
    // Do not parallelize: this must be done serially
    // due to the constraints of uWS.
    std::pair<std::vector<char>, bool> msg;
    if (_connected) {
        while (_out_msgs.try_pop(msg)) {
            _socket->send(msg.first.data(), msg.first.size(), uWS::BINARY, nullptr, nullptr, msg.second);
        }
    }
}

void Session::SendLogEvent(const std::string& message, std::vector<std::string> tags, CARTA::ErrorSeverity severity) {
    CARTA::ErrorData error_data;
    error_data.set_message(message);
    error_data.set_severity(severity);
    *error_data.mutable_tags() = {tags.begin(), tags.end()};
    SendEvent(CARTA::EventType::ERROR_DATA, 0, error_data);
    if ((severity > CARTA::ErrorSeverity::DEBUG) || _verbose_logging) {
        Log(_id, message);
    }
}

// *********************************************************************************
// ANIMATION

void Session::BuildAnimationObject(CARTA::StartAnimation& msg, uint32_t request_id) {
    CARTA::AnimationFrame start_frame, first_frame, last_frame, delta_frame;
    int file_id;
    uint32_t frame_rate;
    bool looping, reverse_at_end, always_wait;

    start_frame = msg.start_frame();
    first_frame = msg.first_frame();
    last_frame = msg.last_frame();
    delta_frame = msg.delta_frame();
    file_id = msg.file_id();
    frame_rate = msg.frame_rate();
    looping = msg.looping();
    reverse_at_end = msg.reverse();
    always_wait = true;
    _animation_id++;

    CARTA::StartAnimationAck ack_message;

    if (_frames.count(file_id)) {
        _frames.at(file_id)->SetAnimationViewSettings(msg.required_tiles());
        _animation_object = std::unique_ptr<AnimationObject>(new AnimationObject(
            file_id, start_frame, first_frame, last_frame, delta_frame, frame_rate, looping, reverse_at_end, always_wait));
        ack_message.set_success(true);
        ack_message.set_animation_id(_animation_id);
        ack_message.set_message("Starting animation");
        SendEvent(CARTA::EventType::START_ANIMATION_ACK, request_id, ack_message);
    } else {
        ack_message.set_success(false);
        ack_message.set_message("Incorrect file ID");
        SendEvent(CARTA::EventType::START_ANIMATION_ACK, request_id, ack_message);
    }
}

void Session::ExecuteAnimationFrameInner() {
    CARTA::AnimationFrame curr_frame;

    curr_frame = _animation_object->_next_frame;
    auto file_id(_animation_object->_file_id);
    if (_frames.count(file_id)) {
        auto frame = _frames.at(file_id);

        try {
            std::string err_message;
            auto channel = curr_frame.channel();
            auto stokes = curr_frame.stokes();

            if ((_animation_object->_tbb_context).is_group_execution_cancelled()) {
                return;
            }

            bool channel_changed(channel != frame->CurrentChannel());
            bool stokes_changed(stokes != frame->CurrentStokes());

            _animation_object->_current_frame = curr_frame;

            auto t_start_change_frame = std::chrono::high_resolution_clock::now();
            if (frame->SetImageChannels(channel, stokes, err_message)) {
                // Send image histogram and profiles
                bool send_histogram(true);
                UpdateImageData(file_id, send_histogram, channel_changed, stokes_changed);

                // Send contour data if required
                SendContourData(file_id);

                // Send tile data
                OnAddRequiredTiles(frame->GetAnimationViewSettings());

                // Send region histograms and profiles
                UpdateRegionData(file_id, ALL_REGIONS, channel_changed, stokes_changed);
            } else {
                if (!err_message.empty()) {
                    SendLogEvent(err_message, {"animation"}, CARTA::ErrorSeverity::ERROR);
                }
            }

            // Measure duration for frame changing as animating
            if (_verbose_logging) {
                auto t_end_change_frame = std::chrono::high_resolution_clock::now();
                auto dt_change_frame =
                    std::chrono::duration_cast<std::chrono::microseconds>(t_end_change_frame - t_start_change_frame).count();
                if (channel_changed || stokes_changed) {
                    fmt::print("Animator: Change frame in {} ms\n", dt_change_frame * 1e-3);
                }
            }
        } catch (std::out_of_range& range_error) {
            string error = fmt::format("File id {} closed", file_id);
            SendLogEvent(error, {"animation"}, CARTA::ErrorSeverity::DEBUG);
        }
    } else {
        string error = fmt::format("File id {} not found", file_id);
        SendLogEvent(error, {"animation"}, CARTA::ErrorSeverity::DEBUG);
    }
}

bool Session::ExecuteAnimationFrame() {
    CARTA::AnimationFrame curr_frame;
    bool recycle_task = true;

    if (!_animation_object->_file_open) {
        return false;
    }

    if (_animation_object->_waiting_flow_event) {
        return false;
    }

    if (_animation_object->_stop_called) {
        return false;
    }

    auto wait_duration_ms = std::chrono::duration_cast<std::chrono::microseconds>(
        _animation_object->_t_last + _animation_object->_frame_interval - std::chrono::high_resolution_clock::now());

    if ((wait_duration_ms.count() < _animation_object->_wait_duration_ms) || _animation_object->_always_wait) {
        // Wait for time to execute next frame processing.
        std::this_thread::sleep_for(wait_duration_ms);

        if (_animation_object->_stop_called) {
            return false;
        }

        curr_frame = _animation_object->_next_frame;
        ExecuteAnimationFrameInner();

        CARTA::AnimationFrame tmp_frame;
        CARTA::AnimationFrame delta_frame = _animation_object->_delta_frame;

        if (_animation_object->_going_forward) {
            tmp_frame.set_channel(curr_frame.channel() + delta_frame.channel());
            tmp_frame.set_stokes(curr_frame.stokes() + delta_frame.stokes());

            if ((tmp_frame.channel() > _animation_object->_last_frame.channel()) ||
                (tmp_frame.stokes() > _animation_object->_last_frame.stokes())) {
                if (_animation_object->_reverse_at_end) {
                    _animation_object->_going_forward = false;
                } else if (_animation_object->_looping) {
                    tmp_frame.set_channel(_animation_object->_first_frame.channel());
                    tmp_frame.set_stokes(_animation_object->_first_frame.stokes());
                    _animation_object->_next_frame = tmp_frame;
                } else {
                    recycle_task = false;
                }
            } else {
                _animation_object->_next_frame = tmp_frame;
            }
        } else { // going backwards;
            tmp_frame.set_channel(curr_frame.channel() - _animation_object->_delta_frame.channel());
            tmp_frame.set_stokes(curr_frame.stokes() - _animation_object->_delta_frame.stokes());

            if ((tmp_frame.channel() < _animation_object->_first_frame.channel()) ||
                (tmp_frame.stokes() < _animation_object->_first_frame.stokes())) {
                if (_animation_object->_reverse_at_end) {
                    _animation_object->_going_forward = true;
                } else if (_animation_object->_looping) {
                    tmp_frame.set_channel(_animation_object->_last_frame.channel());
                    tmp_frame.set_stokes(_animation_object->_last_frame.stokes());
                    _animation_object->_next_frame = tmp_frame;
                } else {
                    recycle_task = false;
                }
            } else {
                _animation_object->_next_frame = tmp_frame;
            }
        }
        _animation_object->_t_last = std::chrono::high_resolution_clock::now();
    }
    return recycle_task;
}

void Session::StopAnimation(int file_id, const CARTA::AnimationFrame& frame) {
    if (!_animation_object) {
        return;
    }

    if (_animation_object->_file_id != file_id) {
        std::fprintf(stderr,
            "%p Session::StopAnimation called with file id %d."
            "Expected file id %d",
            this, file_id, _animation_object->_file_id);
        return;
    }

    _animation_object->_stop_called = true;
}

int Session::CalculateAnimationFlowWindow() {
    int gap;

    if (_animation_object->_going_forward) {
        if (_animation_object->_delta_frame.channel()) {
            gap = _animation_object->_current_frame.channel() - (_animation_object->_last_flow_frame).channel();
        } else {
            gap = _animation_object->_current_frame.stokes() - (_animation_object->_last_flow_frame).stokes();
        }
    } else { // going in reverse.
        if (_animation_object->_delta_frame.channel()) {
            gap = (_animation_object->_last_flow_frame).channel() - _animation_object->_current_frame.channel();
        } else {
            gap = (_animation_object->_last_flow_frame).stokes() - _animation_object->_delta_frame.stokes();
        }
    }

    return gap;
}

void Session::HandleAnimationFlowControlEvt(CARTA::AnimationFlowControl& message) {
    int gap;

    _animation_object->_last_flow_frame = message.received_frame();

    gap = CalculateAnimationFlowWindow();

    if (_animation_object->_waiting_flow_event) {
        if (gap <= CurrentFlowWindowSize()) {
            _animation_object->_waiting_flow_event = false;
            OnMessageTask* tsk = new (tbb::task::allocate_root(_animation_context)) AnimationTask(this);
            tbb::task::enqueue(*tsk);
        }
    }
}

void Session::CheckCancelAnimationOnFileClose(int file_id) {
    if (!_animation_object) {
        return;
    }
    _animation_object->_file_open = false;
    _animation_object->CancelExecution();
}

void Session::CancelExistingAnimation() {
    if (_animation_object) {
        _animation_object->CancelExecution();
        _animation_object = nullptr;
    }
}

void Session::SendScriptingRequest(
    uint32_t scripting_request_id, std::string target, std::string action, std::string parameters, bool async) {
    CARTA::ScriptingRequest message;
    message.set_scripting_request_id(scripting_request_id);
    message.set_target(target);
    message.set_action(action);
    message.set_parameters(parameters);
    message.set_async(async);
    SendEvent(CARTA::EventType::SCRIPTING_REQUEST, 0, message);
}

void Session::OnScriptingResponse(const CARTA::ScriptingResponse& message, uint32_t request_id) {
    // Save response to scripting request
    int scripting_request_id(message.scripting_request_id());
    std::unique_lock<std::mutex> lock(_scripting_mutex);
    _scripting_response[scripting_request_id] = message;
}

// TODO: return pointer to original response type and copy in grpc service
bool Session::GetScriptingResponse(uint32_t scripting_request_id, CARTA::script::ActionReply* reply) {
    std::unique_lock<std::mutex> lock(_scripting_mutex);
    auto scripting_response = _scripting_response.find(scripting_request_id);
    if (scripting_response == _scripting_response.end()) {
        return false;
    } else {
        auto msg = scripting_response->second;
        reply->set_success(msg.success());
        reply->set_message(msg.message());
        reply->set_response(msg.response());

        _scripting_response.erase(scripting_request_id);

        return true;
    }
}<|MERGE_RESOLUTION|>--- conflicted
+++ resolved
@@ -298,13 +298,10 @@
         }
 
         // create Frame for image
-<<<<<<< HEAD
-        auto frame = std::unique_ptr<Frame>(new Frame(_id, _loader.get(), hdu, _verbose_logging));
+        auto frame = std::shared_ptr<Frame>(new Frame(_id, _loader.get(), hdu, _verbose_logging));
         // query loader for mipmap dataset
         bool has_mipmaps(_loader->HasMip(2));
-=======
-        auto frame = std::shared_ptr<Frame>(new Frame(_id, _loader.get(), hdu, _verbose_logging));
->>>>>>> e3f3bea6
+        
         _loader.release();
 
         if (frame->IsValid()) {
