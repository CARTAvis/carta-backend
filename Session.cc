--- conflicted
+++ resolved
@@ -21,12 +21,6 @@
 #include <carta-protobuf/defs.pb.h>
 #include <carta-protobuf/error.pb.h>
 #include <carta-protobuf/raster_tile.pb.h>
-<<<<<<< HEAD
-=======
-#include <fmt/format.h>
-#include <xmmintrin.h>
-#include <zstd.h>
->>>>>>> 4c568b01
 
 #include "Carta.h"
 #include "DataStream/Compression.h"
@@ -57,10 +51,7 @@
       _region_handler(nullptr),
       _outgoing_async(outgoing_async),
       _file_list_handler(file_list_handler),
-<<<<<<< HEAD
-=======
       _animation_id(0),
->>>>>>> 4c568b01
       _file_settings(this) {
     _histogram_progress = HISTOGRAM_COMPLETE;
     _ref_count = 0;
@@ -252,10 +243,7 @@
     casacore::String hdu_num(hdu_name.before(" ")); // strip FITS extension name
     bool success = FillExtendedFileInfo(file_info_extended, file_info, request.directory(), request.file(), hdu_num, message);
 
-<<<<<<< HEAD
     // complete response message
-=======
->>>>>>> 4c568b01
     response.set_success(success);
     response.set_message(message);
     SendEvent(CARTA::EventType::FILE_INFO_RESPONSE, request_id, response);
@@ -295,16 +283,6 @@
     auto file_info = ack.mutable_file_info();
     auto file_info_extended = ack.mutable_file_info_extended();
 
-<<<<<<< HEAD
-    // correct file loaded?
-    bool info_loaded = FillExtendedFileInfo(file_info_extended, file_info, directory, filename, hdu, err_message);
-
-    bool success(false);
-    if (info_loaded) {
-        // Set hdu if empty
-        if (hdu.empty()) { // use first
-            hdu = file_info->hdu_list(0);
-=======
     CARTA::FileInfo file_info;
     CARTA::FileInfoExtended file_info_extended;
 
@@ -316,7 +294,6 @@
         // Set hdu if empty
         if (hdu.empty()) { // use first
             hdu = file_info.hdu_list(0);
->>>>>>> 4c568b01
         } else {
             size_t description_start = hdu.find(" "); // strip ExtName
             if (description_start != std::string::npos) {
@@ -335,12 +312,7 @@
             std::unique_lock<std::mutex> lock(_frame_mutex); // open/close lock
             _frames[file_id] = move(frame);
             lock.unlock();
-<<<<<<< HEAD
-
-            // TODO: Determine these dynamically. For now, this is hard-coded for all HDF5 features.
-            uint32_t feature_flags = CARTA::FileFeatureFlags::FILE_FEATURE_NONE;
-            if (file_info->type() == CARTA::FileType::HDF5) {
-=======
+
             // copy file info, extended file info
             CARTA::FileInfo response_file_info = CARTA::FileInfo();
             response_file_info.set_name(file_info.name());
@@ -352,7 +324,6 @@
             uint32_t feature_flags = CARTA::FileFeatureFlags::FILE_FEATURE_NONE;
             // TODO: Determine these dynamically. For now, this is hard-coded for all HDF5 features.
             if (file_info.type() == CARTA::FileType::HDF5) {
->>>>>>> 4c568b01
                 feature_flags |= CARTA::FileFeatureFlags::ROTATED_DATASET;
                 feature_flags |= CARTA::FileFeatureFlags::CUBE_HISTOGRAMS;
                 feature_flags |= CARTA::FileFeatureFlags::CHANNEL_HISTOGRAMS;
@@ -387,7 +358,6 @@
     DeleteFrame(message.file_id());
 }
 
-<<<<<<< HEAD
 void Session::DeleteFrame(int file_id) {
     // call destructor and erase from map
     std::unique_lock<std::mutex> lock(_frame_mutex);
@@ -411,8 +381,6 @@
     }
 }
 
-=======
->>>>>>> 4c568b01
 void Session::OnAddRequiredTiles(const CARTA::AddRequiredTiles& message, bool skip_data) {
     auto file_id = message.file_id();
     auto channel = _frames.at(file_id)->CurrentChannel();
@@ -456,15 +424,11 @@
         };
 
         auto t_start_get_tile_data = std::chrono::high_resolution_clock::now();
-<<<<<<< HEAD
-
-=======
->>>>>>> 4c568b01
+
 #pragma omp parallel for
         for (int j = 0; j < stride; j++) {
             lambda(j);
         }
-<<<<<<< HEAD
 
         if (_verbose_logging) {
             // Measure duration for get tile data
@@ -472,14 +436,6 @@
             auto dt_get_tile_data =
                 std::chrono::duration_cast<std::chrono::milliseconds>(t_end_get_tile_data - t_start_get_tile_data).count();
             fmt::print("Get tile data group in {} ms\n", dt_get_tile_data);
-=======
-        // Measure duration for get tile data
-        if (_verbose_logging) {
-            auto t_end_get_tile_data = std::chrono::high_resolution_clock::now();
-            auto dt_get_tile_data =
-                std::chrono::duration_cast<std::chrono::microseconds>(t_end_get_tile_data - t_start_get_tile_data).count();
-            fmt::print("Get tile data group in {} ms\n", dt_get_tile_data * 1e-3);
->>>>>>> 4c568b01
         }
 
         // Send final message with no tiles to signify end of the tile stream, for synchronisation purposes
@@ -497,7 +453,6 @@
 void Session::OnSetImageChannels(const CARTA::SetImageChannels& message) {
     auto file_id(message.file_id());
     if (_frames.count(file_id)) {
-<<<<<<< HEAD
         auto frame = _frames.at(file_id);
         std::string err_message;
         auto channel_target = message.channel();
@@ -513,28 +468,6 @@
         } else {
             if (!err_message.empty()) {
                 SendLogEvent(err_message, {"channels"}, CARTA::ErrorSeverity::ERROR);
-=======
-        const std::unique_ptr<Frame>& frame = _frames.at(file_id);
-        try {
-            std::string err_message;
-            auto channel_target = message.channel();
-            auto stokes_target = message.stokes();
-            auto channel_current = frame->CurrentChannel();
-            auto stokes_current = frame->CurrentStokes();
-            bool channel_changed(channel_target != channel_current);
-            bool stokes_changed(stokes_target != stokes_current);
-
-            if (frame->SetImageChannels(channel_target, stokes_target, err_message)) {
-                // RESPONSE: send data for all regions
-                bool send_histogram(true);
-                UpdateRegionData(file_id, send_histogram, channel_changed, stokes_changed);
-                // Send Contour data if required
-                SendContourData(file_id);
-            } else {
-                if (!err_message.empty()) {
-                    SendLogEvent(err_message, {"channels"}, CARTA::ErrorSeverity::ERROR);
-                }
->>>>>>> 4c568b01
             }
         }
 
@@ -601,16 +534,10 @@
         ack.set_message(err_message);
         SendEvent(CARTA::EventType::SET_REGION_ACK, request_id, ack);
     }
-<<<<<<< HEAD
 
     // update data streams if requirements set and region changed
     if (success && _region_handler->RegionChanged(region_id)) {
         OnMessageTask* tsk = new (tbb::task::allocate_root(this->Context())) RegionDataStreamsTask(this, ALL_FILES, region_id);
-=======
-    // update data streams if requirements set
-    if (success && _frames.at(file_id)->RegionChanged(region_id)) {
-        OnMessageTask* tsk = new (tbb::task::allocate_root(this->Context())) RegionDataStreamsTask(this, file_id, region_id);
->>>>>>> 4c568b01
         tbb::task::enqueue(*tsk);
     }
 
@@ -783,7 +710,6 @@
     bool requirements_set(false);
 
     if (_frames.count(file_id)) {
-<<<<<<< HEAD
         if (_frames.at(file_id)->ImageShape().size() < 3) {
             string error = "Spectral profile not valid for 2D image.";
             SendLogEvent(error, {"spectral"}, CARTA::ErrorSeverity::WARNING);
@@ -796,18 +722,6 @@
         if (region_id > CURSOR_REGION_ID) {
             if (!_region_handler) {
                 string error = fmt::format("Region {} has not been set", region_id);
-=======
-        try {
-            auto region_id = message.region_id();
-            if (_frames.at(file_id)->SetRegionSpectralRequirements(
-                    region_id, std::vector<CARTA::SetSpectralRequirements_SpectralConfig>(
-                                   message.spectral_profiles().begin(), message.spectral_profiles().end()))) {
-                // RESPONSE
-                OnMessageTask* tsk = new (tbb::task::allocate_root(this->Context())) SpectralProfileTask(this, file_id, region_id);
-                tbb::task::enqueue(*tsk);
-            } else {
-                string error = fmt::format("Spectral requirements for region id {} failed to validate ", region_id);
->>>>>>> 4c568b01
                 SendLogEvent(error, {"spectral"}, CARTA::ErrorSeverity::ERROR);
                 return;
             }
@@ -927,10 +841,7 @@
     OnCloseFile(close_file_msg);
 
     auto t_start_resume = std::chrono::high_resolution_clock::now();
-<<<<<<< HEAD
-
-=======
->>>>>>> 4c568b01
+
     // Open images
     for (int i = 0; i < message.images_size(); ++i) {
         const CARTA::ImageProperties& image = message.images(i);
@@ -953,11 +864,7 @@
         if (file_ok) {
             // Set image channels
             CARTA::SetImageChannels set_image_channels_msg;
-<<<<<<< HEAD
             set_image_channels_msg.set_file_id(file_id);
-=======
-            set_image_channels_msg.set_file_id(image.file_id());
->>>>>>> 4c568b01
             set_image_channels_msg.set_channel(image.channel());
             set_image_channels_msg.set_stokes(image.stokes());
             OnSetImageChannels(set_image_channels_msg);
@@ -966,11 +873,7 @@
             for (int j = 0; j < image.regions_size(); ++j) {
                 const CARTA::RegionProperties& region = image.regions(j);
                 CARTA::SetRegion set_region_msg;
-<<<<<<< HEAD
                 set_region_msg.set_file_id(file_id);
-=======
-                set_region_msg.set_file_id(image.file_id());
->>>>>>> 4c568b01
                 set_region_msg.set_region_id(region.region_id());
                 set_region_msg.set_region_name(region.region_info().region_name());
                 set_region_msg.set_rotation(region.region_info().rotation());
@@ -1016,42 +919,6 @@
         SendEvent(CARTA::EventType::CATALOG_LIST_RESPONSE, request_id, file_list_response);
     }
 }
-<<<<<<< HEAD
-=======
-
-void Session::OnCatalogFileInfo(CARTA::CatalogFileInfoRequest file_info_request, uint32_t request_id) {
-    CARTA::CatalogFileInfoResponse file_info_response;
-    if (_catalog_controller) {
-        _catalog_controller->OnFileInfoRequest(file_info_request, file_info_response);
-        SendEvent(CARTA::EventType::CATALOG_FILE_INFO_RESPONSE, request_id, file_info_response);
-    }
-}
-
-void Session::OnOpenCatalogFile(CARTA::OpenCatalogFile open_file_request, uint32_t request_id) {
-    CARTA::OpenCatalogFileAck open_file_response;
-    if (_catalog_controller) {
-        _catalog_controller->OnOpenFileRequest(open_file_request, open_file_response);
-        SendEvent(CARTA::EventType::OPEN_CATALOG_FILE_ACK, request_id, open_file_response);
-    }
-}
-
-void Session::OnCloseCatalogFile(CARTA::CloseCatalogFile close_file_request) {
-    if (_catalog_controller) {
-        _catalog_controller->OnCloseFileRequest(close_file_request);
-    }
-}
-
-void Session::OnCatalogFilter(CARTA::CatalogFilterRequest filter_request, uint32_t request_id) {
-    if (_catalog_controller) {
-        _catalog_controller->OnFilterRequest(filter_request, [&](CARTA::CatalogFilterResponse filter_response) {
-            // Send partial or final results
-            SendEvent(CARTA::EventType::CATALOG_FILTER_RESPONSE, request_id, filter_response, true);
-        });
-    }
-}
-
-// ******** SEND DATA STREAMS *********
->>>>>>> 4c568b01
 
 void Session::OnCatalogFileInfo(CARTA::CatalogFileInfoRequest file_info_request, uint32_t request_id) {
     CARTA::CatalogFileInfoResponse file_info_response;
@@ -1118,7 +985,6 @@
                 if (!_frames.at(file_id)->GetBasicStats(chan, stokes, channel_stats)) {
                     return calculated;
                 }
-<<<<<<< HEAD
                 cube_stats.join(channel_stats);
 
                 // check for cancel
@@ -1155,15 +1021,6 @@
                 // get histogram bins for each channel and accumulate bin counts in cube_bins
                 std::vector<int> cube_bins;
                 carta::HistogramResults chan_histogram; // histogram for each channel using cube stats
-=======
-            } else { // calculate cube histogram
-                _histogram_progress = HISTOGRAM_START;
-                auto t_start = std::chrono::high_resolution_clock::now();
-                // stats for entire cube
-                carta::BasicStats<float> cube_stats;
-                size_t num_channels(_frames.at(file_id)->NumChannels());
-                auto t_start_cube_histogram = std::chrono::high_resolution_clock::now();
->>>>>>> 4c568b01
                 for (size_t chan = 0; chan < num_channels; ++chan) {
                     if (!_frames.at(file_id)->CalculateHistogram(CUBE_REGION_ID, chan, stokes, num_bins, cube_stats, chan_histogram)) {
                         return calculated; // channel histogram failed
@@ -1202,22 +1059,6 @@
                         t_start = t_end;
                     }
                 }
-<<<<<<< HEAD
-=======
-                // Measure duration for cube histogram
-                if (_verbose_logging) {
-                    auto t_end_cube_histogram = std::chrono::high_resolution_clock::now();
-                    auto dt_cube_histogram =
-                        std::chrono::duration_cast<std::chrono::microseconds>(t_end_cube_histogram - t_start_cube_histogram).count();
-                    fmt::print("Fill cube histogram in {} ms at {} MPix/s\n", dt_cube_histogram * 1e-3,
-                        (float)cube_stats.num_pixels / dt_cube_histogram);
-                }
-
-                // save min,max in cube region
-                if (!_histogram_context.is_group_execution_cancelled()) {
-                    _frames.at(file_id)->SetRegionBasicStats(region_id, channel, stokes, cube_stats);
-                }
->>>>>>> 4c568b01
 
                 // set completed cube histogram
                 if (!_histogram_context.is_group_execution_cancelled()) {
@@ -1277,7 +1118,6 @@
     _histogram_progress = progress;
 }
 
-<<<<<<< HEAD
 bool Session::SendSpatialProfileData(int file_id, int region_id) {
     // return true if data sent
     bool data_sent(false);
@@ -1287,16 +1127,6 @@
     } else if (region_id == CURSOR_REGION_ID) {
         // Cursor spatial profile
         if (_frames.count(file_id)) {
-=======
-bool Session::SendSpatialProfileData(int file_id, int region_id, bool stokes_changed) {
-    // return true if data sent
-    bool data_sent(false);
-    if (_frames.count(file_id)) {
-        try {
-            if (region_id == CURSOR_REGION_ID && !_frames.at(file_id)->IsCursorSet()) {
-                return data_sent; // do not send profile unless frontend set cursor
-            }
->>>>>>> 4c568b01
             CARTA::SpatialProfileData spatial_profile_data;
             if (_frames.at(file_id)->FillSpatialProfileData(region_id, spatial_profile_data)) {
                 spatial_profile_data.set_file_id(file_id);
@@ -1499,7 +1329,6 @@
             if (send_image_histogram) {
                 SendRegionHistogramData(file_id, IMAGE_REGION_ID);
             }
-<<<<<<< HEAD
             SendRegionStatsData(file_id, IMAGE_REGION_ID);
             SendSpatialProfileData(file_id, CURSOR_REGION_ID);
         }
@@ -1534,20 +1363,6 @@
         bool send_histogram(false);
         UpdateImageData(file_id, send_histogram, changed, changed);
     }
-=======
-            SendSpectralProfileData(file_id, region_id, channel_changed, stokes_changed);
-        }
-    }
-}
-
-void Session::RegionDataStreams(int file_id, int region_id) {
-    _frames.at(file_id)->IncreaseZProfileCount(region_id);
-    SendRegionStatsData(file_id, region_id);
-    SendSpatialProfileData(file_id, region_id);
-    SendRegionHistogramData(file_id, region_id);
-    SendSpectralProfileData(file_id, region_id);
-    _frames.at(file_id)->DecreaseZProfileCount(region_id);
->>>>>>> 4c568b01
 }
 
 // *********************************************************************************
@@ -1618,10 +1433,7 @@
     looping = msg.looping();
     reverse_at_end = msg.reverse();
     always_wait = true;
-<<<<<<< HEAD
-=======
     _animation_id++;
->>>>>>> 4c568b01
 
     CARTA::StartAnimationAck ack_message;
 
@@ -1639,17 +1451,10 @@
         SendEvent(CARTA::EventType::START_ANIMATION_ACK, request_id, ack_message);
     }
 }
-<<<<<<< HEAD
 
 void Session::ExecuteAnimationFrameInner() {
     CARTA::AnimationFrame curr_frame;
 
-=======
-
-void Session::ExecuteAnimationFrameInner() {
-    CARTA::AnimationFrame curr_frame;
-
->>>>>>> 4c568b01
     curr_frame = _animation_object->_next_frame;
     auto file_id(_animation_object->_file_id);
     if (_frames.count(file_id)) {
@@ -1675,7 +1480,6 @@
             if (frame->SetImageChannels(channel, stokes, err_message)) {
                 // Send image histogram and profiles
                 bool send_histogram(true);
-<<<<<<< HEAD
                 UpdateImageData(file_id, send_histogram, channel_changed, stokes_changed);
 
                 // Send contour data if required
@@ -1686,30 +1490,12 @@
 
                 // Send region histograms and profiles
                 UpdateRegionData(file_id, ALL_REGIONS, channel_changed, stokes_changed);
-=======
-                UpdateRegionData(file_id, send_histogram, channel_changed, stokes_changed);
-                // Send Contour data if required
-                SendContourData(file_id);
-                // Send tile data
-                OnAddRequiredTiles(frame->GetAnimationViewSettings());
-                // RESPONSE: data for all regions; no histogram
-                UpdateRegionData(file_id, !send_histogram, channel_changed, stokes_changed);
->>>>>>> 4c568b01
             } else {
                 if (!err_message.empty()) {
                     SendLogEvent(err_message, {"animation"}, CARTA::ErrorSeverity::ERROR);
                 }
             }
-<<<<<<< HEAD
-
-            if (_verbose_logging) {
-                auto t_end_change_frame = std::chrono::high_resolution_clock::now();
-                auto dt_change_frame =
-                    std::chrono::duration_cast<std::chrono::milliseconds>(t_end_change_frame - t_start_change_frame).count();
-                fmt::print("Animator: Change frame in {} ms\n", dt_change_frame);
-            }
-
-=======
+
             // Measure duration for frame changing as animating
             if (_verbose_logging) {
                 auto t_end_change_frame = std::chrono::high_resolution_clock::now();
@@ -1719,7 +1505,6 @@
                     fmt::print("Animator: Change frame in {} ms\n", dt_change_frame * 1e-3);
                 }
             }
->>>>>>> 4c568b01
         } catch (std::out_of_range& range_error) {
             string error = fmt::format("File id {} closed", file_id);
             SendLogEvent(error, {"animation"}, CARTA::ErrorSeverity::DEBUG);
@@ -1870,26 +1655,4 @@
         _animation_object->CancelExecution();
         _animation_object = nullptr;
     }
-<<<<<<< HEAD
-=======
-}
-
-void Session::DeleteFrame(int file_id) {
-    std::unique_lock<std::mutex> lock(_frame_mutex);
-    if (file_id == ALL_FILES) {
-        for (auto& frame : _frames) {
-            frame.second->DisconnectCalled(); // call to stop Frame's jobs and wait for jobs finished
-            frame.second.reset();             // delete Frame
-        }
-        _frames.clear();
-        _image_channel_mutexes.clear();
-        _image_channel_task_active.clear();
-    } else if (_frames.count(file_id)) {
-        _frames[file_id]->DisconnectCalled(); // call to stop Frame's jobs and wait for jobs finished
-        _frames[file_id].reset();
-        _frames.erase(file_id);
-        _image_channel_mutexes.erase(file_id);
-        _image_channel_task_active.erase(file_id);
-    }
->>>>>>> 4c568b01
 }