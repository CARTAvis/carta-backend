#include "Session.h"
#include "InterfaceConstants.h"
#include "FileInfoLoader.h"
#include "util.h"
#include <carta-protobuf/error.pb.h>

#include <casacore/casa/OS/Path.h>
#include <casacore/casa/OS/DirectoryIterator.h>
#include <tbb/blocked_range.h>
#include <tbb/parallel_for.h>

#include <chrono>
#include <limits>

using namespace std;


int __num_sessions= 0;
// Default constructor. Associates a websocket with a UUID and sets the root and base folders for all files
Session::Session(uWS::WebSocket<uWS::SERVER>* ws, std::string uuid, std::string root,
    uS::Async *outgoing, FileListHandler *fileListHandler, bool verbose)
    : uuid(std::move(uuid)),
      socket(ws),
      rootFolder(root),
      verboseLogging(verbose),
      selectedFileInfo(nullptr),
      selectedFileInfoExtended(nullptr),
      outgoing(outgoing),
<<<<<<< HEAD
      newFrame(false),
      fsettings(this)
{
  _ref_count= 0;

  ++__num_sessions;
=======
      fileListHandler(fileListHandler),
      newFrame(false) {
>>>>>>> 8d16bd03
}

Session::~Session() {
    std::unique_lock<std::mutex> lock(frameMutex);
    for (auto& frame : frames) {
        frame.second.reset();  // delete Frame
    }
    frames.clear();
    outgoing->close();
    --__num_sessions;
}

// ********************************************************************************
// File browser

bool Session::fillExtendedFileInfo(CARTA::FileInfoExtended* extendedInfo, CARTA::FileInfo* fileInfo,
        const string folder, const string filename, string hdu, string& message) {
    // fill CARTA::FileInfoResponse submessages CARTA::FileInfo and CARTA::FileInfoExtended
    bool extFileInfoOK(true);
    try {
        fileInfo->set_name(filename); // in case filename is a link
        casacore::Path rootpath(rootFolder);
        rootpath.append(folder);
        rootpath.append(filename);
        casacore::File ccfile(rootpath);
        if (ccfile.exists()) {
            casacore::String fullname(ccfile.path().resolvedName());
            try {
                FileInfoLoader infoLoader(fullname);
                if (!infoLoader.fillFileInfo(fileInfo)) {
                    return false;
                }
                if (hdu.empty())  // use first when required
                    hdu = fileInfo->hdu_list(0);
                extFileInfoOK = infoLoader.fillFileExtInfo(extendedInfo, hdu, message);
            } catch (casacore::AipsError& ex) {
                message = ex.getMesg();
                extFileInfoOK = false;
            }
        } else {
            message = "File " + filename + " does not exist.";
            extFileInfoOK = false;
        }
    } catch (casacore::AipsError& err) {
        message = err.getMesg();
        extFileInfoOK = false;
    }
    return extFileInfoOK;
}

void Session::resetFileInfo(bool create) {
    // delete old file info pointers
    if (selectedFileInfo != nullptr) delete selectedFileInfo;
    if (selectedFileInfoExtended != nullptr) delete selectedFileInfoExtended;
    // optionally create new ones
    if (create) {
        selectedFileInfo = new CARTA::FileInfo();
        selectedFileInfoExtended = new CARTA::FileInfoExtended();
    } else {
        selectedFileInfo = nullptr;
        selectedFileInfoExtended = nullptr;
    }
}

// *********************************************************************************
// CARTA ICD implementation

void Session::onRegisterViewer(const CARTA::RegisterViewer& message, uint32_t requestId) {
    auto sessionId = message.session_id();
    bool success(false);
    std::string error;
    CARTA::SessionType type(CARTA::SessionType::NEW);
    // check session id
    if (sessionId.empty()) {
        sessionId = uuid;
        success = true;
    } else {
        type = CARTA::SessionType::RESUMED;
        if (sessionId.compare(uuid) != 0) {  // invalid session id
            error = "Cannot resume session id " + sessionId;
        } else {
            success = true;
        }
    }
    apiKey = message.api_key();
    // response
    CARTA::RegisterViewerAck ackMessage;
    ackMessage.set_session_id(sessionId);
    ackMessage.set_success(success);
    ackMessage.set_message(error);
    ackMessage.set_session_type(type);
    sendEvent("REGISTER_VIEWER_ACK", requestId, ackMessage);
}

void Session::onFileListRequest(const CARTA::FileListRequest& request, uint32_t requestId) {
    CARTA::FileListResponse response;
    FileListHandler::ResultMsg resultMsg;
    fileListHandler->onFileListRequest(apiKey, request, requestId, response, resultMsg);
    sendEvent("FILE_LIST_RESPONSE", requestId, response);
    if (!resultMsg.message.empty()) {
        sendLogEvent(resultMsg.message, resultMsg.tags, resultMsg.severity);
    }
}

void Session::onFileInfoRequest(const CARTA::FileInfoRequest& request, uint32_t requestId) {
    CARTA::FileInfoResponse response;
    auto fileInfo = response.mutable_file_info();
    auto fileInfoExtended = response.mutable_file_info_extended();
    string message;
    bool success = fillExtendedFileInfo(fileInfoExtended, fileInfo, request.directory(), request.file(), request.hdu(), message);
    if (success) { // save a copy
        resetFileInfo(true);
        *selectedFileInfo = response.file_info();
        *selectedFileInfoExtended = response.file_info_extended();
    }
    response.set_success(success);
    response.set_message(message);
    sendEvent("FILE_INFO_RESPONSE", requestId, response);
}

void Session::onOpenFile(const CARTA::OpenFile& message, uint32_t requestId) {
    // Create Frame and send reponse message
    auto directory(message.directory());
    auto filename(message.file());
    auto hdu(message.hdu());
    auto fileId(message.file_id());
    // response message:
    CARTA::OpenFileAck ack;
    ack.set_file_id(fileId);
    string errMessage;
<<<<<<< HEAD
    
    bool infoLoaded((selectedFileInfo != nullptr) && 
        (selectedFileInfoExtended != nullptr) && 
=======
    bool infoLoaded((selectedFileInfo != nullptr) &&
        (selectedFileInfoExtended != nullptr) &&
>>>>>>> 8d16bd03
        (selectedFileInfo->name() == filename)); // correct file loaded
    if (!infoLoaded) { // load from image file
        resetFileInfo(true);
        infoLoaded = fillExtendedFileInfo(selectedFileInfoExtended, selectedFileInfo, message.directory(),
            message.file(), hdu, errMessage);
    }
    bool success(false);
    if (!infoLoaded) {
        resetFileInfo(); // clean up
    } else {
        // Set hdu if empty
        if (hdu.empty())  // use first
            hdu = selectedFileInfo->hdu_list(0);
        // form path with filename
        casacore::Path rootPath(rootFolder);
        rootPath.append(directory);
        rootPath.append(filename);
        string absFilename(rootPath.resolvedName());

	// create Frame for open file
        auto frame = std::unique_ptr<Frame>(new Frame(uuid, absFilename, hdu));
        if (frame->isValid()) {
            std::unique_lock<std::mutex> lock(frameMutex); // open/close lock
            frames[fileId] = move(frame);
            lock.unlock();
            newFrame = true;
            // copy file info, extended file info
            CARTA::FileInfo* responseFileInfo = new CARTA::FileInfo();
            responseFileInfo->set_name(selectedFileInfo->name());
            responseFileInfo->set_type(selectedFileInfo->type());
            responseFileInfo->set_size(selectedFileInfo->size());
            responseFileInfo->add_hdu_list(hdu); // loaded hdu only
            *ack.mutable_file_info() = *responseFileInfo;
            *ack.mutable_file_info_extended() = *selectedFileInfoExtended;
            success = true;
        } else {
            errMessage = "Could not load image";
        }
    }
    ack.set_success(success);
    ack.set_message(errMessage);
    sendEvent("OPEN_FILE_ACK", requestId, ack);
}

void Session::onCloseFile(const CARTA::CloseFile& message, uint32_t requestId) {
    auto fileId = message.file_id();
    std::unique_lock<std::mutex> lock(frameMutex);
    if (fileId == -1) {
        for (auto& frame : frames) {
            frame.second.reset();  // delete Frame
        }
        frames.clear();
    } else if (frames.count(fileId)) {
        frames[fileId].reset();
        frames.erase(fileId);
    }
}

void Session::onSetImageView(const CARTA::SetImageView& message, uint32_t requestId) {
    auto fileId = message.file_id();
    if (frames.count(fileId)) {
        try {
           if (frames.at(fileId)->setImageView(message.image_bounds(), message.mip(), message.compression_type(),
                message.compression_quality(), message.num_subsets())) {
                sendRasterImageData(fileId, newFrame); // send histogram only if new frame
                newFrame = false;
            } else {
                sendLogEvent("Image view out of bounds", {"view"}, CARTA::ErrorSeverity::ERROR);
            }
        } catch (std::out_of_range& rangeError) {
            std::string error = fmt::format("File id {} closed", fileId);
            sendLogEvent(error, {"view"}, CARTA::ErrorSeverity::DEBUG);
        }
    } else {
        string error = fmt::format("File id {} not found", fileId);
        sendLogEvent(error, {"view"}, CARTA::ErrorSeverity::DEBUG);
    }
}

void Session::onSetImageChannels(const CARTA::SetImageChannels& message, uint32_t requestId) {
    auto fileId(message.file_id());
    if (frames.count(fileId)) {
        try {
            std::string errMessage;
            auto channel = message.channel();
            auto stokes = message.stokes();
            bool stokesChanged(stokes != frames.at(fileId)->currentStokes());
            if (frames.at(fileId)->setImageChannels(channel, stokes, errMessage)) {
                // RESPONSE: updated raster/histogram, spatial profile, spectral profile
                sendRasterImageData(fileId, true); // send histogram
                sendSpatialProfileData(fileId, CURSOR_REGION_ID);
                if (stokesChanged)
                    sendSpectralProfileData(fileId, CURSOR_REGION_ID);
            } else {
                if (!errMessage.empty())
                    sendLogEvent(errMessage, {"channels"}, CARTA::ErrorSeverity::ERROR);
            }
        } catch (std::out_of_range& rangeError) {
            string error = fmt::format("File id {} closed", fileId);
            sendLogEvent(error, {"channels"}, CARTA::ErrorSeverity::DEBUG);
        }
    } else {
        string error = fmt::format("File id {} not found", fileId);
        sendLogEvent(error, {"channels"}, CARTA::ErrorSeverity::DEBUG);
    }
}

void Session::onSetCursor(const CARTA::SetCursor& message, uint32_t requestId) {
    auto fileId(message.file_id());
    if (frames.count(fileId)) {
        try {
            if (frames.at(fileId)->setCursorRegion(CURSOR_REGION_ID, message.point())) {
                // RESPONSE
                if (message.has_spatial_requirements()) {
                    onSetSpatialRequirements(message.spatial_requirements(), requestId);
                    sendSpectralProfileData(fileId, CURSOR_REGION_ID);
                } else {
                    sendSpatialProfileData(fileId, CURSOR_REGION_ID);
                    sendSpectralProfileData(fileId, CURSOR_REGION_ID);
                }
            } else {
                string error = "Cursor point out of range";
                sendLogEvent(error, {"cursor"}, CARTA::ErrorSeverity::ERROR);
            }
        } catch (std::out_of_range& rangeError) {
            string error = fmt::format("File id {} closed", fileId);
            sendLogEvent(error, {"cursor"}, CARTA::ErrorSeverity::DEBUG);
        }
    } else {
        string error = fmt::format("File id {} not found", fileId);
        sendLogEvent(error, {"cursor"}, CARTA::ErrorSeverity::DEBUG);
    }
}

void Session::onSetRegion(const CARTA::SetRegion& message, uint32_t requestId) {
    auto fileId(message.file_id());
    auto regionId(message.region_id());
    std::string errMessage;
    bool success(false);

    if (frames.count(fileId)) {
        try {
            if (message.region_id() <= 0) { // get region id unique across all frames
                for (auto& frame : frames) { // frames = map<fileId, unique_ptr<Frame>>
                    regionId = std::max(regionId, frame.second->getMaxRegionId());
                }
                ++regionId; // get next available
                if (regionId == 0) ++regionId; // reserved for cursor
            }
            std::vector<CARTA::Point> points = {message.control_points().begin(), message.control_points().end()};
            auto& frame = frames[fileId];  // use frame in SetRegion message
            success = frames.at(fileId)->setRegion(regionId, message.region_name(), message.region_type(),
                -1, -1, points, message.rotation(), errMessage);
        } catch (std::out_of_range& rangeError) {
            errMessage = fmt::format("File id {} closed", fileId);
        }
    } else {
        errMessage = fmt::format("File id {} not found", fileId);
    }
    // RESPONSE
    CARTA::SetRegionAck ack;
    ack.set_region_id(regionId);
    ack.set_success(success);
    ack.set_message(errMessage);
    sendEvent("SET_REGION_ACK", requestId, ack);
}

void Session::onRemoveRegion(const CARTA::RemoveRegion& message, uint32_t requestId) {
    auto regionId(message.region_id());
    for (auto& frame : frames) {  // frames = map<fileId, unique_ptr<Frame>>
        if (frame.second) frame.second->removeRegion(regionId);
    }
}

void Session::onSetSpatialRequirements(const CARTA::SetSpatialRequirements& message, uint32_t requestId) {
    auto fileId(message.file_id());
    if (frames.count(fileId)) {
        try {
            auto regionId = message.region_id();
            if (frames.at(fileId)->setRegionSpatialRequirements(regionId,
                std::vector<std::string>(message.spatial_profiles().begin(), message.spatial_profiles().end()))) {
                // RESPONSE
                sendSpatialProfileData(fileId, regionId);
            } else {
                string error = fmt::format("Spatial requirements for region id {} failed to validate ", regionId);
                sendLogEvent(error, {"spatial"}, CARTA::ErrorSeverity::ERROR);
            }
        } catch (std::out_of_range& rangeError) {
            string error = fmt::format("File id {} closed", fileId);
            sendLogEvent(error, {"spatial"}, CARTA::ErrorSeverity::DEBUG);
        }
    } else {
        string error = fmt::format("File id {} not found", fileId);
        sendLogEvent(error, {"spatial"}, CARTA::ErrorSeverity::DEBUG);
    }
}

void Session::onSetHistogramRequirements(const CARTA::SetHistogramRequirements& message, uint32_t requestId) {
    auto fileId(message.file_id());
    if (frames.count(fileId)) {
        try {
            auto regionId = message.region_id();
            if (frames.at(fileId)->setRegionHistogramRequirements(regionId,
                std::vector<CARTA::SetHistogramRequirements_HistogramConfig>(message.histograms().begin(),
                message.histograms().end()))) {
                if (regionId == CUBE_REGION_ID) {
                    // RESPONSE
                    sendCubeHistogramData(message, requestId);
                } else {
                    CARTA::RegionHistogramData* histogramData = getRegionHistogramData(fileId, regionId);
                    if (histogramData != nullptr) {  // RESPONSE
                        sendFileEvent(fileId, "REGION_HISTOGRAM_DATA", 0, *histogramData);
                    } else {
                        string error = "Failed to load histogram data";
                        sendLogEvent(error, {"histogram"}, CARTA::ErrorSeverity::ERROR);
                    }
                }
            } else {
                string error = fmt::format("Histogram requirements for region id {} failed to validate ", regionId);
                sendLogEvent(error, {"histogram"}, CARTA::ErrorSeverity::ERROR);
            }
        } catch (std::out_of_range& rangeError) {
            string error = fmt::format("File id {} closed", fileId);
            sendLogEvent(error, {"histogram"}, CARTA::ErrorSeverity::DEBUG);
        }
    } else {
        string error = fmt::format("File id {} not found", fileId);
        sendLogEvent(error, {"histogram"}, CARTA::ErrorSeverity::DEBUG);
    }
}

void Session::onSetSpectralRequirements(const CARTA::SetSpectralRequirements& message, uint32_t requestId) {
    auto fileId(message.file_id());
    if (frames.count(fileId)) {
        try {
            auto regionId = message.region_id();
            if (frames.at(fileId)->setRegionSpectralRequirements(regionId,
                std::vector<CARTA::SetSpectralRequirements_SpectralConfig>(message.spectral_profiles().begin(),
                message.spectral_profiles().end()))) {
                // RESPONSE
                sendSpectralProfileData(fileId, regionId);
            } else {
                string error = fmt::format("Spectral requirements for region id {} failed to validate ", regionId);
                sendLogEvent(error, {"spectral"}, CARTA::ErrorSeverity::ERROR);
            }
        } catch (std::out_of_range& rangeError) {
            string error = fmt::format("File id {} closed", fileId);
            sendLogEvent(error, {"spectral"}, CARTA::ErrorSeverity::DEBUG);
        }
    } else {
        string error = fmt::format("File id {} not found", fileId);
        sendLogEvent(error, {"spectral"}, CARTA::ErrorSeverity::DEBUG);
    }
}

void Session::onSetStatsRequirements(const CARTA::SetStatsRequirements& message, uint32_t requestId) {
    auto fileId(message.file_id());
    if (frames.count(fileId)) {
        try {
            auto regionId = message.region_id();
            if (frames.at(fileId)->setRegionStatsRequirements(regionId, std::vector<int>(message.stats().begin(),
                message.stats().end()))) {
                // RESPONSE
                sendRegionStatsData(fileId, regionId);
            } else {
                string error = fmt::format("Stats requirements for region id {} failed to validate ", regionId);
                sendLogEvent(error, {"stats"}, CARTA::ErrorSeverity::ERROR);
            }
        } catch (std::out_of_range& rangeError) {
            string error = fmt::format("File id {} closed", fileId);
            sendLogEvent(error, {"stats"}, CARTA::ErrorSeverity::DEBUG);
        }
    } else {
        string error = fmt::format("File id {} not found", fileId);
        sendLogEvent(error, {"stats"}, CARTA::ErrorSeverity::DEBUG);
    }
}

// ******** SEND DATA STREAMS *********

// Histogram message; sent separately or within RasterImageData
CARTA::RegionHistogramData* Session::getRegionHistogramData(const int32_t fileId, const int32_t regionId) {
    CARTA::RegionHistogramData* histogramMessage(nullptr);
    if (frames.count(fileId)) {
        try {
            histogramMessage = new CARTA::RegionHistogramData();
            if (frames.at(fileId)->fillRegionHistogramData(regionId, histogramMessage)) {
                histogramMessage->set_file_id(fileId);
                histogramMessage->set_region_id(regionId);
            } else {
                delete histogramMessage;
                histogramMessage = nullptr;
            }
        } catch (std::out_of_range& rangeError) {
            string error = fmt::format("File id {} closed", fileId);
            sendLogEvent(error, {"histogram"}, CARTA::ErrorSeverity::DEBUG);
        }
    } else {
        string error = fmt::format("File id {} not found", fileId);
        sendLogEvent(error, {"histogram"}, CARTA::ErrorSeverity::DEBUG);
    }
    return histogramMessage;
}

void Session::sendCubeHistogramData(const CARTA::SetHistogramRequirements& message,
        uint32_t requestId) {
    auto fileId = message.file_id();
    if (frames.count(fileId)) {
        try {
            if (message.histograms_size() == 0) { // cancel!
                histogramProgress.fetch_and_store(HISTOGRAM_CANCEL);
                sendLogEvent("Histogram cancelled", {"histogram"}, CARTA::ErrorSeverity::INFO);
                return;
            } else {
                auto regionId = message.region_id(); // CUBE_REGION_ID
                auto channel = message.histograms(0).channel();
                auto numbins = message.histograms(0).num_bins();
                int stokes(frames.at(fileId)->currentStokes());
                CARTA::RegionHistogramData histogramMessage;
                createCubeHistogramMessage(histogramMessage, fileId, stokes, 1.0);
                CARTA::Histogram* histogram = histogramMessage.add_histograms();
                if (frames.at(fileId)->getRegionHistogram(regionId, channel, stokes, numbins, *histogram)) {
                    // use stored cube histogram
                    sendFileEvent(fileId, "REGION_HISTOGRAM_DATA", requestId, histogramMessage);
                } else if (frames.at(fileId)->nchannels() == 1) {
                    // use per-channel histogram for channel 0
                    int channum(0);
                    if (frames.at(fileId)->getRegionHistogram(IMAGE_REGION_ID, channum, stokes, numbins,
                            *histogram)) { // use stored channel 0 histogram
                        sendFileEvent(fileId, "REGION_HISTOGRAM_DATA", requestId, histogramMessage);
                    } else { // calculate channel 0 histogram
                        float minval, maxval;
                        if (!frames.at(fileId)->getRegionMinMax(IMAGE_REGION_ID, channum, stokes, minval, maxval))
                            frames.at(fileId)->calcRegionMinMax(IMAGE_REGION_ID, channum, stokes, minval, maxval);
                        frames.at(fileId)->calcRegionHistogram(IMAGE_REGION_ID, channum, stokes, numbins, minval,
                            maxval, *histogram);
                        // send completed histogram
                        sendFileEvent(fileId, "REGION_HISTOGRAM_DATA", requestId, histogramMessage);
                    }
                } else { // calculate cube histogram
                    histogramProgress.fetch_and_store(0.0);  // start at 0
                    auto tStart = std::chrono::high_resolution_clock::now();
                    // determine cube min and max values
                    float cubemin(FLT_MAX), cubemax(FLT_MIN);
                    size_t nchan(frames.at(fileId)->nchannels());
                    for (size_t chan=0; chan < nchan; ++chan) {
                        // minmax for this channel
                        float chanmin, chanmax;
                        if (!frames.at(fileId)->getRegionMinMax(IMAGE_REGION_ID, chan, stokes, chanmin, chanmax))
                            frames.at(fileId)->calcRegionMinMax(IMAGE_REGION_ID, chan, stokes, chanmin, chanmax);
                        cubemin = std::min(cubemin, chanmin);
                        cubemax = std::max(cubemax, chanmax);

                        // check for cancel
                        if (histogramProgress == HISTOGRAM_CANCEL)
                            break;

                        // check for progress update
                        auto tEnd = std::chrono::high_resolution_clock::now();
                        auto dt = std::chrono::duration_cast<std::chrono::milliseconds>(tEnd - tStart).count();
                        if ((dt/1e3) > 2.0) {  // send progress
                            float thischan(chan), allchans(nchan * 2); // go through chans twice
                            float progress = thischan / allchans;
                            CARTA::RegionHistogramData histogramProgressMsg;
                            createCubeHistogramMessage(histogramProgressMsg, fileId, stokes, progress);
                            CARTA::Histogram* histogram = histogramProgressMsg.add_histograms();  // blank
                            sendFileEvent(fileId, "REGION_HISTOGRAM_DATA", requestId, histogramProgressMsg);
                            tStart = tEnd;
                        }
                    }
                    // save min,max in cube region
                    if (histogramProgress > HISTOGRAM_CANCEL)
                        frames.at(fileId)->setRegionMinMax(regionId, channel, stokes, cubemin, cubemax);

                    // check cancel and proceed
                    if (histogramProgress > HISTOGRAM_CANCEL) {
                        // send progress message: half done
                        float progress = 0.50;
                        histogramMessage.set_progress(progress);
                        sendFileEvent(fileId, "REGION_HISTOGRAM_DATA", requestId, histogramMessage);

                        // get histogram bins for each channel and accumulate bin counts
                        std::vector<int> cubeBins;
                        CARTA::Histogram chanHistogram;  // histogram for each channel
                        for (size_t chan=0; chan < nchan; ++chan) {
                            frames.at(fileId)->calcRegionHistogram(regionId, chan, stokes, numbins, cubemin,
                                cubemax, chanHistogram);
                            // add channel bins to cube bins
                            if (chan==0) {
                                cubeBins = {chanHistogram.bins().begin(), chanHistogram.bins().end()};
                            } else { // add chan histogram bins to cube histogram bins
                                std::transform(chanHistogram.bins().begin(), chanHistogram.bins().end(), cubeBins.begin(),
                                    cubeBins.begin(), std::plus<int>());
                            }

                            // check for cancel
                            if (histogramProgress == HISTOGRAM_CANCEL)
                                break;

                            // check for progress update
                            auto tEnd = std::chrono::high_resolution_clock::now();
                            auto dt = std::chrono::duration_cast<std::chrono::milliseconds>(tEnd - tStart).count();
                            if ((dt/1e3) > 2.0) { // send progress
                                float thischan(chan), allchans(nchan * 2); // go through chans twice
                                progress = 0.5 + (thischan / allchans);
                                CARTA::RegionHistogramData histogramProgressMsg;
                                createCubeHistogramMessage(histogramProgressMsg, fileId, stokes, progress);
                                auto cubeHistogram = histogramProgressMsg.add_histograms();
                                cubeHistogram->set_channel(ALL_CHANNELS);
                                cubeHistogram->set_num_bins(chanHistogram.num_bins());
                                cubeHistogram->set_bin_width(chanHistogram.bin_width());
                                cubeHistogram->set_first_bin_center(chanHistogram.first_bin_center());
                                *cubeHistogram->mutable_bins() = {cubeBins.begin(), cubeBins.end()};
                                sendFileEvent(fileId, "REGION_HISTOGRAM_DATA", requestId, histogramProgressMsg);
                                tStart = tEnd;
                            }
                        }
                        if (histogramProgress > HISTOGRAM_CANCEL) {
                            // send completed cube histogram
                            progress = HISTOGRAM_COMPLETE;
                            CARTA::RegionHistogramData finalHistogramMessage;
                            createCubeHistogramMessage(finalHistogramMessage, fileId, stokes, progress);
                            auto cubeHistogram = finalHistogramMessage.add_histograms();
                            // fill histogram fields from last channel histogram
                            cubeHistogram->set_channel(ALL_CHANNELS);
                            cubeHistogram->set_num_bins(chanHistogram.num_bins());
                            cubeHistogram->set_bin_width(chanHistogram.bin_width());
                            cubeHistogram->set_first_bin_center(chanHistogram.first_bin_center());
                            *cubeHistogram->mutable_bins() = {cubeBins.begin(), cubeBins.end()};

                            // save cube histogram
                            frames.at(fileId)->setRegionHistogram(regionId, channel, stokes, *cubeHistogram);
                            // send completed histogram message
                            sendFileEvent(fileId, "REGION_HISTOGRAM_DATA", requestId, finalHistogramMessage);
                        }
                    }
                }
            }
        } catch (std::out_of_range& rangeError) {
            string error = fmt::format("File id {} closed", fileId);
            sendLogEvent(error, {"histogram"}, CARTA::ErrorSeverity::DEBUG);
        }
    } else {
        string error = fmt::format("File id {} not found", fileId);
        sendLogEvent(error, {"histogram"}, CARTA::ErrorSeverity::DEBUG);
    }
}

void Session::createCubeHistogramMessage(CARTA::RegionHistogramData& message, int fileId, int stokes, float progress) {
    // check for cancel then update progress and make new message
    if (histogramProgress != HISTOGRAM_CANCEL) {
        histogramProgress.fetch_and_store(progress);
        message.set_file_id(fileId);
        message.set_region_id(CUBE_REGION_ID);
        message.set_stokes(stokes);
        message.set_progress(progress);
    }
}


void Session::sendRasterImageData(int fileId, bool sendHistogram) {
    if (frames.count(fileId)) {
        try {
            CARTA::RasterImageData rasterData;
            rasterData.set_file_id(fileId);
            std::string message;
            if (frames.at(fileId)->fillRasterImageData(rasterData, message)) {
                if (sendHistogram) {
                    CARTA::RegionHistogramData* histogramData = getRegionHistogramData(fileId, IMAGE_REGION_ID);
                    rasterData.set_allocated_channel_histogram_data(histogramData);
                }
                sendFileEvent(fileId, "RASTER_IMAGE_DATA", 0, rasterData);
            } else {
                sendLogEvent(message, {"raster"}, CARTA::ErrorSeverity::ERROR);
            }
        } catch (std::out_of_range& rangeError) {
            string error = fmt::format("File id {} closed", fileId);
            sendLogEvent(error, {"spatial"}, CARTA::ErrorSeverity::DEBUG);
        }
    } else {
        string error = fmt::format("File id {} not found", fileId);
        sendLogEvent(error, {"spatial"}, CARTA::ErrorSeverity::DEBUG);
    }
}

void Session::sendSpatialProfileData(int fileId, int regionId) {
    if (frames.count(fileId)) {
        try {
            if (regionId == CURSOR_REGION_ID && !frames.at(fileId)->isCursorSet()) {
                return;  // do not send profile unless frontend set cursor
            }
            CARTA::SpatialProfileData spatialProfileData;
            if (frames.at(fileId)->fillSpatialProfileData(regionId, spatialProfileData)) {
                spatialProfileData.set_file_id(fileId);
                spatialProfileData.set_region_id(regionId);
                sendFileEvent(fileId, "SPATIAL_PROFILE_DATA", 0, spatialProfileData);
            }
        } catch (std::out_of_range& rangeError) {
            string error = fmt::format("File id {} closed", fileId);
            sendLogEvent(error, {"spatial"}, CARTA::ErrorSeverity::DEBUG);
        }
    } else {
        string error = fmt::format("File id {} not found", fileId);
        sendLogEvent(error, {"spatial"}, CARTA::ErrorSeverity::DEBUG);
    }
}

void Session::sendSpectralProfileData(int fileId, int regionId) {
    if (frames.count(fileId)) {
        try {
            if (regionId == CURSOR_REGION_ID && !frames.at(fileId)->isCursorSet()) {
                return;  // do not send profile unless frontend set cursor
            }
            CARTA::SpectralProfileData spectralProfileData;
            if (frames.at(fileId)->fillSpectralProfileData(regionId, spectralProfileData)) {
                spectralProfileData.set_file_id(fileId);
                spectralProfileData.set_region_id(regionId);
                sendFileEvent(fileId, "SPECTRAL_PROFILE_DATA", 0, spectralProfileData);
            }
        } catch (std::out_of_range& rangeError) {
            string error = fmt::format("File id {} closed", fileId);
            sendLogEvent(error, {"spectral"}, CARTA::ErrorSeverity::DEBUG);
        }
    } else {
        string error = fmt::format("File id {} not found", fileId);
        sendLogEvent(error, {"spectral"}, CARTA::ErrorSeverity::DEBUG);
    }
}

void Session::sendRegionStatsData(int fileId, int regionId) {
    if (frames.count(fileId)) {
        try {
            CARTA::RegionStatsData regionStatsData;
            if (frames.at(fileId)->fillRegionStatsData(regionId, regionStatsData)) {
                regionStatsData.set_file_id(fileId);
                regionStatsData.set_region_id(regionId);
                sendFileEvent(fileId, "REGION_STATS_DATA", 0, regionStatsData);
            }
        } catch (std::out_of_range& rangeError) {
            string error = fmt::format("File id {} closed", fileId);
            sendLogEvent(error, {"stats"}, CARTA::ErrorSeverity::DEBUG);
        }
    } else {
        string error = fmt::format("File id {} not found", fileId);
        sendLogEvent(error, {"stats"}, CARTA::ErrorSeverity::DEBUG);
    }
}

// *********************************************************************************
// SEND uWEBSOCKET MESSAGES

// Sends an event to the client with a given event name (padded/concatenated to 32 characters) and a given ProtoBuf message
void Session::sendEvent(string eventName, u_int64_t eventId, google::protobuf::MessageLite& message) {
    static const size_t eventNameLength = 32;
    int messageLength = message.ByteSize();
    size_t requiredSize = eventNameLength + 8 + messageLength;
    std::vector<char> msg(requiredSize, 0);
    std::copy_n(eventName.begin(), std::min(eventName.length(), eventNameLength), msg.begin());
    memcpy(msg.data() + eventNameLength, &eventId, 4);
    message.SerializeToArray(msg.data() + eventNameLength + 8, messageLength);
    out_msgs.push(msg);
    outgoing->send();
    //socket->send(msg.data(), msg.size(), uWS::BINARY);
}

void Session::sendFileEvent(int32_t fileId, string eventName, u_int64_t eventId,
    google::protobuf::MessageLite& message) {
    // do not send if file is closed
    if (frames.count(fileId))
        sendEvent(eventName, eventId, message);
}

void Session::sendPendingMessages() {
    // Do not parallelize: this must be done serially
    // due to the constraints of uWS.
    std::vector<char> msg;
    while(out_msgs.try_pop(msg)) {
        socket->send(msg.data(), msg.size(), uWS::BINARY);
    }
}

void Session::sendLogEvent(std::string message, std::vector<std::string> tags, CARTA::ErrorSeverity severity) {
    CARTA::ErrorData errorData;
    errorData.set_message(message);
    errorData.set_severity(severity);
    *errorData.mutable_tags() = {tags.begin(), tags.end()};
    sendEvent("ERROR_DATA", 0, errorData);
    if ((severity > CARTA::ErrorSeverity::DEBUG) || verboseLogging)
        log(uuid, message);
}<|MERGE_RESOLUTION|>--- conflicted
+++ resolved
@@ -26,17 +26,12 @@
       selectedFileInfo(nullptr),
       selectedFileInfoExtended(nullptr),
       outgoing(outgoing),
-<<<<<<< HEAD
+      fileListHandler(fileListHandler),
       newFrame(false),
-      fsettings(this)
-{
+      fsettings(this) {
   _ref_count= 0;
 
   ++__num_sessions;
-=======
-      fileListHandler(fileListHandler),
-      newFrame(false) {
->>>>>>> 8d16bd03
 }
 
 Session::~Session() {
@@ -167,14 +162,9 @@
     CARTA::OpenFileAck ack;
     ack.set_file_id(fileId);
     string errMessage;
-<<<<<<< HEAD
-    
+
     bool infoLoaded((selectedFileInfo != nullptr) && 
         (selectedFileInfoExtended != nullptr) && 
-=======
-    bool infoLoaded((selectedFileInfo != nullptr) &&
-        (selectedFileInfoExtended != nullptr) &&
->>>>>>> 8d16bd03
         (selectedFileInfo->name() == filename)); // correct file loaded
     if (!infoLoaded) { // load from image file
         resetFileInfo(true);
