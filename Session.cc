--- conflicted
+++ resolved
@@ -421,9 +421,6 @@
         for (int j = 0; j < stride; j++) {
             lambda(j);
         }
-<<<<<<< HEAD
-=======
-        g.wait();
 
         // Send final message with no tiles to signify end of the tile stream, for synchronisation purposes
         CARTA::RasterTileSync final_message;
@@ -434,7 +431,6 @@
         final_message.set_end_sync(true);
         final_message.set_animation_id(animation_id);
         SendFileEvent(file_id, CARTA::EventType::RASTER_TILE_SYNC, 0, final_message);
->>>>>>> 181457b1
     }
 }
 
