--- conflicted
+++ resolved
@@ -828,7 +828,6 @@
     }
 }
 
-<<<<<<< HEAD
 
 void Session::addToAniQueue(CARTA::SetImageChannels message, uint32_t requestId)
 {
@@ -846,11 +845,7 @@
 
 
 
-void Session::sendRasterImageData(int fileId, CARTA::RasterImageData& rasterImageData,
-    std::vector<float>& imageData, CARTA::ImageBounds& bounds, int mip, CompressionSettings& compression) {
-=======
 void Session::sendRasterImageData(int fileId, bool sendHistogram) {
->>>>>>> 8c4d8fec
     if (frames.count(fileId)) {
         try {
             CARTA::RasterImageData rasterData;
