--- conflicted
+++ resolved
@@ -38,14 +38,8 @@
 int Session::_exit_after_num_seconds = 5;
 bool Session::_exit_when_all_sessions_closed = false;
 
-// Default constructor. Associates a websocket with a UUID and sets the root folder for all files
-<<<<<<< HEAD
 Session::Session(uWS::WebSocket<true, true>* ws, uint32_t id, std::string address, std::string root, std::string base,
-    FileListHandler* file_list_handler, bool verbose, bool perflog)
-=======
-Session::Session(uWS::WebSocket<uWS::SERVER>* ws, uint32_t id, std::string address, std::string root, std::string base,
-    uS::Async* outgoing_async, FileListHandler* file_list_handler, bool verbose, bool perflog, int grpc_port)
->>>>>>> 807ad1c7
+    FileListHandler* file_list_handler, bool verbose, bool perflog, int grpc_port)
     : _socket(ws),
       _id(id),
       _address(address),
