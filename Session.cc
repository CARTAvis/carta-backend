#include "Session.h"

#include <omp.h>
#include <signal.h>
#include <algorithm>
#include <chrono>
#include <limits>
#include <memory>
#include <thread>
#include <tuple>
#include <vector>

#include <casacore/casa/OS/File.h>
#include <fmt/format.h>
#include <tbb/parallel_for.h>
#include <tbb/task_group.h>
#include <xmmintrin.h>
#include <zstd.h>

#include <carta-protobuf/contour_image.pb.h>
#include <carta-protobuf/defs.pb.h>
#include <carta-protobuf/error.pb.h>
#include <carta-protobuf/raster_tile.pb.h>

#include "Carta.h"
#include "DataStream/Compression.h"
#include "EventHeader.h"
#include "FileList/FileExtInfoLoader.h"
#include "FileList/FileInfoLoader.h"
#include "InterfaceConstants.h"
#include "OnMessageTask.h"

#include "DBConnect.h"
#include "Util.h"

#define DEBUG(_DB_TEXT_) \
    {}

int Session::_num_sessions = 0;
int Session::_exit_after_num_seconds = 5;
bool Session::_exit_when_all_sessions_closed = false;

// Default constructor. Associates a websocket with a UUID and sets the root folder for all files
Session::Session(uWS::WebSocket<uWS::SERVER>* ws, uint32_t id, std::string root, uS::Async* outgoing_async,
    FileListHandler* file_list_handler, bool verbose)
    : _socket(ws),
      _id(id),
      _root_folder(root),
      _verbose_logging(verbose),
      _loader(nullptr),
      _region_handler(nullptr),
      _outgoing_async(outgoing_async),
      _file_list_handler(file_list_handler),
      _animation_id(0),
      _file_settings(this) {
    _histogram_progress = HISTOGRAM_COMPLETE;
    _ref_count = 0;
    _animation_object = nullptr;
    _connected = true;
    _catalog_controller = std::unique_ptr<catalog::Controller>(new catalog::Controller(_root_folder));

    ++_num_sessions;
    DEBUG(fprintf(stderr, "%p ::Session (%d)\n", this, _num_sessions));
}

static int __exit_backend_timer = 0;

void ExitNoSessions(int s) {
    if (Session::NumberOfSessions() > 0) {
        struct sigaction sig_handler;
        sig_handler.sa_handler = nullptr;
        sigemptyset(&sig_handler.sa_mask);
        sig_handler.sa_flags = 0;
        sigaction(SIGINT, &sig_handler, nullptr);
    } else {
        --__exit_backend_timer;
        if (!__exit_backend_timer) {
            std::cout << "No sessions timeout." << std::endl;
            exit(0);
        }
        alarm(1);
    }
}

Session::~Session() {
    _outgoing_async->close();

    --_num_sessions;
    DEBUG(std::cout << this << " ~Session " << _num_sessions << std::endl;)
    if (!_num_sessions) {
        std::cout << "No remaining sessions." << std::endl;
        if (_exit_when_all_sessions_closed) {
            if (_exit_after_num_seconds == 0) {
                std::cout << "Exiting due to no sessions remaining" << std::endl;
                exit(0);
            }
            __exit_backend_timer = _exit_after_num_seconds;
            struct sigaction sig_handler;
            sig_handler.sa_handler = ExitNoSessions;
            sigemptyset(&sig_handler.sa_mask);
            sig_handler.sa_flags = 0;
            sigaction(SIGALRM, &sig_handler, nullptr);
            alarm(1);
        }
    }
}

void Session::SetInitExitTimeout(int secs) {
    __exit_backend_timer = secs;
    struct sigaction sig_handler;
    sig_handler.sa_handler = ExitNoSessions;
    sigemptyset(&sig_handler.sa_mask);
    sig_handler.sa_flags = 0;
    sigaction(SIGALRM, &sig_handler, nullptr);
    alarm(1);
}

void Session::DisconnectCalled() {
    _connected = false;
    for (auto& frame : _frames) {
        frame.second->DisconnectCalled(); // call to stop Frame's jobs and wait for jobs finished
    }
    _base_context.cancel_group_execution();
    _histogram_context.cancel_group_execution();
    if (_animation_object) {
        _animation_object->CancelExecution();
    }
}

void Session::ConnectCalled() {
    _connected = true;
    _base_context.reset();
    _histogram_context.reset();
    if (_animation_object) {
        _animation_object->ResetContext();
    }
}

// ********************************************************************************
// File browser

bool Session::FillExtendedFileInfo(CARTA::FileInfoExtended& extended_info, CARTA::FileInfo& file_info, const string& folder,
    const string& filename, string hdu, string& message) {
    // fill CARTA::FileInfoResponse submessages CARTA::FileInfo and CARTA::FileInfoExtended
    bool ext_file_info_ok(true);
    try {
        file_info.set_name(filename);
        casacore::String full_name(GetResolvedFilename(_root_folder, folder, filename));
        if (!full_name.empty()) {
            try {
                FileInfoLoader info_loader = FileInfoLoader(full_name);
                if (!info_loader.FillFileInfo(file_info)) {
                    return false;
                }

                _loader.reset(carta::FileLoader::GetLoader(full_name));

                FileExtInfoLoader ext_info_loader = FileExtInfoLoader(_loader.get());
                ext_file_info_ok = ext_info_loader.FillFileExtInfo(extended_info, filename, hdu, message);
            } catch (casacore::AipsError& ex) {
                message = ex.getMesg();
                ext_file_info_ok = false;
            }
        } else {
            message = "File " + filename + " does not exist.";
            ext_file_info_ok = false;
        }
    } catch (casacore::AipsError& err) {
        message = err.getMesg();
        ext_file_info_ok = false;
    }
    return ext_file_info_ok;
}

// *********************************************************************************
// CARTA ICD implementation

void Session::OnRegisterViewer(const CARTA::RegisterViewer& message, uint16_t icd_version, uint32_t request_id) {
    auto session_id = message.session_id();
    bool success(true);
    std::string status;
    CARTA::SessionType type(CARTA::SessionType::NEW);

    if (icd_version != carta::ICD_VERSION) {
        status = fmt::format("Invalid ICD version number. Expected {}, got {}", carta::ICD_VERSION, icd_version);
        success = false;
    } else if (!session_id) {
        session_id = _id;
        status = fmt::format("Start a new frontend and assign it with session id {}", session_id);
    } else {
        type = CARTA::SessionType::RESUMED;
        if (session_id != _id) {
            _id = session_id;
            status = fmt::format("Start a new backend and assign it with session id {}", session_id);
        } else {
            status = fmt::format("Network reconnected with session id {}", session_id);
        }
    }

    _api_key = message.api_key();
    // response
    CARTA::RegisterViewerAck ack_message;
    ack_message.set_session_id(session_id);
    ack_message.set_success(success);
    ack_message.set_message(status);
    ack_message.set_session_type(type);

    uint32_t feature_flags = CARTA::ServerFeatureFlags::REGION_WRITE_ACCESS;
#ifdef _AUTH_SERVER_
    feature_flags |= CARTA::ServerFeatureFlags::USER_LAYOUTS;
    feature_flags |= CARTA::ServerFeatureFlags::USER_PREFERENCES;

    if (!GetLayoutsFromDB(&ack_message)) {
        // Can log failure here
    }
    if (!GetPreferencesFromDB(&ack_message)) {
        // Can log failure here
    }

#endif
    ack_message.set_server_feature_flags(feature_flags);
    SendEvent(CARTA::EventType::REGISTER_VIEWER_ACK, request_id, ack_message);
}

void Session::OnFileListRequest(const CARTA::FileListRequest& request, uint32_t request_id) {
    CARTA::FileListResponse response;
    FileListHandler::ResultMsg result_msg;
    _file_list_handler->OnFileListRequest(_api_key, request, response, result_msg);
    SendEvent(CARTA::EventType::FILE_LIST_RESPONSE, request_id, response);
    if (!result_msg.message.empty()) {
        SendLogEvent(result_msg.message, result_msg.tags, result_msg.severity);
    }
}

void Session::OnFileInfoRequest(const CARTA::FileInfoRequest& request, uint32_t request_id) {
    CARTA::FileInfoResponse response;
    auto& file_info = *response.mutable_file_info();
    auto& file_info_extended = *response.mutable_file_info_extended();
    string message;

    casacore::String hdu(request.hdu());
    hdu = hdu.before(" "); // strip FITS extension name
    bool success = FillExtendedFileInfo(file_info_extended, file_info, request.directory(), request.file(), hdu, message);

    // complete response message
    response.set_success(success);
    response.set_message(message);
    SendEvent(CARTA::EventType::FILE_INFO_RESPONSE, request_id, response);
}

void Session::OnRegionListRequest(const CARTA::RegionListRequest& request, uint32_t request_id) {
    CARTA::RegionListResponse response;
    FileListHandler::ResultMsg result_msg;
    _file_list_handler->OnRegionListRequest(request, response, result_msg);
    SendEvent(CARTA::EventType::REGION_LIST_RESPONSE, request_id, response);
    if (!result_msg.message.empty()) {
        SendLogEvent(result_msg.message, result_msg.tags, result_msg.severity);
    }
}

void Session::OnRegionFileInfoRequest(const CARTA::RegionFileInfoRequest& request, uint32_t request_id) {
    CARTA::RegionFileInfoResponse response;
    FileListHandler::ResultMsg result_msg;
    _file_list_handler->OnRegionFileInfoRequest(request, response, result_msg);
    SendEvent(CARTA::EventType::REGION_FILE_INFO_RESPONSE, request_id, response);
    if (!result_msg.message.empty()) {
        SendLogEvent(result_msg.message, result_msg.tags, result_msg.severity);
    }
}

bool Session::OnOpenFile(const CARTA::OpenFile& message, uint32_t request_id, bool silent) {
    // Create Frame and send response message
    const auto& directory(message.directory());
    const auto& filename(message.file());
    auto file_id(message.file_id());
    casacore::String hdu(message.hdu());
    hdu = hdu.before(" "); // strip FITS extension name

    // response message:
    CARTA::OpenFileAck ack;
    ack.set_file_id(file_id);
    string err_message;

    CARTA::FileInfo file_info;
    CARTA::FileInfoExtended file_info_extended;

    bool info_loaded = FillExtendedFileInfo(file_info_extended, file_info, directory, filename, hdu, err_message);

    bool success(false);

    if (info_loaded) {
        // Set hdu if empty
        if (hdu.empty()) { // use first
            hdu = file_info.hdu_list(0);
        }

        // create Frame for image
        auto frame = std::shared_ptr<Frame>(new Frame(_id, _loader.get(), hdu, _verbose_logging));
        _loader.release();

        if (frame->IsValid()) {
            // Check if the old _frames[file_id] object exists. If so, delete it.
            if (_frames.count(file_id) > 0) {
                DeleteFrame(file_id);
            }
            std::unique_lock<std::mutex> lock(_frame_mutex); // open/close lock
            _frames[file_id] = move(frame);
            lock.unlock();

            // copy file info, extended file info
            CARTA::FileInfo response_file_info = CARTA::FileInfo();
            response_file_info.set_name(file_info.name());
            response_file_info.set_type(file_info.type());
            response_file_info.set_size(file_info.size());
            response_file_info.add_hdu_list(hdu); // loaded hdu only
            *ack.mutable_file_info() = response_file_info;
            *ack.mutable_file_info_extended() = file_info_extended;
            uint32_t feature_flags = CARTA::FileFeatureFlags::FILE_FEATURE_NONE;
            // TODO: Determine these dynamically. For now, this is hard-coded for all HDF5 features.
            if (file_info.type() == CARTA::FileType::HDF5) {
                feature_flags |= CARTA::FileFeatureFlags::ROTATED_DATASET;
                feature_flags |= CARTA::FileFeatureFlags::CUBE_HISTOGRAMS;
                feature_flags |= CARTA::FileFeatureFlags::CHANNEL_HISTOGRAMS;
            }
            ack.set_file_feature_flags(feature_flags);

            success = true;
        } else {
            err_message = frame->GetErrorMessage();
        }
    }

    if (!silent) {
        ack.set_success(success);
        ack.set_message(err_message);
        SendEvent(CARTA::EventType::OPEN_FILE_ACK, request_id, ack);
    }

    if (success) {
        // send histogram with default requirements
        if (!SendRegionHistogramData(file_id, IMAGE_REGION_ID)) {
            std::string message = fmt::format("Image histogram for file id {} failed", file_id);
            SendLogEvent(message, {"open_file"}, CARTA::ErrorSeverity::ERROR);
        }
    }
    return success;
}

void Session::OnCloseFile(const CARTA::CloseFile& message) {
    CheckCancelAnimationOnFileClose(message.file_id());
    _file_settings.ClearSettings(message.file_id());
    DeleteFrame(message.file_id());
}

void Session::DeleteFrame(int file_id) {
    // call destructor and erase from map
    std::unique_lock<std::mutex> lock(_frame_mutex);
    if (file_id == ALL_FILES) {
        for (auto& frame : _frames) {
            frame.second->DisconnectCalled(); // call to stop Frame's jobs and wait for jobs finished
            frame.second.reset();             // delete Frame
        }
        _frames.clear();
        _image_channel_mutexes.clear();
        _image_channel_task_active.clear();
    } else if (_frames.count(file_id)) {
        _frames[file_id]->DisconnectCalled(); // call to stop Frame's jobs and wait for jobs finished
        _frames[file_id].reset();
        _frames.erase(file_id);
        _image_channel_mutexes.erase(file_id);
        _image_channel_task_active.erase(file_id);
    }
    if (_region_handler) {
        _region_handler->RemoveFrame(file_id);
    }
}

void Session::OnAddRequiredTiles(const CARTA::AddRequiredTiles& message, bool skip_data) {
    auto file_id = message.file_id();
    auto channel = _frames.at(file_id)->CurrentChannel();
    auto stokes = _frames.at(file_id)->CurrentStokes();
    auto animation_id = AnimationRunning() ? _animation_id : 0;
    if (!message.tiles().empty() && _frames.count(file_id)) {
        if (skip_data) {
            // Update view settings and skip sending data
            _frames.at(file_id)->SetAnimationViewSettings(message);
            return;
        }

        CARTA::RasterTileSync start_message;
        start_message.set_file_id(file_id);
        start_message.set_channel(channel);
        start_message.set_stokes(stokes);
        start_message.set_animation_id(animation_id);
        start_message.set_end_sync(false);
        start_message.set_animation_id(animation_id);
        SendFileEvent(file_id, CARTA::EventType::RASTER_TILE_SYNC, 0, start_message);

        int n = message.tiles_size();
        CARTA::CompressionType compression_type = message.compression_type();
        float compression_quality = message.compression_quality();
        int stride = std::min(n, std::min(CARTA::global_thread_count, CARTA::MAX_TILING_TASKS));

        auto lambda = [&](int start) {
            for (int i = start; i < n; i += stride) {
                const auto& encoded_coordinate = message.tiles(i);
                CARTA::RasterTileData raster_tile_data;
                raster_tile_data.set_file_id(file_id);
                raster_tile_data.set_animation_id(animation_id);
                auto tile = Tile::Decode(encoded_coordinate);
                if (_frames.at(file_id)->FillRasterTileData(
                        raster_tile_data, tile, channel, stokes, compression_type, compression_quality)) {
                    SendFileEvent(file_id, CARTA::EventType::RASTER_TILE_DATA, 0, raster_tile_data);
                } else {
                    fmt::print("Problem getting tile layer={}, x={}, y={}\n", tile.layer, tile.x, tile.y);
                }
            }
        };

        auto t_start_get_tile_data = std::chrono::high_resolution_clock::now();

#pragma omp parallel for
        for (int j = 0; j < stride; j++) {
            lambda(j);
        }

        if (_verbose_logging) {
            // Measure duration for get tile data
            auto t_end_get_tile_data = std::chrono::high_resolution_clock::now();
            auto dt_get_tile_data =
                std::chrono::duration_cast<std::chrono::milliseconds>(t_end_get_tile_data - t_start_get_tile_data).count();
            fmt::print("Get tile data group in {} ms\n", dt_get_tile_data);
        }

        // Send final message with no tiles to signify end of the tile stream, for synchronisation purposes
        CARTA::RasterTileSync final_message;
        final_message.set_file_id(file_id);
        final_message.set_channel(channel);
        final_message.set_stokes(stokes);
        final_message.set_animation_id(animation_id);
        final_message.set_end_sync(true);
        final_message.set_animation_id(animation_id);
        SendFileEvent(file_id, CARTA::EventType::RASTER_TILE_SYNC, 0, final_message);
    }
}

void Session::OnSetImageChannels(const CARTA::SetImageChannels& message) {
    auto file_id(message.file_id());
    if (_frames.count(file_id)) {
        auto frame = _frames.at(file_id);
        std::string err_message;
        auto channel_target = message.channel();
        auto stokes_target = message.stokes();
        bool channel_changed(channel_target != frame->CurrentChannel());
        bool stokes_changed(stokes_target != frame->CurrentStokes());
        if (frame->SetImageChannels(channel_target, stokes_target, err_message)) {
            // Send Contour data if required
            SendContourData(file_id);
            bool send_histogram(true);
            UpdateImageData(file_id, send_histogram, channel_changed, stokes_changed);
            UpdateRegionData(file_id, ALL_REGIONS, channel_changed, stokes_changed);
        } else {
            if (!err_message.empty()) {
                SendLogEvent(err_message, {"channels"}, CARTA::ErrorSeverity::ERROR);
            }
        }

        // Send any required tiles if they have been requested
        if (message.has_required_tiles()) {
            OnAddRequiredTiles(message.required_tiles());
        }
    } else {
        string error = fmt::format("File id {} not found", file_id);
        SendLogEvent(error, {"channels"}, CARTA::ErrorSeverity::DEBUG);
    }
}

void Session::OnSetCursor(const CARTA::SetCursor& message, uint32_t request_id) {
    // Set cursor for image indicated by file_id
    auto file_id(message.file_id());
    if (_frames.count(file_id)) { // reference Frame for Region exists
        if (message.has_spatial_requirements()) {
            auto requirements = message.spatial_requirements();
            _frames.at(file_id)->SetSpatialRequirements(requirements.region_id(),
                std::vector<std::string>(requirements.spatial_profiles().begin(), requirements.spatial_profiles().end()));
        }
        if (_frames.at(file_id)->SetCursor(message.point().x(), message.point().y())) { // cursor changed
            SendSpatialProfileData(file_id, CURSOR_REGION_ID);
            SendSpectralProfileData(file_id, CURSOR_REGION_ID);
        }
    } else {
        string error = fmt::format("File id {} not found", file_id);
        SendLogEvent(error, {"cursor"}, CARTA::ErrorSeverity::DEBUG);
    }
}

bool Session::OnSetRegion(const CARTA::SetRegion& message, uint32_t request_id, bool silent) {
    // Create new Region or update existing Region
    auto file_id(message.file_id());
    auto region_id(message.region_id());
    std::string err_message;
    bool success(false);

    if (_frames.count(file_id)) { // reference Frame for Region exists
        casacore::CoordinateSystem* csys = _frames.at(file_id)->CoordinateSystem();

        if (!_region_handler) { // created on demand only
            _region_handler = std::unique_ptr<carta::RegionHandler>(new carta::RegionHandler(_verbose_logging));
        }
        std::vector<CARTA::Point> points = {message.control_points().begin(), message.control_points().end()};
        success =
            _region_handler->SetRegion(region_id, file_id, message.region_name(), message.region_type(), points, message.rotation(), csys);

        // log error
        if (!success) {
            err_message = fmt::format("Region {} parameters for file {} failed", region_id, file_id);
            SendLogEvent(err_message, {"region"}, CARTA::ErrorSeverity::DEBUG);
        }
    } else {
        err_message = fmt::format("Cannot set region, file id {} not found", file_id);
    }

    // RESPONSE
    if (!silent) {
        CARTA::SetRegionAck ack;
        ack.set_region_id(region_id);
        ack.set_success(success);
        ack.set_message(err_message);
        SendEvent(CARTA::EventType::SET_REGION_ACK, request_id, ack);
    }

    // update data streams if requirements set and region changed
    if (success && _region_handler->RegionChanged(region_id)) {
        OnMessageTask* tsk = new (tbb::task::allocate_root(this->Context())) RegionDataStreamsTask(this, ALL_FILES, region_id);
        tbb::task::enqueue(*tsk);
    }

    return success;
}

void Session::OnRemoveRegion(const CARTA::RemoveRegion& message) {
    if (_region_handler) {
        _region_handler->RemoveRegion(message.region_id());
    }
}

void Session::OnImportRegion(const CARTA::ImportRegion& message, uint32_t request_id) {
    auto file_id(message.group_id()); // eventually, import into wcs group
    if (_frames.count(file_id)) {
        CARTA::FileType file_type(message.type());
        std::string directory(message.directory()), filename(message.file());
        std::vector<std::string> contents = {message.contents().begin(), message.contents().end()};
        CARTA::ImportRegionAck import_ack; // response

        // check for file or contents set
        bool import_file(!directory.empty() && !filename.empty()), import_contents(!contents.empty());
        if (!import_file && !import_contents) {
            import_ack.set_success(false);
            import_ack.set_message("Import region failed: cannot import by filename or contents.");
            import_ack.add_regions();
            SendFileEvent(file_id, CARTA::EventType::IMPORT_REGION_ACK, request_id, import_ack);
            return;
        }

        std::string region_file; // name or contents
        if (import_file) {
            // check that file can be opened
            region_file = GetResolvedFilename(_root_folder, directory, filename);
            casacore::File ccfile(region_file);
            if (!ccfile.exists() || !ccfile.isReadable()) {
                import_ack.set_success(false);
                import_ack.set_message("Import region failed: cannot open file.");
                import_ack.add_regions();
                SendFileEvent(file_id, CARTA::EventType::IMPORT_REGION_ACK, request_id, import_ack);
                return;
            }
        } else {
            // combine vector into one string
            for (auto& line : contents) {
                region_file.append(line);
            }
        }

        if (!_region_handler) { // created on demand only
            _region_handler = std::unique_ptr<carta::RegionHandler>(new carta::RegionHandler(_verbose_logging));
        }

        _region_handler->ImportRegion(file_id, _frames.at(file_id), file_type, region_file, import_file, import_ack);

        // send any errors to log
        std::string ack_message(import_ack.message());
        if (!ack_message.empty()) {
            CARTA::ErrorSeverity level = (import_ack.success() ? CARTA::ErrorSeverity::WARNING : CARTA::ErrorSeverity::ERROR);
            SendLogEvent(ack_message, {"import"}, level);
        }
        // send ack message
        SendFileEvent(file_id, CARTA::EventType::IMPORT_REGION_ACK, request_id, import_ack);
    } else {
        std::string error = fmt::format("File id {} not found", file_id);
        SendLogEvent(error, {"import"}, CARTA::ErrorSeverity::DEBUG);
    }
}

void Session::OnExportRegion(const CARTA::ExportRegion& message, uint32_t request_id) {
    auto file_id(message.file_id());
    if (_frames.count(file_id)) {
        if (!_region_handler) {
            std::string error = fmt::format("No region handler for export");
            SendLogEvent(error, {"export"}, CARTA::ErrorSeverity::ERROR);
            return;
        }

        // Export filename (optional, for server-side export)
        std::string directory(message.directory()), filename(message.file());
        std::string abs_filename;
        if (!directory.empty() && !filename.empty()) {
            // export file is on server, form path with filename
            casacore::Path root_path(_root_folder);
            root_path.append(directory);
            root_path.append(filename);
            abs_filename = root_path.absoluteName();
        }

        std::vector<int> region_ids = {message.region_id().begin(), message.region_id().end()};
        CARTA::ExportRegionAck export_ack;
        _region_handler->ExportRegion(
            file_id, _frames.at(file_id), message.type(), message.coord_type(), region_ids, abs_filename, export_ack);
        SendFileEvent(file_id, CARTA::EventType::EXPORT_REGION_ACK, request_id, export_ack);
    } else {
        string error = fmt::format("File id {} not found", file_id);
        SendLogEvent(error, {"export"}, CARTA::ErrorSeverity::DEBUG);
    }
}

void Session::OnSetSpatialRequirements(const CARTA::SetSpatialRequirements& message) {
    auto file_id(message.file_id());
    if (_frames.count(file_id)) {
        auto region_id = message.region_id();
        if (region_id > CURSOR_REGION_ID) {
            string error = fmt::format("Spatial requirements not valid for non-cursor region ", region_id);
            SendLogEvent(error, {"spatial"}, CARTA::ErrorSeverity::ERROR);
        } else {
            if (_frames.at(file_id)->SetSpatialRequirements(
                    region_id, std::vector<std::string>(message.spatial_profiles().begin(), message.spatial_profiles().end()))) {
                SendSpatialProfileData(file_id, region_id);
            } else {
                string error = fmt::format("Spatial profiles not valid for region id {}", region_id);
                SendLogEvent(error, {"spatial"}, CARTA::ErrorSeverity::ERROR);
            }
        }
    } else {
        string error = fmt::format("File id {} not found", file_id);
        SendLogEvent(error, {"spatial"}, CARTA::ErrorSeverity::DEBUG);
    }
}

void Session::OnSetHistogramRequirements(const CARTA::SetHistogramRequirements& message, uint32_t request_id) {
    auto file_id(message.file_id());
    auto region_id = message.region_id();
    bool requirements_set(false);

    if (_frames.count(file_id)) {
        // Catch cube histogram cancel here
        if ((region_id == CUBE_REGION_ID) && (message.histograms_size() == 0)) { // cancel!
            _histogram_progress = HISTOGRAM_CANCEL;
            _histogram_context.cancel_group_execution();
            SendLogEvent("Histogram cancelled", {"histogram"}, CARTA::ErrorSeverity::INFO);
            return;
        }

        std::vector<CARTA::SetHistogramRequirements_HistogramConfig> requirements = {
            message.histograms().begin(), message.histograms().end()};

        if (region_id > CURSOR_REGION_ID) {
            if (!_region_handler) {
                string error = fmt::format("Region {} has not been set", region_id);
                SendLogEvent(error, {"histogram"}, CARTA::ErrorSeverity::ERROR);
                return;
            }
            requirements_set = _region_handler->SetHistogramRequirements(region_id, file_id, _frames.at(file_id), requirements);
        } else {
            requirements_set = _frames.at(file_id)->SetHistogramRequirements(region_id, requirements);
        }

        if (requirements_set) {
            if ((message.histograms_size() > 0) && !SendRegionHistogramData(file_id, region_id)) {
                std::string message = fmt::format("Histogram calculation for region {} failed", region_id);
                SendLogEvent(message, {"histogram"}, CARTA::ErrorSeverity::WARNING);
            }
        } else {
            std::string error = fmt::format("Histogram requirements not valid for region id {}", region_id);
            SendLogEvent(error, {"histogram"}, CARTA::ErrorSeverity::ERROR);
        }
    } else {
        string error = fmt::format("File id {} not found", file_id);
        SendLogEvent(error, {"histogram"}, CARTA::ErrorSeverity::DEBUG);
        return;
    }
}

void Session::OnSetSpectralRequirements(const CARTA::SetSpectralRequirements& message) {
    auto file_id(message.file_id());
    auto region_id = message.region_id();
    bool requirements_set(false);

    if (_frames.count(file_id)) {
        if (_frames.at(file_id)->ImageShape().size() < 3) {
            string error = "Spectral profile not valid for 2D image.";
            SendLogEvent(error, {"spectral"}, CARTA::ErrorSeverity::WARNING);
            return;
        }

        std::vector<CARTA::SetSpectralRequirements_SpectralConfig> requirements = {
            message.spectral_profiles().begin(), message.spectral_profiles().end()};

        if (region_id > CURSOR_REGION_ID) {
            if (!_region_handler) {
                string error = fmt::format("Region {} has not been set", region_id);
                SendLogEvent(error, {"spectral"}, CARTA::ErrorSeverity::ERROR);
                return;
            }
            requirements_set = _region_handler->SetSpectralRequirements(region_id, file_id, _frames.at(file_id), requirements);
        } else {
            requirements_set = _frames.at(file_id)->SetSpectralRequirements(region_id, requirements);
        }

        if (requirements_set) {
            // RESPONSE
            OnMessageTask* tsk = new (tbb::task::allocate_root(this->Context())) SpectralProfileTask(this, file_id, region_id);
            tbb::task::enqueue(*tsk);
        } else if (region_id != IMAGE_REGION_ID) { // not sure why frontend sends this
            string error = fmt::format("Spectral requirements not valid for region id {}", region_id);
            SendLogEvent(error, {"spectral"}, CARTA::ErrorSeverity::ERROR);
        }
    } else {
        string error = fmt::format("File id {} not found", file_id);
        SendLogEvent(error, {"spectral"}, CARTA::ErrorSeverity::DEBUG);
    }
}

void Session::OnSetStatsRequirements(const CARTA::SetStatsRequirements& message) {
    auto file_id(message.file_id());
    auto region_id = message.region_id();
    bool requirements_set(false);

    if (_frames.count(file_id)) {
        std::vector<CARTA::StatsType> requirements;
        for (size_t i = 0; i < message.stats_size(); ++i) {
            requirements.push_back(message.stats(i));
        }

        if (region_id > CURSOR_REGION_ID) {
            if (!_region_handler) {
                string error = fmt::format("Region {} has not been set", region_id);
                SendLogEvent(error, {"stats"}, CARTA::ErrorSeverity::ERROR);
                return;
            }
            requirements_set = _region_handler->SetStatsRequirements(region_id, file_id, _frames.at(file_id), requirements);
        } else {
            requirements_set = _frames.at(file_id)->SetStatsRequirements(region_id, requirements);
        }

        if (requirements_set) {
            if ((message.stats_size() > 0) && !SendRegionStatsData(file_id, region_id)) {
                std::string error = fmt::format("Statistics calculation for region {} failed", region_id);
                SendLogEvent(error, {"stats"}, CARTA::ErrorSeverity::ERROR);
            }
        } else {
            string error = fmt::format("Stats requirements not valid for region id {}", region_id);
            SendLogEvent(error, {"stats"}, CARTA::ErrorSeverity::ERROR);
        }
    } else {
        string error = fmt::format("File id {} not found", file_id);
        SendLogEvent(error, {"stats"}, CARTA::ErrorSeverity::DEBUG);
    }
}

void Session::OnSetUserPreferences(const CARTA::SetUserPreferences& request, uint32_t request_id) {
    CARTA::SetUserPreferencesAck ack_message;
    bool result;

#ifdef _AUTH_SERVER_
    result = SaveUserPreferencesToDB(request);
#endif

    ack_message.set_success(result);

    SendEvent(CARTA::EventType::SET_USER_PREFERENCES_ACK, request_id, ack_message);
}

void Session::OnSetUserLayout(const CARTA::SetUserLayout& request, uint32_t request_id) {
    CARTA::SetUserLayoutAck ack_message;

#ifdef _AUTH_SERVER_
    if (SaveLayoutToDB(request.name(), request.value())) {
        ack_message.set_success(true);
    } else {
        ack_message.set_success(false);
    }
#else
    ack_message.set_success(false);
#endif

    SendEvent(CARTA::EventType::SET_USER_LAYOUT_ACK, request_id, ack_message);
}

void Session::OnSetContourParameters(const CARTA::SetContourParameters& message) {
    if (_frames.count(message.file_id())) {
        const int num_levels = message.levels_size();
        if (_frames.at(message.file_id())->SetContourParameters(message) && num_levels) {
            SendContourData(message.file_id());
        }
    }
}

void Session::OnResumeSession(const CARTA::ResumeSession& message, uint32_t request_id) {
    bool success(true);
    // Error message
    std::string err_message;
    std::string err_file_ids = "Problem loading files: ";
    std::string err_region_ids = "Problem loading regions: ";

    // Stop the streaming spectral profile, cube histogram and animation processes
    DisconnectCalled();

    // Clear the message queue
    _out_msgs.clear();

    // Reconnect the session
    ConnectCalled();

    // Close all images
    CARTA::CloseFile close_file_msg;
    close_file_msg.set_file_id(-1);
    OnCloseFile(close_file_msg);

    auto t_start_resume = std::chrono::high_resolution_clock::now();

    // Open images
    for (int i = 0; i < message.images_size(); ++i) {
        const CARTA::ImageProperties& image = message.images(i);
        int file_id(image.file_id());

        CARTA::OpenFile open_file_msg;
        open_file_msg.set_directory(image.directory());
        open_file_msg.set_file(image.file());
        open_file_msg.set_hdu(image.hdu());
        open_file_msg.set_file_id(file_id);
        bool file_ok(true);
        if (!OnOpenFile(open_file_msg, request_id, true)) {
            success = false;
            file_ok = false;
            // Error message
            std::string file_id_str = std::to_string(file_id) + " ";
            err_file_ids.append(file_id_str);
        }

        if (file_ok) {
            // Set image channels
            CARTA::SetImageChannels set_image_channels_msg;
            set_image_channels_msg.set_file_id(file_id);
            set_image_channels_msg.set_channel(image.channel());
            set_image_channels_msg.set_stokes(image.stokes());
            OnSetImageChannels(set_image_channels_msg);

            // Set regions
            for (int j = 0; j < image.regions_size(); ++j) {
                const CARTA::RegionProperties& region = image.regions(j);
                CARTA::SetRegion set_region_msg;
                set_region_msg.set_file_id(file_id);
                set_region_msg.set_region_id(region.region_id());
                set_region_msg.set_region_name(region.region_info().region_name());
                set_region_msg.set_rotation(region.region_info().rotation());
                set_region_msg.set_region_type(region.region_info().region_type());
                *set_region_msg.mutable_control_points() = {
                    region.region_info().control_points().begin(), region.region_info().control_points().end()};
                if (!OnSetRegion(set_region_msg, request_id, true)) {
                    success = false;
                    // Error message
                    std::string region_id = std::to_string(region.region_id()) + " ";
                    err_region_ids.append(region_id);
                }
            }
        }
    }
    // Measure duration for resume
    if (_verbose_logging) {
        auto t_end_resume = std::chrono::high_resolution_clock::now();
        auto dt_resume = std::chrono::duration_cast<std::chrono::microseconds>(t_end_resume - t_start_resume).count();
        fmt::print("Resume in {} ms\n", dt_resume * 1e-3);
    }

    if (_verbose_logging) {
        auto t_end_resume = std::chrono::high_resolution_clock::now();
        auto dt_resume = std::chrono::duration_cast<std::chrono::milliseconds>(t_end_resume - t_start_resume).count();
        fmt::print("Resume in {} ms\n", dt_resume);
    }

    // RESPONSE
    CARTA::ResumeSessionAck ack;
    ack.set_success(success);
    if (!success) {
        err_message = err_file_ids + err_region_ids;
        ack.set_message(err_message);
    }
    SendEvent(CARTA::EventType::RESUME_SESSION_ACK, request_id, ack);
}

void Session::OnCatalogFileList(CARTA::CatalogListRequest file_list_request, uint32_t request_id) {
    CARTA::CatalogListResponse file_list_response;
    if (_catalog_controller) {
        _catalog_controller->OnFileListRequest(file_list_request, file_list_response);
        SendEvent(CARTA::EventType::CATALOG_LIST_RESPONSE, request_id, file_list_response);
    }
}

void Session::OnCatalogFileInfo(CARTA::CatalogFileInfoRequest file_info_request, uint32_t request_id) {
    CARTA::CatalogFileInfoResponse file_info_response;
    if (_catalog_controller) {
        _catalog_controller->OnFileInfoRequest(file_info_request, file_info_response);
        SendEvent(CARTA::EventType::CATALOG_FILE_INFO_RESPONSE, request_id, file_info_response);
    }
}

void Session::OnOpenCatalogFile(CARTA::OpenCatalogFile open_file_request, uint32_t request_id) {
    CARTA::OpenCatalogFileAck open_file_response;
    if (_catalog_controller) {
        _catalog_controller->OnOpenFileRequest(open_file_request, open_file_response);
        SendEvent(CARTA::EventType::OPEN_CATALOG_FILE_ACK, request_id, open_file_response);
    }
}

void Session::OnCloseCatalogFile(CARTA::CloseCatalogFile close_file_request) {
    if (_catalog_controller) {
        _catalog_controller->OnCloseFileRequest(close_file_request);
    }
}

void Session::OnCatalogFilter(CARTA::CatalogFilterRequest filter_request, uint32_t request_id) {
    if (_catalog_controller) {
        _catalog_controller->OnFilterRequest(filter_request, [&](CARTA::CatalogFilterResponse filter_response) {
            // Send partial or final results
            SendEvent(CARTA::EventType::CATALOG_FILTER_RESPONSE, request_id, filter_response, true);
        });
    }
}

// ******** SEND DATA STREAMS *********

bool Session::CalculateCubeHistogram(int file_id, CARTA::RegionHistogramData& cube_histogram_message) {
    // Calculate cube histogram message fields, and set cache in Frame
    // First try Frame::FillRegionHistogramData to get cached histogram before calculating it here.
    bool calculated(false);
    if (_frames.count(file_id)) {
        try {
            int stokes(_frames.at(file_id)->CurrentStokes());
            HistogramConfig cube_histogram_config;
            if (!_frames.at(file_id)->GetCubeHistogramConfig(cube_histogram_config)) {
                return calculated; // no requirements
            }

            auto t_start_cube_histogram = std::chrono::high_resolution_clock::now();

            auto channel = cube_histogram_config.channel;
            auto num_bins = cube_histogram_config.num_bins;

            // To send periodic updates
            _histogram_progress = HISTOGRAM_START;
            auto t_start = std::chrono::high_resolution_clock::now();
            int request_id(0);
            size_t num_channels(_frames.at(file_id)->NumChannels());
            size_t total_channels(num_channels * 2); // for progress; go through chans twice, for stats then histogram

            // stats for entire cube
            carta::BasicStats<float> cube_stats;
            for (size_t chan = 0; chan < num_channels; ++chan) {
                // stats for this channel
                carta::BasicStats<float> channel_stats;
                if (!_frames.at(file_id)->GetBasicStats(chan, stokes, channel_stats)) {
                    return calculated;
                }
                cube_stats.join(channel_stats);

                // check for cancel
                if (_histogram_context.is_group_execution_cancelled()) {
                    break;
                }

                // check for progress update
                auto t_end = std::chrono::high_resolution_clock::now();
                auto dt = std::chrono::duration_cast<std::chrono::milliseconds>(t_end - t_start).count();
                if ((dt / 1e3) > 2.0) {
                    // send progress
                    float this_chan(chan);
                    float progress = this_chan / total_channels;
                    CARTA::RegionHistogramData progress_msg;
                    CreateCubeHistogramMessage(progress_msg, file_id, stokes, progress);
                    auto message_histogram = progress_msg.add_histograms();
                    SendFileEvent(file_id, CARTA::EventType::REGION_HISTOGRAM_DATA, request_id, progress_msg);
                    t_start = t_end;
                }
            }

            // check cancel and proceed
            if (!_histogram_context.is_group_execution_cancelled()) {
                _frames.at(file_id)->CacheCubeStats(stokes, cube_stats);

                // send progress message: half done
                float progress = 0.50;
                CARTA::RegionHistogramData half_progress;
                CreateCubeHistogramMessage(half_progress, file_id, stokes, progress);
                auto message_histogram = half_progress.add_histograms();
                SendFileEvent(file_id, CARTA::EventType::REGION_HISTOGRAM_DATA, request_id, half_progress);

                // get histogram bins for each channel and accumulate bin counts in cube_bins
                std::vector<int> cube_bins;
                carta::HistogramResults chan_histogram; // histogram for each channel using cube stats
                for (size_t chan = 0; chan < num_channels; ++chan) {
                    if (!_frames.at(file_id)->CalculateHistogram(CUBE_REGION_ID, chan, stokes, num_bins, cube_stats, chan_histogram)) {
                        return calculated; // channel histogram failed
                    }

                    // add channel bins to cube bins
                    if (chan == 0) {
                        cube_bins = {chan_histogram.histogram_bins.begin(), chan_histogram.histogram_bins.end()};
                    } else { // add chan histogram bins to cube histogram bins
                        std::transform(chan_histogram.histogram_bins.begin(), chan_histogram.histogram_bins.end(), cube_bins.begin(),
                            cube_bins.begin(), std::plus<int>());
                    }

                    // check for cancel
                    if (_histogram_context.is_group_execution_cancelled()) {
                        break;
                    }

                    auto t_end = std::chrono::high_resolution_clock::now();
                    auto dt = std::chrono::duration_cast<std::chrono::milliseconds>(t_end - t_start).count();
                    if ((dt / 1e3) > 2.0) {
                        // Send progress update
                        float this_chan(chan);
                        progress = 0.5 + (this_chan / total_channels);
                        CARTA::RegionHistogramData progress_msg;
                        CreateCubeHistogramMessage(progress_msg, file_id, stokes, progress);
                        auto message_histogram = progress_msg.add_histograms();
                        message_histogram->set_channel(ALL_CHANNELS);
                        message_histogram->set_num_bins(chan_histogram.num_bins);
                        message_histogram->set_bin_width(chan_histogram.bin_width);
                        message_histogram->set_first_bin_center(chan_histogram.bin_center);
                        message_histogram->set_mean(cube_stats.mean);
                        message_histogram->set_std_dev(cube_stats.stdDev);
                        *message_histogram->mutable_bins() = {cube_bins.begin(), cube_bins.end()};
                        SendFileEvent(file_id, CARTA::EventType::REGION_HISTOGRAM_DATA, request_id, progress_msg);
                        t_start = t_end;
                    }
                }

                // set completed cube histogram
                if (!_histogram_context.is_group_execution_cancelled()) {
                    cube_histogram_message.set_file_id(file_id);
                    cube_histogram_message.set_region_id(CUBE_REGION_ID);
                    cube_histogram_message.set_stokes(stokes);
                    cube_histogram_message.set_progress(HISTOGRAM_COMPLETE);
                    // fill histogram fields from last channel histogram
                    cube_histogram_message.clear_histograms();
                    auto message_histogram = cube_histogram_message.add_histograms();
                    message_histogram->set_channel(ALL_CHANNELS);
                    message_histogram->set_num_bins(chan_histogram.num_bins);
                    message_histogram->set_bin_width(chan_histogram.bin_width);
                    message_histogram->set_first_bin_center(chan_histogram.bin_center);
                    message_histogram->set_mean(cube_stats.mean);
                    message_histogram->set_std_dev(cube_stats.stdDev);
                    *message_histogram->mutable_bins() = {cube_bins.begin(), cube_bins.end()};

                    // cache cube histogram
                    carta::HistogramResults cube_results;
                    cube_results.num_bins = chan_histogram.num_bins;
                    cube_results.bin_width = chan_histogram.bin_width;
                    cube_results.bin_center = chan_histogram.bin_center;
                    cube_results.histogram_bins = {cube_bins.begin(), cube_bins.end()};
                    _frames.at(file_id)->CacheCubeHistogram(stokes, cube_results);

                    if (_verbose_logging) {
                        auto t_end_cube_histogram = std::chrono::high_resolution_clock::now();
                        auto dt_cube_histogram =
                            std::chrono::duration_cast<std::chrono::microseconds>(t_end_cube_histogram - t_start_cube_histogram).count();
                        fmt::print("Fill cube histogram in {} ms at {} MPix/s\n", dt_cube_histogram * 1e-3,
                            (float)cube_stats.num_pixels / dt_cube_histogram);
                    }

                    calculated = true;
                }
            }
            _histogram_progress = HISTOGRAM_COMPLETE;
        } catch (std::out_of_range& range_error) {
            _histogram_progress = HISTOGRAM_COMPLETE;
            string error = fmt::format("File id {} closed", file_id);
            SendLogEvent(error, {"histogram"}, CARTA::ErrorSeverity::DEBUG);
        }
    } else {
        string error = fmt::format("File id {} not found", file_id);
        SendLogEvent(error, {"histogram"}, CARTA::ErrorSeverity::DEBUG);
    }
    return calculated;
}

void Session::CreateCubeHistogramMessage(CARTA::RegionHistogramData& msg, int file_id, int stokes, float progress) {
    // make new message and update progress
    msg.set_file_id(file_id);
    msg.set_region_id(CUBE_REGION_ID);
    msg.set_stokes(stokes);
    msg.set_progress(progress);
    _histogram_progress = progress;
}

bool Session::SendSpatialProfileData(int file_id, int region_id) {
    // return true if data sent
    bool data_sent(false);
    if (region_id > CURSOR_REGION_ID) {
        string error = fmt::format("Spatial profiles not valid for non-cursor region ", region_id);
        SendLogEvent(error, {"spatial"}, CARTA::ErrorSeverity::DEBUG);
    } else if (region_id == CURSOR_REGION_ID) {
        // Cursor spatial profile
        if (_frames.count(file_id)) {
            CARTA::SpatialProfileData spatial_profile_data;
            if (_frames.at(file_id)->FillSpatialProfileData(region_id, spatial_profile_data)) {
                spatial_profile_data.set_file_id(file_id);
                spatial_profile_data.set_region_id(region_id);
                SendFileEvent(file_id, CARTA::EventType::SPATIAL_PROFILE_DATA, 0, spatial_profile_data);
                data_sent = true;
            }
        }
    }
    return data_sent;
}

bool Session::SendSpectralProfileData(int file_id, int region_id, bool stokes_changed) {
    // return true if data sent
    bool data_sent(false);
    if (region_id == ALL_REGIONS && !_region_handler) {
        return data_sent;
    }

    if ((region_id > CURSOR_REGION_ID) || (region_id == ALL_REGIONS) || (file_id == ALL_FILES)) {
        // Region spectral profile
        CARTA::SpectralProfileData profile_data;
        data_sent = _region_handler->FillSpectralProfileData(
            [&](CARTA::SpectralProfileData profile_data) {
                if (profile_data.profiles_size() > 0) {
                    // send (partial) profile data to the frontend for each region/file combo
                    SendFileEvent(profile_data.file_id(), CARTA::EventType::SPECTRAL_PROFILE_DATA, 0, profile_data);
                }
            },
            region_id, file_id, stokes_changed);
    } else if (region_id == CURSOR_REGION_ID) {
        // Cursor spectral profile
        if (_frames.count(file_id)) {
            CARTA::SpectralProfileData profile_data;
            data_sent = _frames.at(file_id)->FillSpectralProfileData(
                [&](CARTA::SpectralProfileData profile_data) {
                    if (profile_data.profiles_size() > 0) {
                        profile_data.set_file_id(file_id);
                        profile_data.set_region_id(region_id);
                        // send (partial) profile data to the frontend
                        SendFileEvent(file_id, CARTA::EventType::SPECTRAL_PROFILE_DATA, 0, profile_data);
                    }
                },
                region_id, stokes_changed);
        }
    }
    return data_sent;
}

bool Session::SendRegionHistogramData(int file_id, int region_id) {
    // return true if data sent
    bool data_sent(false);
    if (region_id == ALL_REGIONS && !_region_handler) {
        return data_sent;
    }

    if ((region_id > CURSOR_REGION_ID) || (region_id == ALL_REGIONS) || (file_id == ALL_FILES)) {
        // Region histogram
        CARTA::RegionHistogramData histogram_data;
        data_sent = _region_handler->FillRegionHistogramData(
            [&](CARTA::RegionHistogramData histogram_data) {
                if (histogram_data.histograms_size() > 0) {
                    SendFileEvent(histogram_data.file_id(), CARTA::EventType::REGION_HISTOGRAM_DATA, 0, histogram_data);
                }
            },
            region_id, file_id);
    } else if (region_id < CURSOR_REGION_ID) {
        // Image or cube histogram
        if (_frames.count(file_id)) {
            CARTA::RegionHistogramData histogram_data;
            histogram_data.set_file_id(file_id);
            histogram_data.set_region_id(region_id);
            if (_frames.at(file_id)->FillRegionHistogramData(region_id, histogram_data)) {
                SendFileEvent(file_id, CARTA::EventType::REGION_HISTOGRAM_DATA, 0, histogram_data);
                data_sent = true;
            } else if (region_id == CUBE_REGION_ID) { // not in cache, calculate cube histogram
                if (CalculateCubeHistogram(file_id, histogram_data)) {
                    SendFileEvent(file_id, CARTA::EventType::REGION_HISTOGRAM_DATA, 0, histogram_data);
                    data_sent = true;
                }
            }
        }
    } else {
        string error = fmt::format("File id {} not found", file_id);
        SendLogEvent(error, {"histogram"}, CARTA::ErrorSeverity::DEBUG);
    }
    return data_sent;
}

bool Session::SendRegionStatsData(int file_id, int region_id) {
    // return true if data sent
    bool data_sent(false);
    if (region_id == ALL_REGIONS && !_region_handler) {
        return data_sent;
    }

    if ((region_id > CURSOR_REGION_ID) || (region_id == ALL_REGIONS) || (file_id == ALL_FILES)) {
        // Region stats
        CARTA::RegionStatsData stats_data;
        data_sent = _region_handler->FillRegionStatsData(
            [&](CARTA::RegionStatsData region_stats_data) {
                if (region_stats_data.statistics_size() > 0) {
                    SendFileEvent(region_stats_data.file_id(), CARTA::EventType::REGION_STATS_DATA, 0, region_stats_data);
                }
            },
            region_id, file_id);
    } else if (region_id == IMAGE_REGION_ID) {
        // Image stats
        if (_frames.count(file_id)) {
            CARTA::RegionStatsData region_stats_data;
            if (_frames.at(file_id)->FillRegionStatsData(region_id, region_stats_data)) {
                region_stats_data.set_file_id(file_id);
                region_stats_data.set_region_id(region_id);
                SendFileEvent(file_id, CARTA::EventType::REGION_STATS_DATA, 0, region_stats_data);
                data_sent = true;
            }
        }
    }
    return data_sent;
}

bool Session::SendContourData(int file_id) {
    if (_frames.count(file_id)) {
        auto frame = _frames.at(file_id);
        const ContourSettings settings = frame->GetContourParameters();
        int num_levels = settings.levels.size();

        if (!num_levels) {
            return false;
        }

        int64_t total_vertices = 0;

        auto callback = [&](double level, double progress, const std::vector<float>& vertices, const std::vector<int>& indices) {
            CARTA::ContourImageData partial_response;
            partial_response.set_file_id(file_id);
            // Currently only supports identical reference file IDs
            partial_response.set_reference_file_id(settings.reference_file_id);
            partial_response.set_channel(frame->CurrentChannel());
            partial_response.set_stokes(frame->CurrentStokes());
            partial_response.set_progress(progress);

            std::vector<char> compression_buffer;
            const float pixel_rounding = std::max(1, std::min(32, settings.decimation));
#if _DISABLE_CONTOUR_COMPRESSION_
            const int compression_level = 0;
#else
            const int compression_level = std::max(0, std::min(20, settings.compression_level));
#endif
            // Fill contour set
            auto contour_set = partial_response.add_contour_sets();
            contour_set->set_level(level);

            const int N = vertices.size();
            total_vertices += N;

            if (N) {
                if (compression_level < 1) {
                    contour_set->set_raw_coordinates(vertices.data(), N * sizeof(float));
                    contour_set->set_uncompressed_coordinates_size(N * sizeof(float));
                    contour_set->set_raw_start_indices(indices.data(), indices.size() * sizeof(int32_t));
                    contour_set->set_decimation_factor(0);
                } else {
                    std::vector<int32_t> vertices_shuffled;
                    RoundAndEncodeVertices(vertices, vertices_shuffled, pixel_rounding);

                    // Compress using Zstd library
                    const size_t src_size = N * sizeof(int32_t);
                    compression_buffer.resize(ZSTD_compressBound(src_size));
                    size_t compressed_size = ZSTD_compress(
                        compression_buffer.data(), compression_buffer.size(), vertices_shuffled.data(), src_size, compression_level);

                    contour_set->set_raw_coordinates(compression_buffer.data(), compressed_size);
                    contour_set->set_raw_start_indices(indices.data(), indices.size() * sizeof(int32_t));
                    contour_set->set_uncompressed_coordinates_size(src_size);
                    contour_set->set_decimation_factor(pixel_rounding);
                }
            }
            SendFileEvent(partial_response.file_id(), CARTA::EventType::CONTOUR_IMAGE_DATA, 0, partial_response);
        };

        if (frame->ContourImage(callback)) {
            return true;
        }
        SendLogEvent("Error processing contours", {"contours"}, CARTA::ErrorSeverity::WARNING);
    }
    return false;
}

void Session::UpdateImageData(int file_id, bool send_image_histogram, bool channel_changed, bool stokes_changed) {
    // Send updated data for image regions with requirements when channel or stokes changes.
    // Do not send image histogram if already sent with raster data.
    if (_frames.count(file_id)) {
        if (stokes_changed) {
            SendRegionHistogramData(file_id, CUBE_REGION_ID);
            SendSpectralProfileData(file_id, CURSOR_REGION_ID, stokes_changed);
        }

        if (channel_changed || stokes_changed) {
            if (send_image_histogram) {
                SendRegionHistogramData(file_id, IMAGE_REGION_ID);
            }
            SendRegionStatsData(file_id, IMAGE_REGION_ID);
            SendSpatialProfileData(file_id, CURSOR_REGION_ID);
        }
    }
}

void Session::UpdateRegionData(int file_id, int region_id, bool channel_changed, bool stokes_changed) {
    // Send updated data for user-set regions with requirements when channel, stokes, or region changes.
    if (stokes_changed) {
        SendSpectralProfileData(file_id, region_id, stokes_changed);
    }

    if (channel_changed || stokes_changed) {
        SendRegionStatsData(file_id, region_id);
        SendRegionHistogramData(file_id, region_id);
    }

    if (!channel_changed && !stokes_changed) { // region changed, update all
        SendSpectralProfileData(file_id, region_id, stokes_changed);
        SendRegionStatsData(file_id, region_id);
        SendRegionHistogramData(file_id, region_id);
    }
}

void Session::RegionDataStreams(int file_id, int region_id) {
    bool changed(false); // channel and stokes
    if (region_id > CURSOR_REGION_ID) {
        UpdateRegionData(file_id, region_id, changed, changed);
    } else {
        // Not needed, triggered by SET_REGION which does not apply to image, cube, or cursor.
        // Added for completeness to avoid future problems.
        bool send_histogram(false);
        UpdateImageData(file_id, send_histogram, changed, changed);
    }
}

// *********************************************************************************
// SEND uWEBSOCKET MESSAGES

// Sends an event to the client with a given event name (padded/concatenated to 32 characters) and a given ProtoBuf message
void Session::SendEvent(CARTA::EventType event_type, uint32_t event_id, google::protobuf::MessageLite& message, bool compress) {
    int message_length = message.ByteSize();
    size_t required_size = message_length + sizeof(carta::EventHeader);
    std::pair<std::vector<char>, bool> msg_vs_compress;
    std::vector<char>& msg = msg_vs_compress.first;
    msg.resize(required_size, 0);
    carta::EventHeader* head = (carta::EventHeader*)msg.data();

    head->type = event_type;
    head->icd_version = carta::ICD_VERSION;
    head->request_id = event_id;
    message.SerializeToArray(msg.data() + sizeof(carta::EventHeader), message_length);
    msg_vs_compress.second = compress;
    _out_msgs.push(msg_vs_compress);
    _outgoing_async->send();
}

void Session::SendFileEvent(int32_t file_id, CARTA::EventType event_type, uint32_t event_id, google::protobuf::MessageLite& message) {
    // do not send if file is closed
    if (_frames.count(file_id)) {
        SendEvent(event_type, event_id, message);
    }
}

void Session::SendPendingMessages() {
    // Do not parallelize: this must be done serially
    // due to the constraints of uWS.
    std::pair<std::vector<char>, bool> msg;
    if (_connected) {
        while (_out_msgs.try_pop(msg)) {
            _socket->send(msg.first.data(), msg.first.size(), uWS::BINARY, nullptr, nullptr, msg.second);
        }
    }
}

void Session::SendLogEvent(const std::string& message, std::vector<std::string> tags, CARTA::ErrorSeverity severity) {
    CARTA::ErrorData error_data;
    error_data.set_message(message);
    error_data.set_severity(severity);
    *error_data.mutable_tags() = {tags.begin(), tags.end()};
    SendEvent(CARTA::EventType::ERROR_DATA, 0, error_data);
    if ((severity > CARTA::ErrorSeverity::DEBUG) || _verbose_logging) {
        Log(_id, message);
    }
}

// *********************************************************************************
// ANIMATION

void Session::BuildAnimationObject(CARTA::StartAnimation& msg, uint32_t request_id) {
    CARTA::AnimationFrame start_frame, first_frame, last_frame, delta_frame;
    int file_id;
    uint32_t frame_rate;
    bool looping, reverse_at_end, always_wait;

    start_frame = msg.start_frame();
    first_frame = msg.first_frame();
    last_frame = msg.last_frame();
    delta_frame = msg.delta_frame();
    file_id = msg.file_id();
    frame_rate = msg.frame_rate();
    looping = msg.looping();
    reverse_at_end = msg.reverse();
    always_wait = true;
    _animation_id++;

    CARTA::StartAnimationAck ack_message;

    if (_frames.count(file_id)) {
        _frames.at(file_id)->SetAnimationViewSettings(msg.required_tiles());
        _animation_object = std::unique_ptr<AnimationObject>(new AnimationObject(
            file_id, start_frame, first_frame, last_frame, delta_frame, frame_rate, looping, reverse_at_end, always_wait));
        ack_message.set_success(true);
        ack_message.set_animation_id(_animation_id);
        ack_message.set_message("Starting animation");
        SendEvent(CARTA::EventType::START_ANIMATION_ACK, request_id, ack_message);
    } else {
        ack_message.set_success(false);
        ack_message.set_message("Incorrect file ID");
        SendEvent(CARTA::EventType::START_ANIMATION_ACK, request_id, ack_message);
    }
}

void Session::ExecuteAnimationFrameInner() {
    CARTA::AnimationFrame curr_frame;

    curr_frame = _animation_object->_next_frame;
    auto file_id(_animation_object->_file_id);
    if (_frames.count(file_id)) {
        auto frame = _frames.at(file_id);

        try {
            std::string err_message;
            auto channel = curr_frame.channel();
            auto stokes = curr_frame.stokes();

            if ((_animation_object->_tbb_context).is_group_execution_cancelled()) {
                return;
            }

            bool channel_changed(channel != frame->CurrentChannel());
            bool stokes_changed(stokes != frame->CurrentStokes());

            _animation_object->_current_frame = curr_frame;

            auto t_start_change_frame = std::chrono::high_resolution_clock::now();
            if (frame->SetImageChannels(channel, stokes, err_message)) {
                // Send image histogram and profiles
                bool send_histogram(true);
                UpdateImageData(file_id, send_histogram, channel_changed, stokes_changed);

                // Send contour data if required
                SendContourData(file_id);

                // Send tile data
                OnAddRequiredTiles(frame->GetAnimationViewSettings());

                // Send region histograms and profiles
                UpdateRegionData(file_id, ALL_REGIONS, channel_changed, stokes_changed);
            } else {
                if (!err_message.empty()) {
                    SendLogEvent(err_message, {"animation"}, CARTA::ErrorSeverity::ERROR);
                }
            }

            // Measure duration for frame changing as animating
            if (_verbose_logging) {
                auto t_end_change_frame = std::chrono::high_resolution_clock::now();
                auto dt_change_frame =
                    std::chrono::duration_cast<std::chrono::microseconds>(t_end_change_frame - t_start_change_frame).count();
                if (channel_changed || stokes_changed) {
                    fmt::print("Animator: Change frame in {} ms\n", dt_change_frame * 1e-3);
                }
            }
        } catch (std::out_of_range& range_error) {
            string error = fmt::format("File id {} closed", file_id);
            SendLogEvent(error, {"animation"}, CARTA::ErrorSeverity::DEBUG);
        }
    } else {
        string error = fmt::format("File id {} not found", file_id);
        SendLogEvent(error, {"animation"}, CARTA::ErrorSeverity::DEBUG);
    }
}

bool Session::ExecuteAnimationFrame() {
    CARTA::AnimationFrame curr_frame;
    bool recycle_task = true;

    if (!_animation_object->_file_open) {
        return false;
    }

    if (_animation_object->_waiting_flow_event) {
        return false;
    }

    if (_animation_object->_stop_called) {
        return false;
    }

    auto wait_duration_ms = std::chrono::duration_cast<std::chrono::microseconds>(
        _animation_object->_t_last + _animation_object->_frame_interval - std::chrono::high_resolution_clock::now());

    if ((wait_duration_ms.count() < _animation_object->_wait_duration_ms) || _animation_object->_always_wait) {
        // Wait for time to execute next frame processing.
        std::this_thread::sleep_for(wait_duration_ms);

        if (_animation_object->_stop_called) {
            return false;
        }

        curr_frame = _animation_object->_next_frame;
        ExecuteAnimationFrameInner();

        CARTA::AnimationFrame tmp_frame;
        CARTA::AnimationFrame delta_frame = _animation_object->_delta_frame;

        if (_animation_object->_going_forward) {
            tmp_frame.set_channel(curr_frame.channel() + delta_frame.channel());
            tmp_frame.set_stokes(curr_frame.stokes() + delta_frame.stokes());

            if ((tmp_frame.channel() > _animation_object->_last_frame.channel()) ||
                (tmp_frame.stokes() > _animation_object->_last_frame.stokes())) {
                if (_animation_object->_reverse_at_end) {
                    _animation_object->_going_forward = false;
                } else if (_animation_object->_looping) {
                    tmp_frame.set_channel(_animation_object->_first_frame.channel());
                    tmp_frame.set_stokes(_animation_object->_first_frame.stokes());
                    _animation_object->_next_frame = tmp_frame;
                } else {
                    recycle_task = false;
                }
            } else {
                _animation_object->_next_frame = tmp_frame;
            }
        } else { // going backwards;
            tmp_frame.set_channel(curr_frame.channel() - _animation_object->_delta_frame.channel());
            tmp_frame.set_stokes(curr_frame.stokes() - _animation_object->_delta_frame.stokes());

            if ((tmp_frame.channel() < _animation_object->_first_frame.channel()) ||
                (tmp_frame.stokes() < _animation_object->_first_frame.stokes())) {
                if (_animation_object->_reverse_at_end) {
                    _animation_object->_going_forward = true;
                } else if (_animation_object->_looping) {
                    tmp_frame.set_channel(_animation_object->_last_frame.channel());
                    tmp_frame.set_stokes(_animation_object->_last_frame.stokes());
                    _animation_object->_next_frame = tmp_frame;
                } else {
                    recycle_task = false;
                }
            } else {
                _animation_object->_next_frame = tmp_frame;
            }
        }
        _animation_object->_t_last = std::chrono::high_resolution_clock::now();
    }
    return recycle_task;
}

void Session::StopAnimation(int file_id, const CARTA::AnimationFrame& frame) {
    if (!_animation_object) {
        return;
    }

    if (_animation_object->_file_id != file_id) {
        std::fprintf(stderr,
            "%p Session::StopAnimation called with file id %d."
            "Expected file id %d",
            this, file_id, _animation_object->_file_id);
        return;
    }

    _animation_object->_stop_called = true;
}

int Session::CalculateAnimationFlowWindow() {
    int gap;

    if (_animation_object->_going_forward) {
        if (_animation_object->_delta_frame.channel()) {
            gap = _animation_object->_current_frame.channel() - (_animation_object->_last_flow_frame).channel();
        } else {
            gap = _animation_object->_current_frame.stokes() - (_animation_object->_last_flow_frame).stokes();
        }
    } else { // going in reverse.
        if (_animation_object->_delta_frame.channel()) {
            gap = (_animation_object->_last_flow_frame).channel() - _animation_object->_current_frame.channel();
        } else {
            gap = (_animation_object->_last_flow_frame).stokes() - _animation_object->_delta_frame.stokes();
        }
    }

    return gap;
}

void Session::HandleAnimationFlowControlEvt(CARTA::AnimationFlowControl& message) {
    int gap;

    _animation_object->_last_flow_frame = message.received_frame();

    gap = CalculateAnimationFlowWindow();

    if (_animation_object->_waiting_flow_event) {
        if (gap <= CurrentFlowWindowSize()) {
            _animation_object->_waiting_flow_event = false;
            OnMessageTask* tsk = new (tbb::task::allocate_root(_animation_context)) AnimationTask(this);
            tbb::task::enqueue(*tsk);
        }
    }
}

void Session::CheckCancelAnimationOnFileClose(int file_id) {
    if (!_animation_object) {
        return;
    }
    _animation_object->_file_open = false;
    _animation_object->CancelExecution();
}

void Session::CancelExistingAnimation() {
    if (_animation_object) {
        _animation_object->CancelExecution();
        _animation_object = nullptr;
    }
<<<<<<< HEAD
=======
}

void Session::DeleteFrame(int file_id) {
    std::unique_lock<std::mutex> lock(_frame_mutex);
    if (file_id == ALL_FILES) {
        for (auto& frame : _frames) {
            frame.second->DisconnectCalled(); // call to stop Frame's jobs and wait for jobs finished
            frame.second.reset();             // delete Frame
        }
        _frames.clear();
        _image_channel_mutexes.clear();
        _image_channel_task_active.clear();
    } else if (_frames.count(file_id)) {
        _frames[file_id]->DisconnectCalled(); // call to stop Frame's jobs and wait for jobs finished
        _frames[file_id].reset();
        _frames.erase(file_id);
        _image_channel_mutexes.erase(file_id);
        _image_channel_task_active.erase(file_id);
    }
}

void Session::SendScriptingRequest(
    uint32_t scripting_request_id, std::string target, std::string action, std::string parameters, bool async) {
    CARTA::ScriptingRequest message;
    message.set_scripting_request_id(scripting_request_id);
    message.set_target(target);
    message.set_action(action);
    message.set_parameters(parameters);
    message.set_async(async);
    SendEvent(CARTA::EventType::SCRIPTING_REQUEST, 0, message);
}

void Session::OnScriptingResponse(const CARTA::ScriptingResponse& message, uint32_t request_id) {
    // Save response to scripting request
    int scripting_request_id(message.scripting_request_id());
    std::unique_lock<std::mutex> lock(_scripting_mutex);
    _scripting_response[scripting_request_id] = message;
}

// TODO: return pointer to original response type and copy in grpc service
bool Session::GetScriptingResponse(uint32_t scripting_request_id, CARTAVIS::ActionReply* reply) {
    std::unique_lock<std::mutex> lock(_scripting_mutex);
    auto scripting_response = _scripting_response.find(scripting_request_id);
    if (scripting_response == _scripting_response.end()) {
        return false;
    } else {
        auto msg = scripting_response->second;
        reply->set_success(msg.success());
        reply->set_message(msg.message());
        reply->set_response(msg.response());

        _scripting_response.erase(scripting_request_id);

        return true;
    }
>>>>>>> b3f1ade6
}<|MERGE_RESOLUTION|>--- conflicted
+++ resolved
@@ -1647,27 +1647,6 @@
         _animation_object->CancelExecution();
         _animation_object = nullptr;
     }
-<<<<<<< HEAD
-=======
-}
-
-void Session::DeleteFrame(int file_id) {
-    std::unique_lock<std::mutex> lock(_frame_mutex);
-    if (file_id == ALL_FILES) {
-        for (auto& frame : _frames) {
-            frame.second->DisconnectCalled(); // call to stop Frame's jobs and wait for jobs finished
-            frame.second.reset();             // delete Frame
-        }
-        _frames.clear();
-        _image_channel_mutexes.clear();
-        _image_channel_task_active.clear();
-    } else if (_frames.count(file_id)) {
-        _frames[file_id]->DisconnectCalled(); // call to stop Frame's jobs and wait for jobs finished
-        _frames[file_id].reset();
-        _frames.erase(file_id);
-        _image_channel_mutexes.erase(file_id);
-        _image_channel_task_active.erase(file_id);
-    }
 }
 
 void Session::SendScriptingRequest(
@@ -1704,5 +1683,4 @@
 
         return true;
     }
->>>>>>> b3f1ade6
 }