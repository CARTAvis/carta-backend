//# RegionStats.cc: implementation of class for calculating region statistics and histograms

#include "RegionStats.h"
#include "../InterfaceConstants.h"
#include "Histogram.h"
#include "MinMax.h"

#include <chrono>
#include <cmath>
#include <fmt/format.h>
#include <limits>
#include <tbb/blocked_range.h>
#include <tbb/blocked_range2d.h>
#include <tbb/parallel_reduce.h>

#include <casacore/casa/Arrays/ArrayMath.h>
#include <casacore/lattices/LatticeMath/LatticeStatistics.h>

using namespace carta;
using namespace std;

// ***** Histograms *****

// config
bool RegionStats::setHistogramRequirements(const std::vector<CARTA::SetHistogramRequirements_HistogramConfig>& histogramReqs) {
    m_configs = histogramReqs;
    return true;
}

size_t RegionStats::numHistogramConfigs() {
    return m_configs.size();
}

CARTA::SetHistogramRequirements_HistogramConfig RegionStats::getHistogramConfig(int histogramIndex) {
    CARTA::SetHistogramRequirements_HistogramConfig config;
    if (histogramIndex < m_configs.size())
        config = m_configs[histogramIndex];
    return config;
}

// min max
bool RegionStats::getMinMax(int channel, int stokes, float& minVal, float& maxVal) {
    // Get stored min,max for given channel and stokes; return value indicates status
    bool haveMinMax(false);
    try {
        minmax_t vals = m_minmax.at(stokes).at(channel);
        minVal = vals.first;
        maxVal = vals.second;
        haveMinMax = true;
    } catch (std::out_of_range) {
        // not stored
    }
    return haveMinMax;
}

void RegionStats::setMinMax(int channel, int stokes, minmax_t minmaxVals) {
    // Save min, max for given channel and stokes
    if (channel == ALL_CHANNELS) { // all channels (cube); don't save intermediate channel min/max
        m_minmax[stokes].clear();
    }
    m_minmax[stokes][channel] = minmaxVals;
}

void RegionStats::calcMinMax(int channel, int stokes, const std::vector<float>& data, float& minval, float& maxval) {
    // Calculate and store min, max values in data; return minval and maxval
    tbb::blocked_range<size_t> range(0, data.size());
    MinMax<float> mm(data);
    tbb::parallel_reduce(range, mm);
    minmax_t minmaxVals(mm.getMinMax());
    setMinMax(channel, stokes, minmaxVals);
    minval = minmaxVals.first;
    maxval = minmaxVals.second;
}

bool RegionStats::getHistogram(int channel, int stokes, int nbins, CARTA::Histogram& histogram) {
    // Get stored histogram for given channel and stokes; return value indicates status
    bool haveHistogram(false);
    try {
        CARTA::Histogram storedHistogram = m_histograms.at(stokes).at(channel);
        if (storedHistogram.num_bins() == nbins) {
            histogram = storedHistogram;
            haveHistogram = true;
        }
    } catch (std::out_of_range) {
        // not stored
    }
    return haveHistogram;
}

void RegionStats::setHistogram(int channel, int stokes, CARTA::Histogram& histogram) {
    // Store histogram for given channel and stokes
    if (channel == ALL_CHANNELS) { // all channels(cube); don't save intermediate channel histograms
        m_histograms[stokes].clear();
    }
    m_histograms[stokes][channel] = histogram;
}

void RegionStats::calcHistogram(int channel, int stokes, int nBins, float minVal, float maxVal,
        const std::vector<float>& data, CARTA::Histogram& histogramMsg) {
    // Calculate and store histogram for given channel, stokes, nbins; return histogram
    tbb::blocked_range<size_t> range(0, data.size());
    Histogram hist(nBins, minVal, maxVal, data);
    tbb::parallel_reduce(range, hist);
    std::vector<int> histogramBins(hist.getHistogram());
    float binWidth(hist.getBinWidth());

    // fill histogram message
    histogramMsg.set_channel(channel);
    histogramMsg.set_num_bins(nBins);
    histogramMsg.set_bin_width(binWidth);
    histogramMsg.set_first_bin_center(minVal + (binWidth / 2.0));
    *histogramMsg.mutable_bins() = {histogramBins.begin(), histogramBins.end()};

    // save for next time
    setHistogram(channel, stokes, histogramMsg);
}

// ***** Statistics *****

void RegionStats::setStatsRequirements(const std::vector<int>& statsTypes) {
    m_regionStats = statsTypes;
}

size_t RegionStats::numStats() {
   return m_regionStats.size();
}

void RegionStats::fillStatsData(CARTA::RegionStatsData& statsData, const casacore::SubLattice<float>& subLattice) {
    // fill RegionStatsData with statistics types set in requirements

    if (m_regionStats.empty()) {  // no requirements set
        // add empty StatisticsValue
        auto statsValue = statsData.add_statistics();
        statsValue->set_stats_type(CARTA::StatsType::None);
        return;
    }

    std::vector<std::vector<double>> results;
<<<<<<< HEAD
    bool haveStats(getStatsValues(results, m_regionStats, subLattice, false)); // entire region, not per channel
    for (size_t i=0; i<m_regionStats.size(); ++i) {
        auto statType = static_cast<CARTA::StatsType>(m_regionStats[i]);
        // add StatisticsValue
        auto statsValue = statsData.add_statistics();
        statsValue->set_stats_type(statType);
        if (!results[i].empty()) {
            statsValue->set_value(results[i][0]);
        } else {
            statsValue->set_value(std::numeric_limits<float>::quiet_NaN());
=======
    if (getStatsValues(results, m_regionStats, subLattice, false)) { // entire region, not per channel
        for (size_t i=0; i<m_regionStats.size(); ++i) {
            auto statType = static_cast<CARTA::StatsType>(m_regionStats[i]);
            // add StatisticsValue
            auto statsValue = statsData.add_statistics();
            statsValue->set_stats_type(statType);
            if (!results[i].empty()) {
                statsValue->set_value(results[i][0]);
            } else {
                statsValue->set_value(std::numeric_limits<float>::quiet_NaN());
            }
>>>>>>> f328092c
        }
    }
}

bool RegionStats::getStatsValues(std::vector<std::vector<double>>& statsValues,
    const std::vector<int>& requestedStats, const casacore::SubLattice<float>& subLattice,
    bool perChannel) {
    // Fill statsValues vector for requested stats; one vector<float> per stat if per channel,
    // else one value per stat per region.
    if (subLattice.shape().empty())
        return false;

    // Use LatticeStatistics to fill statistics values according to type;
    // template type matches sublattice type
    casacore::LatticeStatistics<float> latticeStats = casacore::LatticeStatistics<float>(subLattice,
            /*showProgress*/ false, /*forceDisk*/ false, /*clone*/ false);

    if (perChannel) { // get stats per xy plane
        casacore::Vector<int> displayAxes(2);
        displayAxes(0) = 0;
        displayAxes(1) = 1;
        if (!latticeStats.setAxes(displayAxes))
            return false;
    }

    // use LatticeRegion for positional stats
    const casacore::LatticeRegion* lregion = subLattice.getRegionPtr();
    casacore::Slicer lrSlicer = lregion->slicer();

    // Print region info
    casacore::IPosition blc(lrSlicer.start()), trc(lrSlicer.end());
    casacore::Array<casacore::Double> npts; 

    size_t nstats(requestedStats.size());
    statsValues.resize(nstats);
    for (size_t i=0; i<nstats; ++i) {
        // get requested statistics values
        casacore::LatticeStatsBase::StatisticsTypes lattStatsType(casacore::LatticeStatsBase::NSTATS);
        auto statType = static_cast<CARTA::StatsType>(requestedStats[i]);

        std::vector<double> dblResult; // lattice stats
        std::vector<int> intResult;    // position stats
        switch (statType) {
            case CARTA::StatsType::None:
                break;
            case CARTA::StatsType::NumPixels:
                lattStatsType = casacore::LatticeStatsBase::NPTS;
                break;
            case CARTA::StatsType::Sum:
                lattStatsType = casacore::LatticeStatsBase::SUM;
                break;
            case CARTA::StatsType::FluxDensity:  // not supported for lattice statistics
                //lattStatsType = casacore::LatticeStatsBase::FLUX;
                break;
            case CARTA::StatsType::Mean:
                lattStatsType = casacore::LatticeStatsBase::MEAN;
                break;
            case CARTA::StatsType::RMS:
                lattStatsType = casacore::LatticeStatsBase::RMS;
                break;
            case CARTA::StatsType::Sigma:
                lattStatsType = casacore::LatticeStatsBase::SIGMA;
                break;
            case CARTA::StatsType::SumSq:
                lattStatsType = casacore::LatticeStatsBase::SUMSQ;
                break;
            case CARTA::StatsType::Min:
                lattStatsType = casacore::LatticeStatsBase::MIN;
                break;
            case CARTA::StatsType::Max:
                lattStatsType = casacore::LatticeStatsBase::MAX;
                break;
            case CARTA::StatsType::Blc:
                intResult = blc.asStdVector();
                break;
            case CARTA::StatsType::Trc:
                intResult = trc.asStdVector();
                break;
            case CARTA::StatsType::MinPos:
            case CARTA::StatsType::MaxPos: {
                if (!perChannel) { // only works when no display axes
                    casacore::IPosition minPos, maxPos;
                    latticeStats.getMinMaxPos(minPos, maxPos);
                    if (statType==CARTA::StatsType::MinPos)
                        intResult = (blc + minPos).asStdVector();
                    else // MaxPos
                        intResult = (blc + maxPos).asStdVector();
                    }
                }
                break;
            default:
                break;
        }
        if (lattStatsType < casacore::LatticeStatsBase::NSTATS) { // get lattice statistic
            casacore::Array<casacore::Double> result; // must be double
            if (latticeStats.getStatistic(result, lattStatsType)) {
                result.tovector(dblResult);
            }
        }

        if (!intResult.empty()) {
            dblResult.reserve(intResult.size());
            for (unsigned int i=0; i<intResult.size(); ++i) {  // convert to double
                dblResult.push_back(static_cast<double>(intResult[i]));
            }
        }

        if (!dblResult.empty()) {
            statsValues[i] = std::move(dblResult);
        }
    }
    return true;
}

// ***** Clear calculations *****

void RegionStats::clearStats() {
    // Clear stored calculations for new region definition
    m_minmax.clear();
    m_histograms.clear();
}
<|MERGE_RESOLUTION|>--- conflicted
+++ resolved
@@ -125,41 +125,31 @@
    return m_regionStats.size();
 }
 
-void RegionStats::fillStatsData(CARTA::RegionStatsData& statsData, const casacore::SubLattice<float>& subLattice) {
+void RegionStats::fillStatsData(CARTA::RegionStatsData& statsData, const casacore::SubLattice<float>& subLattice,
+    bool hasXYRegion) {
     // fill RegionStatsData with statistics types set in requirements
-
-    if (m_regionStats.empty()) {  // no requirements set
-        // add empty StatisticsValue
+    if (m_regionStats.empty()) {  // no requirements set, add empty StatisticsValue
         auto statsValue = statsData.add_statistics();
         statsValue->set_stats_type(CARTA::StatsType::None);
         return;
-    }
-
-    std::vector<std::vector<double>> results;
-<<<<<<< HEAD
-    bool haveStats(getStatsValues(results, m_regionStats, subLattice, false)); // entire region, not per channel
-    for (size_t i=0; i<m_regionStats.size(); ++i) {
-        auto statType = static_cast<CARTA::StatsType>(m_regionStats[i]);
-        // add StatisticsValue
-        auto statsValue = statsData.add_statistics();
-        statsValue->set_stats_type(statType);
-        if (!results[i].empty()) {
-            statsValue->set_value(results[i][0]);
-        } else {
-            statsValue->set_value(std::numeric_limits<float>::quiet_NaN());
-=======
-    if (getStatsValues(results, m_regionStats, subLattice, false)) { // entire region, not per channel
+    } else {
+        std::vector<std::vector<double>> results;
+	// stats for entire region, not per channel
+        bool haveStats(getStatsValues(results, m_regionStats, subLattice, false));
+        // update message whether have stats or not
         for (size_t i=0; i<m_regionStats.size(); ++i) {
+            // add StatisticsValue to message
+            auto statsValue = statsData.add_statistics();
             auto statType = static_cast<CARTA::StatsType>(m_regionStats[i]);
-            // add StatisticsValue
-            auto statsValue = statsData.add_statistics();
             statsValue->set_stats_type(statType);
-            if (!results[i].empty()) {
+            if (haveStats) {
                 statsValue->set_value(results[i][0]);
             } else {
                 statsValue->set_value(std::numeric_limits<float>::quiet_NaN());
+                if ((statType==CARTA::NumPixels) && !hasXYRegion) { // region is outside image 
+                    statsValue->set_value(0.0);
+                }
             }
->>>>>>> f328092c
         }
     }
 }
@@ -169,7 +159,7 @@
     bool perChannel) {
     // Fill statsValues vector for requested stats; one vector<float> per stat if per channel,
     // else one value per stat per region.
-    if (subLattice.shape().empty())
+    if (subLattice.shape().empty()) // outside image or all masked (NaN)
         return false;
 
     // Use LatticeStatistics to fill statistics values according to type;
