--- conflicted
+++ resolved
@@ -167,15 +167,9 @@
                 for (size_t i = 0; i < m_statsReqs.size(); ++i) {
                     // add StatisticsValue to message
                     auto statsValue = statsData.add_statistics();
-<<<<<<< HEAD
-                    auto cartaStatType = static_cast<CARTA::StatsType>(m_statsReqs[i]);
-                    statsValue->set_stats_type(cartaStatType);
-                    statsValue->set_value(storedStats[cartaStatType]);
-=======
                     auto cartaStatsType = static_cast<CARTA::StatsType>(m_statsReqs[i]);
                     statsValue->set_stats_type(cartaStatsType);
-                    statsValue->set_value(storedStats[cartaStatsType - 13]);
->>>>>>> 83be83bf
+                    statsValue->set_value(storedStats[cartaStatsType]);
                 }
             } catch (std::out_of_range& rangeError) {
                 // stats cleared
@@ -208,12 +202,8 @@
                 if (m_statsData[stokes][channel].empty()) { // resize vector, set to NaN
                     m_statsData[stokes][channel].resize(CARTA::StatsType_MAX, std::numeric_limits<double>::quiet_NaN());
                 }
-<<<<<<< HEAD
-                m_statsData[stokes][channel][cartaStatType] = value;
-=======
                 // first type enum is 13; make 0-based
-                m_statsData[stokes][channel][cartaStatsType - 13] = value;
->>>>>>> 83be83bf
+                m_statsData[stokes][channel][cartaStatsType] = value;
             }
             m_statsValid = true;
         }
@@ -250,13 +240,7 @@
 
         std::vector<double> dblResult; // lattice stats
         std::vector<int> intResult;    // position stats
-<<<<<<< HEAD
-        switch (statType) {
-=======
         switch (cartaStatsType) {
-            case CARTA::StatsType::None:
-                break;
->>>>>>> 83be83bf
             case CARTA::StatsType::NumPixels:
                 latticeStatsType = casacore::LatticeStatsBase::NPTS;
                 break;
