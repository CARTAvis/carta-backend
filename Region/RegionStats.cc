--- conflicted
+++ resolved
@@ -74,11 +74,7 @@
 
 void RegionStats::CalcBasicStats(int channel, int stokes, const std::vector<float>& data, BasicStats<float>& stats) {
     // Calculate and store min, max values in data; return min_val and maxval
-<<<<<<< HEAD
     auto t_start_calculate_min = std::chrono::high_resolution_clock::now();
-    tbb::blocked_range<size_t> range(0, data.size());
-=======
->>>>>>> 489804a4
     BasicStatsCalculator<float> mm(data);
     mm.reduce(0, data.size());
     stats = mm.GetStats();
