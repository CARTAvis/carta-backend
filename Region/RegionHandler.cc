--- conflicted
+++ resolved
@@ -133,13 +133,8 @@
     import_ack.set_success(true);
     import_ack.set_message(error);
     int region_id = GetNextRegionId();
-<<<<<<< HEAD
-    std::map<int, CARTA::RegionInfo> region_info_map;
+    auto region_info_map = import_ack.mutable_regions();
     for (auto& region_state : region_state_list) {
-=======
-    auto region_info_map = import_ack.mutable_regions();
-    for (auto& region_info : region_info_list) {
->>>>>>> 369994fd
         auto region_csys = frame->CoordinateSystem();
         auto region = std::shared_ptr<Region>(new Region(region_state, region_csys));
 
@@ -160,7 +155,6 @@
             (*region_info_map)[region_id++] = carta_region_info;
         }
     }
-
 }
 
 void RegionHandler::ExportRegion(int file_id, std::shared_ptr<Frame> frame, CARTA::FileType region_file_type,
