//# Region.cc: implementation of class for managing a region

#include "Region.h"

#include <stdio.h>   // sscanf
#include <algorithm> // max
#include <cmath>     // round

#include <casacore/casa/Arrays/ArrayLogical.h>
#include <casacore/casa/Quanta/Quantum.h>
#include <casacore/coordinates/Coordinates/DirectionCoordinate.h>
#include <casacore/images/Regions/WCEllipsoid.h>
#include <casacore/images/Regions/WCExtension.h>
#include <casacore/images/Regions/WCPolygon.h>
#include <casacore/images/Regions/WCRegion.h>
#include <casacore/lattices/LRegions/LCBox.h>
#include <casacore/lattices/LRegions/LCEllipsoid.h>
#include <casacore/lattices/LRegions/LCExtension.h>
#include <casacore/lattices/LRegions/LCPolygon.h>
#include <casacore/measures/Measures/Stokes.h>

#include <imageanalysis/Annotations/AnnCenterBox.h>
#include <imageanalysis/Annotations/AnnCircle.h>
#include <imageanalysis/Annotations/AnnEllipse.h>
#include <imageanalysis/Annotations/AnnPolygon.h>
#include <imageanalysis/Annotations/AnnRectBox.h>
#include <imageanalysis/Annotations/AnnRegion.h>
#include <imageanalysis/Annotations/AnnRotBox.h>

#include "../InterfaceConstants.h"

using namespace carta;

Region::Region(const std::string& name, const CARTA::RegionType type, const std::vector<CARTA::Point>& points, const float rotation,
    const casacore::IPosition image_shape, int spectral_axis, int stokes_axis, const casacore::CoordinateSystem& coord_sys)
    : _name(name),
      _type(type),
      _rotation(0.0),
      _valid(false),
      _xy_region_changed(false),
      _image_shape(image_shape),
      _spectral_axis(spectral_axis),
      _stokes_axis(stokes_axis),
      _xy_axes(casacore::IPosition(2, 0, 1)),
      _coord_sys(coord_sys),
      _z_profile_count(0) {
    // validate and set region parameters
    _num_dims = image_shape.size();
    _valid = UpdateRegionParameters(name, type, points, rotation);
    if (_valid) {
        _region_stats = std::unique_ptr<RegionStats>(new RegionStats());
        _region_profiler = std::unique_ptr<RegionProfiler>(new RegionProfiler());
    }
}

Region::Region(casacore::CountedPtr<const casa::AnnotationBase> annotation_region, const casacore::IPosition image_shape, int spectral_axis,
<<<<<<< HEAD
    int stokes_axis, const casacore::CoordinateSystem& coord_sys, std::string& global_coord)
=======
    int stokes_axis, const casacore::CoordinateSystem& coord_sys)
>>>>>>> 8afe7971
    : _rotation(0.0),
      _valid(false),
      _image_shape(image_shape),
      _spectral_axis(spectral_axis),
      _stokes_axis(stokes_axis),
      _xy_axes(casacore::IPosition(2, 0, 1)),
      _xy_region(nullptr),
      _xy_mask(nullptr),
<<<<<<< HEAD
      _coord_sys(coord_sys),
      _z_profile_count(0) {
=======
      _coord_sys(coord_sys) {
>>>>>>> 8afe7971
    // Create region from imported annotation region
    _num_dims = image_shape.size();
    // set name, type, control points, rotation (default 0.0 already set), and xy region
    if (annotation_region) {
        _name = annotation_region->getLabel();
        switch (annotation_region->getType()) {
            case casa::AnnotationBase::RECT_BOX:
            case casa::AnnotationBase::CENTER_BOX: {
                // all rectangles are polygons
                const casa::AnnPolygon* polygon = static_cast<const casa::AnnPolygon*>(annotation_region.get());
                if (polygon != nullptr) {
                    std::atomic_store(&_xy_region, polygon->getRegion2());
<<<<<<< HEAD
                    // get polygon vertices for control points
=======
                    // get polygon vertices for control points, determine blc and trc
>>>>>>> 8afe7971
                    std::vector<casacore::Double> x, y;
                    polygon->pixelVertices(x, y);
                    double xmin = *std::min_element(x.begin(), x.end());
                    double xmax = *std::max_element(x.begin(), x.end());
                    double ymin = *std::min_element(y.begin(), y.end());
                    double ymax = *std::max_element(y.begin(), y.end());
                    // set carta rectangle control points
                    if ((xmin == xmax) && (ymin == ymax)) { // point is rectangle with blc=trc
                        _type = CARTA::RegionType::POINT;
                        CARTA::Point point;
                        point.set_x(x[0]);
                        point.set_y(y[0]);
                        _control_points.push_back(point);
                        _valid = true;
                    } else {
                        _type = CARTA::RegionType::RECTANGLE;
                        CARTA::Point point;
                        point.set_x((xmin + xmax) / 2.0); // cx
                        point.set_y((ymin + ymax) / 2.0); // cy
                        _control_points.push_back(point);
                        point.set_x(xmax - xmin); // width
                        point.set_y(ymax - ymin); // height
                        _control_points.push_back(point);
                        _valid = true;
                    }
                }
                break;
            }
<<<<<<< HEAD
            case casa::AnnotationBase::ROTATED_BOX: {
                _type = CARTA::RegionType::RECTANGLE;
                // cannot get original rectangle and rotation from AnnRotBox, it is a polygon
                const casa::AnnRotBox* rotbox = static_cast<const casa::AnnRotBox*>(annotation_region.get());
                if (rotbox != nullptr) {
                    std::atomic_store(&_xy_region, rotbox->getRegion2());
                    // Create center box to get region control points, then add rotation
                    // parse printed string (known format) to get rotbox input params
                    std::ostringstream rotbox_output;
                    rotbox->print(rotbox_output);
                    casacore::String outputstr(rotbox_output.str()); // "rotbox [[x, y], [x_width, y_width], rotang]"
                    // create comma-delimited string of quantities
                    casacore::String params(outputstr.after("rotbox ")); // remove rotbox
                    params.gsub("[", ""); // remove [
                    params.gsub("]", ""); // remove ]
                    // split string into string vector
                    std::vector<std::string> quantities;
                    SplitString(params, ',', quantities);
                    // convert strings to quantities (Quantum readQuantity)
                    casacore::Quantity cx, cy, xwidth, ywidth, rotang;
                    casacore::readQuantity(cx, quantities[0]);
                    casacore::readQuantity(cy, quantities[1]);
                    casacore::readQuantity(xwidth, quantities[2]);
                    casacore::readQuantity(ywidth, quantities[3]);
                    casacore::readQuantity(rotang, quantities[4]);
                    // make centerbox from quantities
                    casacore::Vector<casacore::Stokes::StokesTypes> stokes_types = GetCoordSysStokesTypes();
                    casa::AnnCenterBox cbox = casa::AnnCenterBox(cx, cy, xwidth, ywidth, _coord_sys, _image_shape, stokes_types);
		    // get pixel vertices to calculate center point, pixel width/height
                    std::vector<casacore::Double> x, y;
                    cbox.pixelVertices(x, y);
                    double xmin = *std::min_element(x.begin(), x.end());
                    double xmax = *std::max_element(x.begin(), x.end());
                    double ymin = *std::min_element(y.begin(), y.end());
                    double ymax = *std::max_element(y.begin(), y.end());
                    CARTA::Point point;
                    point.set_x((xmin + xmax) / 2.0); // cx
                    point.set_y((ymin + ymax) / 2.0); // cy
                    _control_points.push_back(point);
                    point.set_x(xmax - xmin); // width
                    point.set_y(ymax - ymin); // height
                    _control_points.push_back(point);
                    // convert rotang to deg
                    rotang.convert("deg");
                    _rotation = rotang.getValue();
                    _valid = true;
                }
                break;
            }
=======
            case casa::AnnotationBase::ROTATED_BOX: // rotation angle lost when converted to polygon
>>>>>>> 8afe7971
            case casa::AnnotationBase::POLYGON: {
                _type = CARTA::RegionType::POLYGON;
                const casa::AnnPolygon* polygon = static_cast<const casa::AnnPolygon*>(annotation_region.get());
                if (polygon != nullptr) {
                    std::atomic_store(&_xy_region, polygon->getRegion2());
                    // get polygon vertices for control points
                    std::vector<casacore::Double> x, y;
                    polygon->pixelVertices(x, y);
                    for (size_t i = 0; i < x.size(); ++i) {
                        CARTA::Point point;
                        point.set_x(x[i]);
                        point.set_y(y[i]);
                        _control_points.push_back(point);
                    }
                    _valid = true;
                }
                break;
            }
            case casa::AnnotationBase::CIRCLE:
            case casa::AnnotationBase::ELLIPSE: {
                _type = CARTA::RegionType::ELLIPSE;
                casa::AnnotationBase::Type ann_type = annotation_region->getType();
<<<<<<< HEAD
                casacore::DirectionCoordinate dir_coord = _coord_sys.directionCoordinate();
=======
>>>>>>> 8afe7971
                casacore::MDirection center_position;
                casacore::Quantity bmaj, bmin, position_angle;
                bool is_ellipse(true);
                bool have_region_info(false);
                if (ann_type == casa::AnnotationBase::CIRCLE) {
                    const casa::AnnCircle* circle = static_cast<const casa::AnnCircle*>(annotation_region.get());
                    if (circle != nullptr) {
                        std::atomic_store(&_xy_region, circle->getRegion2());
                        center_position = circle->getCenter();
                        bmaj = circle->getRadius();
                        bmin = bmaj;
                        is_ellipse = false;
                        have_region_info = true;
                    }
                } else {
                    // if pixels not square, circle is an AnnEllipse
                    const casa::AnnEllipse* ellipse = static_cast<const casa::AnnEllipse*>(annotation_region.get());
                    if (ellipse != nullptr) {
                        std::atomic_store(&_xy_region, ellipse->getRegion2());
                        center_position = ellipse->getCenter();
                        bmaj = ellipse->getSemiMajorAxis();
                        bmin = ellipse->getSemiMinorAxis();
                        position_angle = ellipse->getPositionAngle();
                        have_region_info = true;
                    }
                }
                if (have_region_info) {
                    // set control point: cx, cy in pixel coords
                    casacore::Vector<casacore::Double> pixel_coords;
<<<<<<< HEAD
                    dir_coord.toPixel(pixel_coords, center_position);
=======
                    if (_coord_sys.hasDirectionCoordinate()) {
                        casacore::DirectionCoordinate dir_coord = _coord_sys.directionCoordinate();
                        dir_coord.toPixel(pixel_coords, center_position);
                    } else {
                        casacore::Quantum<casacore::Vector<casacore::Double>> angles = center_position.getAngle();
                        casacore::Vector<casacore::Double> world_coords = angles.getValue();
                        world_coords.resize(_coord_sys.nPixelAxes(), true);
                        _coord_sys.toPixel(pixel_coords, world_coords);
                    }

>>>>>>> 8afe7971
                    CARTA::Point point;
                    point.set_x(pixel_coords[0]);
                    point.set_y(pixel_coords[1]);
                    _control_points.push_back(point);
                    // set control point: bmaj, bmin in npixels
                    double bmaj_pixel = AngleToLength(bmaj, 0);
                    double bmin_pixel = AngleToLength(bmin, 1);
                    point.set_x(bmaj_pixel);
                    point.set_y(bmin_pixel);
                    _control_points.push_back(point);
                    if (is_ellipse) { // set rotation
                        position_angle.convert("deg");
                        _rotation = position_angle.getValue();
                    }
                    _valid = true;
                }
                break;
            }
            case casa::AnnotationBase::POLYLINE:
            case casa::AnnotationBase::ANNULUS:
            default:
                break;
        }
    }
    if (_valid) {
        _region_stats = std::unique_ptr<RegionStats>(new RegionStats());
        _region_profiler = std::unique_ptr<RegionProfiler>(new RegionProfiler());
    }
}

void Region::SplitString(std::string& input, char delim, std::vector<std::string>& parts) {
    // util to split input string into parts by delimiter
    parts.clear();
    std::stringstream ss(input);
    std::string item;
    while (std::getline(ss, item, delim)) {
        parts.push_back(item);
    }
}

// *************************************************************************
// Region settings

bool Region::UpdateRegionParameters(
    const std::string name, const CARTA::RegionType type, const std::vector<CARTA::Point>& points, float rotation) {
    // Set region parameters and flag if xy region changed
    bool xy_params_changed((PointsChanged(points) || (rotation != _rotation)));

    _name = name;
    _type = type;
    _rotation = rotation;
    // validate and set points, create LCRegion
    bool points_set(SetPoints(points));
    if (points_set)
        SetXyRegion(points, rotation);

    // region changed if xy params changed and points validated
    _xy_region_changed = xy_params_changed && points_set;
    if (_xy_region_changed && _region_stats)
        _region_stats->ClearStats(); // recalculate everything

    return points_set;
}

bool Region::SetPoints(const std::vector<CARTA::Point>& points) {
    // check and set control points
    bool points_updated(false);
    if (CheckPoints(points)) {
        _control_points = points;
        points_updated = true;
    }
    return points_updated;
}

RegionState Region::GetRegionState() {
    RegionState region_state(_name, _type, _control_points, _rotation);
    return region_state;
}

double Region::AngleToLength(casacore::Quantity angle, unsigned int pixel_axis) {
    // world->pixel conversion of ellipse radius.
    // The opposite of casacore::CoordinateSystem::toWorldLength for pixel->world conversion.
    int coord, coord_axis;
    _coord_sys.findWorldAxis(coord, coord_axis, pixel_axis);
    casacore::Vector<casacore::String> units = _coord_sys.directionCoordinate().worldAxisUnits();
    angle.convert(units[coord_axis]);
    casacore::Vector<casacore::Double> increments(_coord_sys.directionCoordinate().increment());
    return fabs(angle.getValue() / increments[coord_axis]);
}

bool Region::CartaPointToWorld(const CARTA::Point& point, casacore::Vector<casacore::Quantity>& world_point) {
    // Convert CARTA point in pixel coordinates to world coordinates.
    // Returns world_point vector and boolean flag to indicate a successful conversion.
    bool converted(false);

    // Vectors must be same number of axes as in coord system for conversion:
    int naxes(_coord_sys.nPixelAxes());
    casacore::Vector<casacore::Double> pixel_coords(naxes), world_coords(naxes);
    pixel_coords = 0.0;
    pixel_coords(0) = point.x();
    pixel_coords(1) = point.y();

    // convert pixel vector to world vector
    if (_coord_sys.toWorld(world_coords, pixel_coords)) {
        casacore::Vector<casacore::String> world_units = _coord_sys.worldAxisUnits();
        world_point.resize(2);
        world_point(0) = casacore::Quantity(world_coords(0), world_units(0));
        world_point(1) = casacore::Quantity(world_coords(1), world_units(1));
        converted = true;
    }
    return converted;
}

bool Region::XyPixelsToWorld(casacore::Vector<casacore::Double> x_pixel, casacore::Vector<casacore::Double> y_pixel,
    casacore::Quantum<casacore::Vector<casacore::Double>>& x_world, casacore::Quantum<casacore::Vector<casacore::Double>>& y_world) {
    // Convert many points in pixel coordinates to world coordinates;
    // Returns world x and y vectors and boolean flag to indicate a successful conversion.
    bool converted(false);

    // convert pixel coords to world coords
    int num_axes(_coord_sys.nPixelAxes());
    int num_points(x_pixel.size());
    casacore::Matrix<casacore::Double> pixel_coords(num_axes, num_points);
    casacore::Matrix<casacore::Double> world_coords(num_axes, num_points);
    pixel_coords = 0.0;
    pixel_coords.row(0) = x_pixel;
    pixel_coords.row(1) = y_pixel;
    casacore::Vector<casacore::Bool> failures;
    if (_coord_sys.toWorldMany(world_coords, pixel_coords, failures)) {
        // make vectors of quantums for x and y
        casacore::Vector<casacore::String> world_units = _coord_sys.worldAxisUnits();
        x_world = world_coords.row(0);
        x_world.setUnit(world_units(0));
        y_world = world_coords.row(1);
        y_world.setUnit(world_units(1));
        converted = true;
    }
    return converted;
}
// *************************************************************************
// Parameter checking

bool Region::CheckPoints(const std::vector<CARTA::Point>& points) {
    // check point values
    bool points_ok(false);
    switch (_type) {
        case CARTA::POINT: {
            points_ok = CheckPixelPoint(points);
            break;
        }
        case CARTA::RECTANGLE: {
            points_ok = CheckRectanglePoints(points);
            break;
        }
        case CARTA::ELLIPSE: {
            points_ok = CheckEllipsePoints(points);
            break;
        }
        case CARTA::POLYGON: {
            points_ok = CheckPolygonPoints(points);
            break;
        }
        default:
            break;
    }
    return points_ok;
}

bool Region::CheckPixelPoint(const std::vector<CARTA::Point>& points) {
    // check if NaN or inf points
    bool points_ok(false);
    if (points.size() == 1) { // (x, y)
        float x(points[0].x()), y(points[0].y());
        points_ok = (std::isfinite(x) && std::isfinite(y));
    }
    return points_ok;
}

bool Region::CheckRectanglePoints(const std::vector<CARTA::Point>& points) {
    // check if NaN or inf points, width/height less than 0
    bool points_ok(false);
    if (points.size() == 2) { // [(cx,cy), (width,height)]
        float cx(points[0].x()), cy(points[0].y()), width(points[1].x()), height(points[1].y());
        bool points_exist = (std::isfinite(cx) && std::isfinite(cy) && std::isfinite(width) && std::isfinite(height));
        points_ok = (points_exist && (width > 0) && (height > 0));
    }
    return points_ok;
}

bool Region::CheckEllipsePoints(const std::vector<CARTA::Point>& points) {
    // check if NaN or inf points
    bool points_ok(false);
    if (points.size() == 2) { // [(cx,cy), (width,height)]
        float cx(points[0].x()), cy(points[0].y()), bmaj(points[1].x()), bmin(points[1].y());
        points_ok = (std::isfinite(cx) && std::isfinite(cy) && std::isfinite(bmaj) && std::isfinite(bmin));
    }
    return points_ok;
}

bool Region::CheckPolygonPoints(const std::vector<CARTA::Point>& points) {
    // check if NaN or inf points
    bool points_ok(true);
    for (auto& point : points)
        points_ok &= (std::isfinite(point.x()) && std::isfinite(point.y()));
    return points_ok;
}

bool Region::PointsChanged(const std::vector<CARTA::Point>& new_points) {
    // check equality of points (no operator==)
    bool changed(new_points.size() != _control_points.size()); // check number of points
    if (!changed) {                                            // check each point in vectors
        for (size_t i = 0; i < new_points.size(); ++i) {
            if ((new_points[i].x() != _control_points[i].x()) || (new_points[i].y() != _control_points[i].y())) {
                changed = true;
                break;
            }
        }
    }
    return changed;
}

// ***********************************
// Image Region with parameters applied

bool Region::GetRegion(casacore::ImageRegion& region, int stokes, ChannelRange channel_range) {
    // Return ImageRegion for given stokes and region parameters.
    bool region_ok(false);
    if (!IsValid() || (!_xy_region) || (stokes < 0))
        return region_ok;

    casacore::WCRegion* wc_region = MakeExtendedRegion(stokes, channel_range);
    if (wc_region != nullptr) {
        std::unique_lock<std::mutex> guard(_casacore_region_mutex);
        region = casacore::ImageRegion(wc_region);
        guard.unlock();
        region_ok = true;
    }
    return region_ok;
}

bool Region::SetXyRegion(const std::vector<CARTA::Point>& points, float rotation) {
    // create 2D casacore::WCRegion for type
    std::shared_ptr<const casacore::WCRegion> region;
    std::string region_type;
    try {
        switch (_type) {
            case CARTA::RegionType::POINT: {
                region_type = "POINT";
                region = std::shared_ptr<casacore::WCRegion>(MakePointRegion(points));
                break;
            }
            case CARTA::RegionType::RECTANGLE: {
                region_type = "RECTANGLE";
                region = std::shared_ptr<casacore::WCRegion>(MakeRectangleRegion(points, rotation));
                break;
            }
            case CARTA::RegionType::ELLIPSE: {
                region_type = "ELLIPSE";
                region = std::shared_ptr<casacore::WCRegion>(MakeEllipseRegion(points, rotation));
                break;
            }
            case CARTA::RegionType::POLYGON: {
                region_type = "POLYGON";
                region = std::shared_ptr<casacore::WCRegion>(MakePolygonRegion(points));
                break;
            }
            default:
                region_type = "NOT SUPPORTED";
                break;
        }
    } catch (casacore::AipsError& err) { // xy region failed
        std::cerr << "ERROR: xy region type " << region_type << " failed: " << err.getMesg() << std::endl;
    }
    std::atomic_store(&_xy_region, region);
    return bool(_xy_region);
}

casacore::WCRegion* Region::MakePointRegion(const std::vector<CARTA::Point>& points) {
    // 1 x 1 WCBox
    casacore::WCBox* box(nullptr);
    if (points.size() == 1) {
        // Convert point pixel coordinates to world coordinates;
        // This point will be blc and trc for WCBox
        casacore::Vector<casacore::Quantity> world_point;
        if (!CartaPointToWorld(points[0], world_point)) {
            return box; // nullptr, conversion failed
        }

        casacore::Vector<casacore::Int> abs_rel;
        std::unique_lock<std::mutex> guard(_casacore_region_mutex);
        box = new casacore::WCBox(world_point, world_point, _xy_axes, _coord_sys, abs_rel);
        guard.unlock();
    }
    return box;
}

casacore::WCRegion* Region::MakeRectangleRegion(const std::vector<CARTA::Point>& points, float rotation) {
    casacore::WCPolygon* box_polygon(nullptr);
    if (points.size() == 2) {
        // points are (cx, cy), (width, height)
        float center_x = points[0].x();
        float center_y = points[0].y();
        float width = points[1].x();
        float height = points[1].y();

        // 4 corner points
        int num_points(4);
        casacore::Vector<casacore::Double> x(num_points), y(num_points);
        if (rotation == 0.0f) {
            float x_min(center_x - width / 2.0f), x_max(center_x + width / 2.0f);
            float y_min(center_y - height / 2.0f), y_max(center_y + height / 2.0f);
            // Bottom left
            x(0) = x_min;
            y(0) = y_min;
            // Bottom right
            x(1) = x_max;
            y(1) = y_min;
            // Top right
            x(2) = x_max;
            y(2) = y_max;
            // Top left
            x(3) = x_min;
            y(3) = y_max;
        } else {
            // Apply rotation matrix to get width and height vectors in rotated basis
            float cos_x = cos(rotation * M_PI / 180.0f);
            float sin_x = sin(rotation * M_PI / 180.0f);
            float width_vector_x = cos_x * width;
            float width_vector_y = sin_x * width;
            float height_vector_x = -sin_x * height;
            float height_vector_y = cos_x * height;

            // Bottom left
            x(0) = center_x + (-width_vector_x - height_vector_x) / 2.0f;
            y(0) = center_y + (-width_vector_y - height_vector_y) / 2.0f;
            // Bottom right
            x(1) = center_x + (width_vector_x - height_vector_x) / 2.0f;
            y(1) = center_y + (width_vector_y - height_vector_y) / 2.0f;
            // Top right
            x(2) = center_x + (width_vector_x + height_vector_x) / 2.0f;
            y(2) = center_y + (width_vector_y + height_vector_y) / 2.0f;
            // Top left
            x(3) = center_x + (-width_vector_x + height_vector_x) / 2.0f;
            y(3) = center_y + (-width_vector_y + height_vector_y) / 2.0f;
        }

        // Convert pixel coords to world coords
        casacore::Quantum<casacore::Vector<casacore::Double>> x_world, y_world;
        if (!XyPixelsToWorld(x, y, x_world, y_world)) {
            return box_polygon; // nullptr, conversion failed
        }

        std::unique_lock<std::mutex> guard(_casacore_region_mutex);
        box_polygon = new casacore::WCPolygon(x_world, y_world, _xy_axes, _coord_sys);
        guard.unlock();
    }
    return box_polygon;
}

casacore::WCRegion* Region::MakeEllipseRegion(const std::vector<CARTA::Point>& points, float rotation) {
    // WCEllipse from center x,y, bmaj, bmin, rotation
    casacore::WCEllipsoid* ellipse(nullptr);

    if (points.size() == 2) {
        // Convert ellipsoid center (point 0) pixel coords to world coords
        casacore::Vector<casacore::Quantity> center_world;
        if (!CartaPointToWorld(points[0], center_world)) {
            return ellipse; // nullptr, conversion failed
        }

        // Make Quantities for ellipsoid radii (point 1); major axis > minor axis.
        // rotation is in degrees from y-axis, ellipse rotation angle is in radians from x-axis;
        // adjust by 90 degrees unless swapped maj/min axes
        float bmaj(points[1].x()), bmin(points[1].y()), rotation_degrees;
        casacore::Quantity major_axis, minor_axis;
        if (bmaj > bmin) {
            major_axis = casacore::Quantity(bmaj, "pix");
            minor_axis = casacore::Quantity(bmin, "pix");
            rotation_degrees = rotation + 90.0;
        } else {
            major_axis = casacore::Quantity(bmin, "pix");
            minor_axis = casacore::Quantity(bmaj, "pix");
            rotation_degrees = rotation;
        }
        casacore::Quantity theta = casacore::Quantity(rotation_degrees * (M_PI / 180.0f), "rad");

        std::unique_lock<std::mutex> guard(_casacore_region_mutex);
        ellipse = new casacore::WCEllipsoid(
            center_world(0), center_world(1), major_axis, minor_axis, theta, _xy_axes(0), _xy_axes(1), _coord_sys);
        guard.unlock();
    }
    return ellipse;
}

casacore::WCRegion* Region::MakePolygonRegion(const std::vector<CARTA::Point>& points) {
    // npoints region
    casacore::WCPolygon* polygon(nullptr);

    // Convert pixel coords to world coords
    size_t npoints(points.size());
    casacore::Vector<casacore::Double> x_pixel(npoints), y_pixel(npoints);
    for (size_t i = 0; i < npoints; ++i) {
        x_pixel(i) = points[i].x();
        y_pixel(i) = points[i].y();
    }
    casacore::Quantum<casacore::Vector<casacore::Double>> x_world, y_world;
    if (!XyPixelsToWorld(x_pixel, y_pixel, x_world, y_world)) {
        return polygon; // nullptr, conversion failed
    }

    std::unique_lock<std::mutex> guard(_casacore_region_mutex);
    polygon = new casacore::WCPolygon(x_world, y_world, _xy_axes, _coord_sys);
    guard.unlock();
    return polygon;
}

bool Region::MakeExtensionBox(casacore::WCBox& extend_box, int stokes, ChannelRange channel_range) {
    // Create extension box for stored channel range and given stokes.
    // This can change for different profile/histogram/stats requirements so not stored
    bool extension_ok(false);
    if (_num_dims < 3) {
        return extension_ok; // not needed
    }

    try {
        double min_chan(channel_range.from), max_chan(channel_range.to);
        double all_channels = _image_shape(_spectral_axis);
        if (channel_range.from == ALL_CHANNELS) {
            min_chan = 0;
        }
        if (channel_range.to == ALL_CHANNELS) {
            max_chan = all_channels - 1;
        }
        assert((max_chan >= min_chan) && (all_channels > max_chan));
        if (max_chan < 0 || min_chan < 0) {
            std::cerr << "ERROR: max(" << max_chan << ") or min(" << min_chan << ") channel is negative!" << std::endl;
            return extension_ok; // false
        }

        // Convert pixel coordinates to world coordinates;
        // Must be same number of axes as in coord system
        int num_axes(_coord_sys.nPixelAxes());
        casacore::Vector<casacore::Double> blc_pixel(num_axes, 0.0);
        casacore::Vector<casacore::Double> trc_pixel(num_axes, 0.0);
        blc_pixel(_spectral_axis) = min_chan;
        trc_pixel(_spectral_axis) = max_chan;
        if (num_axes > 3) {
            blc_pixel(_stokes_axis) = stokes;
            trc_pixel(_stokes_axis) = stokes;
        }
        casacore::Vector<casacore::Double> blc_world(num_axes);
        casacore::Vector<casacore::Double> trc_world(num_axes);
        if (!(_coord_sys.toWorld(blc_world, blc_pixel) && _coord_sys.toWorld(trc_world, trc_pixel)))
            return extension_ok; // false, conversions failed

        // make blc, trc Quantities for extension box
        int num_extension_axes(_num_dims - 2);
        casacore::Vector<casacore::String> world_units = _coord_sys.worldAxisUnits();
        casacore::Vector<casacore::Quantum<casacore::Double>> blc(num_extension_axes);
        casacore::Vector<casacore::Quantum<casacore::Double>> trc(num_extension_axes);
        // channel quantities
        int chan_index(_spectral_axis - 2);
        blc(chan_index) = casacore::Quantity(blc_world(_spectral_axis), world_units(_spectral_axis));
        trc(chan_index) = casacore::Quantity(trc_world(_spectral_axis), world_units(_spectral_axis));
        if (num_extension_axes > 1) {
            // stokes quantities
            int stokes_index(_stokes_axis - 2);
            blc(stokes_index) = casacore::Quantity(blc_world(_stokes_axis), world_units(_stokes_axis));
            trc(stokes_index) = casacore::Quantity(trc_world(_stokes_axis), world_units(_stokes_axis));
        }

        // make extension box
        casacore::IPosition axes = (num_extension_axes == 1 ? casacore::IPosition(1, 2) : casacore::IPosition(2, 2, 3));
        casacore::Vector<casacore::Int> abs_rel;
        std::unique_lock<std::mutex> guard(_casacore_region_mutex);
        extend_box = casacore::WCBox(blc, trc, axes, _coord_sys, abs_rel);
        guard.unlock();
        extension_ok = true;
    } catch (casacore::AipsError& err) {
        std::cerr << "Extension box failed: " << err.getMesg() << std::endl;
    }
    return extension_ok;
}

casacore::WCRegion* Region::MakeExtendedRegion(int stokes, ChannelRange channel_range) {
    std::shared_ptr<const casacore::WCRegion> current_xy_region = std::atomic_load(&_xy_region);

    // Return 2D wcregion extended by chan, stokes; xyregion if 2D
    if (_num_dims == 2) {
        std::unique_lock<std::mutex> guard(_casacore_region_mutex);
        return current_xy_region->cloneRegion(); // copy: this ptr owned by ImageRegion
        guard.unlock();
    }

    casacore::WCExtension* region(nullptr);
    try {
        // create extension box for channel/stokes
        casacore::WCBox ext_box;
        if (!MakeExtensionBox(ext_box, stokes, channel_range))
            return region; // nullptr, extension box failed

        // apply extension box with extension axes to xy region
        std::unique_lock<std::mutex> guard(_casacore_region_mutex);
        region = new casacore::WCExtension(*current_xy_region, ext_box);
        guard.unlock();
    } catch (casacore::AipsError& err) {
        std::cerr << "ERROR: Region extension failed: " << err.getMesg() << std::endl;
    }
    return region;
}

// ***********************************
// Region bounds, mask

casacore::IPosition Region::XyShape() {
    // returns bounding box shape of xy region
    std::shared_ptr<const casacore::WCRegion> current_xy_region = std::atomic_load(&_xy_region);
    casacore::IPosition xy_shape;
    if (current_xy_region) {
        std::unique_lock<std::mutex> guard(_casacore_region_mutex);
        casacore::LCRegion* region = current_xy_region->toLCRegion(_coord_sys, _image_shape);
        guard.unlock();
        if (region != nullptr)
            xy_shape = region->shape().keepAxes(_xy_axes);
    }
    return xy_shape;
}

casacore::IPosition Region::XyOrigin() {
    // returns bottom-left position of bounding box of xy region
    std::shared_ptr<const casacore::WCRegion> current_xy_region = std::atomic_load(&_xy_region);
    casacore::IPosition xy_origin;
    if (current_xy_region) {
        std::unique_lock<std::mutex> guard(_casacore_region_mutex);
        auto extended_region = static_cast<casacore::LCExtension*>(current_xy_region->toLCRegion(_coord_sys, _image_shape));
        guard.unlock();
        if (extended_region != nullptr)
            xy_origin = extended_region->region().expand(casacore::IPosition(2, 0, 0));
    }
    return xy_origin;
}

std::shared_ptr<casacore::ArrayLattice<casacore::Bool>> Region::XyMask() {
    // returns boolean mask of xy region
    std::shared_ptr<const casacore::WCRegion> current_xy_region = std::atomic_load(&_xy_region);
    std::shared_ptr<casacore::ArrayLattice<casacore::Bool>> mask;

    if (current_xy_region) {
        // get extended region (or original region for points)
        std::unique_lock<std::mutex> guard(_casacore_region_mutex);
        auto lc_region = current_xy_region->toLCRegion(_coord_sys, _image_shape);
        guard.unlock();

        // get original region
        switch (_type) {
            case CARTA::POINT: {
                auto region = static_cast<const casacore::LCBox*>(lc_region);
                mask = std::make_shared<casacore::ArrayLattice<casacore::Bool>>(region->getMask());
                break;
            }
            case CARTA::RECTANGLE:
            case CARTA::POLYGON: {
                auto extended_region = static_cast<casacore::LCExtension*>(lc_region);
                auto region = static_cast<const casacore::LCPolygon&>(extended_region->region());
                mask = std::make_shared<casacore::ArrayLattice<casacore::Bool>>(region.getMask());
                break;
            }
            case CARTA::ELLIPSE: {
                auto extended_region = static_cast<casacore::LCExtension*>(lc_region);
                auto region = static_cast<const casacore::LCEllipsoid&>(extended_region->region());
                mask = std::make_shared<casacore::ArrayLattice<casacore::Bool>>(region.getMask());
                break;
            }
            default:
                break;
        }
    }

    std::atomic_store(&_xy_mask, mask);
    return std::atomic_load(&_xy_mask);
}

// ***********************************
// As annotation region for export

casacore::CountedPtr<const casa::AnnotationBase> Region::AnnotationRegion(bool pixel_coord) {
    // Return region as annotation region for export.
    // If pixel_coord=false but conversion fails, creates region in pixel coordinates; better than nothing
    casa::AnnRegion* ann_region(nullptr);
    if (!_control_points.empty()) {
<<<<<<< HEAD
        casacore::Vector<casacore::Stokes::StokesTypes> stokes_types = GetCoordSysStokesTypes();
=======
        casacore::Vector<casacore::Stokes::StokesTypes> stokes_types = GetStokesTypes();
>>>>>>> 8afe7971
        switch (_type) {
            case CARTA::POINT: {
                casacore::Quantity x = casacore::Quantity(_control_points[0].x(), "pix");
                casacore::Quantity y = casacore::Quantity(_control_points[0].y(), "pix");
                if (!pixel_coord) {
                    casacore::Vector<casacore::Quantity> world_point;
                    if (CartaPointToWorld(_control_points[0], world_point)) {
                        x = world_point(0);
                        y = world_point(1);
                    }
                }
                ann_region = new casa::AnnRectBox(x, y, x, y, _coord_sys, _image_shape, stokes_types);
                break;
            }
            case CARTA::RECTANGLE: {
                casacore::Quantity cx, cy, xwidth, ywidth;
                cx = casacore::Quantity(_control_points[0].x(), "pix");
                cy = casacore::Quantity(_control_points[0].y(), "pix");
                xwidth = casacore::Quantity(_control_points[1].x(), "pix");
                ywidth = casacore::Quantity(_control_points[1].y(), "pix");
                if (!pixel_coord) {
                    casacore::Vector<casacore::Quantity> world_point;
                    if (CartaPointToWorld(_control_points[0], world_point)) {
                        cx = world_point[0];
                        cy = world_point[1];
                        xwidth = _coord_sys.toWorldLength(_control_points[1].x(), 0);
                        ywidth = _coord_sys.toWorldLength(_control_points[1].y(), 1);
                    }
                }
                if (_rotation == 0.0) {
                    ann_region = new casa::AnnCenterBox(cx, cy, xwidth, ywidth, _coord_sys, _image_shape, stokes_types);
                } else {
                    casacore::Quantity position_angle(_rotation, "deg");
                    ann_region = new casa::AnnRotBox(cx, cy, xwidth, ywidth, position_angle, _coord_sys, _image_shape, stokes_types);
                }
                break;
            }
            case CARTA::POLYGON: {
                size_t npoints(_control_points.size());
                casacore::Vector<casacore::Quantity> x_coords(npoints), y_coords(npoints);
                for (size_t i = 0; i < npoints; ++i) {
                    x_coords(i) = casacore::Quantity(_control_points[i].x(), "pix");
                    y_coords(i) = casacore::Quantity(_control_points[i].y(), "pix");
                }
                if (!pixel_coord) {
                    casacore::Vector<casacore::Double> x_pixel(npoints), y_pixel(npoints);
                    for (size_t i = 0; i < npoints; ++i) {
                        x_pixel(i) = _control_points[i].x();
                        y_pixel(i) = _control_points[i].y();
                    }
                    casacore::Quantum<casacore::Vector<casacore::Double>> x_world, y_world;
                    if (XyPixelsToWorld(x_pixel, y_pixel, x_world, y_world)) {
                        // Unfortunately, constructors for WCPolygon and AnnPolygon differ;
                        // convert Quantum<Vector> to Vector<Quantum>
                        casacore::Vector<casacore::Double> x_values(x_world.getValue());
                        casacore::Unit x_unit(x_world.getUnit());
                        casacore::Vector<casacore::Double> y_values(y_world.getValue());
                        casacore::Unit y_unit(y_world.getUnit());
                        for (size_t i = 0; i < x_values.size(); ++i) {
                            x_coords(i) = casacore::Quantity(x_values[i], x_unit);
                            y_coords(i) = casacore::Quantity(y_values[i], y_unit);
                        }
                    }
                }
                ann_region = new casa::AnnPolygon(x_coords, y_coords, _coord_sys, _image_shape, stokes_types);
                break;
            }
            case CARTA::ELLIPSE: {
                casacore::Quantity cx, cy, bmaj, bmin;
                cx = casacore::Quantity(_control_points[0].x(), "pix");
                cy = casacore::Quantity(_control_points[0].y(), "pix");
                bmaj = casacore::Quantity(_control_points[1].x(), "pix");
                bmin = casacore::Quantity(_control_points[1].y(), "pix");
                if (!pixel_coord) {
                    casacore::Vector<casacore::Quantity> world_point;
                    if (CartaPointToWorld(_control_points[0], world_point)) { // will use pixel coords if conversion fails
                        cx = world_point[0];
                        cy = world_point[1];
                        bmaj = _coord_sys.toWorldLength(_control_points[1].x(), 0);
                        bmin = _coord_sys.toWorldLength(_control_points[1].y(), 1);
                    }
                }
                casacore::Quantity position_angle(_rotation, "deg");
                ann_region = new casa::AnnEllipse(cx, cy, bmaj, bmin, position_angle, _coord_sys, _image_shape, stokes_types);
                break;
            }
            default:
                break;
        }
    }
    if (ann_region != nullptr) {
        ann_region->setAnnotationOnly(false);
    }
    casacore::CountedPtr<const casa::AnnotationBase> annotation_region = casacore::CountedPtr<const casa::AnnotationBase>(ann_region);
    return annotation_region;
}

<<<<<<< HEAD
casacore::Vector<casacore::Stokes::StokesTypes> Region::GetCoordSysStokesTypes() {
    // basically, convert ints to stokes types in vector
    casacore::Vector<casacore::Int> istokes = _coord_sys.stokesCoordinate().stokes();
=======
casacore::Vector<casacore::Stokes::StokesTypes> Region::GetStokesTypes() {
    // convert ints to stokes types in vector
    casacore::Vector<casacore::Int> istokes;
    if (_coord_sys.hasPolarizationCoordinate()) {
        casacore::Vector<casacore::Int> istokes = _coord_sys.stokesCoordinate().stokes();
    }
    if (istokes.empty() && (_stokes_axis >= 0)) {
        unsigned int nstokes(_image_shape(_stokes_axis));
        istokes.resize(nstokes);
        for (unsigned int i = 0; i < nstokes; ++i) {
            istokes(i) = i + 1;
        }
    }
>>>>>>> 8afe7971
    casacore::Vector<casacore::Stokes::StokesTypes> stokes_types(istokes.size());
    for (size_t i = 0; i < istokes.size(); ++i) {
        stokes_types(i) = casacore::Stokes::type(istokes(i));
    }
    return stokes_types;
}

// ***********************************
// Region data

bool Region::GetData(std::vector<float>& data, casacore::ImageInterface<float>& image) {
    // fill data vector using region masked lattice (subimage)
    bool data_ok(false);
    casacore::IPosition image_shape = image.shape();
    if (image_shape.empty())
        return data_ok;

    data.resize(image_shape.product());
    casacore::Array<float> tmp(image_shape, data.data(), casacore::StorageInitPolicy::SHARE);
    try {
        image.doGetSlice(tmp, casacore::Slicer(casacore::IPosition(image_shape.size(), 0), image_shape));
        data_ok = true;
    } catch (casacore::AipsError& err) {
        data.clear();
    }
    return data_ok;
}

// ***********************************
// RegionStats

// histogram

bool Region::SetHistogramRequirements(const std::vector<CARTA::SetHistogramRequirements_HistogramConfig>& histogram_reqs) {
    if (_region_stats) {
        _region_stats->SetHistogramRequirements(histogram_reqs);
        return true;
    }
    return false;
}

CARTA::SetHistogramRequirements_HistogramConfig Region::GetHistogramConfig(int histogram_index) {
    if (_region_stats) {
        return _region_stats->GetHistogramConfig(histogram_index);
    }
    return CARTA::SetHistogramRequirements_HistogramConfig();
}

size_t Region::NumHistogramConfigs() {
    if (_region_stats) {
        return _region_stats->NumHistogramConfigs();
    }
    return 0;
}

bool Region::GetMinMax(int channel, int stokes, float& min_val, float& max_val) {
    if (_region_stats) {
        return _region_stats->GetMinMax(channel, stokes, min_val, max_val);
    }
    return false;
}

void Region::SetMinMax(int channel, int stokes, float min_val, float max_val) {
    if (_region_stats) {
        std::pair<float, float> vals = std::make_pair(min_val, max_val);
        _region_stats->SetMinMax(channel, stokes, vals);
    }
}

void Region::CalcMinMax(int channel, int stokes, const std::vector<float>& data, float& min_val, float& max_val) {
    if (_region_stats) {
        _region_stats->CalcMinMax(channel, stokes, data, min_val, max_val);
    }
}

bool Region::GetHistogram(int channel, int stokes, int num_bins, CARTA::Histogram& histogram) {
    if (_region_stats) {
        return _region_stats->GetHistogram(channel, stokes, num_bins, histogram);
    }
    return false;
}

void Region::SetHistogram(int channel, int stokes, CARTA::Histogram& histogram) {
    if (_region_stats) {
        _region_stats->SetHistogram(channel, stokes, histogram);
    }
}

void Region::CalcHistogram(
    int channel, int stokes, int num_bins, float min_val, float max_val, const std::vector<float>& data, CARTA::Histogram& histogram_msg) {
    if (_region_stats) {
        _region_stats->CalcHistogram(channel, stokes, num_bins, min_val, max_val, data, histogram_msg);
    }
}

// stats
void Region::SetStatsRequirements(const std::vector<int>& stats_types) {
    if (_region_stats) {
        _region_stats->SetStatsRequirements(stats_types);
    }
}

size_t Region::NumStats() {
    if (_region_stats) {
        return _region_stats->NumStats();
    }
    return 0;
}

void Region::FillStatsData(CARTA::RegionStatsData& stats_data, const casacore::ImageInterface<float>& image, int channel, int stokes) {
    if (_region_stats) {
        _region_stats->FillStatsData(stats_data, image, channel, stokes);
    }
}

void Region::FillStatsData(CARTA::RegionStatsData& stats_data, std::map<CARTA::StatsType, double>& stats_values) {
    if (_region_stats) {
        _region_stats->FillStatsData(stats_data, stats_values);
    }
}

void Region::FillNaNStatsData(CARTA::RegionStatsData& stats_data) {
    // set stats 0-9 with NaN values when no subimage (region is outside image)
    for (int i = CARTA::StatsType::NumPixels; i < CARTA::StatsType::Blc; ++i) {
        auto carta_stats_type = static_cast<CARTA::StatsType>(i);
        double nan_value = std::numeric_limits<double>::quiet_NaN();
        if (carta_stats_type == CARTA::StatsType::NanCount) { // not implemented
            continue;
        }
        if (carta_stats_type == CARTA::StatsType::NumPixels) {
            nan_value = 0.0;
        }
        auto stats_value = stats_data.add_statistics();
        stats_value->set_stats_type(carta_stats_type);
        stats_value->set_value(nan_value);
    }
}

// ***********************************
// RegionProfiler

void Region::SetAllProfilesUnsent() {
    if (_region_profiler) {
        _region_profiler->SetAllSpatialProfilesUnsent();
        _region_profiler->SetAllSpectralProfilesUnsent();
    }
}

// spatial

bool Region::SetSpatialRequirements(const std::vector<std::string>& profiles, const int num_stokes) {
    if (_region_profiler) {
        return _region_profiler->SetSpatialRequirements(profiles, num_stokes);
    }
    return false;
}

size_t Region::NumSpatialProfiles() {
    if (_region_profiler) {
        return _region_profiler->NumSpatialProfiles();
    }
    return 0;
}

std::string Region::GetSpatialCoordinate(int profile_index) {
    if (_region_profiler) {
        return _region_profiler->GetSpatialCoordinate(profile_index);
    }
    return std::string();
}

std::pair<int, int> Region::GetSpatialProfileAxes(int profile_index) {
    if (_region_profiler) {
        return _region_profiler->GetSpatialProfileAxes(profile_index);
    }
    return std::make_pair(-1, -1);
}

bool Region::GetSpatialProfileSent(int profile_index) {
    if (_region_profiler) {
        return _region_profiler->GetSpatialProfileSent(profile_index);
    }
    return false;
}

void Region::SetSpatialProfileSent(int profile_index, bool sent) {
    if (_region_profiler) {
        _region_profiler->SetSpatialProfileSent(profile_index, sent);
    }
}

// spectral

bool Region::SetSpectralRequirements(const std::vector<CARTA::SetSpectralRequirements_SpectralConfig>& configs, const int num_stokes) {
    if (_region_profiler) {
        return _region_profiler->SetSpectralRequirements(configs, num_stokes);
    }
    return false;
}

size_t Region::NumSpectralProfiles() {
    if (_region_profiler) {
        return _region_profiler->NumSpectralProfiles();
    }
    return 0;
}

int Region::NumStatsToLoad(int profile_index) {
    if (_region_profiler) {
        return _region_profiler->NumStatsToLoad(profile_index);
    }
    return 0;
}

bool Region::GetSpectralConfigStats(int profile_index, std::vector<int>& stats) {
    if (_region_profiler) {
        return _region_profiler->GetSpectralConfigStats(profile_index, stats);
    }
    return false;
}

bool Region::GetSpectralStatsToLoad(int profile_index, std::vector<int>& stats) {
    if (_region_profiler) {
        return _region_profiler->GetSpectralStatsToLoad(profile_index, stats);
    }
    return false;
}

bool Region::GetSpectralProfileStatSent(int profile_index, int stats_type) {
    if (_region_profiler) {
        return _region_profiler->GetSpectralProfileStatSent(profile_index, stats_type);
    }
    return false;
}

void Region::SetSpectralProfileStatSent(int profile_index, int stats_type, bool sent) {
    if (_region_profiler) {
        _region_profiler->SetSpectralProfileStatSent(profile_index, stats_type, sent);
    }
}

void Region::SetSpectralProfileAllStatsSent(int profile_index, bool sent) {
    // for fixed stokes profiles when stokes changed, do not resend
    if (_region_profiler) {
        _region_profiler->SetSpectralProfileAllStatsSent(profile_index, sent);
    }
}

int Region::GetSpectralConfigStokes(int profile_index) {
    if (_region_profiler) {
        return _region_profiler->GetSpectralConfigStokes(profile_index);
    }
    return CURRENT_STOKES - 1; // invalid
}

std::string Region::GetSpectralCoordinate(int profile_index) {
    if (_region_profiler) {
        return _region_profiler->GetSpectralCoordinate(profile_index);
    }
    return std::string();
}

bool Region::GetSpectralProfileData(
    std::vector<std::vector<double>>& stats_values, int profile_index, casacore::ImageInterface<float>& image) {
    // Get SpectralProfile with statistics values to load according to config stored in RegionProfiler
    bool have_stats(false);
    std::vector<int> required_stats;
    if (GetSpectralStatsToLoad(profile_index, required_stats)) {
        if ((required_stats.size() > 0) && _region_stats) { // get required stats values
            have_stats = _region_stats->CalcStatsValues(stats_values, required_stats, image);
        }
    }
    return have_stats;
}

void Region::FillPointSpectralProfileData(CARTA::SpectralProfileData& profile_data, int profile_index, std::vector<float>& spectral_data) {
    // Fill SpectralProfile with values for point region; assumes one spectral config with StatsType::Sum
    if (IsPoint()) {
        CARTA::StatsType type = CARTA::StatsType::Sum;
        if (!GetSpectralProfileStatSent(profile_index, type)) {
            std::string profile_coord(GetSpectralCoordinate(profile_index));
            auto new_profile = profile_data.add_profiles();
            new_profile->set_coordinate(profile_coord);
            new_profile->set_stats_type(type);
            new_profile->set_raw_values_fp32(spectral_data.data(), spectral_data.size() * sizeof(float));
            if (profile_data.progress() == PROFILE_COMPLETE) {
                SetSpectralProfileStatSent(profile_index, type, true);
            }
        }
    }
}

void Region::FillSpectralProfileData(
    CARTA::SpectralProfileData& profile_data, int profile_index, std::map<CARTA::StatsType, std::vector<double>>& stats_values) {
    // Fill SpectralProfile with statistics values according to config stored in RegionProfiler
    // using values calculated externally and passed in as a parameter
    std::vector<int> required_stats;
    if (GetSpectralStatsToLoad(profile_index, required_stats)) {
        std::string profile_coord(GetSpectralCoordinate(profile_index));
        for (size_t i = 0; i < required_stats.size(); ++i) {
            // one SpectralProfile per stats type
            auto new_profile = profile_data.add_profiles();
            new_profile->set_coordinate(profile_coord);
            auto stat_type = static_cast<CARTA::StatsType>(required_stats[i]);
            new_profile->set_stats_type(stat_type);
            if (stats_values.find(stat_type) == stats_values.end()) { // stat not provided
                double nan_value = std::numeric_limits<double>::quiet_NaN();
                new_profile->set_raw_values_fp64(&nan_value, sizeof(double));
            } else {
                new_profile->set_raw_values_fp64(stats_values[stat_type].data(), stats_values[stat_type].size() * sizeof(double));
            }
            if (profile_data.progress() == PROFILE_COMPLETE) {
                SetSpectralProfileStatSent(profile_index, stat_type, true);
            }
        }
    }
}

// TODO: This function can be replaced by the upper one and removed in the future.
void Region::FillSpectralProfileData(
    CARTA::SpectralProfileData& profile_data, int profile_index, const std::vector<std::vector<double>>& stats_values) {
    // Fill SpectralProfile with statistics values according to config stored in RegionProfiler
    std::vector<int> required_stats;
    if (GetSpectralStatsToLoad(profile_index, required_stats)) {
        std::string profile_coord(GetSpectralCoordinate(profile_index));
        for (size_t i = 0; i < required_stats.size(); ++i) {
            // one SpectralProfile per stats type
            auto new_profile = profile_data.add_profiles();
            new_profile->set_coordinate(profile_coord);
            auto stat_type = static_cast<CARTA::StatsType>(required_stats[i]);
            new_profile->set_stats_type(stat_type);
            if (stats_values[i].empty()) { // region outside image or NaNs
                double nan_value = std::numeric_limits<double>::quiet_NaN();
                new_profile->set_raw_values_fp64(&nan_value, sizeof(double));
            } else {
                new_profile->set_raw_values_fp64(stats_values[i].data(), stats_values[i].size() * sizeof(double));
            }
            if (profile_data.progress() == PROFILE_COMPLETE) {
                SetSpectralProfileStatSent(profile_index, stat_type, true);
            }
        }
    }
}

void Region::FillNaNSpectralProfileData(CARTA::SpectralProfileData& profile_data, int profile_index) {
    // Fill spectral profile with NaN statistics values according to config stored in RegionProfiler
    std::vector<int> required_stats;
    if (GetSpectralStatsToLoad(profile_index, required_stats)) {
        std::string profile_coord(GetSpectralCoordinate(profile_index));
        for (size_t i = 0; i < required_stats.size(); ++i) {
            // one SpectralProfile per stats type
            auto new_profile = profile_data.add_profiles();
            new_profile->set_coordinate(profile_coord);
            auto stat_type = static_cast<CARTA::StatsType>(required_stats[i]);
            new_profile->set_stats_type(stat_type);
            // region outside image or NaNs
            double nan_value = std::numeric_limits<double>::quiet_NaN();
            new_profile->set_raw_values_fp64(&nan_value, sizeof(double));
            SetSpectralProfileStatSent(profile_index, stat_type, true);
        }
    }
}

void Region::SetConnectionFlag(bool connected) {
    _connected = connected;
}

bool Region::IsConnected() {
    return _connected;
}

void Region::DisconnectCalled() {
    SetConnectionFlag(false); // set a false flag to interrupt the running jobs in the Region
    while (_z_profile_count) {
        std::this_thread::sleep_for(std::chrono::milliseconds(10));
    } // wait for the jobs finished
}<|MERGE_RESOLUTION|>--- conflicted
+++ resolved
@@ -54,11 +54,7 @@
 }
 
 Region::Region(casacore::CountedPtr<const casa::AnnotationBase> annotation_region, const casacore::IPosition image_shape, int spectral_axis,
-<<<<<<< HEAD
-    int stokes_axis, const casacore::CoordinateSystem& coord_sys, std::string& global_coord)
-=======
     int stokes_axis, const casacore::CoordinateSystem& coord_sys)
->>>>>>> 8afe7971
     : _rotation(0.0),
       _valid(false),
       _image_shape(image_shape),
@@ -67,12 +63,8 @@
       _xy_axes(casacore::IPosition(2, 0, 1)),
       _xy_region(nullptr),
       _xy_mask(nullptr),
-<<<<<<< HEAD
       _coord_sys(coord_sys),
       _z_profile_count(0) {
-=======
-      _coord_sys(coord_sys) {
->>>>>>> 8afe7971
     // Create region from imported annotation region
     _num_dims = image_shape.size();
     // set name, type, control points, rotation (default 0.0 already set), and xy region
@@ -85,11 +77,7 @@
                 const casa::AnnPolygon* polygon = static_cast<const casa::AnnPolygon*>(annotation_region.get());
                 if (polygon != nullptr) {
                     std::atomic_store(&_xy_region, polygon->getRegion2());
-<<<<<<< HEAD
                     // get polygon vertices for control points
-=======
-                    // get polygon vertices for control points, determine blc and trc
->>>>>>> 8afe7971
                     std::vector<casacore::Double> x, y;
                     polygon->pixelVertices(x, y);
                     double xmin = *std::min_element(x.begin(), x.end());
@@ -118,7 +106,6 @@
                 }
                 break;
             }
-<<<<<<< HEAD
             case casa::AnnotationBase::ROTATED_BOX: {
                 _type = CARTA::RegionType::RECTANGLE;
                 // cannot get original rectangle and rotation from AnnRotBox, it is a polygon
@@ -145,7 +132,7 @@
                     casacore::readQuantity(ywidth, quantities[3]);
                     casacore::readQuantity(rotang, quantities[4]);
                     // make centerbox from quantities
-                    casacore::Vector<casacore::Stokes::StokesTypes> stokes_types = GetCoordSysStokesTypes();
+                    casacore::Vector<casacore::Stokes::StokesTypes> stokes_types = GetStokesTypes();
                     casa::AnnCenterBox cbox = casa::AnnCenterBox(cx, cy, xwidth, ywidth, _coord_sys, _image_shape, stokes_types);
 		    // get pixel vertices to calculate center point, pixel width/height
                     std::vector<casacore::Double> x, y;
@@ -168,9 +155,6 @@
                 }
                 break;
             }
-=======
-            case casa::AnnotationBase::ROTATED_BOX: // rotation angle lost when converted to polygon
->>>>>>> 8afe7971
             case casa::AnnotationBase::POLYGON: {
                 _type = CARTA::RegionType::POLYGON;
                 const casa::AnnPolygon* polygon = static_cast<const casa::AnnPolygon*>(annotation_region.get());
@@ -193,10 +177,6 @@
             case casa::AnnotationBase::ELLIPSE: {
                 _type = CARTA::RegionType::ELLIPSE;
                 casa::AnnotationBase::Type ann_type = annotation_region->getType();
-<<<<<<< HEAD
-                casacore::DirectionCoordinate dir_coord = _coord_sys.directionCoordinate();
-=======
->>>>>>> 8afe7971
                 casacore::MDirection center_position;
                 casacore::Quantity bmaj, bmin, position_angle;
                 bool is_ellipse(true);
@@ -226,9 +206,6 @@
                 if (have_region_info) {
                     // set control point: cx, cy in pixel coords
                     casacore::Vector<casacore::Double> pixel_coords;
-<<<<<<< HEAD
-                    dir_coord.toPixel(pixel_coords, center_position);
-=======
                     if (_coord_sys.hasDirectionCoordinate()) {
                         casacore::DirectionCoordinate dir_coord = _coord_sys.directionCoordinate();
                         dir_coord.toPixel(pixel_coords, center_position);
@@ -239,7 +216,6 @@
                         _coord_sys.toPixel(pixel_coords, world_coords);
                     }
 
->>>>>>> 8afe7971
                     CARTA::Point point;
                     point.set_x(pixel_coords[0]);
                     point.set_y(pixel_coords[1]);
@@ -830,11 +806,7 @@
     // If pixel_coord=false but conversion fails, creates region in pixel coordinates; better than nothing
     casa::AnnRegion* ann_region(nullptr);
     if (!_control_points.empty()) {
-<<<<<<< HEAD
-        casacore::Vector<casacore::Stokes::StokesTypes> stokes_types = GetCoordSysStokesTypes();
-=======
         casacore::Vector<casacore::Stokes::StokesTypes> stokes_types = GetStokesTypes();
->>>>>>> 8afe7971
         switch (_type) {
             case CARTA::POINT: {
                 casacore::Quantity x = casacore::Quantity(_control_points[0].x(), "pix");
@@ -932,11 +904,6 @@
     return annotation_region;
 }
 
-<<<<<<< HEAD
-casacore::Vector<casacore::Stokes::StokesTypes> Region::GetCoordSysStokesTypes() {
-    // basically, convert ints to stokes types in vector
-    casacore::Vector<casacore::Int> istokes = _coord_sys.stokesCoordinate().stokes();
-=======
 casacore::Vector<casacore::Stokes::StokesTypes> Region::GetStokesTypes() {
     // convert ints to stokes types in vector
     casacore::Vector<casacore::Int> istokes;
@@ -950,7 +917,6 @@
             istokes(i) = i + 1;
         }
     }
->>>>>>> 8afe7971
     casacore::Vector<casacore::Stokes::StokesTypes> stokes_types(istokes.size());
     for (size_t i = 0; i < istokes.size(); ++i) {
         stokes_types(i) = casacore::Stokes::type(istokes(i));
