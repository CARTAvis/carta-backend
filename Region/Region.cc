--- conflicted
+++ resolved
@@ -40,22 +40,6 @@
 
 bool Region::updateRegionParameters(int minchan, int maxchan, const std::vector<CARTA::Point>&points,
     float rotation) {
-<<<<<<< HEAD
-    // change region parameters and set flags
-    bool regionChanged(pointsChanged(points) || (rotation != m_rotation));
-    if (regionChanged && checkPoints(points)) {  // change xy region
-        m_xyRegionChanged = makeXYRegion(points, rotation);
-        if (m_xyRegionChanged) {
-            m_ctrlpoints = points;
-            m_rotation = rotation;
-        }
-    }
-    bool spectralChanged((minchan != m_minchan) || (maxchan != m_maxchan));
-    if (spectralChanged && setChannelRange(minchan, maxchan)) { // change spectral axis
-        m_spectralChanged = true;
-    }
-    return m_xyRegionChanged || m_spectralChanged;
-=======
     // Set region parameters and flags for what changed
     bool xyParamsChanged((pointsChanged(points) || (rotation != m_rotation)));
     bool spectralParamsChanged((minchan != m_minchan) || (maxchan != m_maxchan));
@@ -72,7 +56,6 @@
     m_spectralChanged = spectralParamsChanged && chansSet;
 
     return pointsSet && chansSet;
->>>>>>> 7853e4b9
 }
 
 // *************************************************************************
