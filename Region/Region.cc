--- conflicted
+++ resolved
@@ -70,7 +70,7 @@
                 // all rectangles are polygons
                 const casa::AnnPolygon* polygon = static_cast<const casa::AnnPolygon*>(annotation_region.get());
                 if (polygon != nullptr) {
-                    _xy_region = polygon->getRegion2().get()->cloneRegion();
+                    std::atomic_store(&_xy_region, polygon->getRegion2());
                     // get polygon vertices for control points, determine blc and trc
                     std::vector<casacore::Double> x, y;
                     polygon->pixelVertices(x, y);
@@ -105,7 +105,7 @@
                 _type = CARTA::RegionType::POLYGON;
                 const casa::AnnPolygon* polygon = static_cast<const casa::AnnPolygon*>(annotation_region.get());
                 if (polygon != nullptr) {
-                    _xy_region = polygon->getRegion2().get()->cloneRegion();
+                    std::atomic_store(&_xy_region, polygon->getRegion2());
                     // get polygon vertices for control points
                     std::vector<casacore::Double> x, y;
                     polygon->pixelVertices(x, y);
@@ -131,7 +131,7 @@
                 if ((ann_type == casa::AnnotationBase::CIRCLE) && dir_coord.hasSquarePixels()) {
                     const casa::AnnCircle* circle = static_cast<const casa::AnnCircle*>(annotation_region.get());
                     if (circle != nullptr) {
-                        _xy_region = circle->getRegion2().get()->cloneRegion();
+                        std::atomic_store(&_xy_region, circle->getRegion2());
                         center_position = circle->getCenter();
                         bmaj = circle->getRadius();
                         bmin = bmaj;
@@ -142,7 +142,7 @@
                     // if pixels not square, circle is an AnnEllipse
                     const casa::AnnEllipse* ellipse = static_cast<const casa::AnnEllipse*>(annotation_region.get());
                     if (ellipse != nullptr) {
-                        _xy_region = ellipse->getRegion2().get()->cloneRegion();
+                        std::atomic_store(&_xy_region, ellipse->getRegion2());
                         center_position = ellipse->getCenter();
                         bmaj = ellipse->getSemiMajorAxis();
                         bmin = ellipse->getSemiMinorAxis();
@@ -335,7 +335,7 @@
 
 bool Region::SetXyRegion(const std::vector<CARTA::Point>& points, float rotation) {
     // create 2D casacore::WCRegion for type
-    std::shared_ptr<casacore::WCRegion> region;
+    std::shared_ptr<const casacore::WCRegion> region;
     std::string region_type;
     try {
         switch (_type) {
@@ -366,15 +366,8 @@
     } catch (casacore::AipsError& err) { // xy region failed
         std::cerr << "ERROR: xy region type " << region_type << " failed: " << err.getMesg() << std::endl;
     }
-<<<<<<< HEAD
-    delete _xy_region;
-    _xy_region = region;
-    return (_xy_region != nullptr);
-=======
-
     std::atomic_store(&_xy_region, region);
     return bool(_xy_region);
->>>>>>> fa6ba127
 }
 
 casacore::WCRegion* Region::MakePointRegion(const std::vector<CARTA::Point>& points) {
@@ -643,7 +636,7 @@
 }
 
 casacore::WCRegion* Region::MakeExtendedRegion(int stokes, ChannelRange channel_range) {
-    std::shared_ptr<casacore::WCRegion> current_xy_region = std::atomic_load(&_xy_region);
+    std::shared_ptr<const casacore::WCRegion> current_xy_region = std::atomic_load(&_xy_region);
 
     // Return 2D wcregion extended by chan, stokes; xyregion if 2D
     if (_num_dims == 2) {
@@ -672,7 +665,7 @@
 
 casacore::IPosition Region::XyShape() {
     // returns bounding box shape of xy region
-    std::shared_ptr<casacore::WCRegion> current_xy_region = std::atomic_load(&_xy_region);
+    std::shared_ptr<const casacore::WCRegion> current_xy_region = std::atomic_load(&_xy_region);
     casacore::IPosition xy_shape;
     if (current_xy_region) {
         casacore::LCRegion* region = current_xy_region->toLCRegion(_coord_sys, _image_shape);
@@ -684,7 +677,7 @@
 
 casacore::IPosition Region::XyOrigin() {
     // returns bottom-left position of bounding box of xy region
-    std::shared_ptr<casacore::WCRegion> current_xy_region = std::atomic_load(&_xy_region);
+    std::shared_ptr<const casacore::WCRegion> current_xy_region = std::atomic_load(&_xy_region);
     casacore::IPosition xy_origin;
     if (current_xy_region) {
         auto extended_region = static_cast<casacore::LCExtension*>(current_xy_region->toLCRegion(_coord_sys, _image_shape));
@@ -696,7 +689,7 @@
 
 std::shared_ptr<casacore::ArrayLattice<casacore::Bool>> Region::XyMask() {
     // returns boolean mask of xy region
-    std::shared_ptr<casacore::WCRegion> current_xy_region = std::atomic_load(&_xy_region);
+    std::shared_ptr<const casacore::WCRegion> current_xy_region = std::atomic_load(&_xy_region);
     std::shared_ptr<casacore::ArrayLattice<casacore::Bool>> mask;
 
     if (current_xy_region) {
