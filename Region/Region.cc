--- conflicted
+++ resolved
@@ -404,27 +404,16 @@
 double Region::AngleToLength(casacore::Quantity angle, unsigned int pixel_axis) {
     // world->pixel conversion of ellipse radius.
     // The opposite of casacore::CoordinateSystem::toWorldLength for pixel->world conversion.
-<<<<<<< HEAD
-    int world_axis, axis_in_coord;
-    _coord_sys.findWorldAxis(world_axis, axis_in_coord, pixel_axis);
-    casacore::Vector<casacore::String> units(_coord_sys.coordinate(world_axis).worldAxisUnits());
-    angle.convert(units[world_axis]);
-    casacore::Vector<casacore::Double> increments(_coord_sys.coordinate(world_axis).increment());
-    return fabs(angle.getValue() / increments[world_axis]);
-=======
-
     // If already pixel, just return value
     if (angle.getUnit() == "pix") {
         return angle.getValue();
     }
 
-    int coord, coord_axis;
-    _coord_sys.findWorldAxis(coord, coord_axis, pixel_axis);
     casacore::Vector<casacore::String> units = _coord_sys.directionCoordinate().worldAxisUnits();
-    angle.convert(units[coord_axis]);
     casacore::Vector<casacore::Double> increments(_coord_sys.directionCoordinate().increment());
-    return fabs(angle.getValue() / increments[coord_axis]);
->>>>>>> 316f2424
+
+    angle.convert(units[pixel_axis]);
+    return fabs(angle.getValue() / increments[pixel_axis]);
 }
 
 bool Region::CartaPointToWorld(const CARTA::Point& point, casacore::Vector<casacore::Quantity>& world_point) {
