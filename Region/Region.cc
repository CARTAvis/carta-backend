//# Region.cc: implementation of class for managing a region

#include "Region.h"
#include "../InterfaceConstants.h"
#include <casacore/lattices/LRegions/LCExtension.h>
#include <casacore/lattices/LRegions/LCEllipsoid.h>
#include <casacore/lattices/LRegions/LCPolygon.h>
#include <algorithm> // max
#include <cmath>  // round

using namespace carta;

Region::Region(const std::string& name, const CARTA::RegionType type,
        const std::vector<CARTA::Point>& points, const float rotation,
        const casacore::IPosition imageShape, int spectralAxis, int stokesAxis) :
        m_name(name),
        m_type(type),
        m_rotation(0.0),
        m_valid(false),
        m_xyRegionChanged(false),
        m_latticeShape(imageShape),
        m_spectralAxis(spectralAxis),
        m_stokesAxis(stokesAxis),
        m_xyAxes(casacore::IPosition(2, 0, 1)),
        m_xyRegion(nullptr) {
    // validate and set region parameters
    m_valid = updateRegionParameters(name, type, points, rotation);
    if (m_valid) {
        m_stats = std::unique_ptr<RegionStats>(new RegionStats());
        m_profiler = std::unique_ptr<RegionProfiler>(new RegionProfiler());
    }
}

Region::~Region() {
    if (m_xyRegion)
        delete m_xyRegion;
    m_stats.reset();
    m_profiler.reset();
}

// *************************************************************************
// Region settings

bool Region::updateRegionParameters(const std::string name, const CARTA::RegionType type,
        const std::vector<CARTA::Point>& points, float rotation) {
    // Set region parameters and flag if xy region changed
    bool xyParamsChanged((pointsChanged(points) || (rotation != m_rotation)));

    m_name = name;
    m_type = type;
    m_rotation = rotation;

    // validate and set points
    bool pointsSet(setPoints(points));
<<<<<<< HEAD
    if (pointsSet)
        setXYRegion(points, rotation);

    // region changed if xy params changed and validated, and xyregion created
    m_xyRegionChanged = xyParamsChanged && pointsSet;
    if (m_xyRegionChanged && m_stats)
        m_stats->clearStats(); // recalculate everything

=======
    // region changed if xy params changed and validated, and xyregion created
    m_xyRegionChanged = xyParamsChanged && pointsSet && setXYRegion(points, rotation);

>>>>>>> f328092c
    return pointsSet;
}

bool Region::setPoints(const std::vector<CARTA::Point>& points) {
    // check and set control points 
    bool pointsUpdated(false);
    if (checkPoints(points)) {
        m_ctrlpoints = points;
        pointsUpdated = true;
    }
    return pointsUpdated;
}

// *************************************************************************
// Parameter checking

bool Region::checkPoints(const std::vector<CARTA::Point>& points) {
    // check point values
    bool pointsOK(false);
    switch (m_type) {
        case CARTA::POINT: {
            pointsOK = checkPixelPoint(points);
            break;
            }
        case CARTA::RECTANGLE: {
            pointsOK = checkRectanglePoints(points);
            break;
            }
        case CARTA::ELLIPSE: {
            pointsOK = checkEllipsePoints(points);
            break;
            }
        case CARTA::POLYGON: {
            pointsOK = checkPolygonPoints(points);
            break;
            }
        default:
            break;
    }
    return pointsOK;
}

bool Region::checkPixelPoint(const std::vector<CARTA::Point>& points) {
    // check if NaN or inf points
    bool pointsOK(false);
    if (points.size() == 1) { // (x, y)
        float x(points[0].x()), y(points[0].y());
        pointsOK = (std::isfinite(x) && std::isfinite(y));
    }
    return pointsOK; 
}

bool Region::checkRectanglePoints(const std::vector<CARTA::Point>& points) {
    // check if NaN or inf points, width/height less than 0
    bool pointsOK(false);
    if (points.size() == 2) { // [(cx,cy), (width,height)]
        float cx(points[0].x()), cy(points[0].y()), width(points[1].x()), height(points[1].y());
        bool pointsExist = (std::isfinite(cx) && std::isfinite(cy) && std::isfinite(width) && std::isfinite(height));
        pointsOK = (pointsExist && (width > 0) && (height > 0));
    }
    return pointsOK; 
}

bool Region::checkEllipsePoints(const std::vector<CARTA::Point>& points) {
    // check if NaN or inf points
    bool pointsOK(false);
    if (points.size() == 2) { // [(cx,cy), (width,height)]
        float cx(points[0].x()), cy(points[0].y()), bmaj(points[1].x()), bmin(points[1].y());
        pointsOK = (std::isfinite(cx) && std::isfinite(cy) && std::isfinite(bmaj) && std::isfinite(bmin));
    }
    return pointsOK; 
}

bool Region::checkPolygonPoints(const std::vector<CARTA::Point>& points) {
    // check if NaN or inf points
    bool pointsOK(true);
    for (auto& point : points)
        pointsOK &= (std::isfinite(point.x()) && std::isfinite(point.y()));
    return pointsOK; 
}

bool Region::pointsChanged(const std::vector<CARTA::Point>& newpoints) {
    // check equality of points (no operator==)
    bool changed(newpoints.size() != m_ctrlpoints.size()); // check number of points
    if (!changed) { // check each point in vectors
        for (size_t i=0; i<newpoints.size(); ++i) {
            if ((newpoints[i].x() != m_ctrlpoints[i].x()) || 
                (newpoints[i].y() != m_ctrlpoints[i].y())) {
                changed = true;
                break;
            }
        }
    }
    return changed;
}

// ***********************************
// Lattice Region with parameters applied

bool Region::getRegion(casacore::LatticeRegion& region, int stokes, int channel) {
    // Return LatticeRegion for given stokes and region parameters.
    bool regionOK(false);
    if (stokes < 0) // invalid
        return regionOK;

    if (m_latticeShape.size()==2) {
        region = casacore::LatticeRegion(*m_xyRegion);
        regionOK = true;
    } else {  // extend 2D region by chan range, stokes
        casacore::LCRegion* lcregion = makeExtendedRegion(stokes, channel);
        if (lcregion) {
            region = casacore::LatticeRegion(lcregion);
            regionOK = true;
        }
    } 
    return regionOK;
}

bool Region::setXYRegion(const std::vector<CARTA::Point>& points, float rotation) {
    // create 2D casacore::LCRegion for type using stored control points and rotation
    bool xyRegionOK(false);
    casacore::LCRegion* region(nullptr);
    try {
        switch(m_type) {
            case CARTA::RegionType::POINT: {
                region = makePointRegion(points);
                break;
            }
            case CARTA::RegionType::RECTANGLE: {
<<<<<<< HEAD
                if (rotation == 0.0) {
                    region = makeRectangleRegion(points);
                }
=======
                region = makeRectangleRegion(points, rotation);
>>>>>>> f328092c
                break;
            }
            case CARTA::RegionType::ELLIPSE: {
                region = makeEllipseRegion(points, rotation);
                break;
            }
            case CARTA::RegionType::POLYGON: {
                region = makePolygonRegion(points);
                break;
            }
            default:
                break;
        }
    } catch (casacore::AipsError& err) { // lattice region failed
        if (m_xyRegion)
            delete m_xyRegion;
        m_xyRegion = region;
        return false;
    }
    if (m_xyRegion) delete m_xyRegion;
    m_xyRegion = region;
    if (region) xyRegionOK = true;
    return xyRegionOK;
}

casacore::LCRegion* Region::makePointRegion(const std::vector<CARTA::Point>& points) {
    // 1 x 1 LCBox
    casacore::LCBox* box(nullptr);
    if (points.size()==1) {
        auto x = points[0].x();
        auto y = points[0].y();
        casacore::IPosition blc(2, x, y), trc(2, x, y);
        box = new casacore::LCBox(blc, trc, m_latticeShape.keepAxes(m_xyAxes));
    }
    return box;
}

<<<<<<< HEAD
casacore::LCRegion* Region::makeRectangleRegion(const std::vector<CARTA::Point>& points) {
=======
casacore::LCRegion* Region::makeRectangleRegion(const std::vector<CARTA::Point>& points, float rotation) {
    if (rotation != 0.0f) {
        // Rotated rectangle converted to a polygon region with 4 corner points
        casacore::LCPolygon* boxPolygon(nullptr);
        if (points.size()==2) {
            casacore::Vector<float> x(4), y(4);

            float centerX = points[0].x();
            float centerY = points[0].y();
            float width = points[1].x();
            float height = points[1].y();

            // Apply rotation matrix to get width and height vectors in rotated basis
            float cosX = cos(rotation * M_PI / 180.0f);
            float sinX = sin(rotation * M_PI / 180.0f);
            float widthVectorX = cosX * width;
            float widthVectorY = sinX * width;
            float heightVectorX = -sinX * height;
            float heightVectorY = cosX * height;

            // Bottom left
            x(0) = centerX + (-widthVectorX - heightVectorX) / 2.0f;
            y(0) = centerY + (-widthVectorY - heightVectorY) / 2.0f;

            // Bottom right
            x(1) = centerX + (widthVectorX - heightVectorX) / 2.0f;
            y(1) = centerY + (widthVectorY - heightVectorY) / 2.0f;

            // Top right
            x(2) = centerX + (widthVectorX + heightVectorX) / 2.0f;
            y(2) = centerY + (widthVectorY + heightVectorY) / 2.0f;

            // Top left
            x(3) = centerX + (-widthVectorX + heightVectorX) / 2.0f;
            y(3) = centerY + (-widthVectorY + heightVectorY) / 2.0f;

            boxPolygon = new casacore::LCPolygon(x, y, m_latticeShape.keepAxes(m_xyAxes));
        }
        return boxPolygon;
    }

>>>>>>> f328092c
    // LCBox, compute blc and trc from center point, width, height
    casacore::LCBox* box(nullptr);
    if ((points.size()==2)) {
        float cx(points[0].x()), cy(points[0].y());
        float width(points[1].x()), height(points[1].y());
        // delta is width/2, height/2
        float blcx(cx - (width/2.0)), blcy(cy - (height/2.0)), trcx(blcx + width), trcy(blcy + height);
        casacore::Vector<casacore::Float> blc(2), trc(2);
        blc(0) = std::round(blcx + 0.5);
        blc(1) = std::round(blcy + 0.5);
        trc(0) = std::round(trcx - 0.5);
        trc(1) = std::round(trcy - 0.5);
        box = new casacore::LCBox(blc, trc, m_latticeShape.keepAxes(m_xyAxes));
    }
    return box;
}

casacore::LCRegion* Region::makeEllipseRegion(const std::vector<CARTA::Point>& points, float rotation) {
    // LCEllipse from center x,y, bmaj, bmin, rotation
    casacore::LCEllipsoid* ellipse(nullptr);
    if (points.size()==2) {
        float cx(points[0].x()), cy(points[0].y());
        float bmaj(points[1].x()), bmin(points[1].y());
        ellipse = new casacore::LCEllipsoid(cx, cy, bmaj, bmin, rotation, m_latticeShape.keepAxes(m_xyAxes));
    }
    return ellipse;
}

casacore::LCRegion* Region::makePolygonRegion(const std::vector<CARTA::Point>& points) {
    // npoints region
    casacore::LCPolygon* polygon(nullptr);
    size_t npoints(points.size());
    casacore::Vector<float> x(npoints), y(npoints);
    for (size_t i=0; i<npoints; ++i) {
        x(i) = points[i].x();
        y(i) = points[i].y();
    }
    polygon = new casacore::LCPolygon(x, y, m_latticeShape.keepAxes(m_xyAxes));
    return polygon;
}

bool Region::makeExtensionBox(casacore::LCBox& extendBox, int stokes, int channel) {
    // Create extension box for stored channel range and given stokes.
    // This can change for different profile/histogram/stats requirements so not stored 
    if (m_latticeShape.size() < 3)
        return false; // not needed

    casacore::IPosition start(m_latticeShape), count(m_latticeShape), boxShape(m_latticeShape);
    if (m_spectralAxis > 0) {
        if (channel == ALL_CHANNELS) {
            start(m_spectralAxis) = 0;
            count(m_spectralAxis) = m_latticeShape(m_spectralAxis);
        } else {
            start(m_spectralAxis) = channel;
            count(m_spectralAxis) = 1;
        }
    }
    if (m_stokesAxis > 0) {
        start(m_stokesAxis) = stokes;
        count(m_stokesAxis) = 1;
    }
    // remove x,y axes from IPositions
    casacore::IPosition extBoxStart = start.removeAxes(m_xyAxes);
    casacore::IPosition extBoxCount= count.removeAxes(m_xyAxes);
    casacore::IPosition extBoxShape = boxShape.removeAxes(m_xyAxes);
    // make extension box from slicer
    casacore::Slicer extSlicer(extBoxStart, extBoxCount);
    extendBox = casacore::LCBox(extSlicer, extBoxShape);
    return true;
}

casacore::LCRegion* Region::makeExtendedRegion(int stokes, int channel) {
    // Return 2D lattice region extended by chan range, stokes
    // Returns nullptr if 2D image
    size_t ndim(m_latticeShape.size());
    casacore::LCRegion* region(nullptr);
    if (!isValid() || (ndim==2) || !m_xyRegion)
        return region;

    // create extension box for channel/stokes
    try {
        casacore::LCBox extBox;
        if (!makeExtensionBox(extBox, stokes, channel))
            return region;  // no need for extension
        // specify 0-based extension axes, either axis 2 (3D image) or 2 and 3 (4D image)
        casacore::IPosition extAxes = (ndim == 3 ? casacore::IPosition(1, 2) : casacore::IPosition(2, 2, 3));
        // apply extension box with extension axes to xy region
        region = new casacore::LCExtension(*m_xyRegion, extAxes, extBox);
    } catch (casacore::AipsError& err) {
        // region failed, return nullptr
    }
    return region;
}

casacore::IPosition Region::xyShape() {
    // returns bounding box shape of xy region
    casacore::IPosition xyshape;
    if (m_xyRegion)
        xyshape = m_xyRegion->shape();
    return xyshape;
}

// ***********************************
// Region data

bool Region::getData(std::vector<float>& data, casacore::SubLattice<float>& sublattice) {
    // fill data vector using region SubLattice
    bool dataOK(false);
    casacore::IPosition sublattShape = sublattice.shape();
    if (sublattShape.empty())
        return dataOK;

    data.resize(sublattShape.product());
    casacore::Array<float> tmp(sublattShape, data.data(), casacore::StorageInitPolicy::SHARE);
    try {
        sublattice.doGetSlice(tmp, casacore::Slicer(casacore::IPosition(sublattShape.size(), 0), sublattShape));
        dataOK = true;
    } catch (casacore::AipsError& err) {
        data.clear();
    }
    return dataOK;
}

// ***********************************
// RegionStats

// histogram

bool Region::setHistogramRequirements(const std::vector<CARTA::SetHistogramRequirements_HistogramConfig>& histogramReqs) {
    m_stats->setHistogramRequirements(histogramReqs);
    return true;
}

CARTA::SetHistogramRequirements_HistogramConfig Region::getHistogramConfig(int histogramIndex) {
    return m_stats->getHistogramConfig(histogramIndex);
}

size_t Region::numHistogramConfigs() {
    return m_stats->numHistogramConfigs();
}

bool Region::getMinMax(int channel, int stokes, float& minVal, float& maxVal) {
    return m_stats->getMinMax(channel, stokes, minVal, maxVal);
}

void Region::setMinMax(int channel, int stokes, float minVal, float maxVal) {
    std::pair<float, float> vals = std::make_pair(minVal, maxVal);
    m_stats->setMinMax(channel, stokes, vals);
}

void Region::calcMinMax(int channel, int stokes, const std::vector<float>& data, float& minVal, float& maxVal) {
    m_stats->calcMinMax(channel, stokes, data, minVal, maxVal);
}

bool Region::calcMinMax(int channel, int stokes, casacore::SubLattice<float>& sublattice,
        float& minVal, float& maxVal) {
    bool calculated(false);
    std::vector<float> data;
    if (getData(data, sublattice)) {
        m_stats->calcMinMax(channel, stokes, data, minVal, maxVal);
        calculated = true;
    }
    return calculated;
}

bool Region::getHistogram(int channel, int stokes, int nbins, CARTA::Histogram& histogram) {
    return m_stats->getHistogram(channel, stokes, nbins, histogram);
}

void Region::setHistogram(int channel, int stokes, CARTA::Histogram& histogram) {
    m_stats->setHistogram(channel, stokes, histogram);
}

void Region::calcHistogram(int channel, int stokes, int nBins, float minVal, float maxVal,
        const std::vector<float>& data, CARTA::Histogram& histogramMsg) {
    m_stats->calcHistogram(channel, stokes, nBins, minVal, maxVal, data, histogramMsg);
}

bool Region::calcHistogram(int channel, int stokes, int nBins, float minVal, float maxVal,
        casacore::SubLattice<float>& sublattice, CARTA::Histogram& histogramMsg) {
    bool calculated(false);
    std::vector<float> data;
    if (getData(data, sublattice)) {
        m_stats->calcHistogram(channel, stokes, nBins, minVal, maxVal, data, histogramMsg);
        calculated = true;
    }
    return calculated;
}

// stats
void Region::setStatsRequirements(const std::vector<int>& statsTypes) {
    m_stats->setStatsRequirements(statsTypes);
}

size_t Region::numStats() {
    return m_stats->numStats();
}

void Region::fillStatsData(CARTA::RegionStatsData& statsData, const casacore::SubLattice<float>& subLattice) {
    m_stats->fillStatsData(statsData, subLattice);
}

// ***********************************
// RegionProfiler

// spatial

bool Region::setSpatialRequirements(const std::vector<std::string>& profiles, const int nstokes) {
    return m_profiler->setSpatialRequirements(profiles, nstokes);
}

size_t Region::numSpatialProfiles() {
    return m_profiler->numSpatialProfiles();
}

std::pair<int,int> Region::getSpatialProfileReq(int profileIndex) {
    return m_profiler->getSpatialProfileReq(profileIndex);
}

std::string Region::getSpatialCoordinate(int profileIndex) {
    return m_profiler->getSpatialCoordinate(profileIndex);
}

// spectral

bool Region::setSpectralRequirements(const std::vector<CARTA::SetSpectralRequirements_SpectralConfig>& configs,
        const int nstokes) {
    return m_profiler->setSpectralRequirements(configs, nstokes);
}

size_t Region::numSpectralProfiles() {
    return m_profiler->numSpectralProfiles();
}

bool Region::getSpectralConfigStokes(int& stokes, int profileIndex) {
    return m_profiler->getSpectralConfigStokes(stokes, profileIndex);
}

std::string Region::getSpectralCoordinate(int profileIndex) {
    return m_profiler->getSpectralCoordinate(profileIndex);
}

void Region::fillSpectralProfileData(CARTA::SpectralProfileData& profileData, int profileIndex,
    casacore::SubLattice<float>& sublattice) {
    // Fill SpectralProfile with statistics values according to config stored in RegionProfiler;
    // RegionStats does calculations
    CARTA::SetSpectralRequirements_SpectralConfig config;
    if (m_profiler->getSpectralConfig(config, profileIndex)) {
        std::string profileCoord(config.coordinate());
        if (isPoint()) { // for point region, no stats just values
            auto newProfile = profileData.add_profiles();
            newProfile->set_coordinate(profileCoord);
            newProfile->set_stats_type(CARTA::StatsType::None);
            std::vector<float> profile;
            if (getData(profile, sublattice)) {
                *newProfile->mutable_vals() = {profile.begin(), profile.end()};
            }
        } else { // get values from RegionStats
            const std::vector<int> requestedStats(config.stats_types().begin(), config.stats_types().end());
            size_t nstats = requestedStats.size();
            std::vector<std::vector<double>> statsValues;
            if (m_stats->getStatsValues(statsValues, requestedStats, sublattice)) {
                for (size_t i=0; i<nstats; ++i) {
                    auto statType = static_cast<CARTA::StatsType>(requestedStats[i]);
                    // one SpectralProfile per stats type
                    auto newProfile = profileData.add_profiles();
                    newProfile->set_coordinate(profileCoord);
                    newProfile->set_stats_type(statType);
                    // convert to float for spectral profile
                    std::vector<float> values(statsValues[i].size());
                    for (size_t v=0; v<statsValues[i].size(); ++v) {
                        values[v] = static_cast<float>(statsValues[i][v]);
                    }
                    *newProfile->mutable_vals() = {values.begin(), values.end()};
                }
            }
        }
    }
}
<|MERGE_RESOLUTION|>--- conflicted
+++ resolved
@@ -49,23 +49,16 @@
     m_name = name;
     m_type = type;
     m_rotation = rotation;
-
-    // validate and set points
+    // validate and set points, create LCRegion
     bool pointsSet(setPoints(points));
-<<<<<<< HEAD
     if (pointsSet)
         setXYRegion(points, rotation);
 
-    // region changed if xy params changed and validated, and xyregion created
+    // region changed if xy params changed and points validated
     m_xyRegionChanged = xyParamsChanged && pointsSet;
     if (m_xyRegionChanged && m_stats)
         m_stats->clearStats(); // recalculate everything
 
-=======
-    // region changed if xy params changed and validated, and xyregion created
-    m_xyRegionChanged = xyParamsChanged && pointsSet && setXYRegion(points, rotation);
-
->>>>>>> f328092c
     return pointsSet;
 }
 
@@ -195,13 +188,7 @@
                 break;
             }
             case CARTA::RegionType::RECTANGLE: {
-<<<<<<< HEAD
-                if (rotation == 0.0) {
-                    region = makeRectangleRegion(points);
-                }
-=======
                 region = makeRectangleRegion(points, rotation);
->>>>>>> f328092c
                 break;
             }
             case CARTA::RegionType::ELLIPSE: {
@@ -239,14 +226,23 @@
     return box;
 }
 
-<<<<<<< HEAD
-casacore::LCRegion* Region::makeRectangleRegion(const std::vector<CARTA::Point>& points) {
-=======
 casacore::LCRegion* Region::makeRectangleRegion(const std::vector<CARTA::Point>& points, float rotation) {
-    if (rotation != 0.0f) {
-        // Rotated rectangle converted to a polygon region with 4 corner points
-        casacore::LCPolygon* boxPolygon(nullptr);
-        if (points.size()==2) {
+    if (points.size() == 2) {
+        if (rotation == 0.0f) {
+            // LCBox, compute blc and trc from center point, width, height
+            float cx(points[0].x()), cy(points[0].y());
+            float width(points[1].x()), height(points[1].y());
+            // delta is width/2, height/2
+            float blcx(cx - (width/2.0)), blcy(cy - (height/2.0)), trcx(blcx + width), trcy(blcy + height);
+            casacore::Vector<casacore::Float> blc(2), trc(2);
+            blc(0) = std::round(blcx + 0.5);
+            blc(1) = std::round(blcy + 0.5);
+            trc(0) = std::round(trcx - 0.5);
+            trc(1) = std::round(trcy - 0.5);
+            casacore::LCBox* box = new casacore::LCBox(blc, trc, m_latticeShape.keepAxes(m_xyAxes));
+            return box;
+        } else {
+            // Rotated rectangle converted to a polygon region with 4 corner points
             casacore::Vector<float> x(4), y(4);
 
             float centerX = points[0].x();
@@ -278,27 +274,12 @@
             x(3) = centerX + (-widthVectorX + heightVectorX) / 2.0f;
             y(3) = centerY + (-widthVectorY + heightVectorY) / 2.0f;
 
-            boxPolygon = new casacore::LCPolygon(x, y, m_latticeShape.keepAxes(m_xyAxes));
+            casacore::LCPolygon* boxPolygon = new casacore::LCPolygon(x, y, m_latticeShape.keepAxes(m_xyAxes));
+            return boxPolygon;
         }
-        return boxPolygon;
-    }
-
->>>>>>> f328092c
-    // LCBox, compute blc and trc from center point, width, height
-    casacore::LCBox* box(nullptr);
-    if ((points.size()==2)) {
-        float cx(points[0].x()), cy(points[0].y());
-        float width(points[1].x()), height(points[1].y());
-        // delta is width/2, height/2
-        float blcx(cx - (width/2.0)), blcy(cy - (height/2.0)), trcx(blcx + width), trcy(blcy + height);
-        casacore::Vector<casacore::Float> blc(2), trc(2);
-        blc(0) = std::round(blcx + 0.5);
-        blc(1) = std::round(blcy + 0.5);
-        trc(0) = std::round(trcx - 0.5);
-        trc(1) = std::round(trcy - 0.5);
-        box = new casacore::LCBox(blc, trc, m_latticeShape.keepAxes(m_xyAxes));
-    }
-    return box;
+    } else {
+        return nullptr;
+    }
 }
 
 casacore::LCRegion* Region::makeEllipseRegion(const std::vector<CARTA::Point>& points, float rotation) {
@@ -483,7 +464,7 @@
 }
 
 void Region::fillStatsData(CARTA::RegionStatsData& statsData, const casacore::SubLattice<float>& subLattice) {
-    m_stats->fillStatsData(statsData, subLattice);
+    m_stats->fillStatsData(statsData, subLattice, xyRegionValid());
 }
 
 // ***********************************
