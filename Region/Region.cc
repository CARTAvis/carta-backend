--- conflicted
+++ resolved
@@ -1,61 +1,34 @@
 //# Region.cc: implementation of class for managing a region
 
 #include "Region.h"
-<<<<<<< HEAD
-#include "../InterfaceConstants.h"
+
+#include <algorithm> // max
+#include <cmath>     // round
+
 #include <casacore/images/Regions/WCEllipsoid.h>
 #include <casacore/images/Regions/WCExtension.h>
 #include <casacore/images/Regions/WCPolygon.h>
 #include <casacore/images/Regions/WCRegion.h>
-#include <algorithm> // max
-#include <cmath>  // round
+
+#include "../InterfaceConstants.h"
 
 using namespace carta;
 
-Region::Region(const std::string& name, const CARTA::RegionType type,
-        const std::vector<CARTA::Point>& points, const float rotation,
-        const casacore::IPosition imageShape, int spectralAxis, int stokesAxis,
-        const casacore::CoordinateSystem& coordinateSys) :
-    m_name(name),
-    m_type(type),
-    m_rotation(0.0),
-    m_valid(false),
-    m_xyRegionChanged(false),
-    m_imageShape(imageShape),
-    m_spectralAxis(spectralAxis),
-    m_stokesAxis(stokesAxis),
-    m_xyAxes(casacore::IPosition(2, 0, 1)),
-    m_xyRegion(nullptr),
-    m_coordSys(coordinateSys)
-{
-    m_ndim = imageShape.size();
-=======
-
-#include <algorithm> // max
-#include <cmath>     // round
-
-#include <casacore/lattices/LRegions/LCEllipsoid.h>
-#include <casacore/lattices/LRegions/LCExtension.h>
-#include <casacore/lattices/LRegions/LCPolygon.h>
-
-#include "../InterfaceConstants.h"
-
-using namespace carta;
-
 Region::Region(const std::string& name, const CARTA::RegionType type, const std::vector<CARTA::Point>& points, const float rotation,
-    const casacore::IPosition imageShape, int spectralAxis, int stokesAxis)
+    const casacore::IPosition imageShape, int spectralAxis, int stokesAxis, const casacore::CoordinateSystem& coordinateSys)
     : m_name(name),
       m_type(type),
       m_rotation(0.0),
       m_valid(false),
       m_xyRegionChanged(false),
-      m_latticeShape(imageShape),
+      m_imageShape(imageShape),
       m_spectralAxis(spectralAxis),
       m_stokesAxis(stokesAxis),
       m_xyAxes(casacore::IPosition(2, 0, 1)),
-      m_xyRegion(nullptr) {
->>>>>>> e4efcbab
+      m_xyRegion(nullptr),
+      m_coordSys(coordinateSys) {
     // validate and set region parameters
+    m_ndim = imageShape.size();
     m_valid = updateRegionParameters(name, type, points, rotation);
     if (m_valid) {
         m_stats = std::unique_ptr<RegionStats>(new RegionStats());
@@ -197,24 +170,11 @@
     if (!isValid() || (m_xyRegion==nullptr) || (stokes < 0))
         return regionOK;
 
-<<<<<<< HEAD
     casacore::WCRegion* wcregion = makeExtendedRegion(stokes, channel);
     if (wcregion != nullptr) {
         region = casacore::ImageRegion(wcregion);
         regionOK = true;
     } 
-=======
-    if (m_latticeShape.size() == 2) {
-        region = casacore::LatticeRegion(*m_xyRegion);
-        regionOK = true;
-    } else { // extend 2D region by chan range, stokes
-        casacore::LCRegion* lcregion = makeExtendedRegion(stokes, channel);
-        if (lcregion) {
-            region = casacore::LatticeRegion(lcregion);
-            regionOK = true;
-        }
-    }
->>>>>>> e4efcbab
     return regionOK;
 }
 
@@ -251,7 +211,6 @@
     } catch (casacore::AipsError& err) { // xy region failed
         std::cerr << "ERROR: xy region type " << regionType << " failed: " << err.getMesg() << std::endl;
     }
-<<<<<<< HEAD
 
     if (m_xyRegion != nullptr)
         delete m_xyRegion;
@@ -263,20 +222,6 @@
     // 1 x 1 WCBox
     casacore::WCBox* box(nullptr);
     if (points.size()==1) {
-=======
-    if (m_xyRegion)
-        delete m_xyRegion;
-    m_xyRegion = region;
-    if (region)
-        xyRegionOK = true;
-    return xyRegionOK;
-}
-
-casacore::LCRegion* Region::makePointRegion(const std::vector<CARTA::Point>& points) {
-    // 1 x 1 LCBox
-    casacore::LCBox* box(nullptr);
-    if (points.size() == 1) {
->>>>>>> e4efcbab
         auto x = points[0].x();
         auto y = points[0].y();
 
@@ -304,7 +249,6 @@
     return box;
 }
 
-<<<<<<< HEAD
 casacore::WCRegion* Region::makeRectangleRegion(const std::vector<CARTA::Point>& points, float rotation) {
   casacore::WCPolygon* boxPolygon(nullptr);
   if (points.size()==2) {
@@ -353,58 +297,8 @@
       // Top left
       x(3) = centerX + (-widthVectorX + heightVectorX) / 2.0f;
       y(3) = centerY + (-widthVectorY + heightVectorY) / 2.0f;
-=======
-casacore::LCRegion* Region::makeRectangleRegion(const std::vector<CARTA::Point>& points, float rotation) {
-    casacore::LCPolygon* boxPolygon(nullptr);
-    if (points.size() == 2) {
-        // points are (cx, cy), (width, height)
-        float centerX = points[0].x();
-        float centerY = points[0].y();
-        float width = points[1].x();
-        float height = points[1].y();
-        casacore::Vector<float> x(4), y(4); // 4 corner points
-        if (rotation == 0.0f) {
-            float xmin(centerX - width / 2.0f), xmax(centerX + width / 2.0f);
-            float ymin(centerY - height / 2.0f), ymax(centerY + height / 2.0f);
-            // Bottom left
-            x(0) = xmin;
-            y(0) = ymin;
-            // Bottom right
-            x(1) = xmax;
-            y(1) = ymin;
-            // Top right
-            x(2) = xmax;
-            y(2) = ymax;
-            // Top left
-            x(3) = xmin;
-            y(3) = ymax;
-        } else {
-            // Apply rotation matrix to get width and height vectors in rotated basis
-            float cosX = cos(rotation * M_PI / 180.0f);
-            float sinX = sin(rotation * M_PI / 180.0f);
-            float widthVectorX = cosX * width;
-            float widthVectorY = sinX * width;
-            float heightVectorX = -sinX * height;
-            float heightVectorY = cosX * height;
-
-            // Bottom left
-            x(0) = centerX + (-widthVectorX - heightVectorX) / 2.0f;
-            y(0) = centerY + (-widthVectorY - heightVectorY) / 2.0f;
-            // Bottom right
-            x(1) = centerX + (widthVectorX - heightVectorX) / 2.0f;
-            y(1) = centerY + (widthVectorY - heightVectorY) / 2.0f;
-            // Top right
-            x(2) = centerX + (widthVectorX + heightVectorX) / 2.0f;
-            y(2) = centerY + (widthVectorY + heightVectorY) / 2.0f;
-            // Top left
-            x(3) = centerX + (-widthVectorX + heightVectorX) / 2.0f;
-            y(3) = centerY + (-widthVectorY + heightVectorY) / 2.0f;
-        }
-        boxPolygon = new casacore::LCPolygon(x, y, m_latticeShape.keepAxes(m_xyAxes));
->>>>>>> e4efcbab
-    }
-
-<<<<<<< HEAD
+    }
+
     // Convert pixel coords to world coords
     int naxes(m_coordSys.nPixelAxes());
     casacore::Matrix<casacore::Double> pixelCoords(naxes, npoints);
@@ -434,12 +328,6 @@
     // WCEllipse from center x,y, bmaj, bmin, rotation
     casacore::WCEllipsoid* ellipse(nullptr);
     if (points.size()==2) {
-=======
-casacore::LCRegion* Region::makeEllipseRegion(const std::vector<CARTA::Point>& points, float rotation) {
-    // LCEllipse from center x,y, bmaj, bmin, rotation
-    casacore::LCEllipsoid* ellipse(nullptr);
-    if (points.size() == 2) {
->>>>>>> e4efcbab
         float cx(points[0].x()), cy(points[0].y());
         float bmaj(points[1].x()), bmin(points[1].y());
         // rotation is in degrees from y-axis;
@@ -475,17 +363,10 @@
     // npoints region
     casacore::WCPolygon* polygon(nullptr);
     size_t npoints(points.size());
-<<<<<<< HEAD
-    casacore::Vector<casacore::Double> x, y;
+    casacore::Vector<casacore::Double> x(npoints), y(npoints);
     for (size_t i=0; i<npoints; ++i) {
       x(i) = points[i].x();
       y(i) = points[i].y();
-=======
-    casacore::Vector<float> x(npoints), y(npoints);
-    for (size_t i = 0; i < npoints; ++i) {
-        x(i) = points[i].x();
-        y(i) = points[i].y();
->>>>>>> e4efcbab
     }
     casacore::Quantum <casacore::Vector<casacore::Double> > xcoord(x);
     casacore::Quantum <casacore::Vector<casacore::Double> > ycoord(y);
@@ -497,7 +378,6 @@
 
 bool Region::makeExtensionBox(casacore::WCBox& extendBox, int stokes, int channel) {
     // Create extension box for stored channel range and given stokes.
-<<<<<<< HEAD
     // This can change for different profile/histogram/stats requirements so not stored 
     bool extensionOK(false);
     if (m_ndim < 3)
@@ -564,57 +444,14 @@
     if (m_ndim == 2) {
         return m_xyRegion->cloneRegion(); // copy: this ptr owned by ImageRegion
     }
-=======
-    // This can change for different profile/histogram/stats requirements so not stored
-    if (m_latticeShape.size() < 3)
-        return false; // not needed
-
-    casacore::IPosition start(m_latticeShape), count(m_latticeShape), boxShape(m_latticeShape);
-    if (m_spectralAxis > 0) {
-        if (channel == ALL_CHANNELS) {
-            start(m_spectralAxis) = 0;
-            count(m_spectralAxis) = m_latticeShape(m_spectralAxis);
-        } else {
-            start(m_spectralAxis) = channel;
-            count(m_spectralAxis) = 1;
-        }
-    }
-    if (m_stokesAxis > 0) {
-        start(m_stokesAxis) = stokes;
-        count(m_stokesAxis) = 1;
-    }
-    // remove x,y axes from IPositions
-    casacore::IPosition extBoxStart = start.removeAxes(m_xyAxes);
-    casacore::IPosition extBoxCount = count.removeAxes(m_xyAxes);
-    casacore::IPosition extBoxShape = boxShape.removeAxes(m_xyAxes);
-    // make extension box from slicer
-    casacore::Slicer extSlicer(extBoxStart, extBoxCount);
-    extendBox = casacore::LCBox(extSlicer, extBoxShape);
-    return true;
-}
-
-casacore::LCRegion* Region::makeExtendedRegion(int stokes, int channel) {
-    // Return 2D lattice region extended by chan range, stokes
-    // Returns nullptr if 2D image
-    size_t ndim(m_latticeShape.size());
-    casacore::LCRegion* region(nullptr);
-    if (!isValid() || (ndim == 2) || !m_xyRegion)
-        return region;
->>>>>>> e4efcbab
 
     casacore::WCExtension* region(nullptr);
     try {
         // create extension box for channel/stokes
         casacore::WCBox extBox;
         if (!makeExtensionBox(extBox, stokes, channel))
-<<<<<<< HEAD
             return region;  // nullptr, extension box failed
 
-=======
-            return region; // no need for extension
-        // specify 0-based extension axes, either axis 2 (3D image) or 2 and 3 (4D image)
-        casacore::IPosition extAxes = (ndim == 3 ? casacore::IPosition(1, 2) : casacore::IPosition(2, 2, 3));
->>>>>>> e4efcbab
         // apply extension box with extension axes to xy region
         region = new casacore::WCExtension(*m_xyRegion, extBox);
     } catch (casacore::AipsError& err) {
@@ -712,14 +549,8 @@
     return m_stats->numStats();
 }
 
-<<<<<<< HEAD
-void Region::fillStatsData(CARTA::RegionStatsData& statsData,
-        const casacore::MaskedLattice<float>& mlattice, int channel, int stokes) {
+void Region::fillStatsData(CARTA::RegionStatsData& statsData, const casacore::MaskedLattice<float>& mlattice, int channel, int stokes) {
     m_stats->fillStatsData(statsData, mlattice, channel, stokes);
-=======
-void Region::fillStatsData(CARTA::RegionStatsData& statsData, const casacore::SubLattice<float>& subLattice, int channel, int stokes) {
-    m_stats->fillStatsData(statsData, subLattice, channel, stokes);
->>>>>>> e4efcbab
 }
 
 // ***********************************
@@ -776,12 +607,7 @@
     }
 }
 
-<<<<<<< HEAD
-void Region::fillSpectralProfileData(CARTA::SpectralProfileData& profileData, int profileIndex,
-    casacore::MaskedLattice<float>& mlattice) {
-=======
-void Region::fillSpectralProfileData(CARTA::SpectralProfileData& profileData, int profileIndex, casacore::SubLattice<float>& sublattice) {
->>>>>>> e4efcbab
+void Region::fillSpectralProfileData(CARTA::SpectralProfileData& profileData, int profileIndex, casacore::MaskedLattice<float>& mlattice) {
     // Fill SpectralProfile with statistics values according to config stored in RegionProfiler
     CARTA::SetSpectralRequirements_SpectralConfig config;
     if (m_profiler->getSpectralConfig(config, profileIndex)) {
@@ -790,13 +616,8 @@
         size_t nstats = requestedStats.size();
         std::vector<std::vector<double>> statsValues;
         // get values from RegionStats
-<<<<<<< HEAD
         bool haveStats(m_stats->calcStatsValues(statsValues, requestedStats, mlattice));
         for (size_t i=0; i<nstats; ++i) {
-=======
-        bool haveStats(m_stats->calcStatsValues(statsValues, requestedStats, sublattice));
-        for (size_t i = 0; i < nstats; ++i) {
->>>>>>> e4efcbab
             // one SpectralProfile per stats type
             auto newProfile = profileData.add_profiles();
             newProfile->set_coordinate(profileCoord);
