--- conflicted
+++ resolved
@@ -740,14 +740,9 @@
             new_profile->set_stats_type(stat_type);
             // convert to float for spectral profile
             std::vector<float> values;
-<<<<<<< HEAD
-            if (!have_stats || stats_values[i].empty()) { // region outside image or NaNs
+            if (stats_values[i].empty()) { // region outside image or NaNs
                 double nan_value = std::numeric_limits<double>::quiet_NaN();
                 new_profile->set_raw_values_fp64(&nan_value, sizeof(double));
-=======
-            if (stats_values[i].empty()) { // region outside image or NaNs
-                new_profile->add_double_vals(std::numeric_limits<float>::quiet_NaN());
->>>>>>> 52687358
             } else {
                 new_profile->set_raw_values_fp64(stats_values[i].data(), stats_values[i].size() * sizeof(double));
             }
