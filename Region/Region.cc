--- conflicted
+++ resolved
@@ -57,10 +57,6 @@
     _reference_region_set = false;
     std::lock_guard<std::mutex> guard(_region_mutex);
     _wcs_control_points.clear();
-<<<<<<< HEAD
-    _polygon_points.clear();
-=======
->>>>>>> 5414c00f
     _reference_region.reset();
     _applied_regions.clear();
     _polygon_regions.clear();
@@ -385,21 +381,13 @@
     size_t nvertices(is_point ? 1 : DEFAULT_VERTEX_COUNT);
 
     // Set reference region as polygon vertices
-<<<<<<< HEAD
-    if (_polygon_points.empty() && !SetRegionPolygonPoints(nvertices)) {
-=======
     auto polygon_points = GetRegionPolygonPoints(nvertices);
     if (polygon_points.empty()) {
->>>>>>> 5414c00f
         return lc_region;
     }
 
     casacore::Vector<casacore::Double> x, y;
-<<<<<<< HEAD
-    if (ConvertPolygonToImage(output_csys, x, y)) {
-=======
     if (ConvertPolygonToImage(polygon_points, output_csys, x, y)) {
->>>>>>> 5414c00f
         try {
             if (is_point) {
                 // Point is not a polygon (needs at least 3 points), use LCBox instead
@@ -431,38 +419,6 @@
     return lc_region;
 }
 
-<<<<<<< HEAD
-bool Region::SetRegionPolygonPoints(int nvertices) {
-    // Approximates region as polygon with input number of vertices.
-    // Sets _polygon_control_points in reference image pixel coordinates.
-    // Returns true as long as region type is supported.
-    bool polygon_set(false);
-
-    switch (_region_state.type) {
-        case CARTA::POINT: {
-            _polygon_points = _region_state.control_points;
-            polygon_set = true;
-            break;
-        }
-        case CARTA::RECTANGLE:
-        case CARTA::POLYGON: {
-            polygon_set = SetApproximatePolygonPoints(nvertices);
-            break;
-        }
-        case CARTA::ELLIPSE: {
-            polygon_set = SetApproximateEllipsePoints(nvertices);
-            break;
-        }
-        default:
-            break;
-    }
-
-    return polygon_set;
-}
-
-bool Region::SetApproximatePolygonPoints(int nvertices) {
-    // Approximate additional points in polygon region to set _polygon_points with nvertices.
-=======
 std::vector<CARTA::Point> Region::GetRegionPolygonPoints(int num_vertices) {
     // Approximates region as polygon with input number of vertices.
     // Sets _polygon_control_points in reference image pixel coordinates.
@@ -486,7 +442,6 @@
 
 std::vector<CARTA::Point> Region::GetApproximatePolygonPoints(int num_vertices) {
     // Approximate additional points in polygon region to set _polygon_points with num_vertices.
->>>>>>> 5414c00f
     // Polygon points are pixel coordinates in reference image.
     CARTA::RegionType region_type(_region_state.type);
 
@@ -507,11 +462,7 @@
         region_points = _region_state.control_points;
     } else {
         std::cerr << "Error approximating region as polygon: region type not supported" << std::endl;
-<<<<<<< HEAD
-        return false;
-=======
         return {};
->>>>>>> 5414c00f
     }
 
     if (closed_region) {
@@ -520,14 +471,9 @@
     }
 
     double total_length = GetPolygonLength(region_points);
-<<<<<<< HEAD
-    double target_segment_length = total_length / nvertices;
-
-=======
     double target_segment_length = total_length / num_vertices;
 
     std::vector<CARTA::Point> polygon_points;
->>>>>>> 5414c00f
     // Divide each region polygon segment into target number of segments with target length
     for (size_t i = 1; i < region_points.size(); ++i) {
         // Handle segment from point[i-1] to point[i]
@@ -541,11 +487,7 @@
         auto target_length = segment_length / target_nsegment;
 
         auto first_segment_point(region_points[i - 1]);
-<<<<<<< HEAD
-        _polygon_points.push_back(first_segment_point);
-=======
         polygon_points.push_back(first_segment_point);
->>>>>>> 5414c00f
         auto first_x(first_segment_point.x());
         auto first_y(first_segment_point.y());
 
@@ -556,17 +498,6 @@
             CARTA::Point point;
             point.set_x(first_x + x_offset);
             point.set_y(first_y + y_offset);
-<<<<<<< HEAD
-            _polygon_points.push_back(point);
-        }
-    }
-
-    return true;
-}
-
-bool Region::SetApproximateEllipsePoints(int nvertices) {
-    // Approximate ellipse region as polygon to set _polygon_points with nvertices
-=======
             polygon_points.push_back(point);
         }
     }
@@ -576,28 +507,19 @@
 
 std::vector<CARTA::Point> Region::GetApproximateEllipsePoints(int num_vertices) {
     // Approximate ellipse region as polygon to set _polygon_points with num_vertices
->>>>>>> 5414c00f
     auto cx = _region_state.control_points[0].x();
     auto cy = _region_state.control_points[0].y();
     auto bmaj = _region_state.control_points[1].x();
     auto bmin = _region_state.control_points[1].y();
 
-<<<<<<< HEAD
-    auto delta_theta = 2.0 * M_PI / nvertices;
-=======
     auto delta_theta = 2.0 * M_PI / num_vertices;
->>>>>>> 5414c00f
     auto rotation = _region_state.rotation * M_PI / 180.0;
     auto cos_rotation = cos(rotation);
     auto sin_rotation = sin(rotation);
 
-<<<<<<< HEAD
-    for (int i = 0; i < nvertices; ++i) {
-=======
     std::vector<CARTA::Point> polygon_points;
 
     for (int i = 0; i < num_vertices; ++i) {
->>>>>>> 5414c00f
         auto theta = i * delta_theta;
         auto rot_bmin = bmin * cos(theta);
         auto rot_bmaj = bmaj * sin(theta);
@@ -608,16 +530,9 @@
         CARTA::Point point;
         point.set_x(cx + x_offset);
         point.set_y(cy + y_offset);
-<<<<<<< HEAD
-        _polygon_points.push_back(point);
-    }
-
-    return true;
-=======
         polygon_points.push_back(point);
     }
     return polygon_points;
->>>>>>> 5414c00f
 }
 
 double Region::GetPolygonLength(std::vector<CARTA::Point>& polygon_points) {
@@ -633,34 +548,21 @@
     return total_length;
 }
 
-<<<<<<< HEAD
-bool Region::ConvertPolygonToImage(
-    const casacore::CoordinateSystem& output_csys, casacore::Vector<casacore::Double>& x, casacore::Vector<casacore::Double>& y) {
-=======
 bool Region::ConvertPolygonToImage(const std::vector<CARTA::Point>& polygon_points, const casacore::CoordinateSystem& output_csys,
     casacore::Vector<casacore::Double>& x, casacore::Vector<casacore::Double>& y) {
->>>>>>> 5414c00f
     // Convert _polygon_points to pixel coordinates in output coordinate system
     // Coordinates returned in x and y vectors for LCPolygon
     bool converted(true);
 
     try {
         // Convert each polygon pixel point to output csys pixel coords
-<<<<<<< HEAD
-        size_t polygon_npoints(_polygon_points.size());
-=======
         size_t polygon_npoints(polygon_points.size());
->>>>>>> 5414c00f
         x.resize(polygon_npoints);
         y.resize(polygon_npoints);
         for (auto i = 0; i < polygon_npoints; ++i) {
             // Convert pixel to world in reference csys
             std::vector<casacore::Quantity> world_point; // [x, y]
-<<<<<<< HEAD
-            if (ConvertCartaPointToWorld(_polygon_points[i], world_point)) {
-=======
             if (ConvertCartaPointToWorld(polygon_points[i], world_point)) {
->>>>>>> 5414c00f
                 // Convert reference world to output csys pixel
                 casacore::Vector<casacore::Double> pixel_point; // [x, y]
                 if (ConvertWorldToPixel(world_point, output_csys, pixel_point)) {
@@ -1075,17 +977,10 @@
 casacore::TableRecord Region::GetEllipseRecord(const casacore::CoordinateSystem& output_csys) {
     // Return region applied to output_csys in format of LCEllipsoid::toRecord()
     casacore::TableRecord record;
-<<<<<<< HEAD
 
     // Values to set in Record
     casacore::Vector<casacore::Float> center(2), radii(2);
 
-=======
-
-    // Values to set in Record
-    casacore::Vector<casacore::Float> center(2), radii(2);
-
->>>>>>> 5414c00f
     // Center point
     std::vector<casacore::Quantity> world_point(2);
     world_point[0] = _wcs_control_points[0];
