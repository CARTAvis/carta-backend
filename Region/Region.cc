--- conflicted
+++ resolved
@@ -85,109 +85,7 @@
         _region_changed = false;
     }
 
-<<<<<<< HEAD
-RegionState Region::GetRegionState() {
-    RegionState region_state(_name, _type, _control_points, _rotation);
-    return region_state;
-}
-
-double Region::AngleToLength(casacore::Quantity angle, unsigned int pixel_axis) {
-    // world->pixel conversion of ellipse radius.
-    // The opposite of casacore::CoordinateSystem::toWorldLength for pixel->world conversion.
-    // If already pixel, just return value
-    if (angle.getUnit() == "pix") {
-        return angle.getValue();
-    }
-
-    casacore::Vector<casacore::String> units = _coord_sys.directionCoordinate().worldAxisUnits();
-    casacore::Vector<casacore::Double> increments(_coord_sys.directionCoordinate().increment());
-
-    angle.convert(units[pixel_axis]);
-    return fabs(angle.getValue() / increments[pixel_axis]);
-}
-
-bool Region::CartaPointToWorld(const CARTA::Point& point, casacore::Vector<casacore::Quantity>& world_point) {
-    // Convert CARTA point in pixel coordinates to world coordinates.
-    // Returns world_point vector and boolean flag to indicate a successful conversion.
-    bool converted(false);
-
-    // Vectors must be same number of axes as in coord system for conversion:
-    int naxes(_coord_sys.nPixelAxes());
-    casacore::Vector<casacore::Double> pixel_coords(naxes), world_coords(naxes);
-    pixel_coords = 0.0;
-    pixel_coords(0) = point.x();
-    pixel_coords(1) = point.y();
-
-    // convert pixel vector to world vector
-    if (_coord_sys.toWorld(world_coords, pixel_coords)) {
-        casacore::Vector<casacore::String> world_units = _coord_sys.worldAxisUnits();
-        world_point.resize(2);
-        world_point(0) = casacore::Quantity(world_coords(0), world_units(0));
-        world_point(1) = casacore::Quantity(world_coords(1), world_units(1));
-        converted = true;
-    }
-    return converted;
-}
-
-bool Region::XyPixelsToWorld(casacore::Vector<casacore::Double> x_pixel, casacore::Vector<casacore::Double> y_pixel,
-    casacore::Quantum<casacore::Vector<casacore::Double>>& x_world, casacore::Quantum<casacore::Vector<casacore::Double>>& y_world) {
-    // Convert many points in pixel coordinates to world coordinates;
-    // Returns world x and y vectors and boolean flag to indicate a successful conversion.
-    bool converted(false);
-
-    // convert pixel coords to world coords
-    int num_axes(_coord_sys.nPixelAxes());
-    int num_points(x_pixel.size());
-    casacore::Matrix<casacore::Double> pixel_coords(num_axes, num_points);
-    casacore::Matrix<casacore::Double> world_coords(num_axes, num_points);
-    pixel_coords = 0.0;
-    pixel_coords.row(0) = x_pixel;
-    pixel_coords.row(1) = y_pixel;
-    casacore::Vector<casacore::Bool> failures;
-    if (_coord_sys.toWorldMany(world_coords, pixel_coords, failures)) {
-        // make vectors of quantums for x and y
-        casacore::Vector<casacore::String> world_units = _coord_sys.worldAxisUnits();
-        x_world = world_coords.row(0);
-        x_world.setUnit(world_units(0));
-        y_world = world_coords.row(1);
-        y_world.setUnit(world_units(1));
-        converted = true;
-    }
-    return converted;
-}
-
-void Region::GetRectangleControlPointsFromVertices(
-    std::vector<casacore::Double>& x, std::vector<casacore::Double>& y, double& cx, double& cy, double& width, double& height) {
-    // Input: pixel vertices x and y
-    // Returns: rectangle center point cx and cy, width, and height
-    // Point 0 is blc, point 2 is trc
-    casacore::Double blc_x = x[0];
-    casacore::Double trc_x = x[2];
-    casacore::Double blc_y = y[0];
-    casacore::Double trc_y = y[2];
-    cx = (blc_x + trc_x) / 2.0;
-    cy = (blc_y + trc_y) / 2.0;
-    width = fabs(trc_x - blc_x);
-    height = fabs(trc_y - blc_y);
-}
-
-void Region::GetRectangleControlPointsFromVertices(std::vector<casacore::Quantity>& x, std::vector<casacore::Quantity>& y,
-    casacore::Quantity& cx, casacore::Quantity& cy, casacore::Quantity& width, casacore::Quantity& height) {
-    // Input: world vertices x and y
-    // Returns: rectangle center point cx and cy, width, and height as wcs Quantities
-    // Point 0 is blc, point 2 is trc
-    casacore::Quantity blc_x = x[0];
-    casacore::Quantity trc_x = x[2];
-    casacore::Quantity blc_y = y[0];
-    casacore::Quantity trc_y = y[2];
-
-    cx = (blc_x + trc_x) / 2.0;
-    cy = (blc_y + trc_y) / 2.0;
-    width = abs(trc_x - blc_x);
-    height = abs(trc_y - blc_y);
-=======
     return valid;
->>>>>>> 07e36fff
 }
 
 // *************************************************************************
