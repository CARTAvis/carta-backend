//# Region.h: class for managing a region

#ifndef CARTA_BACKEND_REGION_REGION_H_
#define CARTA_BACKEND_REGION_REGION_H_

#include <casacore/coordinates/Coordinates/CoordinateSystem.h>
#include <casacore/images/Images/ImageInterface.h>
#include <casacore/images/Regions/ImageRegion.h>
#include <casacore/images/Regions/WCBox.h>
#include <imageanalysis/Annotations/AnnRegion.h>

#include <carta-protobuf/spectral_profile.pb.h>

#include <tbb/atomic.h>
#include <thread>

#include "../InterfaceConstants.h"
#include "../Util.h"
#include "RegionProfiler.h"
#include "RegionStats.h"

namespace carta {

class Region {
    // Region could be:
    // * the 3D cube for a given stokes
    // * the 2D image for a given channel, stokes
    // * a 1-pixel cursor (point) for a given x, y, and stokes, and all channels
    // * a CARTA::Region type

public:
    // Constructors
    // Region created from SET_REGION
    Region(const std::string& name, const CARTA::RegionType type, const std::vector<CARTA::Point>& points, const float rotation,
        const casacore::IPosition image_shape, int spectral_axis, int stokes_axis, const casacore::CoordinateSystem& coord_sys);
    // Region created from CRTF file
    Region(casacore::CountedPtr<const casa::AnnotationBase> annotation_region, const casacore::IPosition image_shape, int spectral_axis,
<<<<<<< HEAD
        int stokes_axis, const casacore::CoordinateSystem& coord_sys, std::string& global_coord);
=======
        int stokes_axis, const casacore::CoordinateSystem& coord_sys);
    ~Region();
>>>>>>> 8afe7971

    // to determine if data needs to be updated
    inline bool IsValid() {
        return _valid;
    };
    inline bool IsPoint() {
        return (_type == CARTA::POINT);
    };
    inline bool RegionChanged() {
        return _xy_region_changed;
    };

    // set/get Region parameters
    bool UpdateRegionParameters(
        const std::string name, const CARTA::RegionType type, const std::vector<CARTA::Point>& points, float rotation);
    inline std::string Name() {
        return _name;
    };
    inline CARTA::RegionType Type() {
        return _type;
    };
    inline std::vector<CARTA::Point> GetControlPoints() {
        return _control_points;
    };
    inline float Rotation() {
        return _rotation;
    };
    casacore::IPosition XyShape();
    casacore::IPosition XyOrigin();
    std::shared_ptr<casacore::ArrayLattice<casacore::Bool>> XyMask();
    inline bool XyRegionValid() {
        return bool(_xy_region);
    };
    casacore::CountedPtr<const casa::AnnotationBase> AnnotationRegion(bool pixel_coord = true);

    // get image region for requested stokes and (optionally) single channel
    bool GetRegion(casacore::ImageRegion& region, int stokes, ChannelRange channel_range = {0, ALL_CHANNELS});
    // get data from subimage (LCRegion applied to Image by Frame)
    bool GetData(std::vector<float>& data, casacore::ImageInterface<float>& image);

    // Histogram: pass through to RegionStats
    bool SetHistogramRequirements(const std::vector<CARTA::SetHistogramRequirements_HistogramConfig>& histogram_reqs);
    CARTA::SetHistogramRequirements_HistogramConfig GetHistogramConfig(int histogram_index);
    size_t NumHistogramConfigs();
    bool GetMinMax(int channel, int stokes, float& min_val, float& max_val);
    void SetMinMax(int channel, int stokes, float min_val, float max_val);
    void CalcMinMax(int channel, int stokes, const std::vector<float>& data, float& min_val, float& max_val);
    bool GetHistogram(int channel, int stokes, int num_bins, CARTA::Histogram& histogram);
    void SetHistogram(int channel, int stokes, CARTA::Histogram& histogram);
    void CalcHistogram(int channel, int stokes, int num_bins, float min_val, float max_val, const std::vector<float>& data,
        CARTA::Histogram& histogram_msg);

    void SetAllProfilesUnsent(); // enable sending new spatial and spectral profiles

    // Spatial: pass through to RegionProfiler
    bool SetSpatialRequirements(const std::vector<std::string>& profiles, const int num_stokes);
    size_t NumSpatialProfiles();
    std::string GetSpatialCoordinate(int profile_index);
    std::pair<int, int> GetSpatialProfileAxes(int profile_index);
    bool GetSpatialProfileSent(int profile_index);
    void SetSpatialProfileSent(int profile_index, bool sent);

    // Spectral: pass through to RegionProfiler
    bool SetSpectralRequirements(const std::vector<CARTA::SetSpectralRequirements_SpectralConfig>& profiles, const int num_stokes);
    size_t NumSpectralProfiles();
    int NumStatsToLoad(int profile_index);
    void SetSpectralProfileStatSent(int profile_index, int stats_type, bool sent);
    void SetSpectralProfileAllStatsSent(int profile_index, bool sent);
    void SetAllSpectralProfileStatsUnsent(); // enable sending new profiles
    int GetSpectralConfigStokes(int profile_index);
    bool GetSpectralConfigStats(int profile_index, std::vector<int>& stats);
    bool GetSpectralProfileData(std::vector<std::vector<double>>& stats_values, int profile_index, casacore::ImageInterface<float>& image);
    void FillPointSpectralProfileData(CARTA::SpectralProfileData& profile_data, int profile_index, std::vector<float>& spectral_data);
    void FillSpectralProfileData(
        CARTA::SpectralProfileData& profile_data, int profile_index, std::map<CARTA::StatsType, std::vector<double>>& stats_values);
    void FillSpectralProfileData(
        CARTA::SpectralProfileData& profile_data, int profile_index, const std::vector<std::vector<double>>& stats_values);
    void FillNaNSpectralProfileData(CARTA::SpectralProfileData& profile_data, int profile_index);

    // Stats: pass through to RegionStats
    void SetStatsRequirements(const std::vector<int>& stats_types);
    size_t NumStats();
    void FillStatsData(CARTA::RegionStatsData& stats_data, const casacore::ImageInterface<float>& image, int channel, int stokes);
    void FillStatsData(CARTA::RegionStatsData& stats_data, std::map<CARTA::StatsType, double>& stats_values);
    void FillNaNStatsData(CARTA::RegionStatsData& stats_data);

    RegionState GetRegionState();

    // Communication
    bool IsConnected();
    void DisconnectCalled();

    void IncreaseZProfileCount() {
        ++_z_profile_count;
    }
    void DecreaseZProfileCount() {
        --_z_profile_count;
    }

private:
    // bounds checking for Region parameters
    bool SetPoints(const std::vector<CARTA::Point>& points);
    bool CheckPoints(const std::vector<CARTA::Point>& points);
    bool CheckPixelPoint(const std::vector<CARTA::Point>& points);
    bool CheckRectanglePoints(const std::vector<CARTA::Point>& points);
    bool CheckEllipsePoints(const std::vector<CARTA::Point>& points);
    bool CheckPolygonPoints(const std::vector<CARTA::Point>& points);
    bool PointsChanged(const std::vector<CARTA::Point>& new_points); // compare new points with stored points

    // conversion between world and pixel coordinates
    double AngleToLength(casacore::Quantity angle, const unsigned int pixel_axis);
    bool CartaPointToWorld(const CARTA::Point& point, casacore::Vector<casacore::Quantity>& world_point);
    bool XyPixelsToWorld(casacore::Vector<casacore::Double> x, casacore::Vector<casacore::Double> y,
        casacore::Quantum<casacore::Vector<casacore::Double>>& x_world, casacore::Quantum<casacore::Vector<casacore::Double>>& y_world);

    // For region export, need stokes types from coordinate system
<<<<<<< HEAD
    casacore::Vector<casacore::Stokes::StokesTypes> GetCoordSysStokesTypes();
=======
    casacore::Vector<casacore::Stokes::StokesTypes> GetStokesTypes();
>>>>>>> 8afe7971

    // Create xy regions
    bool SetXyRegion(const std::vector<CARTA::Point>& points, float rotation); // 2D plane saved as m_xyRegion
    casacore::WCRegion* MakePointRegion(const std::vector<CARTA::Point>& points);
    casacore::WCRegion* MakeRectangleRegion(const std::vector<CARTA::Point>& points, float rotation);
    casacore::WCRegion* MakeEllipseRegion(const std::vector<CARTA::Point>& points, float rotation);
    casacore::WCRegion* MakePolygonRegion(const std::vector<CARTA::Point>& points);
    // Creation of casacore regions is not threadsafe
    std::mutex _casacore_region_mutex;

    // Extend xy region to make LCRegion
    bool MakeExtensionBox(casacore::WCBox& extend_box, int stokes, ChannelRange channel_range); // for extended region
    casacore::WCRegion* MakeExtendedRegion(int stokes, ChannelRange channel_range);             // x/y region extended chan/stokes

    // internal for spectral profile message
    std::string GetSpectralCoordinate(int profile_index);
    bool GetSpectralStatsToLoad(int profile_index, std::vector<int>& stats);
    bool GetSpectralProfileStatSent(int profile_index, int stats_type);

    void SetConnectionFlag(bool connected);

    // util to split input string into parts by delimiter
    void SplitString(std::string& input, char delim, std::vector<std::string>& parts);

    // region definition (ICD SET_REGION parameters)
    std::string _name;
    CARTA::RegionType _type;
    std::vector<CARTA::Point> _control_points;
    float _rotation;

    // region flags
    bool _valid, _xy_region_changed;

    // image shape info
    casacore::IPosition _image_shape;
    casacore::IPosition _xy_axes; // first two axes of image shape, to keep or remove
    int _num_dims, _spectral_axis, _stokes_axis;

    // stored 2D region
    std::shared_ptr<const casacore::WCRegion> _xy_region;

    // stored 2D mask
    std::shared_ptr<casacore::ArrayLattice<casacore::Bool>> _xy_mask;

    // coordinate system
    casacore::CoordinateSystem _coord_sys;

    // classes for requirements, calculations
    std::unique_ptr<carta::RegionStats> _region_stats;
    std::unique_ptr<carta::RegionProfiler> _region_profiler;

    // Communication
    volatile bool _connected = true;

    // Spectral profile counter, which is used to determine whether the Region object can be destroyed (_z_profile_count == 0 ?).
    tbb::atomic<int> _z_profile_count;
};

} // namespace carta

#endif // CARTA_BACKEND_REGION_REGION_H_<|MERGE_RESOLUTION|>--- conflicted
+++ resolved
@@ -35,12 +35,7 @@
         const casacore::IPosition image_shape, int spectral_axis, int stokes_axis, const casacore::CoordinateSystem& coord_sys);
     // Region created from CRTF file
     Region(casacore::CountedPtr<const casa::AnnotationBase> annotation_region, const casacore::IPosition image_shape, int spectral_axis,
-<<<<<<< HEAD
-        int stokes_axis, const casacore::CoordinateSystem& coord_sys, std::string& global_coord);
-=======
         int stokes_axis, const casacore::CoordinateSystem& coord_sys);
-    ~Region();
->>>>>>> 8afe7971
 
     // to determine if data needs to be updated
     inline bool IsValid() {
@@ -157,11 +152,7 @@
         casacore::Quantum<casacore::Vector<casacore::Double>>& x_world, casacore::Quantum<casacore::Vector<casacore::Double>>& y_world);
 
     // For region export, need stokes types from coordinate system
-<<<<<<< HEAD
-    casacore::Vector<casacore::Stokes::StokesTypes> GetCoordSysStokesTypes();
-=======
     casacore::Vector<casacore::Stokes::StokesTypes> GetStokesTypes();
->>>>>>> 8afe7971
 
     // Create xy regions
     bool SetXyRegion(const std::vector<CARTA::Point>& points, float rotation); // 2D plane saved as m_xyRegion
