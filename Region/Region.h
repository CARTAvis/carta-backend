//# Region.h: class for managing a region

#ifndef CARTA_BACKEND_REGION_REGION_H_
#define CARTA_BACKEND_REGION_REGION_H_

#include <casacore/coordinates/Coordinates/CoordinateSystem.h>
#include <casacore/images/Images/ImageInterface.h>
#include <casacore/images/Regions/ImageRegion.h>
#include <casacore/images/Regions/WCBox.h>

#include <carta-protobuf/spectral_profile.pb.h>

#include <tbb/atomic.h>
#include <thread>

#include "../InterfaceConstants.h"
#include "../Util.h"
#include "RegionProfiler.h"
#include "RegionStats.h"

namespace carta {

class Region {
    // Region could be:
    // * the 3D cube for a given stokes
    // * the 2D image for a given channel, stokes
    // * a 1-pixel cursor (point) for a given x, y, and stokes, and all channels
    // * a CARTA::Region type

public:
    Region(const std::string& name, const CARTA::RegionType type, const std::vector<CARTA::Point>& points, const float rotation,
        const casacore::IPosition image_shape, int spectral_axis, int stokes_axis, const casacore::CoordinateSystem& coord_sys);
    ~Region();

    // to determine if data needs to be updated
    inline bool IsValid() {
        return _valid;
    };
    inline bool IsPoint() {
        return (_type == CARTA::POINT);
    };
    inline bool RegionChanged() {
        return _xy_region_changed;
    };

    // set/get Region parameters
    bool UpdateRegionParameters(
        const std::string name, const CARTA::RegionType type, const std::vector<CARTA::Point>& points, float rotation);
    inline std::string Name() {
        return _name;
    };
    inline std::vector<CARTA::Point> GetControlPoints() {
        return _control_points;
    };
    casacore::IPosition XyShape();
    casacore::IPosition XyOrigin();
    std::shared_ptr<casacore::ArrayLattice<casacore::Bool>> XyMask();
    inline bool XyRegionValid() {
        return bool(_xy_region);
    };

    // get image region for requested stokes and (optionally) single channel
    bool GetRegion(casacore::ImageRegion& region, int stokes, ChannelRange channel_range = {0, ALL_CHANNELS});
    // get data from subimage (LCRegion applied to Image by Frame)
    bool GetData(std::vector<float>& data, casacore::ImageInterface<float>& image);

    // Histogram: pass through to RegionStats
    bool SetHistogramRequirements(const std::vector<CARTA::SetHistogramRequirements_HistogramConfig>& histogram_reqs);
    CARTA::SetHistogramRequirements_HistogramConfig GetHistogramConfig(int histogram_index);
    size_t NumHistogramConfigs();
    bool GetMinMax(int channel, int stokes, float& min_val, float& max_val);
    void SetMinMax(int channel, int stokes, float min_val, float max_val);
    void CalcMinMax(int channel, int stokes, const std::vector<float>& data, float& min_val, float& max_val);
    bool GetHistogram(int channel, int stokes, int num_bins, CARTA::Histogram& histogram);
    void SetHistogram(int channel, int stokes, CARTA::Histogram& histogram);
    void CalcHistogram(int channel, int stokes, int num_bins, float min_val, float max_val, const std::vector<float>& data,
        CARTA::Histogram& histogram_msg);

    void SetAllProfilesUnsent(); // enable sending new spatial and spectral profiles

    // Spatial: pass through to RegionProfiler
    bool SetSpatialRequirements(const std::vector<std::string>& profiles, const int num_stokes);
    size_t NumSpatialProfiles();
    std::string GetSpatialCoordinate(int profile_index);
    std::pair<int, int> GetSpatialProfileAxes(int profile_index);
    bool GetSpatialProfileSent(int profile_index);
    void SetSpatialProfileSent(int profile_index, bool sent);

    // Spectral: pass through to RegionProfiler
    bool SetSpectralRequirements(const std::vector<CARTA::SetSpectralRequirements_SpectralConfig>& profiles, const int num_stokes);
    size_t NumSpectralProfiles();
    int NumStatsToLoad(int profile_index);
    void SetSpectralProfileStatSent(int profile_index, int stats_type, bool sent);
    void SetSpectralProfileAllStatsSent(int profile_index, bool sent);
    void SetAllSpectralProfileStatsUnsent(); // enable sending new profiles
    int GetSpectralConfigStokes(int profile_index);
    bool GetSpectralConfigStats(int profile_index, ZProfileWidget& stats);
    bool IsValidSpectralConfigStats(const ZProfileWidget& stats);
    bool GetSpectralProfileData(std::vector<std::vector<double>>& stats_values, int profile_index, casacore::ImageInterface<float>& image);
    void FillPointSpectralProfileData(CARTA::SpectralProfileData& profile_data, int profile_index, std::vector<float>& spectral_data);
    void FillSpectralProfileData(
        CARTA::SpectralProfileData& profile_data, int profile_index, std::map<CARTA::StatsType, std::vector<double>>& stats_values);
    void FillSpectralProfileData(
        CARTA::SpectralProfileData& profile_data, int profile_index, const std::vector<std::vector<double>>& stats_values);
    void FillNaNSpectralProfileData(CARTA::SpectralProfileData& profile_data, int profile_index);

    // Stats: pass through to RegionStats
    void SetStatsRequirements(const std::vector<int>& stats_types);
    size_t NumStats();
    void FillStatsData(CARTA::RegionStatsData& stats_data, const casacore::ImageInterface<float>& image, int channel, int stokes);
    void FillStatsData(CARTA::RegionStatsData& stats_data, std::map<CARTA::StatsType, double>& stats_values);
    void FillNaNStatsData(CARTA::RegionStatsData& stats_data);

    // Get current region state
    RegionState GetRegionState();

<<<<<<< HEAD
    // Initialize the stats data
    bool InitStatsData(int profile_index, size_t profile_size, std::vector<std::vector<double>>& stats_data);
=======
    // Communication
    bool IsConnected();
    void DisconnectCalled();

    void IncreaseZProfileCount() {
        ++_z_profile_count;
    }
    void DecreaseZProfileCount() {
        --_z_profile_count;
    }
>>>>>>> f7171520

private:
    // bounds checking for Region parameters
    bool SetPoints(const std::vector<CARTA::Point>& points);
    bool CheckPoints(const std::vector<CARTA::Point>& points);
    bool CheckPixelPoint(const std::vector<CARTA::Point>& points);
    bool CheckRectanglePoints(const std::vector<CARTA::Point>& points);
    bool CheckEllipsePoints(const std::vector<CARTA::Point>& points);
    bool CheckPolygonPoints(const std::vector<CARTA::Point>& points);
    bool PointsChanged(const std::vector<CARTA::Point>& new_points); // compare new points with stored points

    // Create xy regions
    bool SetXyRegion(const std::vector<CARTA::Point>& points, float rotation); // 2D plane saved as m_xyRegion
    casacore::WCRegion* MakePointRegion(const std::vector<CARTA::Point>& points);
    casacore::WCRegion* MakeRectangleRegion(const std::vector<CARTA::Point>& points, float rotation);
    casacore::WCRegion* MakeEllipseRegion(const std::vector<CARTA::Point>& points, float rotation);
    casacore::WCRegion* MakePolygonRegion(const std::vector<CARTA::Point>& points);
    // Creation of casacore regions is not threadsafe
    std::mutex _casacore_region_mutex;

    // Extend xy region to make LCRegion
    bool MakeExtensionBox(casacore::WCBox& extend_box, int stokes, ChannelRange channel_range); // for extended region
    casacore::WCRegion* MakeExtendedRegion(int stokes, ChannelRange channel_range);             // x/y region extended chan/stokes

    // internal for spectral profile message
    std::string GetSpectralCoordinate(int profile_index);
    bool GetSpectralStatsToLoad(int profile_index, std::vector<int>& stats);
    bool GetSpectralProfileStatSent(int profile_index, int stats_type);

    void SetConnectionFlag(bool connected);

    // region definition (ICD SET_REGION parameters)
    std::string _name;
    CARTA::RegionType _type;
    std::vector<CARTA::Point> _control_points;
    float _rotation;

    // region flags
    bool _valid, _xy_region_changed;

    // image shape info
    casacore::IPosition _image_shape;
    casacore::IPosition _xy_axes; // first two axes of image shape, to keep or remove
    int _num_dims, _spectral_axis, _stokes_axis;

    // stored 2D region
    std::shared_ptr<casacore::WCRegion> _xy_region;

    // stored 2D mask
    std::shared_ptr<casacore::ArrayLattice<casacore::Bool>> _xy_mask;

    // coordinate system
    casacore::CoordinateSystem _coord_sys;

    // classes for requirements, calculations
    std::unique_ptr<carta::RegionStats> _region_stats;
    std::unique_ptr<carta::RegionProfiler> _region_profiler;

    // Communication
    volatile bool _connected = true;

    // Spectral profile counter, which is used to determine whether the Region object can be destroyed (_z_profile_count == 0 ?).
    tbb::atomic<int> _z_profile_count;
};

} // namespace carta

#endif // CARTA_BACKEND_REGION_REGION_H_<|MERGE_RESOLUTION|>--- conflicted
+++ resolved
@@ -114,10 +114,9 @@
     // Get current region state
     RegionState GetRegionState();
 
-<<<<<<< HEAD
     // Initialize the stats data
     bool InitStatsData(int profile_index, size_t profile_size, std::vector<std::vector<double>>& stats_data);
-=======
+
     // Communication
     bool IsConnected();
     void DisconnectCalled();
@@ -128,7 +127,6 @@
     void DecreaseZProfileCount() {
         --_z_profile_count;
     }
->>>>>>> f7171520
 
 private:
     // bounds checking for Region parameters
