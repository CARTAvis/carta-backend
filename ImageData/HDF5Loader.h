--- conflicted
+++ resolved
@@ -2,12 +2,8 @@
 
 #include "FileLoader.h"
 #include "HDF5Attributes.h"
-<<<<<<< HEAD
-#include <casacore/images/Images/HDF5Image.h>
-=======
 #include "CartaHdf5Image.h"
 
->>>>>>> 64ddb767
 #include <casacore/lattices/Lattices/HDF5Lattice.h>
 #include <unordered_map>
 
@@ -25,22 +21,17 @@
     
 private:
     std::string file, hdf5Hdu;
-<<<<<<< HEAD
-    //switched Lattice to Image
-    casacore::HDF5Image<float> image;
-    std::unique_ptr<casacore::HDF5Image<float>> swizzledImage;
-=======
     std::unique_ptr<CartaHdf5Image> image;
     std::unique_ptr<casacore::HDF5Lattice<float>> swizzledImage;
->>>>>>> 64ddb767
     
     std::string dataSetToString(FileInfo::Data ds) const;
     
     template <typename T> const ipos getStatsDataShapeTyped(FileInfo::Data ds);
     template <typename S, typename D> casacore::ArrayBase* getStatsDataTyped(FileInfo::Data ds);
-    
     const ipos getStatsDataShape(FileInfo::Data ds) override;
     casacore::ArrayBase* getStatsData(FileInfo::Data ds) override;
+    
+    casacore::Lattice<float>& loadSwizzledData(FileInfo::Data ds);
 };
 
 
@@ -50,16 +41,9 @@
 {}
 
 void HDF5Loader::openFile(const std::string &filename, const std::string &hdu) {
-<<<<<<< HEAD
-    image = casacore::HDF5Image<float>(filename, dataSetToString(FileInfo::Data::Image), hdu);
-    
-    // We need this immediately because dataSetToString uses it to find the name of the swizzled dataset
-    ndims = image.shape().size();
-=======
     // Open hdf5 image with specified hdu
     image = std::unique_ptr<CartaHdf5Image>(new CartaHdf5Image(filename,
         dataSetToString(FileInfo::Data::Image), hdu));
->>>>>>> 64ddb767
     
     // We need this immediately because dataSetToString uses it to find the name
     // of the swizzled dataset
@@ -67,7 +51,9 @@
 
     // Load swizzled image lattice
     if (hasData(FileInfo::Data::Swizzled)) {
-        swizzledImage = std::unique_ptr<casacore::HDF5Image<float>>(new casacore::HDF5Image<float>(filename, dataSetToString(FileInfo::Data::Swizzled), hdu));
+        swizzledImage = std::unique_ptr<casacore::HDF5Lattice<float>>(
+            new casacore::HDF5Lattice<float>(filename,
+                dataSetToString(FileInfo::Data::Swizzled), hdu));
     }
     
 }
@@ -96,44 +82,54 @@
 
 // TODO: when we fix the typing issue, this should probably return any dataset again, for consistency.
 typename HDF5Loader::image_ref HDF5Loader::loadData(FileInfo::Data ds) {
+    // data returns an ImageInterface
     switch(ds) {
         case FileInfo::Data::Image:
             return *image;
         case FileInfo::Data::XY:
             if (ndims == 2) {
                 return *image;
-            }
-            break;
+            break;
+        }
         case FileInfo::Data::XYZ:
             if (ndims == 3) {
                 return *image;
-            }
-            break;
+            break;
+        }
         case FileInfo::Data::XYZW:
             if (ndims == 4) {
                 return *image;
-            }
-            break;
+            break;
+        }
+        default:
+            break;
+    }
+    throw casacore::HDF5Error("Unable to load dataset " + dataSetToString(ds) + ".");
+}
+
+casacore::Lattice<float>& HDF5Loader::loadSwizzledData(FileInfo::Data ds) {
+    // swizzled data returns a Lattice
+    switch(ds) {
         case FileInfo::Data::Swizzled:
             if (swizzledImage.get()) {
                 return *swizzledImage;
-            }
-            break;
+            break;
+        }
         case FileInfo::Data::ZYX:
             if (ndims == 3 && swizzledImage.get()) {
                 return *swizzledImage;
-            }
-            break;
+            break;
+        }
         case FileInfo::Data::ZYXW:
             if (ndims == 4 && swizzledImage.get()) {
                 return *swizzledImage;
-            }
-            break;
+            break;
+        }
         default:
             break;
     }
-        
-    throw casacore::HDF5Error("Unable to load dataset " + dataSetToString(ds) + ".");
+
+    throw casacore::HDF5Error("Unable to load swizzled dataset " + dataSetToString(ds) + ".");
 }
 
 bool HDF5Loader::getPixelMaskSlice(casacore::Array<bool>& mask, const casacore::Slicer& slicer) {
@@ -298,7 +294,7 @@
         data.resize(nchannels);
         casacore::Array<float> tmp(slicer.length(), data.data(), casacore::StorageInitPolicy::SHARE);
         try {
-            loadData(FileInfo::Data::Swizzled).doGetSlice(tmp, slicer);
+            loadSwizzledData(FileInfo::Data::Swizzled).doGetSlice(tmp, slicer);
             dataOK = true;
         } catch (casacore::AipsError& err) {
             std::cerr << "AIPS ERROR: " << err.getMesg() << std::endl;
