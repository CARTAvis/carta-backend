--- conflicted
+++ resolved
@@ -26,28 +26,14 @@
 
     bool GetCursorSpectralData(
         std::vector<float>& data, int stokes, int cursor_x, int count_x, int cursor_y, int count_y, std::mutex& image_mutex) override;
-<<<<<<< HEAD
-    bool UseRegionSpectralData(const std::shared_ptr<casacore::ArrayLattice<casacore::Bool>> mask, std::mutex& image_mutex) override;
-    bool GetRegionSpectralData(int region_id, int profile_index, int stokes,
-        const std::shared_ptr<casacore::ArrayLattice<casacore::Bool>> mask, IPos origin, std::mutex& image_mutex,
-        const std::function<void(std::map<CARTA::StatsType, std::vector<double>>*, float)>& partial_results_callback) override;
-=======
 
     bool UseRegionSpectralData(const IPos& region_shape, std::mutex& image_mutex) override;
     bool GetRegionSpectralData(int region_id, int stokes, const casacore::ArrayLattice<casacore::Bool>& mask, const IPos& origin,
         std::mutex& image_mutex, std::map<CARTA::StatsType, std::vector<double>>& results, float& progress) override;
->>>>>>> 47c6c21d
     bool GetDownsampledRasterData(
         std::vector<float>& data, int channel, int stokes, CARTA::ImageBounds& bounds, int mip, std::mutex& image_mutex) override;
     bool GetChunk(std::vector<float>& data, int& data_width, int& data_height, int min_x, int min_y, int channel, int stokes,
         std::mutex& image_mutex) override;
-<<<<<<< HEAD
-    void SetFramePtr(Frame* frame) override;
-=======
-
-    bool HasMip(int mip) const override;
-    bool UseTileCache() const override;
->>>>>>> 47c6c21d
 
     bool HasMip(int mip) const override;
     bool UseTileCache() const override;
@@ -59,8 +45,6 @@
     std::unordered_map<int, std::unique_ptr<casacore::HDF5Lattice<float>>> _mipmaps;
 
     std::map<FileInfo::RegionStatsId, FileInfo::RegionSpectralStats> _region_stats;
-
-    H5D_layout_t _layout;
 
     H5D_layout_t _layout;
 
