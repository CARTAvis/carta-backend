#ifndef CARTA_BACKEND_IMAGEDATA_HDF5LOADER_H_
#define CARTA_BACKEND_IMAGEDATA_HDF5LOADER_H_

#include <unordered_map>

#include <casacore/lattices/Lattices/HDF5Lattice.h>

#include "../Frame.h"
#include "../Util.h"
#include "CartaHdf5Image.h"
#include "FileLoader.h"
#include "Hdf5Attributes.h"

namespace carta {

class Hdf5Loader : public FileLoader {
public:
    Hdf5Loader(const std::string& filename);

    void OpenFile(const std::string& hdu) override;

    bool HasData(FileInfo::Data ds) const override;
    ImageRef GetImage() override;
<<<<<<< HEAD
=======

>>>>>>> ce4502fb
    bool GetCursorSpectralData(
        std::vector<float>& data, int stokes, int cursor_x, int count_x, int cursor_y, int count_y, std::mutex& image_mutex) override;
    bool UseRegionSpectralData(const std::shared_ptr<casacore::ArrayLattice<casacore::Bool>> mask, std::mutex& image_mutex) override;
    bool GetRegionSpectralData(int region_id, int profile_index, int stokes,
        const std::shared_ptr<casacore::ArrayLattice<casacore::Bool>> mask, IPos origin, std::mutex& image_mutex,
        const std::function<void(std::map<CARTA::StatsType, std::vector<double>>*, float)>& partial_results_callback) override;
    bool GetDownsampledRasterData(std::vector<float>& data, int channel, int stokes, CARTA::ImageBounds& bounds, int mip, std::mutex& image_mutex) override;
    void SetFramePtr(Frame* frame) override;

private:
    std::string _filename;
    std::string _hdu;
    std::unique_ptr<CartaHdf5Image> _image;
    std::unique_ptr<casacore::HDF5Lattice<float>> _swizzled_image;
    std::map<FileInfo::RegionStatsId, FileInfo::RegionSpectralStats> _region_stats;
    Frame* _frame;

    std::string DataSetToString(FileInfo::Data ds) const;
    std::string MipToString(int mip) const;
    bool HasData(std::string ds_name) const;

    template <typename T>
    const IPos GetStatsDataShapeTyped(FileInfo::Data ds);
    template <typename S, typename D>
    casacore::ArrayBase* GetStatsDataTyped(FileInfo::Data ds);

    const IPos GetStatsDataShape(FileInfo::Data ds) override;
    casacore::ArrayBase* GetStatsData(FileInfo::Data ds) override;

    casacore::Lattice<float>* LoadSwizzledData();
};

<<<<<<< HEAD
=======
Hdf5Loader::Hdf5Loader(const std::string& filename) : _filename(filename), _hdu("0") {}

void Hdf5Loader::OpenFile(const std::string& hdu) {
    // Open hdf5 image with specified hdu
    if (!_image || (hdu != _hdu)) {
        _image.reset(new CartaHdf5Image(_filename, DataSetToString(FileInfo::Data::Image), hdu));
        _hdu = hdu;

        // We need this immediately because dataSetToString uses it to find the name of the swizzled dataset
        _num_dims = _image->shape().size();

        // Load swizzled image lattice
        if (HasData(FileInfo::Data::SWIZZLED)) {
            _swizzled_image = std::unique_ptr<casacore::HDF5Lattice<float>>(
                new casacore::HDF5Lattice<float>(casacore::CountedPtr<casacore::HDF5File>(new casacore::HDF5File(_filename)),
                    DataSetToString(FileInfo::Data::SWIZZLED), hdu));
        }
    }
}

// We assume that the main image dataset is always loaded and therefore available.
// For everything else, we refer back to the file.
bool Hdf5Loader::HasData(FileInfo::Data ds) const {
    switch (ds) {
        case FileInfo::Data::Image:
            return true;
        case FileInfo::Data::XY:
            return _num_dims >= 2;
        case FileInfo::Data::XYZ:
            return _num_dims >= 3;
        case FileInfo::Data::XYZW:
            return _num_dims >= 4;
        case FileInfo::Data::MASK:
            return ((_image != nullptr) && _image->hasPixelMask());
        default:
            auto group_ptr = _image->Group();
            std::string data(DataSetToString(ds));
            if (data.empty()) {
                return false;
            }
            return casacore::HDF5Group::exists(*group_ptr, data);
    }
}

// TODO: when we fix the typing issue, this should probably return any dataset again, for consistency.
typename Hdf5Loader::ImageRef Hdf5Loader::GetImage() {
    // returns opened image as ImageInterface*
    return _image.get();
}

casacore::Lattice<float>* Hdf5Loader::LoadSwizzledData() {
    // swizzled data returns a Lattice
    return _swizzled_image.get();
}

// This is necessary on some systems where the compiler
// cannot infer the implicit cast to the enum class's
// underlying type (e.g. MacOS, CentOS7).
struct EnumClassHash {
    template <typename T>
    using utype_t = typename std::underlying_type<T>::type;

    template <typename T>
    utype_t<T> operator()(T t) const {
        return static_cast<utype_t<T>>(t);
    }
};

std::string Hdf5Loader::DataSetToString(FileInfo::Data ds) const {
    static std::unordered_map<FileInfo::Data, std::string, EnumClassHash> um = {
        {FileInfo::Data::Image, "DATA"},
        {FileInfo::Data::YX, "SwizzledData/YX"},
        {FileInfo::Data::ZYX, "SwizzledData/ZYX"},
        {FileInfo::Data::ZYXW, "SwizzledData/ZYXW"},
        {FileInfo::Data::STATS, "Statistics"},
        {FileInfo::Data::STATS_2D, "Statistics/XY"},
        {FileInfo::Data::STATS_2D_MIN, "Statistics/XY/MIN"},
        {FileInfo::Data::STATS_2D_MAX, "Statistics/XY/MAX"},
        {FileInfo::Data::STATS_2D_SUM, "Statistics/XY/SUM"},
        {FileInfo::Data::STATS_2D_SUMSQ, "Statistics/XY/SUM_SQ"},
        {FileInfo::Data::STATS_2D_NANS, "Statistics/XY/NAN_COUNT"},
        {FileInfo::Data::STATS_2D_HIST, "Statistics/XY/HISTOGRAM"},
        {FileInfo::Data::STATS_2D_PERCENT, "Statistics/XY/PERCENTILES"},
        {FileInfo::Data::STATS_3D, "Statistics/XYZ"},
        {FileInfo::Data::STATS_3D_MIN, "Statistics/XYZ/MIN"},
        {FileInfo::Data::STATS_3D_MAX, "Statistics/XYZ/MAX"},
        {FileInfo::Data::STATS_3D_SUM, "Statistics/XYZ/SUM"},
        {FileInfo::Data::STATS_3D_SUMSQ, "Statistics/XYZ/SUM_SQ"},
        {FileInfo::Data::STATS_3D_NANS, "Statistics/XYZ/NAN_COUNT"},
        {FileInfo::Data::STATS_3D_HIST, "Statistics/XYZ/HISTOGRAM"},
        {FileInfo::Data::STATS_3D_PERCENT, "Statistics/XYZ/PERCENTILES"},
        {FileInfo::Data::RANKS, "PERCENTILE_RANKS"},
    };

    switch (ds) {
        case FileInfo::Data::XY:
            return _num_dims == 2 ? DataSetToString(FileInfo::Data::Image) : "";
        case FileInfo::Data::XYZ:
            return _num_dims == 3 ? DataSetToString(FileInfo::Data::Image) : "";
        case FileInfo::Data::XYZW:
            return _num_dims == 4 ? DataSetToString(FileInfo::Data::Image) : "";
        case FileInfo::Data::SWIZZLED:
            switch (_num_dims) {
                case 2:
                    return DataSetToString(FileInfo::Data::YX);
                case 3:
                    return DataSetToString(FileInfo::Data::ZYX);
                case 4:
                    return DataSetToString(FileInfo::Data::ZYXW);
                default:
                    return "";
            }
        default:
            return (um.find(ds) != um.end()) ? um[ds] : "";
    }
}

// TODO: The datatype used to create the HDF5DataSet has to match the native type exactly, but the data can be read into an array of the
// same type class. We cannot guarantee a particular native type -- e.g. some files use doubles instead of floats. This necessitates this
// complicated templating, at least for now.
const Hdf5Loader::IPos Hdf5Loader::GetStatsDataShape(FileInfo::Data ds) {
    auto data_type = casacore::HDF5DataSet::getDataType(_image->Group()->getHid(), DataSetToString(ds));

    switch (data_type) {
        case casacore::TpInt: {
            return GetStatsDataShapeTyped<casacore::Int>(ds);
        }
        case casacore::TpInt64: {
            return GetStatsDataShapeTyped<casacore::Int64>(ds);
        }
        case casacore::TpFloat: {
            return GetStatsDataShapeTyped<casacore::Float>(ds);
        }
        case casacore::TpDouble: {
            return GetStatsDataShapeTyped<casacore::Double>(ds);
        }
        default: { throw casacore::HDF5Error("Dataset " + DataSetToString(ds) + " has an unsupported datatype."); }
    }
}

template <typename T>
const Hdf5Loader::IPos Hdf5Loader::GetStatsDataShapeTyped(FileInfo::Data ds) {
    casacore::HDF5DataSet data_set(*(_image->Group()), DataSetToString(ds), (const T*)0);
    return data_set.shape();
}

// TODO: The datatype used to create the HDF5DataSet has to match the native type exactly, but the data can be read into an array of the
// same type class. We cannot guarantee a particular native type -- e.g. some files use doubles instead of floats. This necessitates this
// complicated templating, at least for now.
casacore::ArrayBase* Hdf5Loader::GetStatsData(FileInfo::Data ds) {
    auto data_type = casacore::HDF5DataSet::getDataType(_image->Group()->getHid(), DataSetToString(ds));

    switch (data_type) {
        case casacore::TpInt: {
            return GetStatsDataTyped<casacore::Int, casacore::Int64>(ds);
        }
        case casacore::TpInt64: {
            return GetStatsDataTyped<casacore::Int64, casacore::Int64>(ds);
        }
        case casacore::TpFloat: {
            return GetStatsDataTyped<casacore::Float, casacore::Float>(ds);
        }
        case casacore::TpDouble: {
            return GetStatsDataTyped<casacore::Double, casacore::Float>(ds);
        }
        default: { throw casacore::HDF5Error("Dataset " + DataSetToString(ds) + " has an unsupported datatype."); }
    }
}

// TODO: We need to use the C API to read scalar datasets for now, but we should patch casacore to handle them correctly.
template <typename S, typename D>
casacore::ArrayBase* Hdf5Loader::GetStatsDataTyped(FileInfo::Data ds) {
    casacore::HDF5DataSet data_set(*(_image->Group()), DataSetToString(ds), (const S*)0);

    if (data_set.shape().size() == 0) {
        // Scalar dataset hackaround
        D value;
        casacore::HDF5DataType data_type((D*)0);
        H5Dread(data_set.getHid(), data_type.getHidMem(), H5S_ALL, H5S_ALL, H5P_DEFAULT, &value);
        casacore::ArrayBase* scalar = new casacore::Array<D>(IPos(1, 1), value);
        return scalar;
    }

    casacore::ArrayBase* data = new casacore::Array<D>();
    data_set.get(casacore::Slicer(IPos(data_set.shape().size(), 0), data_set.shape()), *data);
    return data;
}

bool Hdf5Loader::GetCursorSpectralData(
    std::vector<float>& data, int stokes, int cursor_x, int count_x, int cursor_y, int count_y, std::mutex& image_mutex) {
    bool data_ok(false);
    std::unique_lock<std::mutex> ulock(image_mutex);
    bool has_swizzled = HasData(FileInfo::Data::SWIZZLED);
    ulock.unlock();
    if (has_swizzled) {
        casacore::Slicer slicer;
        if (_num_dims == 4) {
            slicer = casacore::Slicer(IPos(4, 0, cursor_y, cursor_x, stokes), IPos(4, _num_channels, count_y, count_x, 1));
        } else if (_num_dims == 3) {
            slicer = casacore::Slicer(IPos(3, 0, cursor_y, cursor_x), IPos(3, _num_channels, count_y, count_x));
        }

        data.resize(_num_channels * count_y * count_x);
        casacore::Array<float> tmp(slicer.length(), data.data(), casacore::StorageInitPolicy::SHARE);
        std::lock_guard<std::mutex> lguard(image_mutex);
        try {
            LoadSwizzledData()->doGetSlice(tmp, slicer);
            data_ok = true;
        } catch (casacore::AipsError& err) {
            std::cerr << "Could not load cursor spectral data from swizzled HDF5 dataset. AIPS ERROR: " << err.getMesg() << std::endl;
        }
    }
    return data_ok;
}

bool Hdf5Loader::UseRegionSpectralData(const std::shared_ptr<casacore::ArrayLattice<casacore::Bool>> mask, std::mutex& image_mutex) {
    std::unique_lock<std::mutex> ulock(image_mutex);
    bool has_swizzled = HasData(FileInfo::Data::SWIZZLED);
    ulock.unlock();
    if (!has_swizzled) {
        return false;
    }

    int num_x = mask->shape()(0);
    int num_y = mask->shape()(1);
    int num_z = _num_channels;

    // Using the normal dataset may be faster if the region is wider than it is deep.
    // This is an initial estimate; we need to examine casacore's algorithm in more detail.
    if (num_y * num_z < num_x) {
        return false;
    }

    return true;
}

bool Hdf5Loader::GetRegionSpectralData(int region_id, int config_stokes, int profile_stokes,
    const std::shared_ptr<casacore::ArrayLattice<casacore::Bool>> mask, IPos origin, std::mutex& image_mutex,
    const std::function<void(std::map<CARTA::StatsType, std::vector<double>>*, float)>& partial_results_callback) {
    // config_stokes is the stokes value in the spectral config, could be -1 for CURRENT_STOKES; used to retrieve config from region
    // profile_stokes is the stokes index to use for slicing image data
    std::unique_lock<std::mutex> ulock(image_mutex);
    bool has_swizzled = HasData(FileInfo::Data::SWIZZLED);
    ulock.unlock();
    if (!has_swizzled) {
        return false;
    }

    int num_x = mask->shape()(0);
    int num_y = mask->shape()(1);
    int num_z = _num_channels;

    bool recalculate(false);
    auto region_stats_id = FileInfo::RegionStatsId(region_id, profile_stokes);

    if (_region_stats.find(region_stats_id) == _region_stats.end()) { // region stats never calculated
        _region_stats.emplace(std::piecewise_construct, std::forward_as_tuple(region_id, profile_stokes),
            std::forward_as_tuple(origin, mask->shape(), num_z));
        recalculate = true;
    } else if (!_region_stats[region_stats_id].IsValid(origin, mask->shape())) { // region stats expired
        _region_stats[region_stats_id].origin = origin;
        _region_stats[region_stats_id].shape = mask->shape();
        _region_stats[region_stats_id].completed = false;
        _region_stats[region_stats_id].latest_x = 0;
        recalculate = true;
    } else if ( // region stats is not expired but previous calculation is not completed
        _region_stats[region_stats_id].IsValid(origin, mask->shape()) && !_region_stats[region_stats_id].IsCompleted()) {
        // resume the calculation
        recalculate = true;
    }

    if (recalculate) {
        int x_min = origin(0);
        int y_min = origin(1);

        auto& stats = _region_stats[region_stats_id].stats;

        auto& num_pixels = stats[CARTA::StatsType::NumPixels];
        auto& nan_count = stats[CARTA::StatsType::NanCount];
        auto& sum = stats[CARTA::StatsType::Sum];
        auto& mean = stats[CARTA::StatsType::Mean];
        auto& rms = stats[CARTA::StatsType::RMS];
        auto& sigma = stats[CARTA::StatsType::Sigma];
        auto& sum_sq = stats[CARTA::StatsType::SumSq];
        auto& min = stats[CARTA::StatsType::Min];
        auto& max = stats[CARTA::StatsType::Max];

        std::vector<float> slice_data;

        // get the start of X
        size_t x_start = _region_stats[region_stats_id].latest_x;

        if (x_start == 0) {
            // Set initial values of stats which will be incremented (we may have expired region data)
            for (size_t z = 0; z < num_z; z++) {
                min[z] = FLT_MAX;
                max[z] = FLT_MIN;
                num_pixels[z] = 0;
                nan_count[z] = 0;
                sum[z] = 0;
                sum_sq[z] = 0;
            }
        }

        // get a copy of current region state
        RegionState region_state;
        if (!_frame->GetRegionState(region_id, region_state)) {
            return false;
        }

        // get a copy of current region configs
        SpectralConfig config_stats;
        if (!_frame->GetRegionSpectralConfig(region_id, config_stokes, config_stats)) {
            return false;
        }

        std::map<CARTA::StatsType, std::vector<double>>* stats_values;
        float progress;

        // start the timer
        auto t_start = std::chrono::high_resolution_clock::now();
        auto t_latest = t_start;

        // Lambda to calculate mean, sigma and RMS
        auto calculate_stats = [&]() {
            double sum_z, sum_sq_z;
            uint64_t num_pixels_z;

            for (size_t z = 0; z < num_z; z++) {
                if (num_pixels[z]) {
                    sum_z = sum[z];
                    sum_sq_z = sum_sq[z];
                    num_pixels_z = num_pixels[z];

                    mean[z] = sum_z / num_pixels_z;
                    rms[z] = sqrt(sum_sq_z / num_pixels_z);
                    sigma[z] = sqrt((sum_sq_z - (sum_z * sum_z / num_pixels_z)) / (num_pixels_z - 1));
                } else {
                    // if there are no valid values, set all stats to NaN except the value and NaN counts
                    for (auto& kv : stats) {
                        switch (kv.first) {
                            case CARTA::StatsType::NanCount:
                            case CARTA::StatsType::NumPixels:
                                break;
                            default:
                                kv.second[z] = NAN;
                                break;
                        }
                    }
                }
            }
        };

        // Load each X slice of the swizzled region bounding box and update Z stats incrementally
        for (size_t x = x_start; x < num_x; x++) {
            // check if frontend's requirements changed
            if (_frame != nullptr && _frame->Interrupt(region_id, profile_stokes, region_state, config_stats, true)) {
                // remember the latest x step
                _region_stats[region_stats_id].latest_x = x;
                return false;
            }

            bool have_spectral_data = GetCursorSpectralData(slice_data, profile_stokes, x + x_min, 1, y_min, num_y, image_mutex);
            if (!have_spectral_data) {
                return false;
            }

            for (size_t y = 0; y < num_y; y++) {
                // skip all Z values for masked pixels
                if (!mask->getAt(IPos(2, x, y))) {
                    continue;
                }
                for (size_t z = 0; z < num_z; z++) {
                    double v = slice_data[y * num_z + z];

                    if (std::isfinite(v)) {
                        num_pixels[z] += 1;

                        sum[z] += v;
                        sum_sq[z] += v * v;

                        if (v < min[z]) {
                            min[z] = v;
                        } else if (v > max[z]) {
                            max[z] = v;
                        }

                    } else {
                        nan_count[z] += 1;
                    }
                }
            }

            // get the time elapse for this step
            auto t_end = std::chrono::high_resolution_clock::now();
            auto dt = std::chrono::duration<double, std::milli>(t_end - t_latest).count();

            progress = (float)x / num_x;
            // check whether to send partial results to the frontend
            if (dt > TARGET_PARTIAL_REGION_TIME && x < num_x) {
                // Calculate partial stats
                calculate_stats();

                stats_values = &_region_stats[region_stats_id].stats;

                t_latest = std::chrono::high_resolution_clock::now();
                // send partial result by the callback function
                partial_results_callback(stats_values, progress);
            }
        }

        // Calculate final stats
        calculate_stats();

        // the stats calculation is completed
        _region_stats[region_stats_id].completed = true;
    }

    std::map<CARTA::StatsType, std::vector<double>>* stats_values = &_region_stats[region_stats_id].stats;

    // send final result by the callback function
    partial_results_callback(stats_values, 1.0f);

    return true;
}

void Hdf5Loader::SetFramePtr(Frame* frame) {
    _frame = frame;
}

>>>>>>> ce4502fb
} // namespace carta

#include "Hdf5Loader.tcc"

#endif // CARTA_BACKEND_IMAGEDATA_HDF5LOADER_H_<|MERGE_RESOLUTION|>--- conflicted
+++ resolved
@@ -21,10 +21,7 @@
 
     bool HasData(FileInfo::Data ds) const override;
     ImageRef GetImage() override;
-<<<<<<< HEAD
-=======
 
->>>>>>> ce4502fb
     bool GetCursorSpectralData(
         std::vector<float>& data, int stokes, int cursor_x, int count_x, int cursor_y, int count_y, std::mutex& image_mutex) override;
     bool UseRegionSpectralData(const std::shared_ptr<casacore::ArrayLattice<casacore::Bool>> mask, std::mutex& image_mutex) override;
@@ -57,439 +54,6 @@
     casacore::Lattice<float>* LoadSwizzledData();
 };
 
-<<<<<<< HEAD
-=======
-Hdf5Loader::Hdf5Loader(const std::string& filename) : _filename(filename), _hdu("0") {}
-
-void Hdf5Loader::OpenFile(const std::string& hdu) {
-    // Open hdf5 image with specified hdu
-    if (!_image || (hdu != _hdu)) {
-        _image.reset(new CartaHdf5Image(_filename, DataSetToString(FileInfo::Data::Image), hdu));
-        _hdu = hdu;
-
-        // We need this immediately because dataSetToString uses it to find the name of the swizzled dataset
-        _num_dims = _image->shape().size();
-
-        // Load swizzled image lattice
-        if (HasData(FileInfo::Data::SWIZZLED)) {
-            _swizzled_image = std::unique_ptr<casacore::HDF5Lattice<float>>(
-                new casacore::HDF5Lattice<float>(casacore::CountedPtr<casacore::HDF5File>(new casacore::HDF5File(_filename)),
-                    DataSetToString(FileInfo::Data::SWIZZLED), hdu));
-        }
-    }
-}
-
-// We assume that the main image dataset is always loaded and therefore available.
-// For everything else, we refer back to the file.
-bool Hdf5Loader::HasData(FileInfo::Data ds) const {
-    switch (ds) {
-        case FileInfo::Data::Image:
-            return true;
-        case FileInfo::Data::XY:
-            return _num_dims >= 2;
-        case FileInfo::Data::XYZ:
-            return _num_dims >= 3;
-        case FileInfo::Data::XYZW:
-            return _num_dims >= 4;
-        case FileInfo::Data::MASK:
-            return ((_image != nullptr) && _image->hasPixelMask());
-        default:
-            auto group_ptr = _image->Group();
-            std::string data(DataSetToString(ds));
-            if (data.empty()) {
-                return false;
-            }
-            return casacore::HDF5Group::exists(*group_ptr, data);
-    }
-}
-
-// TODO: when we fix the typing issue, this should probably return any dataset again, for consistency.
-typename Hdf5Loader::ImageRef Hdf5Loader::GetImage() {
-    // returns opened image as ImageInterface*
-    return _image.get();
-}
-
-casacore::Lattice<float>* Hdf5Loader::LoadSwizzledData() {
-    // swizzled data returns a Lattice
-    return _swizzled_image.get();
-}
-
-// This is necessary on some systems where the compiler
-// cannot infer the implicit cast to the enum class's
-// underlying type (e.g. MacOS, CentOS7).
-struct EnumClassHash {
-    template <typename T>
-    using utype_t = typename std::underlying_type<T>::type;
-
-    template <typename T>
-    utype_t<T> operator()(T t) const {
-        return static_cast<utype_t<T>>(t);
-    }
-};
-
-std::string Hdf5Loader::DataSetToString(FileInfo::Data ds) const {
-    static std::unordered_map<FileInfo::Data, std::string, EnumClassHash> um = {
-        {FileInfo::Data::Image, "DATA"},
-        {FileInfo::Data::YX, "SwizzledData/YX"},
-        {FileInfo::Data::ZYX, "SwizzledData/ZYX"},
-        {FileInfo::Data::ZYXW, "SwizzledData/ZYXW"},
-        {FileInfo::Data::STATS, "Statistics"},
-        {FileInfo::Data::STATS_2D, "Statistics/XY"},
-        {FileInfo::Data::STATS_2D_MIN, "Statistics/XY/MIN"},
-        {FileInfo::Data::STATS_2D_MAX, "Statistics/XY/MAX"},
-        {FileInfo::Data::STATS_2D_SUM, "Statistics/XY/SUM"},
-        {FileInfo::Data::STATS_2D_SUMSQ, "Statistics/XY/SUM_SQ"},
-        {FileInfo::Data::STATS_2D_NANS, "Statistics/XY/NAN_COUNT"},
-        {FileInfo::Data::STATS_2D_HIST, "Statistics/XY/HISTOGRAM"},
-        {FileInfo::Data::STATS_2D_PERCENT, "Statistics/XY/PERCENTILES"},
-        {FileInfo::Data::STATS_3D, "Statistics/XYZ"},
-        {FileInfo::Data::STATS_3D_MIN, "Statistics/XYZ/MIN"},
-        {FileInfo::Data::STATS_3D_MAX, "Statistics/XYZ/MAX"},
-        {FileInfo::Data::STATS_3D_SUM, "Statistics/XYZ/SUM"},
-        {FileInfo::Data::STATS_3D_SUMSQ, "Statistics/XYZ/SUM_SQ"},
-        {FileInfo::Data::STATS_3D_NANS, "Statistics/XYZ/NAN_COUNT"},
-        {FileInfo::Data::STATS_3D_HIST, "Statistics/XYZ/HISTOGRAM"},
-        {FileInfo::Data::STATS_3D_PERCENT, "Statistics/XYZ/PERCENTILES"},
-        {FileInfo::Data::RANKS, "PERCENTILE_RANKS"},
-    };
-
-    switch (ds) {
-        case FileInfo::Data::XY:
-            return _num_dims == 2 ? DataSetToString(FileInfo::Data::Image) : "";
-        case FileInfo::Data::XYZ:
-            return _num_dims == 3 ? DataSetToString(FileInfo::Data::Image) : "";
-        case FileInfo::Data::XYZW:
-            return _num_dims == 4 ? DataSetToString(FileInfo::Data::Image) : "";
-        case FileInfo::Data::SWIZZLED:
-            switch (_num_dims) {
-                case 2:
-                    return DataSetToString(FileInfo::Data::YX);
-                case 3:
-                    return DataSetToString(FileInfo::Data::ZYX);
-                case 4:
-                    return DataSetToString(FileInfo::Data::ZYXW);
-                default:
-                    return "";
-            }
-        default:
-            return (um.find(ds) != um.end()) ? um[ds] : "";
-    }
-}
-
-// TODO: The datatype used to create the HDF5DataSet has to match the native type exactly, but the data can be read into an array of the
-// same type class. We cannot guarantee a particular native type -- e.g. some files use doubles instead of floats. This necessitates this
-// complicated templating, at least for now.
-const Hdf5Loader::IPos Hdf5Loader::GetStatsDataShape(FileInfo::Data ds) {
-    auto data_type = casacore::HDF5DataSet::getDataType(_image->Group()->getHid(), DataSetToString(ds));
-
-    switch (data_type) {
-        case casacore::TpInt: {
-            return GetStatsDataShapeTyped<casacore::Int>(ds);
-        }
-        case casacore::TpInt64: {
-            return GetStatsDataShapeTyped<casacore::Int64>(ds);
-        }
-        case casacore::TpFloat: {
-            return GetStatsDataShapeTyped<casacore::Float>(ds);
-        }
-        case casacore::TpDouble: {
-            return GetStatsDataShapeTyped<casacore::Double>(ds);
-        }
-        default: { throw casacore::HDF5Error("Dataset " + DataSetToString(ds) + " has an unsupported datatype."); }
-    }
-}
-
-template <typename T>
-const Hdf5Loader::IPos Hdf5Loader::GetStatsDataShapeTyped(FileInfo::Data ds) {
-    casacore::HDF5DataSet data_set(*(_image->Group()), DataSetToString(ds), (const T*)0);
-    return data_set.shape();
-}
-
-// TODO: The datatype used to create the HDF5DataSet has to match the native type exactly, but the data can be read into an array of the
-// same type class. We cannot guarantee a particular native type -- e.g. some files use doubles instead of floats. This necessitates this
-// complicated templating, at least for now.
-casacore::ArrayBase* Hdf5Loader::GetStatsData(FileInfo::Data ds) {
-    auto data_type = casacore::HDF5DataSet::getDataType(_image->Group()->getHid(), DataSetToString(ds));
-
-    switch (data_type) {
-        case casacore::TpInt: {
-            return GetStatsDataTyped<casacore::Int, casacore::Int64>(ds);
-        }
-        case casacore::TpInt64: {
-            return GetStatsDataTyped<casacore::Int64, casacore::Int64>(ds);
-        }
-        case casacore::TpFloat: {
-            return GetStatsDataTyped<casacore::Float, casacore::Float>(ds);
-        }
-        case casacore::TpDouble: {
-            return GetStatsDataTyped<casacore::Double, casacore::Float>(ds);
-        }
-        default: { throw casacore::HDF5Error("Dataset " + DataSetToString(ds) + " has an unsupported datatype."); }
-    }
-}
-
-// TODO: We need to use the C API to read scalar datasets for now, but we should patch casacore to handle them correctly.
-template <typename S, typename D>
-casacore::ArrayBase* Hdf5Loader::GetStatsDataTyped(FileInfo::Data ds) {
-    casacore::HDF5DataSet data_set(*(_image->Group()), DataSetToString(ds), (const S*)0);
-
-    if (data_set.shape().size() == 0) {
-        // Scalar dataset hackaround
-        D value;
-        casacore::HDF5DataType data_type((D*)0);
-        H5Dread(data_set.getHid(), data_type.getHidMem(), H5S_ALL, H5S_ALL, H5P_DEFAULT, &value);
-        casacore::ArrayBase* scalar = new casacore::Array<D>(IPos(1, 1), value);
-        return scalar;
-    }
-
-    casacore::ArrayBase* data = new casacore::Array<D>();
-    data_set.get(casacore::Slicer(IPos(data_set.shape().size(), 0), data_set.shape()), *data);
-    return data;
-}
-
-bool Hdf5Loader::GetCursorSpectralData(
-    std::vector<float>& data, int stokes, int cursor_x, int count_x, int cursor_y, int count_y, std::mutex& image_mutex) {
-    bool data_ok(false);
-    std::unique_lock<std::mutex> ulock(image_mutex);
-    bool has_swizzled = HasData(FileInfo::Data::SWIZZLED);
-    ulock.unlock();
-    if (has_swizzled) {
-        casacore::Slicer slicer;
-        if (_num_dims == 4) {
-            slicer = casacore::Slicer(IPos(4, 0, cursor_y, cursor_x, stokes), IPos(4, _num_channels, count_y, count_x, 1));
-        } else if (_num_dims == 3) {
-            slicer = casacore::Slicer(IPos(3, 0, cursor_y, cursor_x), IPos(3, _num_channels, count_y, count_x));
-        }
-
-        data.resize(_num_channels * count_y * count_x);
-        casacore::Array<float> tmp(slicer.length(), data.data(), casacore::StorageInitPolicy::SHARE);
-        std::lock_guard<std::mutex> lguard(image_mutex);
-        try {
-            LoadSwizzledData()->doGetSlice(tmp, slicer);
-            data_ok = true;
-        } catch (casacore::AipsError& err) {
-            std::cerr << "Could not load cursor spectral data from swizzled HDF5 dataset. AIPS ERROR: " << err.getMesg() << std::endl;
-        }
-    }
-    return data_ok;
-}
-
-bool Hdf5Loader::UseRegionSpectralData(const std::shared_ptr<casacore::ArrayLattice<casacore::Bool>> mask, std::mutex& image_mutex) {
-    std::unique_lock<std::mutex> ulock(image_mutex);
-    bool has_swizzled = HasData(FileInfo::Data::SWIZZLED);
-    ulock.unlock();
-    if (!has_swizzled) {
-        return false;
-    }
-
-    int num_x = mask->shape()(0);
-    int num_y = mask->shape()(1);
-    int num_z = _num_channels;
-
-    // Using the normal dataset may be faster if the region is wider than it is deep.
-    // This is an initial estimate; we need to examine casacore's algorithm in more detail.
-    if (num_y * num_z < num_x) {
-        return false;
-    }
-
-    return true;
-}
-
-bool Hdf5Loader::GetRegionSpectralData(int region_id, int config_stokes, int profile_stokes,
-    const std::shared_ptr<casacore::ArrayLattice<casacore::Bool>> mask, IPos origin, std::mutex& image_mutex,
-    const std::function<void(std::map<CARTA::StatsType, std::vector<double>>*, float)>& partial_results_callback) {
-    // config_stokes is the stokes value in the spectral config, could be -1 for CURRENT_STOKES; used to retrieve config from region
-    // profile_stokes is the stokes index to use for slicing image data
-    std::unique_lock<std::mutex> ulock(image_mutex);
-    bool has_swizzled = HasData(FileInfo::Data::SWIZZLED);
-    ulock.unlock();
-    if (!has_swizzled) {
-        return false;
-    }
-
-    int num_x = mask->shape()(0);
-    int num_y = mask->shape()(1);
-    int num_z = _num_channels;
-
-    bool recalculate(false);
-    auto region_stats_id = FileInfo::RegionStatsId(region_id, profile_stokes);
-
-    if (_region_stats.find(region_stats_id) == _region_stats.end()) { // region stats never calculated
-        _region_stats.emplace(std::piecewise_construct, std::forward_as_tuple(region_id, profile_stokes),
-            std::forward_as_tuple(origin, mask->shape(), num_z));
-        recalculate = true;
-    } else if (!_region_stats[region_stats_id].IsValid(origin, mask->shape())) { // region stats expired
-        _region_stats[region_stats_id].origin = origin;
-        _region_stats[region_stats_id].shape = mask->shape();
-        _region_stats[region_stats_id].completed = false;
-        _region_stats[region_stats_id].latest_x = 0;
-        recalculate = true;
-    } else if ( // region stats is not expired but previous calculation is not completed
-        _region_stats[region_stats_id].IsValid(origin, mask->shape()) && !_region_stats[region_stats_id].IsCompleted()) {
-        // resume the calculation
-        recalculate = true;
-    }
-
-    if (recalculate) {
-        int x_min = origin(0);
-        int y_min = origin(1);
-
-        auto& stats = _region_stats[region_stats_id].stats;
-
-        auto& num_pixels = stats[CARTA::StatsType::NumPixels];
-        auto& nan_count = stats[CARTA::StatsType::NanCount];
-        auto& sum = stats[CARTA::StatsType::Sum];
-        auto& mean = stats[CARTA::StatsType::Mean];
-        auto& rms = stats[CARTA::StatsType::RMS];
-        auto& sigma = stats[CARTA::StatsType::Sigma];
-        auto& sum_sq = stats[CARTA::StatsType::SumSq];
-        auto& min = stats[CARTA::StatsType::Min];
-        auto& max = stats[CARTA::StatsType::Max];
-
-        std::vector<float> slice_data;
-
-        // get the start of X
-        size_t x_start = _region_stats[region_stats_id].latest_x;
-
-        if (x_start == 0) {
-            // Set initial values of stats which will be incremented (we may have expired region data)
-            for (size_t z = 0; z < num_z; z++) {
-                min[z] = FLT_MAX;
-                max[z] = FLT_MIN;
-                num_pixels[z] = 0;
-                nan_count[z] = 0;
-                sum[z] = 0;
-                sum_sq[z] = 0;
-            }
-        }
-
-        // get a copy of current region state
-        RegionState region_state;
-        if (!_frame->GetRegionState(region_id, region_state)) {
-            return false;
-        }
-
-        // get a copy of current region configs
-        SpectralConfig config_stats;
-        if (!_frame->GetRegionSpectralConfig(region_id, config_stokes, config_stats)) {
-            return false;
-        }
-
-        std::map<CARTA::StatsType, std::vector<double>>* stats_values;
-        float progress;
-
-        // start the timer
-        auto t_start = std::chrono::high_resolution_clock::now();
-        auto t_latest = t_start;
-
-        // Lambda to calculate mean, sigma and RMS
-        auto calculate_stats = [&]() {
-            double sum_z, sum_sq_z;
-            uint64_t num_pixels_z;
-
-            for (size_t z = 0; z < num_z; z++) {
-                if (num_pixels[z]) {
-                    sum_z = sum[z];
-                    sum_sq_z = sum_sq[z];
-                    num_pixels_z = num_pixels[z];
-
-                    mean[z] = sum_z / num_pixels_z;
-                    rms[z] = sqrt(sum_sq_z / num_pixels_z);
-                    sigma[z] = sqrt((sum_sq_z - (sum_z * sum_z / num_pixels_z)) / (num_pixels_z - 1));
-                } else {
-                    // if there are no valid values, set all stats to NaN except the value and NaN counts
-                    for (auto& kv : stats) {
-                        switch (kv.first) {
-                            case CARTA::StatsType::NanCount:
-                            case CARTA::StatsType::NumPixels:
-                                break;
-                            default:
-                                kv.second[z] = NAN;
-                                break;
-                        }
-                    }
-                }
-            }
-        };
-
-        // Load each X slice of the swizzled region bounding box and update Z stats incrementally
-        for (size_t x = x_start; x < num_x; x++) {
-            // check if frontend's requirements changed
-            if (_frame != nullptr && _frame->Interrupt(region_id, profile_stokes, region_state, config_stats, true)) {
-                // remember the latest x step
-                _region_stats[region_stats_id].latest_x = x;
-                return false;
-            }
-
-            bool have_spectral_data = GetCursorSpectralData(slice_data, profile_stokes, x + x_min, 1, y_min, num_y, image_mutex);
-            if (!have_spectral_data) {
-                return false;
-            }
-
-            for (size_t y = 0; y < num_y; y++) {
-                // skip all Z values for masked pixels
-                if (!mask->getAt(IPos(2, x, y))) {
-                    continue;
-                }
-                for (size_t z = 0; z < num_z; z++) {
-                    double v = slice_data[y * num_z + z];
-
-                    if (std::isfinite(v)) {
-                        num_pixels[z] += 1;
-
-                        sum[z] += v;
-                        sum_sq[z] += v * v;
-
-                        if (v < min[z]) {
-                            min[z] = v;
-                        } else if (v > max[z]) {
-                            max[z] = v;
-                        }
-
-                    } else {
-                        nan_count[z] += 1;
-                    }
-                }
-            }
-
-            // get the time elapse for this step
-            auto t_end = std::chrono::high_resolution_clock::now();
-            auto dt = std::chrono::duration<double, std::milli>(t_end - t_latest).count();
-
-            progress = (float)x / num_x;
-            // check whether to send partial results to the frontend
-            if (dt > TARGET_PARTIAL_REGION_TIME && x < num_x) {
-                // Calculate partial stats
-                calculate_stats();
-
-                stats_values = &_region_stats[region_stats_id].stats;
-
-                t_latest = std::chrono::high_resolution_clock::now();
-                // send partial result by the callback function
-                partial_results_callback(stats_values, progress);
-            }
-        }
-
-        // Calculate final stats
-        calculate_stats();
-
-        // the stats calculation is completed
-        _region_stats[region_stats_id].completed = true;
-    }
-
-    std::map<CARTA::StatsType, std::vector<double>>* stats_values = &_region_stats[region_stats_id].stats;
-
-    // send final result by the callback function
-    partial_results_callback(stats_values, 1.0f);
-
-    return true;
-}
-
-void Hdf5Loader::SetFramePtr(Frame* frame) {
-    _frame = frame;
-}
-
->>>>>>> ce4502fb
 } // namespace carta
 
 #include "Hdf5Loader.tcc"
