#include "Hdf5Loader.h"

namespace carta {

Hdf5Loader::Hdf5Loader(const std::string& filename) : FileLoader(filename), _hdu("0") {}

void Hdf5Loader::OpenFile(const std::string& hdu) {
    // Open hdf5 image with specified hdu
    if (!_image || (hdu != _hdu)) {
        _image.reset(new CartaHdf5Image(_filename, DataSetToString(FileInfo::Data::Image), hdu));
        if (!_image) {
            throw(casacore::AipsError("Error opening image"));
        }

        _hdu = hdu;

        // We need this immediately because dataSetToString uses it to find the name of the swizzled dataset
        _num_dims = _image->shape().size();

        // Load swizzled image lattice
        if (HasData(FileInfo::Data::SWIZZLED)) {
            _swizzled_image = std::unique_ptr<casacore::HDF5Lattice<float>>(
                new casacore::HDF5Lattice<float>(casacore::CountedPtr<casacore::HDF5File>(new casacore::HDF5File(_filename)),
                    DataSetToString(FileInfo::Data::SWIZZLED), hdu));
        }

        // save the data layout and known mips
        auto dset = _image->Lattice().array();
        _layout = H5Pget_layout(H5Dget_create_plist(dset->getHid()));

        if (HasData("MipMaps/DATA")) {
            casacore::HDF5Group mipmap_group(_image->Group()->getHid(), "MipMaps/DATA", true);
            for (auto& name : casacore::HDF5Group::linkNames(mipmap_group)) {
                std::regex re("DATA_XY_(\\d+)");
                std::smatch match;
                if (std::regex_match(name, match, re) && match.size() > 1) {
                    _mipmaps[std::stoi(match.str(1))] = std::unique_ptr<casacore::HDF5Lattice<float>>(
                        new casacore::HDF5Lattice<float>(casacore::CountedPtr<casacore::HDF5File>(new casacore::HDF5File(_filename)),
                            fmt::format("MipMaps/DATA/{}", name), hdu));
                }
            }
        }
    }
}

bool Hdf5Loader::HasData(std::string ds_name) const {
    auto group_ptr = _image->Group();
    return casacore::HDF5Group::exists(*group_ptr, ds_name);
}

// We assume that the main image dataset is always loaded and therefore available.
// For everything else, we refer back to the file.
bool Hdf5Loader::HasData(FileInfo::Data ds) const {
    switch (ds) {
        case FileInfo::Data::Image:
            return true;
        case FileInfo::Data::XY:
            return _num_dims >= 2;
        case FileInfo::Data::XYZ:
            return _num_dims >= 3;
        case FileInfo::Data::XYZW:
            return _num_dims >= 4;
        case FileInfo::Data::MASK:
            return ((_image != nullptr) && _image->hasPixelMask());
        default:
            std::string ds_name(DataSetToString(ds));
            if (ds_name.empty()) {
                return false;
            }
            return HasData(ds_name);
    }
}

// TODO: when we fix the typing issue, this should probably return any dataset again, for consistency.
typename Hdf5Loader::ImageRef Hdf5Loader::GetImage() {
    // returns opened image as ImageInterface*
    return _image.get();
}

casacore::Lattice<float>* Hdf5Loader::LoadSwizzledData() {
    // swizzled data returns a Lattice
    return _swizzled_image.get();
}

casacore::Lattice<float>* Hdf5Loader::LoadMipMapData(int mip) {
    // mipmap data returns a Lattice
    return _mipmaps[mip].get();
}

std::string Hdf5Loader::DataSetToString(FileInfo::Data ds) const {
    static std::unordered_map<FileInfo::Data, std::string, EnumClassHash> um = {
        {FileInfo::Data::Image, "DATA"},
        {FileInfo::Data::YX, "SwizzledData/YX"},
        {FileInfo::Data::ZYX, "SwizzledData/ZYX"},
        {FileInfo::Data::ZYXW, "SwizzledData/ZYXW"},
        {FileInfo::Data::STATS, "Statistics"},
        {FileInfo::Data::STATS_2D, "Statistics/XY"},
        {FileInfo::Data::STATS_2D_MIN, "Statistics/XY/MIN"},
        {FileInfo::Data::STATS_2D_MAX, "Statistics/XY/MAX"},
        {FileInfo::Data::STATS_2D_SUM, "Statistics/XY/SUM"},
        {FileInfo::Data::STATS_2D_SUMSQ, "Statistics/XY/SUM_SQ"},
        {FileInfo::Data::STATS_2D_NANS, "Statistics/XY/NAN_COUNT"},
        {FileInfo::Data::STATS_2D_HIST, "Statistics/XY/HISTOGRAM"},
        {FileInfo::Data::STATS_2D_PERCENT, "Statistics/XY/PERCENTILES"},
        {FileInfo::Data::STATS_3D, "Statistics/XYZ"},
        {FileInfo::Data::STATS_3D_MIN, "Statistics/XYZ/MIN"},
        {FileInfo::Data::STATS_3D_MAX, "Statistics/XYZ/MAX"},
        {FileInfo::Data::STATS_3D_SUM, "Statistics/XYZ/SUM"},
        {FileInfo::Data::STATS_3D_SUMSQ, "Statistics/XYZ/SUM_SQ"},
        {FileInfo::Data::STATS_3D_NANS, "Statistics/XYZ/NAN_COUNT"},
        {FileInfo::Data::STATS_3D_HIST, "Statistics/XYZ/HISTOGRAM"},
        {FileInfo::Data::STATS_3D_PERCENT, "Statistics/XYZ/PERCENTILES"},
        {FileInfo::Data::RANKS, "PERCENTILE_RANKS"},
    };

    switch (ds) {
        case FileInfo::Data::XY:
            return _num_dims == 2 ? DataSetToString(FileInfo::Data::Image) : "";
        case FileInfo::Data::XYZ:
            return _num_dims == 3 ? DataSetToString(FileInfo::Data::Image) : "";
        case FileInfo::Data::XYZW:
            return _num_dims == 4 ? DataSetToString(FileInfo::Data::Image) : "";
        case FileInfo::Data::SWIZZLED:
            switch (_num_dims) {
                case 2:
                    return DataSetToString(FileInfo::Data::YX);
                case 3:
                    return DataSetToString(FileInfo::Data::ZYX);
                case 4:
                    return DataSetToString(FileInfo::Data::ZYXW);
                default:
                    return "";
            }
        default:
            return (um.find(ds) != um.end()) ? um[ds] : "";
    }
}

bool Hdf5Loader::HasMip(int mip) const {
    return _mipmaps.find(mip) != _mipmaps.end();
}

// TODO: The datatype used to create the HDF5DataSet has to match the native type exactly, but the data can be read into an array of the
// same type class. We cannot guarantee a particular native type -- e.g. some files use doubles instead of floats. This necessitates this
// complicated templating, at least for now.
const Hdf5Loader::IPos Hdf5Loader::GetStatsDataShape(FileInfo::Data ds) {
    auto data_type = casacore::HDF5DataSet::getDataType(_image->Group()->getHid(), DataSetToString(ds));

    switch (data_type) {
        case casacore::TpInt: {
            return GetStatsDataShapeTyped<casacore::Int>(ds);
        }
        case casacore::TpInt64: {
            return GetStatsDataShapeTyped<casacore::Int64>(ds);
        }
        case casacore::TpFloat: {
            return GetStatsDataShapeTyped<casacore::Float>(ds);
        }
        case casacore::TpDouble: {
            return GetStatsDataShapeTyped<casacore::Double>(ds);
        }
        default: { throw casacore::HDF5Error("Dataset " + DataSetToString(ds) + " has an unsupported datatype."); }
    }
}

// TODO: The datatype used to create the HDF5DataSet has to match the native type exactly, but the data can be read into an array of the
// same type class. We cannot guarantee a particular native type -- e.g. some files use doubles instead of floats. This necessitates this
// complicated templating, at least for now.
casacore::ArrayBase* Hdf5Loader::GetStatsData(FileInfo::Data ds) {
    auto data_type = casacore::HDF5DataSet::getDataType(_image->Group()->getHid(), DataSetToString(ds));

    switch (data_type) {
        case casacore::TpInt: {
            return GetStatsDataTyped<casacore::Int, casacore::Int64>(ds);
        }
        case casacore::TpInt64: {
            return GetStatsDataTyped<casacore::Int64, casacore::Int64>(ds);
        }
        case casacore::TpFloat: {
            return GetStatsDataTyped<casacore::Float, casacore::Float>(ds);
        }
        case casacore::TpDouble: {
            return GetStatsDataTyped<casacore::Double, casacore::Float>(ds);
        }
        default: { throw casacore::HDF5Error("Dataset " + DataSetToString(ds) + " has an unsupported datatype."); }
    }
}

bool Hdf5Loader::GetCursorSpectralData(
    std::vector<float>& data, int stokes, int cursor_x, int count_x, int cursor_y, int count_y, std::mutex& image_mutex) {
    bool data_ok(false);
    std::unique_lock<std::mutex> ulock(image_mutex);
    bool has_swizzled = HasData(FileInfo::Data::SWIZZLED);
    ulock.unlock();
    if (has_swizzled) {
        casacore::Slicer slicer;
        if (_num_dims == 4) {
            slicer = casacore::Slicer(IPos(4, 0, cursor_y, cursor_x, stokes), IPos(4, _num_channels, count_y, count_x, 1));
        } else if (_num_dims == 3) {
            slicer = casacore::Slicer(IPos(3, 0, cursor_y, cursor_x), IPos(3, _num_channels, count_y, count_x));
        }

        data.resize(_num_channels * count_y * count_x);
        casacore::Array<float> tmp(slicer.length(), data.data(), casacore::StorageInitPolicy::SHARE);
        std::lock_guard<std::mutex> lguard(image_mutex);
        try {
            LoadSwizzledData()->doGetSlice(tmp, slicer);
            data_ok = true;
        } catch (casacore::AipsError& err) {
            std::cerr << "Could not load cursor spectral data from swizzled HDF5 dataset. AIPS ERROR: " << err.getMesg() << std::endl;
        }
    }
    return data_ok;
}

bool Hdf5Loader::UseRegionSpectralData(const IPos& region_shape, std::mutex& image_mutex) {
    std::unique_lock<std::mutex> ulock(image_mutex);
    bool has_swizzled = HasData(FileInfo::Data::SWIZZLED);
    ulock.unlock();
    if (!has_swizzled) {
        return false;
    }

    int num_x = region_shape(0);
    int num_y = region_shape(1);
    int num_z = _num_channels;

    // Using the normal dataset may be faster if the region is wider than it is deep.
    // This is an initial estimate; we need to examine casacore's algorithm in more detail.
    if (num_y * num_z < num_x) {
        return false;
    }

    return true;
}

bool Hdf5Loader::GetRegionSpectralData(int region_id, int stokes, const casacore::ArrayLattice<casacore::Bool>& mask, const IPos& origin,
    std::mutex& image_mutex, std::map<CARTA::StatsType, std::vector<double>>& results, float& progress) {
    // Return calculated stats if valid and complete,
    // or return accumulated stats for the next incomplete "x" slice of swizzled data (chan vs y).
    // Calling function should check for complete progress when x-range of region is complete
    // Mask is 2D mask for region only

    std::unique_lock<std::mutex> ulock(image_mutex);
    bool has_swizzled = HasData(FileInfo::Data::SWIZZLED);
    ulock.unlock();
    if (!has_swizzled) {
        return false;
    }

    // Check if region stats calculated
    auto region_stats_id = FileInfo::RegionStatsId(region_id, stokes);
    IPos mask_shape(mask.shape());
    if (_region_stats.count(region_stats_id) && _region_stats[region_stats_id].IsValid(origin, mask_shape) &&
        _region_stats[region_stats_id].IsCompleted()) {
        results = _region_stats[region_stats_id].stats;
        progress = PROFILE_COMPLETE;
        return true;
    }

    int num_x = mask_shape(0);
    int num_y = mask_shape(1);
    int num_z = _num_channels;
    double beam_area = CalculateBeamArea();
    bool has_flux = !std::isnan(beam_area);

    if (_region_stats.find(region_stats_id) == _region_stats.end()) { // region stats never calculated
        _region_stats.emplace(
            std::piecewise_construct, std::forward_as_tuple(region_id, stokes), std::forward_as_tuple(origin, mask_shape, num_z, has_flux));
    } else if (!_region_stats[region_stats_id].IsValid(origin, mask_shape)) { // region stats expired
        _region_stats[region_stats_id].origin = origin;
        _region_stats[region_stats_id].shape = mask_shape;
        _region_stats[region_stats_id].completed = false;
        _region_stats[region_stats_id].latest_x = 0;
    }

    int x_min = origin(0);
    int y_min = origin(1);

    auto& stats = _region_stats[region_stats_id].stats;
    auto& num_pixels = stats[CARTA::StatsType::NumPixels];
    auto& nan_count = stats[CARTA::StatsType::NanCount];
    auto& sum = stats[CARTA::StatsType::Sum];
    auto& mean = stats[CARTA::StatsType::Mean];
    auto& rms = stats[CARTA::StatsType::RMS];
    auto& sigma = stats[CARTA::StatsType::Sigma];
    auto& sum_sq = stats[CARTA::StatsType::SumSq];
    auto& min = stats[CARTA::StatsType::Min];
    auto& max = stats[CARTA::StatsType::Max];
    double* flux = has_flux ? stats[CARTA::StatsType::FluxDensity].data() : nullptr;

    // get the start of X
    size_t x_start = _region_stats[region_stats_id].latest_x;

    // Set initial values of stats, or those set to NAN in previous iterations
    for (size_t z = 0; z < num_z; z++) {
        if ((x_start == 0) || (num_pixels[z] == 0)) {
            min[z] = std::numeric_limits<float>::max();
            max[z] = std::numeric_limits<float>::lowest();
            num_pixels[z] = 0;
            nan_count[z] = 0;
            sum[z] = 0;
            sum_sq[z] = 0;
        }
    }

    // Lambda to calculate additional stats
    auto calculate_stats = [&]() {
        double sum_z, sum_sq_z;
        uint64_t num_pixels_z;

        for (size_t z = 0; z < num_z; z++) {
            if (num_pixels[z]) {
                sum_z = sum[z];
                sum_sq_z = sum_sq[z];
                num_pixels_z = num_pixels[z];

                mean[z] = sum_z / num_pixels_z;
                rms[z] = sqrt(sum_sq_z / num_pixels_z);
                sigma[z] = sqrt((sum_sq_z - (sum_z * sum_z / num_pixels_z)) / (num_pixels_z - 1));
                if (has_flux) {
                    flux[z] = sum_z / beam_area;
                }
            } else {
                // if there are no valid values, set all stats to NaN except the value and NaN counts
                for (auto& kv : stats) {
                    switch (kv.first) {
                        case CARTA::StatsType::NanCount:
                        case CARTA::StatsType::NumPixels:
                            break;
                        default:
                            kv.second[z] = NAN;
                            break;
                    }
                }
            }
        }
    };

    size_t delta_x = INIT_DELTA_CHANNEL; // since data is swizzled, third axis is x not channel
    size_t max_x = x_start + delta_x;
    if (max_x > num_x) {
        max_x = num_x;
    }
    std::vector<float> slice_data;

    for (size_t x = x_start; x < max_x; ++x) {
        if (!GetCursorSpectralData(slice_data, stokes, x + x_min, 1, y_min, num_y, image_mutex)) {
            return false;
        }

        for (size_t y = 0; y < num_y; y++) {
            // skip all Z values for masked pixels
            if (!mask.getAt(IPos(2, x, y))) {
                continue;
            }

            for (size_t z = 0; z < num_z; z++) {
                double v = slice_data[y * num_z + z];

                // skip all NaN pixels
                if (std::isfinite(v)) {
                    num_pixels[z] += 1;
                    sum[z] += v;
                    sum_sq[z] += v * v;

                    if (v < min[z]) {
                        min[z] = v;
                    } else if (v > max[z]) {
                        max[z] = v;
                    }
                }
            }
        }
    }

    // Calculate partial stats
    calculate_stats();

    results = _region_stats[region_stats_id].stats;
    if (max_x == num_x) {
        progress = PROFILE_COMPLETE;
    } else {
        progress = (float)max_x / num_x;
    }

    // Update starting x for next time
    _region_stats[region_stats_id].latest_x = max_x;

    if (progress >= PROFILE_COMPLETE) {
        // the stats calculation is completed
        _region_stats[region_stats_id].completed = true;
    }

    return true;
}

bool Hdf5Loader::GetDownsampledRasterData(
    std::vector<float>& data, int channel, int stokes, CARTA::ImageBounds& bounds, int mip, std::mutex& image_mutex) {
    if (!HasMip(mip)) {
        return false;
    }

    bool data_ok(false);

    const int xmin = std::ceil((float)bounds.x_min() / mip);
    const int ymin = std::ceil((float)bounds.y_min() / mip);
    const int xmax = std::ceil((float)bounds.x_max() / mip);
    const int ymax = std::ceil((float)bounds.y_max() / mip);

    const int w = xmax - xmin;
    const int h = ymax - ymin;

    casacore::Slicer slicer;
    if (_num_dims == 4) {
        slicer = casacore::Slicer(IPos(4, xmin, ymin, channel, stokes), IPos(4, w, h, 1, 1));
    } else if (_num_dims == 3) {
        slicer = casacore::Slicer(IPos(3, xmin, ymin, channel), IPos(3, w, h, 1));
    } else if (_num_dims == 2) {
        slicer = casacore::Slicer(IPos(2, xmin, ymin), IPos(2, w, h));
    } else {
        return false;
    }

    data.resize(w * h);
    casacore::Array<float> tmp(slicer.length(), data.data(), casacore::StorageInitPolicy::SHARE);

    std::lock_guard<std::mutex> lguard(image_mutex);
    try {
        LoadMipMapData(mip)->doGetSlice(tmp, slicer);
        data_ok = true;
    } catch (casacore::AipsError& err) {
        std::cerr << "Could not load MipMap data. AIPS ERROR: " << err.getMesg() << std::endl;
    }

    return data_ok;
}

bool Hdf5Loader::GetChunk(
    std::vector<float>& data, int& data_width, int& data_height, int min_x, int min_y, int channel, int stokes, std::mutex& image_mutex) {
    bool data_ok(false);

    data_width = std::min(CHUNK_SIZE, (int)_width - min_x);
    data_height = std::min(CHUNK_SIZE, (int)_height - min_y);

    casacore::Slicer slicer;
    if (_num_dims == 4) {
        slicer = casacore::Slicer(IPos(4, min_x, min_y, channel, stokes), IPos(4, data_width, data_height, 1, 1));
    } else if (_num_dims == 3) {
        slicer = casacore::Slicer(IPos(3, min_x, min_y, channel), IPos(3, data_width, data_height, 1));
    } else if (_num_dims == 2) {
        slicer = casacore::Slicer(IPos(2, min_x, min_y), IPos(2, data_width, data_height));
    }

    data.resize(data_width * data_height);
    casacore::Array<float> tmp(slicer.length(), data.data(), casacore::StorageInitPolicy::SHARE);

    std::lock_guard<std::mutex> lguard(image_mutex);
    try {
        GetSlice(tmp, slicer);
        data_ok = true;
    } catch (casacore::AipsError& err) {
        std::cerr << "Could not load image tile. AIPS ERROR: " << err.getMesg() << std::endl;
    }

    return data_ok;
}

<<<<<<< HEAD
bool Hdf5Loader::GetDownsampledRasterData(
    std::vector<float>& data, int channel, int stokes, CARTA::ImageBounds& bounds, int mip, std::mutex& image_mutex) {
    if (!HasMip(mip)) {
        return false;
    }

    bool data_ok(false);

    const int xmin = std::ceil((float)bounds.x_min() / mip);
    const int ymin = std::ceil((float)bounds.y_min() / mip);
    const int xmax = std::ceil((float)bounds.x_max() / mip);
    const int ymax = std::ceil((float)bounds.y_max() / mip);

    const int w = xmax - xmin;
    const int h = ymax - ymin;

    casacore::Slicer slicer;
    if (_num_dims == 4) {
        slicer = casacore::Slicer(IPos(4, xmin, ymin, channel, stokes), IPos(4, w, h, 1, 1));
    } else if (_num_dims == 3) {
        slicer = casacore::Slicer(IPos(3, xmin, ymin, channel), IPos(3, w, h, 1));
    } else if (_num_dims == 2) {
        slicer = casacore::Slicer(IPos(2, xmin, ymin), IPos(2, w, h));
    } else {
        return false;
    }

    data.resize(w * h);
    casacore::Array<float> tmp(slicer.length(), data.data(), casacore::StorageInitPolicy::SHARE);

    std::lock_guard<std::mutex> lguard(image_mutex);
    try {
        LoadMipMapData(mip)->doGetSlice(tmp, slicer);
        data_ok = true;
    } catch (casacore::AipsError& err) {
        std::cerr << "Could not load MipMap data. AIPS ERROR: " << err.getMesg() << std::endl;
    }

    return data_ok;
}

bool Hdf5Loader::GetChunk(
    std::vector<float>& data, int& data_width, int& data_height, int min_x, int min_y, int channel, int stokes, std::mutex& image_mutex) {
    bool data_ok(false);

    data_width = std::min(CHUNK_SIZE, (int)_width - min_x);
    data_height = std::min(CHUNK_SIZE, (int)_height - min_y);

    casacore::Slicer slicer;
    if (_num_dims == 4) {
        slicer = casacore::Slicer(IPos(4, min_x, min_y, channel, stokes), IPos(4, data_width, data_height, 1, 1));
    } else if (_num_dims == 3) {
        slicer = casacore::Slicer(IPos(3, min_x, min_y, channel), IPos(3, data_width, data_height, 1));
    } else if (_num_dims == 2) {
        slicer = casacore::Slicer(IPos(2, min_x, min_y), IPos(2, data_width, data_height));
    }

    data.resize(data_width * data_height);
    casacore::Array<float> tmp(slicer.length(), data.data(), casacore::StorageInitPolicy::SHARE);

    std::lock_guard<std::mutex> lguard(image_mutex);
    try {
        GetSlice(tmp, slicer);
        data_ok = true;
    } catch (casacore::AipsError& err) {
        std::cerr << "Could not load image tile. AIPS ERROR: " << err.getMesg() << std::endl;
    }

    return data_ok;
}

void Hdf5Loader::SetFramePtr(Frame* frame) {
    _frame = frame;
=======
bool Hdf5Loader::UseTileCache() const {
    return _layout == H5D_CHUNKED;
>>>>>>> 47c6c21d
}

bool Hdf5Loader::UseTileCache() const {
    return _layout == H5D_CHUNKED;
}

} // namespace carta<|MERGE_RESOLUTION|>--- conflicted
+++ resolved
@@ -466,88 +466,8 @@
     return data_ok;
 }
 
-<<<<<<< HEAD
-bool Hdf5Loader::GetDownsampledRasterData(
-    std::vector<float>& data, int channel, int stokes, CARTA::ImageBounds& bounds, int mip, std::mutex& image_mutex) {
-    if (!HasMip(mip)) {
-        return false;
-    }
-
-    bool data_ok(false);
-
-    const int xmin = std::ceil((float)bounds.x_min() / mip);
-    const int ymin = std::ceil((float)bounds.y_min() / mip);
-    const int xmax = std::ceil((float)bounds.x_max() / mip);
-    const int ymax = std::ceil((float)bounds.y_max() / mip);
-
-    const int w = xmax - xmin;
-    const int h = ymax - ymin;
-
-    casacore::Slicer slicer;
-    if (_num_dims == 4) {
-        slicer = casacore::Slicer(IPos(4, xmin, ymin, channel, stokes), IPos(4, w, h, 1, 1));
-    } else if (_num_dims == 3) {
-        slicer = casacore::Slicer(IPos(3, xmin, ymin, channel), IPos(3, w, h, 1));
-    } else if (_num_dims == 2) {
-        slicer = casacore::Slicer(IPos(2, xmin, ymin), IPos(2, w, h));
-    } else {
-        return false;
-    }
-
-    data.resize(w * h);
-    casacore::Array<float> tmp(slicer.length(), data.data(), casacore::StorageInitPolicy::SHARE);
-
-    std::lock_guard<std::mutex> lguard(image_mutex);
-    try {
-        LoadMipMapData(mip)->doGetSlice(tmp, slicer);
-        data_ok = true;
-    } catch (casacore::AipsError& err) {
-        std::cerr << "Could not load MipMap data. AIPS ERROR: " << err.getMesg() << std::endl;
-    }
-
-    return data_ok;
-}
-
-bool Hdf5Loader::GetChunk(
-    std::vector<float>& data, int& data_width, int& data_height, int min_x, int min_y, int channel, int stokes, std::mutex& image_mutex) {
-    bool data_ok(false);
-
-    data_width = std::min(CHUNK_SIZE, (int)_width - min_x);
-    data_height = std::min(CHUNK_SIZE, (int)_height - min_y);
-
-    casacore::Slicer slicer;
-    if (_num_dims == 4) {
-        slicer = casacore::Slicer(IPos(4, min_x, min_y, channel, stokes), IPos(4, data_width, data_height, 1, 1));
-    } else if (_num_dims == 3) {
-        slicer = casacore::Slicer(IPos(3, min_x, min_y, channel), IPos(3, data_width, data_height, 1));
-    } else if (_num_dims == 2) {
-        slicer = casacore::Slicer(IPos(2, min_x, min_y), IPos(2, data_width, data_height));
-    }
-
-    data.resize(data_width * data_height);
-    casacore::Array<float> tmp(slicer.length(), data.data(), casacore::StorageInitPolicy::SHARE);
-
-    std::lock_guard<std::mutex> lguard(image_mutex);
-    try {
-        GetSlice(tmp, slicer);
-        data_ok = true;
-    } catch (casacore::AipsError& err) {
-        std::cerr << "Could not load image tile. AIPS ERROR: " << err.getMesg() << std::endl;
-    }
-
-    return data_ok;
-}
-
-void Hdf5Loader::SetFramePtr(Frame* frame) {
-    _frame = frame;
-=======
 bool Hdf5Loader::UseTileCache() const {
     return _layout == H5D_CHUNKED;
->>>>>>> 47c6c21d
-}
-
-bool Hdf5Loader::UseTileCache() const {
-    return _layout == H5D_CHUNKED;
 }
 
 } // namespace carta