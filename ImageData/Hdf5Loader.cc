#include "Hdf5Loader.h"

namespace carta {

Hdf5Loader::Hdf5Loader(const std::string& filename) : _filename(filename), _hdu("0") {}

void Hdf5Loader::OpenFile(const std::string& hdu) {
    // Open hdf5 image with specified hdu
    if (!_image || (hdu != _hdu)) {
        _image.reset(new CartaHdf5Image(_filename, DataSetToString(FileInfo::Data::Image), hdu));
        _hdu = hdu;

        // We need this immediately because dataSetToString uses it to find the name of the swizzled dataset
        _num_dims = _image->shape().size();

        // Load swizzled image lattice
        if (HasData(FileInfo::Data::SWIZZLED)) {
            _swizzled_image = std::unique_ptr<casacore::HDF5Lattice<float>>(
                new casacore::HDF5Lattice<float>(casacore::CountedPtr<casacore::HDF5File>(new casacore::HDF5File(_filename)),
                    DataSetToString(FileInfo::Data::SWIZZLED), hdu));
        }
    }
}

// We assume that the main image dataset is always loaded and therefore available.
// For everything else, we refer back to the file.
bool Hdf5Loader::HasData(FileInfo::Data ds) const {
    switch (ds) {
        case FileInfo::Data::Image:
            return true;
        case FileInfo::Data::XY:
            return _num_dims >= 2;
        case FileInfo::Data::XYZ:
            return _num_dims >= 3;
        case FileInfo::Data::XYZW:
            return _num_dims >= 4;
        case FileInfo::Data::MASK:
            return ((_image != nullptr) && _image->hasPixelMask());
        default:
            auto group_ptr = _image->Group();
            std::string data(DataSetToString(ds));
            if (data.empty()) {
                return false;
            }
            return casacore::HDF5Group::exists(*group_ptr, data);
    }
}

// TODO: when we fix the typing issue, this should probably return any dataset again, for consistency.
typename Hdf5Loader::ImageRef Hdf5Loader::GetImage() {
    // returns opened image as ImageInterface*
    return _image.get();
}

casacore::Lattice<float>* Hdf5Loader::LoadSwizzledData() {
    // swizzled data returns a Lattice
    return _swizzled_image.get();
}

std::string Hdf5Loader::DataSetToString(FileInfo::Data ds) const {
    static std::unordered_map<FileInfo::Data, std::string, EnumClassHash> um = {
        {FileInfo::Data::Image, "DATA"},
        {FileInfo::Data::YX, "SwizzledData/YX"},
        {FileInfo::Data::ZYX, "SwizzledData/ZYX"},
        {FileInfo::Data::ZYXW, "SwizzledData/ZYXW"},
        {FileInfo::Data::STATS, "Statistics"},
        {FileInfo::Data::STATS_2D, "Statistics/XY"},
        {FileInfo::Data::STATS_2D_MIN, "Statistics/XY/MIN"},
        {FileInfo::Data::STATS_2D_MAX, "Statistics/XY/MAX"},
        {FileInfo::Data::STATS_2D_SUM, "Statistics/XY/SUM"},
        {FileInfo::Data::STATS_2D_SUMSQ, "Statistics/XY/SUM_SQ"},
        {FileInfo::Data::STATS_2D_NANS, "Statistics/XY/NAN_COUNT"},
        {FileInfo::Data::STATS_2D_HIST, "Statistics/XY/HISTOGRAM"},
        {FileInfo::Data::STATS_2D_PERCENT, "Statistics/XY/PERCENTILES"},
        {FileInfo::Data::STATS_3D, "Statistics/XYZ"},
        {FileInfo::Data::STATS_3D_MIN, "Statistics/XYZ/MIN"},
        {FileInfo::Data::STATS_3D_MAX, "Statistics/XYZ/MAX"},
        {FileInfo::Data::STATS_3D_SUM, "Statistics/XYZ/SUM"},
        {FileInfo::Data::STATS_3D_SUMSQ, "Statistics/XYZ/SUM_SQ"},
        {FileInfo::Data::STATS_3D_NANS, "Statistics/XYZ/NAN_COUNT"},
        {FileInfo::Data::STATS_3D_HIST, "Statistics/XYZ/HISTOGRAM"},
        {FileInfo::Data::STATS_3D_PERCENT, "Statistics/XYZ/PERCENTILES"},
        {FileInfo::Data::RANKS, "PERCENTILE_RANKS"},
    };

    switch (ds) {
        case FileInfo::Data::XY:
            return _num_dims == 2 ? DataSetToString(FileInfo::Data::Image) : "";
        case FileInfo::Data::XYZ:
            return _num_dims == 3 ? DataSetToString(FileInfo::Data::Image) : "";
        case FileInfo::Data::XYZW:
            return _num_dims == 4 ? DataSetToString(FileInfo::Data::Image) : "";
        case FileInfo::Data::SWIZZLED:
            switch (_num_dims) {
                case 2:
                    return DataSetToString(FileInfo::Data::YX);
                case 3:
                    return DataSetToString(FileInfo::Data::ZYX);
                case 4:
                    return DataSetToString(FileInfo::Data::ZYXW);
                default:
                    return "";
            }
        default:
            return (um.find(ds) != um.end()) ? um[ds] : "";
    }
}

// TODO: The datatype used to create the HDF5DataSet has to match the native type exactly, but the data can be read into an array of the
// same type class. We cannot guarantee a particular native type -- e.g. some files use doubles instead of floats. This necessitates this
// complicated templating, at least for now.
const Hdf5Loader::IPos Hdf5Loader::GetStatsDataShape(FileInfo::Data ds) {
    auto data_type = casacore::HDF5DataSet::getDataType(_image->Group()->getHid(), DataSetToString(ds));

    switch (data_type) {
        case casacore::TpInt: {
            return GetStatsDataShapeTyped<casacore::Int>(ds);
        }
        case casacore::TpInt64: {
            return GetStatsDataShapeTyped<casacore::Int64>(ds);
        }
        case casacore::TpFloat: {
            return GetStatsDataShapeTyped<casacore::Float>(ds);
        }
        case casacore::TpDouble: {
            return GetStatsDataShapeTyped<casacore::Double>(ds);
        }
        default: { throw casacore::HDF5Error("Dataset " + DataSetToString(ds) + " has an unsupported datatype."); }
    }
}

// TODO: The datatype used to create the HDF5DataSet has to match the native type exactly, but the data can be read into an array of the
// same type class. We cannot guarantee a particular native type -- e.g. some files use doubles instead of floats. This necessitates this
// complicated templating, at least for now.
casacore::ArrayBase* Hdf5Loader::GetStatsData(FileInfo::Data ds) {
    auto data_type = casacore::HDF5DataSet::getDataType(_image->Group()->getHid(), DataSetToString(ds));

    switch (data_type) {
        case casacore::TpInt: {
            return GetStatsDataTyped<casacore::Int, casacore::Int64>(ds);
        }
        case casacore::TpInt64: {
            return GetStatsDataTyped<casacore::Int64, casacore::Int64>(ds);
        }
        case casacore::TpFloat: {
            return GetStatsDataTyped<casacore::Float, casacore::Float>(ds);
        }
        case casacore::TpDouble: {
            return GetStatsDataTyped<casacore::Double, casacore::Float>(ds);
        }
        default: { throw casacore::HDF5Error("Dataset " + DataSetToString(ds) + " has an unsupported datatype."); }
    }
}

bool Hdf5Loader::GetCursorSpectralData(
    std::vector<float>& data, int stokes, int cursor_x, int count_x, int cursor_y, int count_y, std::mutex& image_mutex) {
    bool data_ok(false);
    std::unique_lock<std::mutex> ulock(image_mutex);
    bool has_swizzled = HasData(FileInfo::Data::SWIZZLED);
    ulock.unlock();
    if (has_swizzled) {
        casacore::Slicer slicer;
        if (_num_dims == 4) {
            slicer = casacore::Slicer(IPos(4, 0, cursor_y, cursor_x, stokes), IPos(4, _num_channels, count_y, count_x, 1));
        } else if (_num_dims == 3) {
            slicer = casacore::Slicer(IPos(3, 0, cursor_y, cursor_x), IPos(3, _num_channels, count_y, count_x));
        }

        data.resize(_num_channels * count_y * count_x);
        casacore::Array<float> tmp(slicer.length(), data.data(), casacore::StorageInitPolicy::SHARE);
        std::lock_guard<std::mutex> lguard(image_mutex);
        try {
            LoadSwizzledData()->doGetSlice(tmp, slicer);
            data_ok = true;
        } catch (casacore::AipsError& err) {
            std::cerr << "Could not load cursor spectral data from swizzled HDF5 dataset. AIPS ERROR: " << err.getMesg() << std::endl;
        }
    }
    return data_ok;
}

bool Hdf5Loader::UseRegionSpectralData(const casacore::IPosition& region_shape, std::mutex& image_mutex) {
    std::unique_lock<std::mutex> ulock(image_mutex);
    bool has_swizzled = HasData(FileInfo::Data::SWIZZLED);
    ulock.unlock();
    if (!has_swizzled) {
        return false;
    }

    int num_x = region_shape(0);
    int num_y = region_shape(1);
    int num_z = _num_channels;

    // Using the normal dataset may be faster if the region is wider than it is deep.
    // This is an initial estimate; we need to examine casacore's algorithm in more detail.
    if (num_y * num_z < num_x) {
        return false;
    }

    return true;
}

bool Hdf5Loader::GetRegionSpectralData(int region_id, int stokes, const casacore::Array<casacore::Bool>& mask,
    const casacore::IPosition& origin, std::mutex& image_mutex, std::map<CARTA::StatsType, std::vector<double>>& results, float& progress) {
    // Return calculated stats if valid and complete,
    // or return accumulated stats for the next incomplete "x" slice of swizzled data (chan vs y).
    // Calling function should check for complete progress when x-range of region is complete

    std::unique_lock<std::mutex> ulock(image_mutex);
    bool has_swizzled = HasData(FileInfo::Data::SWIZZLED);
    ulock.unlock();
    if (!has_swizzled) {
        return false;
    }

    // Check if region stats calculated
    auto region_stats_id = FileInfo::RegionStatsId(region_id, stokes);
    casacore::IPosition mask_shape(mask.shape());
    if (_region_stats.count(region_stats_id) && _region_stats[region_stats_id].IsValid(origin, mask_shape) &&
        _region_stats[region_stats_id].IsCompleted()) {
        results = _region_stats[region_stats_id].stats;
        progress = PROFILE_COMPLETE;
        return true;
    }

    int num_x = mask_shape(0);
    int num_y = mask_shape(1);
    int num_z = _num_channels;
    double beam_area = CalculateBeamArea();
    bool has_flux = !std::isnan(beam_area);

    double beam_area = CalculateBeamArea();
    bool has_flux = !std::isnan(beam_area);

    if (_region_stats.find(region_stats_id) == _region_stats.end()) { // region stats never calculated
<<<<<<< HEAD
        _region_stats.emplace(
            std::piecewise_construct, std::forward_as_tuple(region_id, stokes), std::forward_as_tuple(origin, mask_shape, num_z, has_flux));
    } else if (!_region_stats[region_stats_id].IsValid(origin, mask_shape)) { // region stats expired
=======
        _region_stats.emplace(std::piecewise_construct, std::forward_as_tuple(region_id, profile_stokes),
            std::forward_as_tuple(origin, mask->shape(), num_z, has_flux));
        recalculate = true;
    } else if (!_region_stats[region_stats_id].IsValid(origin, mask->shape())) { // region stats expired
>>>>>>> 4c568b01
        _region_stats[region_stats_id].origin = origin;
        _region_stats[region_stats_id].shape = mask_shape;
        _region_stats[region_stats_id].completed = false;
        _region_stats[region_stats_id].latest_x = 0;
    }

<<<<<<< HEAD
    int x_min = origin(0);
    int y_min = origin(1);

    auto& stats = _region_stats[region_stats_id].stats;
    auto& num_pixels = stats[CARTA::StatsType::NumPixels];
    auto& nan_count = stats[CARTA::StatsType::NanCount];
    auto& sum = stats[CARTA::StatsType::Sum];
    auto& mean = stats[CARTA::StatsType::Mean];
    auto& rms = stats[CARTA::StatsType::RMS];
    auto& sigma = stats[CARTA::StatsType::Sigma];
    auto& sum_sq = stats[CARTA::StatsType::SumSq];
    auto& min = stats[CARTA::StatsType::Min];
    auto& max = stats[CARTA::StatsType::Max];
    double* flux = has_flux ? stats[CARTA::StatsType::FluxDensity].data() : nullptr;

    // get the start of X
    size_t x_start = _region_stats[region_stats_id].latest_x;
    if (x_start == 0) {
        // Set initial values of stats which will be incremented (we may have expired region data)
        for (size_t z = 0; z < num_z; z++) {
            min[z] = FLT_MAX;
            max[z] = FLT_MIN;
            num_pixels[z] = 0;
            nan_count[z] = 0;
            sum[z] = 0;
            sum_sq[z] = 0;
        }
    }
=======
    if (recalculate) {
        int x_min = origin(0);
        int y_min = origin(1);

        auto& stats = _region_stats[region_stats_id].stats;

        auto& num_pixels = stats[CARTA::StatsType::NumPixels];
        auto& nan_count = stats[CARTA::StatsType::NanCount];
        auto& sum = stats[CARTA::StatsType::Sum];
        auto& mean = stats[CARTA::StatsType::Mean];
        auto& rms = stats[CARTA::StatsType::RMS];
        auto& sigma = stats[CARTA::StatsType::Sigma];
        auto& sum_sq = stats[CARTA::StatsType::SumSq];
        auto& min = stats[CARTA::StatsType::Min];
        auto& max = stats[CARTA::StatsType::Max];

        double* flux = has_flux ? stats[CARTA::StatsType::FluxDensity].data() : nullptr;

        std::vector<float> slice_data;

        // get the start of X
        size_t x_start = _region_stats[region_stats_id].latest_x;
>>>>>>> 4c568b01

    // Lambda to calculate additional stats
    auto calculate_stats = [&]() {
        double sum_z, sum_sq_z;
        uint64_t num_pixels_z;

        for (size_t z = 0; z < num_z; z++) {
            if (num_pixels[z]) {
                sum_z = sum[z];
                sum_sq_z = sum_sq[z];
                num_pixels_z = num_pixels[z];

                mean[z] = sum_z / num_pixels_z;
                rms[z] = sqrt(sum_sq_z / num_pixels_z);
                sigma[z] = sqrt((sum_sq_z - (sum_z * sum_z / num_pixels_z)) / (num_pixels_z - 1));
                if (has_flux) {
                    flux[z] = sum_z / beam_area;
                }
            } else {
                // if there are no valid values, set all stats to NaN except the value and NaN counts
                for (auto& kv : stats) {
                    switch (kv.first) {
                        case CARTA::StatsType::NanCount:
                        case CARTA::StatsType::NumPixels:
                            break;
                        default:
                            kv.second[z] = NAN;
                            break;
                    }
                }
            }
        }
    };

    size_t delta_x = INIT_DELTA_CHANNEL; // since data is swizzled, third axis is x not channel
    size_t max_x = x_start + delta_x;
    if (max_x > num_x) {
        max_x = num_x;
    }
    std::vector<float> slice_data;

    for (size_t x = x_start; x < max_x; ++x) {
        if (!GetCursorSpectralData(slice_data, stokes, x + x_min, 1, y_min, num_y, image_mutex)) {
            return false;
        }

<<<<<<< HEAD
        for (size_t y = 0; y < num_y; y++) {
            for (size_t z = 0; z < num_z; z++) {
                casacore::IPosition mask_pos(mask_shape.size());
                mask_pos(0) = x;
                mask_pos(1) = y;
                mask_pos(_spectral_axis) = z;
                if (_stokes_axis >= 0) {
                    mask_pos(_stokes_axis) = 0;
=======
        std::map<CARTA::StatsType, std::vector<double>>* stats_values;
        float progress;

        // start the timer
        auto t_start = std::chrono::high_resolution_clock::now();
        auto t_latest = t_start;

        // Lambda to calculate additional stats
        auto calculate_stats = [&]() {
            double sum_z, sum_sq_z;
            uint64_t num_pixels_z;

            for (size_t z = 0; z < num_z; z++) {
                if (num_pixels[z]) {
                    sum_z = sum[z];
                    sum_sq_z = sum_sq[z];
                    num_pixels_z = num_pixels[z];

                    mean[z] = sum_z / num_pixels_z;
                    rms[z] = sqrt(sum_sq_z / num_pixels_z);
                    sigma[z] = sqrt((sum_sq_z - (sum_z * sum_z / num_pixels_z)) / (num_pixels_z - 1));
                    if (has_flux) {
                        flux[z] = sum_z / beam_area;
                    }
                } else {
                    // if there are no valid values, set all stats to NaN except the value and NaN counts
                    for (auto& kv : stats) {
                        switch (kv.first) {
                            case CARTA::StatsType::NanCount:
                            case CARTA::StatsType::NumPixels:
                                break;
                            default:
                                kv.second[z] = NAN;
                                break;
                        }
                    }
>>>>>>> 4c568b01
                }
                // skip all Z values for masked pixels
                if (!mask(mask_pos)) {
                    continue;
                }

                double v = slice_data[y * num_z + z];

                if (std::isfinite(v)) {
                    num_pixels[z] += 1;

                    sum[z] += v;
                    sum_sq[z] += v * v;

                    if (v < min[z]) {
                        min[z] = v;
                    } else if (v > max[z]) {
                        max[z] = v;
                    }
                } else {
                    nan_count[z] += 1;
                }
            }
        }
    }

    // Calculate partial stats
    calculate_stats();

    results = _region_stats[region_stats_id].stats;
    if (max_x == (num_x - 1)) {
        progress = PROFILE_COMPLETE;
    } else {
        progress = (float)max_x / num_x;
    }

    // Update starting x for next time
    _region_stats[region_stats_id].latest_x = max_x;

    if (progress >= PROFILE_COMPLETE) {
        // the stats calculation is completed
        _region_stats[region_stats_id].completed = true;
    }

    return true;
}

} // namespace carta<|MERGE_RESOLUTION|>--- conflicted
+++ resolved
@@ -233,23 +233,15 @@
     bool has_flux = !std::isnan(beam_area);
 
     if (_region_stats.find(region_stats_id) == _region_stats.end()) { // region stats never calculated
-<<<<<<< HEAD
         _region_stats.emplace(
             std::piecewise_construct, std::forward_as_tuple(region_id, stokes), std::forward_as_tuple(origin, mask_shape, num_z, has_flux));
     } else if (!_region_stats[region_stats_id].IsValid(origin, mask_shape)) { // region stats expired
-=======
-        _region_stats.emplace(std::piecewise_construct, std::forward_as_tuple(region_id, profile_stokes),
-            std::forward_as_tuple(origin, mask->shape(), num_z, has_flux));
-        recalculate = true;
-    } else if (!_region_stats[region_stats_id].IsValid(origin, mask->shape())) { // region stats expired
->>>>>>> 4c568b01
         _region_stats[region_stats_id].origin = origin;
         _region_stats[region_stats_id].shape = mask_shape;
         _region_stats[region_stats_id].completed = false;
         _region_stats[region_stats_id].latest_x = 0;
     }
 
-<<<<<<< HEAD
     int x_min = origin(0);
     int y_min = origin(1);
 
@@ -278,30 +270,6 @@
             sum_sq[z] = 0;
         }
     }
-=======
-    if (recalculate) {
-        int x_min = origin(0);
-        int y_min = origin(1);
-
-        auto& stats = _region_stats[region_stats_id].stats;
-
-        auto& num_pixels = stats[CARTA::StatsType::NumPixels];
-        auto& nan_count = stats[CARTA::StatsType::NanCount];
-        auto& sum = stats[CARTA::StatsType::Sum];
-        auto& mean = stats[CARTA::StatsType::Mean];
-        auto& rms = stats[CARTA::StatsType::RMS];
-        auto& sigma = stats[CARTA::StatsType::Sigma];
-        auto& sum_sq = stats[CARTA::StatsType::SumSq];
-        auto& min = stats[CARTA::StatsType::Min];
-        auto& max = stats[CARTA::StatsType::Max];
-
-        double* flux = has_flux ? stats[CARTA::StatsType::FluxDensity].data() : nullptr;
-
-        std::vector<float> slice_data;
-
-        // get the start of X
-        size_t x_start = _region_stats[region_stats_id].latest_x;
->>>>>>> 4c568b01
 
     // Lambda to calculate additional stats
     auto calculate_stats = [&]() {
@@ -348,7 +316,6 @@
             return false;
         }
 
-<<<<<<< HEAD
         for (size_t y = 0; y < num_y; y++) {
             for (size_t z = 0; z < num_z; z++) {
                 casacore::IPosition mask_pos(mask_shape.size());
@@ -357,44 +324,6 @@
                 mask_pos(_spectral_axis) = z;
                 if (_stokes_axis >= 0) {
                     mask_pos(_stokes_axis) = 0;
-=======
-        std::map<CARTA::StatsType, std::vector<double>>* stats_values;
-        float progress;
-
-        // start the timer
-        auto t_start = std::chrono::high_resolution_clock::now();
-        auto t_latest = t_start;
-
-        // Lambda to calculate additional stats
-        auto calculate_stats = [&]() {
-            double sum_z, sum_sq_z;
-            uint64_t num_pixels_z;
-
-            for (size_t z = 0; z < num_z; z++) {
-                if (num_pixels[z]) {
-                    sum_z = sum[z];
-                    sum_sq_z = sum_sq[z];
-                    num_pixels_z = num_pixels[z];
-
-                    mean[z] = sum_z / num_pixels_z;
-                    rms[z] = sqrt(sum_sq_z / num_pixels_z);
-                    sigma[z] = sqrt((sum_sq_z - (sum_z * sum_z / num_pixels_z)) / (num_pixels_z - 1));
-                    if (has_flux) {
-                        flux[z] = sum_z / beam_area;
-                    }
-                } else {
-                    // if there are no valid values, set all stats to NaN except the value and NaN counts
-                    for (auto& kv : stats) {
-                        switch (kv.first) {
-                            case CARTA::StatsType::NanCount:
-                            case CARTA::StatsType::NumPixels:
-                                break;
-                            default:
-                                kv.second[z] = NAN;
-                                break;
-                        }
-                    }
->>>>>>> 4c568b01
                 }
                 // skip all Z values for masked pixels
                 if (!mask(mask_pos)) {
