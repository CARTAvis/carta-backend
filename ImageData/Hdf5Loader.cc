#include "Hdf5Loader.h"

namespace carta {

Hdf5Loader::Hdf5Loader(const std::string& filename) : _filename(filename), _hdu("0") {}

void Hdf5Loader::OpenFile(const std::string& hdu) {
    // Open hdf5 image with specified hdu
    if (!_image || (hdu != _hdu)) {
        _image.reset(new CartaHdf5Image(_filename, DataSetToString(FileInfo::Data::Image), hdu));
        _hdu = hdu;

        // We need this immediately because dataSetToString uses it to find the name of the swizzled dataset
        _num_dims = _image->shape().size();

        // Load swizzled image lattice
        if (HasData(FileInfo::Data::SWIZZLED)) {
            _swizzled_image = std::unique_ptr<casacore::HDF5Lattice<float>>(
                new casacore::HDF5Lattice<float>(casacore::CountedPtr<casacore::HDF5File>(new casacore::HDF5File(_filename)),
                    DataSetToString(FileInfo::Data::SWIZZLED), hdu));
        }

        // save the data layout and known mips
        auto dset = _image->Lattice().array();
        _layout = H5Pget_layout(H5Dget_create_plist(dset->getHid()));

        if (HasData("MipMaps/DATA")) {
            casacore::HDF5Group mipmap_group(_image->Group()->getHid(), "MipMaps/DATA", true);
            for (auto& name : casacore::HDF5Group::linkNames(mipmap_group)) {
                std::regex re("DATA_XY_(\\d+)");
                std::smatch match;
                if (std::regex_match(name, match, re) && match.size() > 1) {
                    _mipmaps[std::stoi(match.str(1))] = std::unique_ptr<casacore::HDF5Lattice<float>>(
                        new casacore::HDF5Lattice<float>(casacore::CountedPtr<casacore::HDF5File>(new casacore::HDF5File(_filename)),
                            fmt::format("MipMaps/DATA/{}", name), hdu));
                }
            }
        }
    }
}

bool Hdf5Loader::HasData(std::string ds_name) const {
    auto group_ptr = _image->Group();
    return casacore::HDF5Group::exists(*group_ptr, ds_name);
}

// We assume that the main image dataset is always loaded and therefore available.
// For everything else, we refer back to the file.
bool Hdf5Loader::HasData(FileInfo::Data ds) const {
    switch (ds) {
        case FileInfo::Data::Image:
            return true;
        case FileInfo::Data::XY:
            return _num_dims >= 2;
        case FileInfo::Data::XYZ:
            return _num_dims >= 3;
        case FileInfo::Data::XYZW:
            return _num_dims >= 4;
        case FileInfo::Data::MASK:
            return ((_image != nullptr) && _image->hasPixelMask());
        default:
            std::string ds_name(DataSetToString(ds));
            if (ds_name.empty()) {
                return false;
            }
            return HasData(ds_name);
    }
}

// TODO: when we fix the typing issue, this should probably return any dataset again, for consistency.
typename Hdf5Loader::ImageRef Hdf5Loader::GetImage() {
    // returns opened image as ImageInterface*
    return _image.get();
}

casacore::Lattice<float>* Hdf5Loader::LoadSwizzledData() {
    // swizzled data returns a Lattice
    return _swizzled_image.get();
}

casacore::Lattice<float>* Hdf5Loader::LoadMipMapData(int mip) {
    // mipmap data returns a Lattice
    return _mipmaps[mip].get();
}

std::string Hdf5Loader::DataSetToString(FileInfo::Data ds) const {
    static std::unordered_map<FileInfo::Data, std::string, EnumClassHash> um = {
        {FileInfo::Data::Image, "DATA"},
        {FileInfo::Data::YX, "SwizzledData/YX"},
        {FileInfo::Data::ZYX, "SwizzledData/ZYX"},
        {FileInfo::Data::ZYXW, "SwizzledData/ZYXW"},
        {FileInfo::Data::STATS, "Statistics"},
        {FileInfo::Data::STATS_2D, "Statistics/XY"},
        {FileInfo::Data::STATS_2D_MIN, "Statistics/XY/MIN"},
        {FileInfo::Data::STATS_2D_MAX, "Statistics/XY/MAX"},
        {FileInfo::Data::STATS_2D_SUM, "Statistics/XY/SUM"},
        {FileInfo::Data::STATS_2D_SUMSQ, "Statistics/XY/SUM_SQ"},
        {FileInfo::Data::STATS_2D_NANS, "Statistics/XY/NAN_COUNT"},
        {FileInfo::Data::STATS_2D_HIST, "Statistics/XY/HISTOGRAM"},
        {FileInfo::Data::STATS_2D_PERCENT, "Statistics/XY/PERCENTILES"},
        {FileInfo::Data::STATS_3D, "Statistics/XYZ"},
        {FileInfo::Data::STATS_3D_MIN, "Statistics/XYZ/MIN"},
        {FileInfo::Data::STATS_3D_MAX, "Statistics/XYZ/MAX"},
        {FileInfo::Data::STATS_3D_SUM, "Statistics/XYZ/SUM"},
        {FileInfo::Data::STATS_3D_SUMSQ, "Statistics/XYZ/SUM_SQ"},
        {FileInfo::Data::STATS_3D_NANS, "Statistics/XYZ/NAN_COUNT"},
        {FileInfo::Data::STATS_3D_HIST, "Statistics/XYZ/HISTOGRAM"},
        {FileInfo::Data::STATS_3D_PERCENT, "Statistics/XYZ/PERCENTILES"},
        {FileInfo::Data::RANKS, "PERCENTILE_RANKS"},
    };

    switch (ds) {
        case FileInfo::Data::XY:
            return _num_dims == 2 ? DataSetToString(FileInfo::Data::Image) : "";
        case FileInfo::Data::XYZ:
            return _num_dims == 3 ? DataSetToString(FileInfo::Data::Image) : "";
        case FileInfo::Data::XYZW:
            return _num_dims == 4 ? DataSetToString(FileInfo::Data::Image) : "";
        case FileInfo::Data::SWIZZLED:
            switch (_num_dims) {
                case 2:
                    return DataSetToString(FileInfo::Data::YX);
                case 3:
                    return DataSetToString(FileInfo::Data::ZYX);
                case 4:
                    return DataSetToString(FileInfo::Data::ZYXW);
                default:
                    return "";
            }
        default:
            return (um.find(ds) != um.end()) ? um[ds] : "";
    }
}

bool Hdf5Loader::HasMip(int mip) const {
    return _mipmaps.find(mip) != _mipmaps.end();
}

// TODO: The datatype used to create the HDF5DataSet has to match the native type exactly, but the data can be read into an array of the
// same type class. We cannot guarantee a particular native type -- e.g. some files use doubles instead of floats. This necessitates this
// complicated templating, at least for now.
const Hdf5Loader::IPos Hdf5Loader::GetStatsDataShape(FileInfo::Data ds) {
    auto data_type = casacore::HDF5DataSet::getDataType(_image->Group()->getHid(), DataSetToString(ds));

    switch (data_type) {
        case casacore::TpInt: {
            return GetStatsDataShapeTyped<casacore::Int>(ds);
        }
        case casacore::TpInt64: {
            return GetStatsDataShapeTyped<casacore::Int64>(ds);
        }
        case casacore::TpFloat: {
            return GetStatsDataShapeTyped<casacore::Float>(ds);
        }
        case casacore::TpDouble: {
            return GetStatsDataShapeTyped<casacore::Double>(ds);
        }
        default: { throw casacore::HDF5Error("Dataset " + DataSetToString(ds) + " has an unsupported datatype."); }
    }
}

// TODO: The datatype used to create the HDF5DataSet has to match the native type exactly, but the data can be read into an array of the
// same type class. We cannot guarantee a particular native type -- e.g. some files use doubles instead of floats. This necessitates this
// complicated templating, at least for now.
casacore::ArrayBase* Hdf5Loader::GetStatsData(FileInfo::Data ds) {
    auto data_type = casacore::HDF5DataSet::getDataType(_image->Group()->getHid(), DataSetToString(ds));

    switch (data_type) {
        case casacore::TpInt: {
            return GetStatsDataTyped<casacore::Int, casacore::Int64>(ds);
        }
        case casacore::TpInt64: {
            return GetStatsDataTyped<casacore::Int64, casacore::Int64>(ds);
        }
        case casacore::TpFloat: {
            return GetStatsDataTyped<casacore::Float, casacore::Float>(ds);
        }
        case casacore::TpDouble: {
            return GetStatsDataTyped<casacore::Double, casacore::Float>(ds);
        }
        default: { throw casacore::HDF5Error("Dataset " + DataSetToString(ds) + " has an unsupported datatype."); }
    }
}

bool Hdf5Loader::GetCursorSpectralData(
    std::vector<float>& data, int stokes, int cursor_x, int count_x, int cursor_y, int count_y, std::mutex& image_mutex) {
    bool data_ok(false);
    std::unique_lock<std::mutex> ulock(image_mutex);
    bool has_swizzled = HasData(FileInfo::Data::SWIZZLED);
    ulock.unlock();
    if (has_swizzled) {
        casacore::Slicer slicer;
        if (_num_dims == 4) {
            slicer = casacore::Slicer(IPos(4, 0, cursor_y, cursor_x, stokes), IPos(4, _num_channels, count_y, count_x, 1));
        } else if (_num_dims == 3) {
            slicer = casacore::Slicer(IPos(3, 0, cursor_y, cursor_x), IPos(3, _num_channels, count_y, count_x));
        }

        data.resize(_num_channels * count_y * count_x);
        casacore::Array<float> tmp(slicer.length(), data.data(), casacore::StorageInitPolicy::SHARE);
        std::lock_guard<std::mutex> lguard(image_mutex);
        try {
            LoadSwizzledData()->doGetSlice(tmp, slicer);
            data_ok = true;
        } catch (casacore::AipsError& err) {
            std::cerr << "Could not load cursor spectral data from swizzled HDF5 dataset. AIPS ERROR: " << err.getMesg() << std::endl;
        }
    }
    return data_ok;
}

bool Hdf5Loader::UseRegionSpectralData(const IPos& region_shape, std::mutex& image_mutex) {
    std::unique_lock<std::mutex> ulock(image_mutex);
    bool has_swizzled = HasData(FileInfo::Data::SWIZZLED);
    ulock.unlock();
    if (!has_swizzled) {
        return false;
    }

    int num_x = region_shape(0);
    int num_y = region_shape(1);
    int num_z = _num_channels;

    // Using the normal dataset may be faster if the region is wider than it is deep.
    // This is an initial estimate; we need to examine casacore's algorithm in more detail.
    if (num_y * num_z < num_x) {
        return false;
    }

    return true;
}

bool Hdf5Loader::GetRegionSpectralData(int region_id, int stokes, const casacore::ArrayLattice<casacore::Bool>& mask, const IPos& origin,
    std::mutex& image_mutex, std::map<CARTA::StatsType, std::vector<double>>& results, float& progress) {
    // Return calculated stats if valid and complete,
    // or return accumulated stats for the next incomplete "x" slice of swizzled data (chan vs y).
    // Calling function should check for complete progress when x-range of region is complete
    // Mask is 2D mask for region only

    std::unique_lock<std::mutex> ulock(image_mutex);
    bool has_swizzled = HasData(FileInfo::Data::SWIZZLED);
    ulock.unlock();
    if (!has_swizzled) {
        return false;
    }

    // Check if region stats calculated
    auto region_stats_id = FileInfo::RegionStatsId(region_id, stokes);
    IPos mask_shape(mask.shape());
    if (_region_stats.count(region_stats_id) && _region_stats[region_stats_id].IsValid(origin, mask_shape) &&
        _region_stats[region_stats_id].IsCompleted()) {
        results = _region_stats[region_stats_id].stats;
        progress = PROFILE_COMPLETE;
        return true;
    }

    int num_x = mask_shape(0);
    int num_y = mask_shape(1);
    int num_z = _num_channels;
    double beam_area = CalculateBeamArea();
    bool has_flux = !std::isnan(beam_area);

    if (_region_stats.find(region_stats_id) == _region_stats.end()) { // region stats never calculated
        _region_stats.emplace(
            std::piecewise_construct, std::forward_as_tuple(region_id, stokes), std::forward_as_tuple(origin, mask_shape, num_z, has_flux));
    } else if (!_region_stats[region_stats_id].IsValid(origin, mask_shape)) { // region stats expired
        _region_stats[region_stats_id].origin = origin;
        _region_stats[region_stats_id].shape = mask_shape;
        _region_stats[region_stats_id].completed = false;
        _region_stats[region_stats_id].latest_x = 0;
    }

    int x_min = origin(0);
    int y_min = origin(1);

    auto& stats = _region_stats[region_stats_id].stats;
    auto& num_pixels = stats[CARTA::StatsType::NumPixels];
    auto& nan_count = stats[CARTA::StatsType::NanCount];
    auto& sum = stats[CARTA::StatsType::Sum];
    auto& mean = stats[CARTA::StatsType::Mean];
    auto& rms = stats[CARTA::StatsType::RMS];
    auto& sigma = stats[CARTA::StatsType::Sigma];
    auto& sum_sq = stats[CARTA::StatsType::SumSq];
    auto& min = stats[CARTA::StatsType::Min];
    auto& max = stats[CARTA::StatsType::Max];
    double* flux = has_flux ? stats[CARTA::StatsType::FluxDensity].data() : nullptr;

    // get the start of X
    size_t x_start = _region_stats[region_stats_id].latest_x;

    // Set initial values of stats, or those set to NAN in previous iterations
    for (size_t z = 0; z < num_z; z++) {
        if ((x_start == 0) || (num_pixels[z] == 0)) {
            min[z] = FLT_MAX;
            max[z] = FLT_MIN;
            num_pixels[z] = 0;
            nan_count[z] = 0;
            sum[z] = 0;
            sum_sq[z] = 0;
        }
    }

    // Lambda to calculate additional stats
    auto calculate_stats = [&]() {
        double sum_z, sum_sq_z;
        uint64_t num_pixels_z;

        for (size_t z = 0; z < num_z; z++) {
            if (num_pixels[z]) {
                sum_z = sum[z];
                sum_sq_z = sum_sq[z];
                num_pixels_z = num_pixels[z];

                mean[z] = sum_z / num_pixels_z;
                rms[z] = sqrt(sum_sq_z / num_pixels_z);
                sigma[z] = sqrt((sum_sq_z - (sum_z * sum_z / num_pixels_z)) / (num_pixels_z - 1));
                if (has_flux) {
                    flux[z] = sum_z / beam_area;
                }
            } else {
                // if there are no valid values, set all stats to NaN except the value and NaN counts
                for (auto& kv : stats) {
                    switch (kv.first) {
                        case CARTA::StatsType::NanCount:
                        case CARTA::StatsType::NumPixels:
                            break;
                        default:
                            kv.second[z] = NAN;
                            break;
                    }
                }
            }
        }
    };

    size_t delta_x = INIT_DELTA_CHANNEL; // since data is swizzled, third axis is x not channel
    size_t max_x = x_start + delta_x;
    if (max_x > num_x) {
        max_x = num_x;
    }
    std::vector<float> slice_data;

    for (size_t x = x_start; x < max_x; ++x) {
        if (!GetCursorSpectralData(slice_data, stokes, x + x_min, 1, y_min, num_y, image_mutex)) {
            return false;
        }

        for (size_t y = 0; y < num_y; y++) {
            // skip all Z values for masked pixels
            if (!mask.getAt(IPos(2, x, y))) {
                continue;
            }

            for (size_t z = 0; z < num_z; z++) {
                double v = slice_data[y * num_z + z];

                // skip all NaN pixels
                if (std::isfinite(v)) {
                    num_pixels[z] += 1;
                    sum[z] += v;
                    sum_sq[z] += v * v;

                    if (v < min[z]) {
                        min[z] = v;
                    } else if (v > max[z]) {
                        max[z] = v;
                    }
                }
            }
        }
    }

    // Calculate partial stats
    calculate_stats();

    results = _region_stats[region_stats_id].stats;
    if (max_x == num_x) {
        progress = PROFILE_COMPLETE;
    } else {
        progress = (float)max_x / num_x;
    }

    // Update starting x for next time
    _region_stats[region_stats_id].latest_x = max_x;

    if (progress >= PROFILE_COMPLETE) {
        // the stats calculation is completed
        _region_stats[region_stats_id].completed = true;
    }

    return true;
}

<<<<<<< HEAD
bool Hdf5Loader::GetDownsampledRasterData(
    std::vector<float>& data, int channel, int stokes, CARTA::ImageBounds& bounds, int mip, std::mutex& image_mutex) {
    if (!HasMip(mip)) {
        return false;
    }

    bool data_ok(false);

    const int xmin = std::ceil((float)bounds.x_min() / mip);
    const int ymin = std::ceil((float)bounds.y_min() / mip);
    const int xmax = std::ceil((float)bounds.x_max() / mip);
    const int ymax = std::ceil((float)bounds.y_max() / mip);

    const int w = xmax - xmin;
    const int h = ymax - ymin;

    casacore::Slicer slicer;
    if (_num_dims == 4) {
        slicer = casacore::Slicer(IPos(4, xmin, ymin, channel, stokes), IPos(4, w, h, 1, 1));
    } else if (_num_dims == 3) {
        slicer = casacore::Slicer(IPos(3, xmin, ymin, channel), IPos(3, w, h, 1));
    } else if (_num_dims == 2) {
        slicer = casacore::Slicer(IPos(2, xmin, ymin), IPos(2, w, h));
    } else {
        return false;
    }

    data.resize(w * h);
    casacore::Array<float> tmp(slicer.length(), data.data(), casacore::StorageInitPolicy::SHARE);

    std::lock_guard<std::mutex> lguard(image_mutex);
    try {
        LoadMipMapData(mip)->doGetSlice(tmp, slicer);
        data_ok = true;
    } catch (casacore::AipsError& err) {
        std::cerr << "Could not load MipMap data. AIPS ERROR: " << err.getMesg() << std::endl;
    }

    return data_ok;
}

bool Hdf5Loader::GetChunk(
    std::vector<float>& data, int& data_width, int& data_height, int min_x, int min_y, int channel, int stokes, std::mutex& image_mutex) {
    bool data_ok(false);

    data_width = std::min(CHUNK_SIZE, (int)_width - min_x);
    data_height = std::min(CHUNK_SIZE, (int)_height - min_y);

    casacore::Slicer slicer;
    if (_num_dims == 4) {
        slicer = casacore::Slicer(IPos(4, min_x, min_y, channel, stokes), IPos(4, data_width, data_height, 1, 1));
    } else if (_num_dims == 3) {
        slicer = casacore::Slicer(IPos(3, min_x, min_y, channel), IPos(3, data_width, data_height, 1));
    } else if (_num_dims == 2) {
        slicer = casacore::Slicer(IPos(2, min_x, min_y), IPos(2, data_width, data_height));
    }

    data.resize(data_width * data_height);
    casacore::Array<float> tmp(slicer.length(), data.data(), casacore::StorageInitPolicy::SHARE);

    std::lock_guard<std::mutex> lguard(image_mutex);
    try {
        GetSlice(tmp, slicer);
        data_ok = true;
    } catch (casacore::AipsError& err) {
        std::cerr << "Could not load image tile. AIPS ERROR: " << err.getMesg() << std::endl;
    }

    return data_ok;
}

void Hdf5Loader::SetFramePtr(Frame* frame) {
    _frame = frame;
}

bool Hdf5Loader::UseTileCache() const {
    return _layout == H5D_CHUNKED;
}

=======
>>>>>>> e3f3bea6
} // namespace carta<|MERGE_RESOLUTION|>--- conflicted
+++ resolved
@@ -391,7 +391,6 @@
     return true;
 }
 
-<<<<<<< HEAD
 bool Hdf5Loader::GetDownsampledRasterData(
     std::vector<float>& data, int channel, int stokes, CARTA::ImageBounds& bounds, int mip, std::mutex& image_mutex) {
     if (!HasMip(mip)) {
@@ -463,14 +462,8 @@
     return data_ok;
 }
 
-void Hdf5Loader::SetFramePtr(Frame* frame) {
-    _frame = frame;
-}
-
 bool Hdf5Loader::UseTileCache() const {
     return _layout == H5D_CHUNKED;
 }
 
-=======
->>>>>>> e3f3bea6
 } // namespace carta