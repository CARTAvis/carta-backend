#include "FileLoader.h"

#include "CasaLoader.h"
#include "FITSLoader.h"
#include "HDF5Loader.h"
#include "MIRIADLoader.h"

using namespace carta;

<<<<<<< HEAD
FileLoader* FileLoader::getLoader(const std::string &filename) {
    casacore::ImageOpener::ImageTypes type = FileInfo::fileType(filename);
    switch(type) {
    case casacore::ImageOpener::AIPSPP:
        return new CasaLoader(filename);
    case casacore::ImageOpener::FITS:
        return new FITSLoader(filename);
        break;
    case casacore::ImageOpener::MIRIAD:
        return new MIRIADLoader(filename);
        break;
    case casacore::ImageOpener::GIPSY:
        break;
    case casacore::ImageOpener::CAIPS:
        break;
    case casacore::ImageOpener::NEWSTAR:
        break;
    case casacore::ImageOpener::HDF5:
        return new HDF5Loader(filename);
	break;
    case casacore::ImageOpener::IMAGECONCAT:
        break;
    case casacore::ImageOpener::IMAGEEXPR:
        break;
    case casacore::ImageOpener::COMPLISTIMAGE:
        break;
    default:
        break;
=======
FileLoader* FileLoader::getLoader(const std::string& file) {
    casacore::ImageOpener::ImageTypes type = FileInfo::fileType(file);
    switch (type) {
        case casacore::ImageOpener::AIPSPP:
            return new CasaLoader(file);
        case casacore::ImageOpener::FITS:
            return new FITSLoader(file);
            break;
        case casacore::ImageOpener::MIRIAD:
            return new MIRIADLoader(file);
            break;
        case casacore::ImageOpener::GIPSY:
            break;
        case casacore::ImageOpener::CAIPS:
            break;
        case casacore::ImageOpener::NEWSTAR:
            break;
        case casacore::ImageOpener::HDF5:
            return new HDF5Loader(file);
        case casacore::ImageOpener::IMAGECONCAT:
            break;
        case casacore::ImageOpener::IMAGEEXPR:
            break;
        case casacore::ImageOpener::COMPLISTIMAGE:
            break;
        default:
            break;
>>>>>>> e4efcbab
    }
    return nullptr;
}

void FileLoader::findCoords(int& spectralAxis, int& stokesAxis) {
    // use CoordinateSystem to determine axis coordinate types
    spectralAxis = -1;
    stokesAxis = -1;
    const casacore::CoordinateSystem csys(getCoordSystem());
    // spectral axis
    spectralAxis = casacore::CoordinateUtil::findSpectralAxis(csys);
    if (spectralAxis < 0) {
        int tabCoord = csys.findCoordinate(casacore::Coordinate::TABULAR);
        if (tabCoord >= 0) {
            casacore::Vector<casacore::Int> pixelAxes = csys.pixelAxes(tabCoord);
            for (casacore::uInt i = 0; i < pixelAxes.size(); ++i) {
                casacore::String axisName = csys.worldAxisNames()(pixelAxes(i));
                if (axisName == "Frequency" || axisName == "Velocity")
                    spectralAxis = pixelAxes(i);
            }
        }
    }
    // stokes axis
    int pixel, world, coord;
    casacore::CoordinateUtil::findStokesAxis(pixel, world, coord, csys);
    if (coord >= 0)
        stokesAxis = pixel;

    // not found!
    if (spectralAxis < 2) {   // spectral not found or is xy
        if (stokesAxis < 2) { // stokes not found or is xy, use defaults
            spectralAxis = 2;
            stokesAxis = 3;
        } else { // stokes found, set spectral to other one
            if (stokesAxis == 2)
                spectralAxis = 3;
            else
                spectralAxis = 2;
        }
    } else if (stokesAxis < 2) { // stokes not found
        // set stokes to the other one
        if (spectralAxis == 2)
            stokesAxis = 3;
        else
            stokesAxis = 2;
    }
}

bool FileLoader::findShape(ipos& shape, size_t& nchannels, size_t& nstokes, int& spectralAxis, int& stokesAxis) {
    auto& image = loadData(FileInfo::Data::Image);

    shape = image.shape();
    size_t ndims = shape.size();

    if (ndims < 2 || ndims > 4) {
        return false;
    }

    // determine axis order (0-based)
    if (ndims == 3) { // use defaults
        spectralAxis = 2;
        stokesAxis = -1;
    } else if (ndims == 4) { // find spectral and stokes axes
        findCoords(spectralAxis, stokesAxis);
    }

    nchannels = (spectralAxis >= 0 ? shape(spectralAxis) : 1);
    nstokes = (stokesAxis >= 0 ? shape(stokesAxis) : 1);

    this->ndims = ndims;
    this->nchannels = nchannels;
    this->nstokes = nstokes;

    return true;
}

const FileLoader::ipos FileLoader::getStatsDataShape(FileInfo::Data ds) {
    throw casacore::AipsError("getStatsDataShape not implemented in this loader");
}

casacore::ArrayBase* FileLoader::getStatsData(FileInfo::Data ds) {
    throw casacore::AipsError("getStatsData not implemented in this loader");
}

void FileLoader::loadStats2DBasic(FileInfo::Data ds) {
    if (hasData(ds)) {
        const ipos& statDims = getStatsDataShape(ds);

        // We can handle 2D, 3D and 4D in the same way
        if ((ndims == 2 && statDims.size() == 0) || (ndims == 3 && statDims.isEqual(ipos(1, nchannels))) ||
            (ndims == 4 && statDims.isEqual(ipos(2, nchannels, nstokes)))) {
            auto data = getStatsData(ds);

            switch (ds) {
                case FileInfo::Data::S2DMax: {
                    auto it = static_cast<casacore::Array<casacore::Float>*>(data)->begin();
                    for (size_t s = 0; s < nstokes; s++) {
                        for (size_t c = 0; c < nchannels; c++) {
                            channelStats[s][c].maxVal = *it++;
                        }
                    }
                    break;
                }
                case FileInfo::Data::S2DMin: {
                    auto it = static_cast<casacore::Array<casacore::Float>*>(data)->begin();
                    for (size_t s = 0; s < nstokes; s++) {
                        for (size_t c = 0; c < nchannels; c++) {
                            channelStats[s][c].minVal = *it++;
                        }
                    }
                    break;
                }
                case FileInfo::Data::S2DMean: {
                    auto it = static_cast<casacore::Array<casacore::Float>*>(data)->begin();
                    for (size_t s = 0; s < nstokes; s++) {
                        for (size_t c = 0; c < nchannels; c++) {
                            channelStats[s][c].mean = *it++;
                        }
                    }
                    break;
                }
                case FileInfo::Data::S2DNans: {
                    auto it = static_cast<casacore::Array<casacore::Int64>*>(data)->begin();
                    for (size_t s = 0; s < nstokes; s++) {
                        for (size_t c = 0; c < nchannels; c++) {
                            channelStats[s][c].nanCount = *it++;
                        }
                    }
                    break;
                }
                default: {}
            }

            delete data;
        }
    }
}

void FileLoader::loadStats2DHist() {
    FileInfo::Data ds = FileInfo::Data::S2DHist;

    if (hasData(ds)) {
        const ipos& statDims = getStatsDataShape(ds);
        size_t nbins = statDims[0];

        // We can handle 2D, 3D and 4D in the same way
        if ((ndims == 2 && statDims.isEqual(ipos(1, nbins))) || (ndims == 3 && statDims.isEqual(ipos(2, nbins, nchannels))) ||
            (ndims == 4 && statDims.isEqual(ipos(3, nbins, nchannels, nstokes)))) {
            auto data = static_cast<casacore::Array<casacore::Int64>*>(getStatsData(ds));
            auto it = data->begin();

            for (size_t s = 0; s < nstokes; s++) {
                for (size_t c = 0; c < nchannels; c++) {
                    channelStats[s][c].histogramBins.resize(nbins);
                    for (size_t b = 0; b < nbins; b++) {
                        channelStats[s][c].histogramBins[b] = *it++;
                    }
                }
            }

            delete data;
        }
    }
}

// TODO: untested

void FileLoader::loadStats2DPercent() {
    FileInfo::Data dsr = FileInfo::Data::Ranks;
    FileInfo::Data dsp = FileInfo::Data::S2DPercent;

    if (hasData(dsp) && hasData(dsr)) {
        const ipos& dimsVals = getStatsDataShape(dsp);
        const ipos& dimsRanks = getStatsDataShape(dsr);

        size_t nranks = dimsRanks[0];

        // We can handle 2D, 3D and 4D in the same way
        if ((ndims == 2 && dimsVals.isEqual(ipos(1, nranks))) || (ndims == 3 && dimsVals.isEqual(ipos(2, nranks, nchannels))) ||
            (ndims == 4 && dimsVals.isEqual(ipos(3, nranks, nchannels, nstokes)))) {
            auto ranks = static_cast<casacore::Array<casacore::Float>*>(getStatsData(dsr));
            auto data = static_cast<casacore::Array<casacore::Float>*>(getStatsData(dsp));

            auto it = data->begin();
            auto itr = ranks->begin();

            for (size_t s = 0; s < nstokes; s++) {
                for (size_t c = 0; c < nchannels; c++) {
                    channelStats[s][c].percentiles.resize(nranks);
                    channelStats[s][c].percentileRanks.resize(nranks);
                    for (size_t r = 0; r < nranks; r++) {
                        channelStats[s][c].percentiles[r] = *it++;
                        channelStats[s][c].percentileRanks[r] = *itr++;
                    }
                }
            }

            delete ranks;
            delete data;
        }
    }
}

void FileLoader::loadStats3DBasic(FileInfo::Data ds) {
    if (hasData(ds)) {
        const ipos& statDims = getStatsDataShape(ds);

        // We can handle 3D and 4D in the same way
        if ((ndims == 3 && statDims.size() == 0) || (ndims == 4 && statDims.isEqual(ipos(1, nstokes)))) {
            auto data = getStatsData(ds);

            switch (ds) {
                case FileInfo::Data::S3DMax: {
                    auto it = static_cast<casacore::Array<casacore::Float>*>(data)->begin();
                    for (size_t s = 0; s < nstokes; s++) {
                        cubeStats[s].maxVal = *it++;
                    }
                    break;
                }
                case FileInfo::Data::S3DMin: {
                    auto it = static_cast<casacore::Array<casacore::Float>*>(data)->begin();
                    for (size_t s = 0; s < nstokes; s++) {
                        cubeStats[s].minVal = *it++;
                    }
                    break;
                }
                case FileInfo::Data::S3DMean: {
                    auto it = static_cast<casacore::Array<casacore::Float>*>(data)->begin();
                    for (size_t s = 0; s < nstokes; s++) {
                        cubeStats[s].mean = *it++;
                    }
                    break;
                }
                case FileInfo::Data::S3DNans: {
                    auto it = static_cast<casacore::Array<casacore::Int64>*>(data)->begin();
                    for (size_t s = 0; s < nstokes; s++) {
                        cubeStats[s].nanCount = *it++;
                    }
                    break;
                }
                default: {}
            }

            delete data;
        }
    }
}

void FileLoader::loadStats3DHist() {
    FileInfo::Data ds = FileInfo::Data::S3DHist;

    if (hasData(ds)) {
        const ipos& statDims = getStatsDataShape(ds);
        size_t nbins = statDims[0];

        // We can handle 3D and 4D in the same way
        if ((ndims == 3 && statDims.isEqual(ipos(1, nbins))) || (ndims == 4 && statDims.isEqual(ipos(2, nbins, nstokes)))) {
            auto data = static_cast<casacore::Array<casacore::Int64>*>(getStatsData(ds));
            auto it = data->begin();

            for (size_t s = 0; s < nstokes; s++) {
                cubeStats[s].histogramBins.resize(nbins);
                for (size_t b = 0; b < nbins; b++) {
                    cubeStats[s].histogramBins[b] = *it++;
                }
            }

            delete data;
        }
    }
}

// TODO: untested

void FileLoader::loadStats3DPercent() {
    FileInfo::Data dsr = FileInfo::Data::Ranks;
    FileInfo::Data dsp = FileInfo::Data::S2DPercent;

    if (hasData(dsp) && hasData(dsr)) {
        const ipos& dimsVals = getStatsDataShape(dsp);
        const ipos& dimsRanks = getStatsDataShape(dsr);

        size_t nranks = dimsRanks[0];

        // We can handle 3D and 4D in the same way
        if ((ndims == 3 && dimsVals.isEqual(ipos(1, nranks))) || (ndims == 4 && dimsVals.isEqual(ipos(2, nranks, nstokes)))) {
            auto ranks = static_cast<casacore::Array<casacore::Float>*>(getStatsData(dsr));
            auto data = static_cast<casacore::Array<casacore::Float>*>(getStatsData(dsp));

            auto it = data->begin();
            auto itr = ranks->begin();

            for (size_t s = 0; s < nstokes; s++) {
                cubeStats[s].percentiles.resize(nranks);
                cubeStats[s].percentileRanks.resize(nranks);
                for (size_t r = 0; r < nranks; r++) {
                    cubeStats[s].percentiles[r] = *it++;
                    cubeStats[s].percentileRanks[r] = *itr++;
                }
            }

            delete ranks;
            delete data;
        }
    }
}

void FileLoader::loadImageStats(bool loadPercentiles) {
    channelStats.resize(nstokes);
    for (size_t s = 0; s < nstokes; s++) {
        channelStats[s].resize(nchannels);
    }
    cubeStats.resize(nstokes);

    if (hasData(FileInfo::Data::Stats)) {
        if (hasData(FileInfo::Data::Stats2D)) {
            loadStats2DBasic(FileInfo::Data::S2DMax);
            loadStats2DBasic(FileInfo::Data::S2DMin);
            loadStats2DBasic(FileInfo::Data::S2DMean);
            loadStats2DBasic(FileInfo::Data::S2DNans);

            loadStats2DHist();

            if (loadPercentiles) {
                loadStats2DPercent();
            }

            // If we loaded all the 2D stats successfully, assume all channel stats are valid
            for (size_t s = 0; s < nstokes; s++) {
                for (size_t c = 0; c < nchannels; c++) {
                    channelStats[s][c].valid = true;
                }
            }
        }

        if (hasData(FileInfo::Data::Stats3D)) {
            loadStats3DBasic(FileInfo::Data::S3DMax);
            loadStats3DBasic(FileInfo::Data::S3DMin);
            loadStats3DBasic(FileInfo::Data::S3DMean);
            loadStats3DBasic(FileInfo::Data::S3DNans);

            loadStats3DHist();

            if (loadPercentiles) {
                loadStats3DPercent();
            }

            // If we loaded all the 3D stats successfully, assume all cube stats are valid
            for (size_t s = 0; s < nstokes; s++) {
                cubeStats[s].valid = true;
            }
        }
    }
}

FileInfo::ImageStats& FileLoader::getImageStats(int stokes, int channel) {
    return (channel >= 0 ? channelStats[stokes][channel] : cubeStats[stokes]);
}

bool FileLoader::getCursorSpectralData(std::vector<float>& data, int stokes, int cursorX, int cursorY) {
    // Must be implemented in subclasses
    return false;
}<|MERGE_RESOLUTION|>--- conflicted
+++ resolved
@@ -7,46 +7,16 @@
 
 using namespace carta;
 
-<<<<<<< HEAD
-FileLoader* FileLoader::getLoader(const std::string &filename) {
+FileLoader* FileLoader::getLoader(const std::string& filename) {
     casacore::ImageOpener::ImageTypes type = FileInfo::fileType(filename);
-    switch(type) {
-    case casacore::ImageOpener::AIPSPP:
-        return new CasaLoader(filename);
-    case casacore::ImageOpener::FITS:
-        return new FITSLoader(filename);
-        break;
-    case casacore::ImageOpener::MIRIAD:
-        return new MIRIADLoader(filename);
-        break;
-    case casacore::ImageOpener::GIPSY:
-        break;
-    case casacore::ImageOpener::CAIPS:
-        break;
-    case casacore::ImageOpener::NEWSTAR:
-        break;
-    case casacore::ImageOpener::HDF5:
-        return new HDF5Loader(filename);
-	break;
-    case casacore::ImageOpener::IMAGECONCAT:
-        break;
-    case casacore::ImageOpener::IMAGEEXPR:
-        break;
-    case casacore::ImageOpener::COMPLISTIMAGE:
-        break;
-    default:
-        break;
-=======
-FileLoader* FileLoader::getLoader(const std::string& file) {
-    casacore::ImageOpener::ImageTypes type = FileInfo::fileType(file);
     switch (type) {
         case casacore::ImageOpener::AIPSPP:
-            return new CasaLoader(file);
+            return new CasaLoader(filename);
         case casacore::ImageOpener::FITS:
-            return new FITSLoader(file);
+            return new FITSLoader(filename);
             break;
         case casacore::ImageOpener::MIRIAD:
-            return new MIRIADLoader(file);
+            return new MIRIADLoader(filename);
             break;
         case casacore::ImageOpener::GIPSY:
             break;
@@ -55,7 +25,7 @@
         case casacore::ImageOpener::NEWSTAR:
             break;
         case casacore::ImageOpener::HDF5:
-            return new HDF5Loader(file);
+            return new HDF5Loader(filename);
         case casacore::ImageOpener::IMAGECONCAT:
             break;
         case casacore::ImageOpener::IMAGEEXPR:
@@ -64,7 +34,6 @@
             break;
         default:
             break;
->>>>>>> e4efcbab
     }
     return nullptr;
 }
