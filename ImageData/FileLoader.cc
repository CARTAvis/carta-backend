#include "FileLoader.h"

#include <casacore/images/Images/SubImage.h>
#include <casacore/lattices/Lattices/MaskedLatticeIterator.h>

#include "../Util.h"
#include "CasaLoader.h"
#include "FitsLoader.h"
#include "Hdf5Loader.h"
#include "MiriadLoader.h"

using namespace carta;

FileLoader* FileLoader::GetLoader(const std::string& filename) {
    switch (CasacoreImageType(filename)) {
        case casacore::ImageOpener::AIPSPP:
            return new CasaLoader(filename);
        case casacore::ImageOpener::FITS:
            return new FitsLoader(filename);
        case casacore::ImageOpener::MIRIAD:
            return new MiriadLoader(filename);
        case casacore::ImageOpener::GIPSY:
            break;
        case casacore::ImageOpener::CAIPS:
            break;
        case casacore::ImageOpener::NEWSTAR:
            break;
        case casacore::ImageOpener::HDF5:
            return new Hdf5Loader(filename);
        case casacore::ImageOpener::IMAGECONCAT:
            break;
        case casacore::ImageOpener::IMAGEEXPR:
            break;
        case casacore::ImageOpener::COMPLISTIMAGE:
            break;
        default:
            break;
    }
    return nullptr;
}

bool FileLoader::CanOpenFile(std::string& /*error*/) {
    return true;
}

bool FileLoader::GetShape(IPos& shape) {
    ImageRef image = GetImage();
    if (image) {
        shape = image->shape();
        return true;
    }
    return false;
}

bool FileLoader::GetCoordinateSystem(casacore::CoordinateSystem& coord_sys) {
    ImageRef image = GetImage();
    if (image) {
        coord_sys = image->coordinates();
        return true;
    }
    return false;
}

bool FileLoader::FindCoordinateAxes(IPos& shape, int& spectral_axis, int& stokes_axis, std::string& message) {
    // Return image shape, spectral axis, and stokes axis from image data, coordinate system, and extended file info.

    // set defaults: undefined
    spectral_axis = -1;
    stokes_axis = -1;

    if (!HasData(FileInfo::Data::Image)) {
        return false;
    }

    if (!GetShape(shape)) {
        return false;
    }

    _num_dims = shape.size();

    if (_num_dims < 2 || _num_dims > 4) {
        message = "Image must be 2D, 3D, or 4D.";
        return false;
    }
    _width = shape(0);
    _height = shape(1);
    _channel_size = shape(0) * shape(1);

    casacore::CoordinateSystem coord_sys;
    if (!GetCoordinateSystem(coord_sys)) {
        message = "Image does not have valid coordinate system.";
        return false;
    }
    if (coord_sys.nPixelAxes() != _num_dims) {
        message = "Problem loading image: cannot determine coordinate axes from incomplete header.";
        return false;
    }

    // use CoordinateSystem to find coordinate axes
    casacore::Vector<casacore::Int> linear_axes = coord_sys.linearAxesNumbers();
    spectral_axis = coord_sys.spectralAxisNumber();
    stokes_axis = coord_sys.polarizationAxisNumber();

    // pv images not supported (yet); spectral axis is 0 or 1, and the other is linear
    if (!linear_axes.empty() && (((spectral_axis == 0) && (linear_axes(0) == 1)) || ((spectral_axis == 1) && (linear_axes(0) == 0)))) {
        message = "Position-velocity (pv) images not supported yet.";
        return false;
    }

    // 2D image
    if (_num_dims == 2) {
        _num_channels = 1;
        _num_stokes = 1;
        _spectral_axis = spectral_axis;
        _stokes_axis = stokes_axis;
        return true;
    }

    // 3D image
    if (_num_dims == 3) {
        spectral_axis = (spectral_axis < 0 ? 2 : spectral_axis);
        _num_channels = shape(spectral_axis);
        _num_stokes = 1;
        _spectral_axis = spectral_axis;
        _stokes_axis = stokes_axis;
        return true;
    }

    // 4D image
    if ((spectral_axis < 0) || (stokes_axis < 0)) {
        if ((spectral_axis < 0) && (stokes_axis >= 0)) { // stokes is known
            spectral_axis = (stokes_axis == 3 ? 2 : 3);
        } else if ((spectral_axis >= 0) && (stokes_axis < 0)) { // spectral is known
            stokes_axis = (spectral_axis == 3 ? 2 : 3);
        }
        if ((spectral_axis < 0) && (stokes_axis < 0)) { // neither is known, guess by shape (max 4 stokes)
            if (shape(2) > 4) {
                spectral_axis = 2;
                stokes_axis = 3;
            } else if (shape(3) > 4) {
                spectral_axis = 3;
                stokes_axis = 2;
            }
        }
        if ((spectral_axis < 0) && (stokes_axis < 0)) { // neither is known, give up
            message = "Problem loading image: cannot determine coordinate axes from incomplete header.";
            return false;
        }
    }
    _num_channels = (spectral_axis == -1 ? 1 : shape(spectral_axis));
    _num_stokes = (stokes_axis == -1 ? 1 : shape(stokes_axis));
    _spectral_axis = spectral_axis;
    _stokes_axis = stokes_axis;

    return true;
}

bool FileLoader::GetSlice(casacore::Array<float>& data, const casacore::Slicer& slicer) {
    ImageRef image = GetImage();
    if (!image) {
        return false;
    }

    if (data.shape() != slicer.length()) {
        try {
            data.resize(slicer.length());
        } catch (casacore::AipsError& err) {
            return false;
        }
    }

    // Get data slice with mask applied.
    // Apply slicer to image first to get appropriate cursor, and use read-only iterator
    casacore::SubImage<float> subimage(*image, slicer);
    casacore::RO_MaskedLatticeIterator<float> lattice_iter(subimage);
    for (lattice_iter.reset(); !lattice_iter.atEnd(); ++lattice_iter) {
        casacore::Array<float> cursor_data = lattice_iter.cursor();

        if (image->isMasked()) {
            casacore::Array<float> masked_data(cursor_data); // reference the same storage
            const casacore::Array<bool> cursor_mask = lattice_iter.getMask();
            // Apply cursor mask to cursor data: set masked values to NaN.
            // booleans are used to delete copy of data if necessary
            bool del_mask_ptr;
            const bool* pCursorMask = cursor_mask.getStorage(del_mask_ptr);
            bool del_data_ptr;
            float* pMaskedData = masked_data.getStorage(del_data_ptr);
            for (size_t i = 0; i < cursor_data.nelements(); ++i) {
                if (!pCursorMask[i]) {
                    pMaskedData[i] = std::numeric_limits<float>::quiet_NaN();
                }
            }

            // free storage for cursor arrays
            cursor_mask.freeStorage(pCursorMask, del_mask_ptr);
            masked_data.putStorage(pMaskedData, del_data_ptr);
        }

        casacore::IPosition cursor_shape(lattice_iter.cursorShape());
        casacore::IPosition cursor_position(lattice_iter.position());
        casacore::Slicer cursor_slicer(cursor_position, cursor_shape); // where to put the data
        data(cursor_slicer) = cursor_data;
    }
    return true;
}

bool FileLoader::GetSubImage(const casacore::Slicer& slicer, casacore::SubImage<float>& sub_image) {
    ImageRef image = GetImage();
    if (!image) {
        return false;
    }

    sub_image = casacore::SubImage<float>(*image, slicer);
    return true;
}

bool FileLoader::GetSubImage(const casacore::LattRegionHolder& region, casacore::SubImage<float>& sub_image) {
    ImageRef image = GetImage();
    if (!image) {
        return false;
    }

    sub_image = casacore::SubImage<float>(*image, region);
    return true;
}

const FileLoader::IPos FileLoader::GetStatsDataShape(FileInfo::Data ds) {
    throw casacore::AipsError("getStatsDataShape not implemented in this loader");
}

casacore::ArrayBase* FileLoader::GetStatsData(FileInfo::Data ds) {
    throw casacore::AipsError("getStatsData not implemented in this loader");
}

void FileLoader::LoadStats2DBasic(FileInfo::Data ds) {
    if (HasData(ds)) {
        const IPos& stat_dims = GetStatsDataShape(ds);

        // We can handle 2D, 3D and 4D in the same way
        if ((_num_dims == 2 && stat_dims.size() == 0) || (_num_dims == 3 && stat_dims.isEqual(IPos(1, _num_channels))) ||
            (_num_dims == 4 && stat_dims.isEqual(IPos(2, _num_channels, _num_stokes)))) {
            auto data = GetStatsData(ds);

            switch (ds) {
                case FileInfo::Data::STATS_2D_MAX: {
                    auto it = static_cast<casacore::Array<casacore::Float>*>(data)->begin();
                    for (size_t s = 0; s < _num_stokes; s++) {
                        for (size_t c = 0; c < _num_channels; c++) {
                            _channel_stats[s][c].basic_stats[CARTA::StatsType::Max] = *it++;
                        }
                    }
                    break;
                }
                case FileInfo::Data::STATS_2D_MIN: {
                    auto it = static_cast<casacore::Array<casacore::Float>*>(data)->begin();
                    for (size_t s = 0; s < _num_stokes; s++) {
                        for (size_t c = 0; c < _num_channels; c++) {
                            _channel_stats[s][c].basic_stats[CARTA::StatsType::Min] = *it++;
                        }
                    }
                    break;
                }
                case FileInfo::Data::STATS_2D_SUM: {
                    auto it = static_cast<casacore::Array<casacore::Float>*>(data)->begin();
                    for (size_t s = 0; s < _num_stokes; s++) {
                        for (size_t c = 0; c < _num_channels; c++) {
                            _channel_stats[s][c].basic_stats[CARTA::StatsType::Sum] = *it++;
                        }
                    }
                    break;
                }
                case FileInfo::Data::STATS_2D_SUMSQ: {
                    auto it = static_cast<casacore::Array<casacore::Float>*>(data)->begin();
                    for (size_t s = 0; s < _num_stokes; s++) {
                        for (size_t c = 0; c < _num_channels; c++) {
                            _channel_stats[s][c].basic_stats[CARTA::StatsType::SumSq] = *it++;
                        }
                    }
                    break;
                }
                case FileInfo::Data::STATS_2D_NANS: {
                    auto it = static_cast<casacore::Array<casacore::Int64>*>(data)->begin();
                    for (size_t s = 0; s < _num_stokes; s++) {
                        for (size_t c = 0; c < _num_channels; c++) {
                            _channel_stats[s][c].basic_stats[CARTA::StatsType::NanCount] = *it++;
                        }
                    }
                    break;
                }
                default: {}
            }

            delete data;
        }
    }
}

void FileLoader::LoadStats2DHist() {
    FileInfo::Data ds = FileInfo::Data::STATS_2D_HIST;

    if (HasData(ds)) {
        const IPos& stat_dims = GetStatsDataShape(ds);
        size_t num_bins = stat_dims[0];

        // We can handle 2D, 3D and 4D in the same way
        if ((_num_dims == 2 && stat_dims.isEqual(IPos(1, num_bins))) ||
            (_num_dims == 3 && stat_dims.isEqual(IPos(2, num_bins, _num_channels))) ||
            (_num_dims == 4 && stat_dims.isEqual(IPos(3, num_bins, _num_channels, _num_stokes)))) {
            auto data = static_cast<casacore::Array<casacore::Int64>*>(GetStatsData(ds));
            auto it = data->begin();

            for (size_t s = 0; s < _num_stokes; s++) {
                for (size_t c = 0; c < _num_channels; c++) {
                    _channel_stats[s][c].histogram_bins.resize(num_bins);
                    for (size_t b = 0; b < num_bins; b++) {
                        _channel_stats[s][c].histogram_bins[b] = *it++;
                    }
                }
            }

            delete data;
        }
    }
}

// TODO: untested

void FileLoader::LoadStats2DPercent() {
    FileInfo::Data dsr = FileInfo::Data::RANKS;
    FileInfo::Data dsp = FileInfo::Data::STATS_2D_PERCENT;

    if (HasData(dsp) && HasData(dsr)) {
        const IPos& dims_vals = GetStatsDataShape(dsp);
        const IPos& dims_ranks = GetStatsDataShape(dsr);

        size_t num_ranks = dims_ranks[0];

        // We can handle 2D, 3D and 4D in the same way
        if ((_num_dims == 2 && dims_vals.isEqual(IPos(1, num_ranks))) ||
            (_num_dims == 3 && dims_vals.isEqual(IPos(2, num_ranks, _num_channels))) ||
            (_num_dims == 4 && dims_vals.isEqual(IPos(3, num_ranks, _num_channels, _num_stokes)))) {
            auto ranks = static_cast<casacore::Array<casacore::Float>*>(GetStatsData(dsr));
            auto data = static_cast<casacore::Array<casacore::Float>*>(GetStatsData(dsp));

            auto it = data->begin();
            auto itr = ranks->begin();

            for (size_t s = 0; s < _num_stokes; s++) {
                for (size_t c = 0; c < _num_channels; c++) {
                    _channel_stats[s][c].percentiles.resize(num_ranks);
                    _channel_stats[s][c].percentile_ranks.resize(num_ranks);
                    for (size_t r = 0; r < num_ranks; r++) {
                        _channel_stats[s][c].percentiles[r] = *it++;
                        _channel_stats[s][c].percentile_ranks[r] = *itr++;
                    }
                }
            }

            delete ranks;
            delete data;
        }
    }
}

void FileLoader::LoadStats3DBasic(FileInfo::Data ds) {
    if (HasData(ds)) {
        const IPos& stat_dims = GetStatsDataShape(ds);

        // We can handle 3D and 4D in the same way
        if ((_num_dims == 3 && stat_dims.size() == 0) || (_num_dims == 4 && stat_dims.isEqual(IPos(1, _num_stokes)))) {
            auto data = GetStatsData(ds);

            switch (ds) {
                case FileInfo::Data::STATS_3D_MAX: {
                    auto it = static_cast<casacore::Array<casacore::Float>*>(data)->begin();
                    for (size_t s = 0; s < _num_stokes; s++) {
                        _cube_stats[s].basic_stats[CARTA::StatsType::Max] = *it++;
                    }
                    break;
                }
                case FileInfo::Data::STATS_3D_MIN: {
                    auto it = static_cast<casacore::Array<casacore::Float>*>(data)->begin();
                    for (size_t s = 0; s < _num_stokes; s++) {
                        _cube_stats[s].basic_stats[CARTA::StatsType::Min] = *it++;
                    }
                    break;
                }
                case FileInfo::Data::STATS_3D_SUM: {
                    auto it = static_cast<casacore::Array<casacore::Float>*>(data)->begin();
                    for (size_t s = 0; s < _num_stokes; s++) {
                        _cube_stats[s].basic_stats[CARTA::StatsType::Sum] = *it++;
                    }
                    break;
                }
                case FileInfo::Data::STATS_3D_SUMSQ: {
                    auto it = static_cast<casacore::Array<casacore::Float>*>(data)->begin();
                    for (size_t s = 0; s < _num_stokes; s++) {
                        _cube_stats[s].basic_stats[CARTA::StatsType::SumSq] = *it++;
                    }
                    break;
                }
                case FileInfo::Data::STATS_3D_NANS: {
                    auto it = static_cast<casacore::Array<casacore::Int64>*>(data)->begin();
                    for (size_t s = 0; s < _num_stokes; s++) {
                        _cube_stats[s].basic_stats[CARTA::StatsType::NanCount] = *it++;
                    }
                    break;
                }
                default: {}
            }

            delete data;
        }
    }
}

void FileLoader::LoadStats3DHist() {
    FileInfo::Data ds = FileInfo::Data::STATS_3D_HIST;

    if (HasData(ds)) {
        const IPos& stat_dims = GetStatsDataShape(ds);
        size_t num_bins = stat_dims[0];

        // We can handle 3D and 4D in the same way
        if ((_num_dims == 3 && stat_dims.isEqual(IPos(1, num_bins))) ||
            (_num_dims == 4 && stat_dims.isEqual(IPos(2, num_bins, _num_stokes)))) {
            auto data = static_cast<casacore::Array<casacore::Int64>*>(GetStatsData(ds));
            auto it = data->begin();

            for (size_t s = 0; s < _num_stokes; s++) {
                _cube_stats[s].histogram_bins.resize(num_bins);
                for (size_t b = 0; b < num_bins; b++) {
                    _cube_stats[s].histogram_bins[b] = *it++;
                }
            }

            delete data;
        }
    }
}

// TODO: untested

void FileLoader::LoadStats3DPercent() {
    FileInfo::Data dsr = FileInfo::Data::RANKS;
    FileInfo::Data dsp = FileInfo::Data::STATS_2D_PERCENT;

    if (HasData(dsp) && HasData(dsr)) {
        const IPos& dims_vals = GetStatsDataShape(dsp);
        const IPos& dims_ranks = GetStatsDataShape(dsr);

        size_t nranks = dims_ranks[0];

        // We can handle 3D and 4D in the same way
        if ((_num_dims == 3 && dims_vals.isEqual(IPos(1, nranks))) || (_num_dims == 4 && dims_vals.isEqual(IPos(2, nranks, _num_stokes)))) {
            auto ranks = static_cast<casacore::Array<casacore::Float>*>(GetStatsData(dsr));
            auto data = static_cast<casacore::Array<casacore::Float>*>(GetStatsData(dsp));

            auto it = data->begin();
            auto itr = ranks->begin();

            for (size_t s = 0; s < _num_stokes; s++) {
                _cube_stats[s].percentiles.resize(nranks);
                _cube_stats[s].percentile_ranks.resize(nranks);
                for (size_t r = 0; r < nranks; r++) {
                    _cube_stats[s].percentiles[r] = *it++;
                    _cube_stats[s].percentile_ranks[r] = *itr++;
                }
            }

            delete ranks;
            delete data;
        }
    }
}

void FileLoader::LoadImageStats(bool load_percentiles) {
    _channel_stats.resize(_num_stokes);
    for (size_t s = 0; s < _num_stokes; s++) {
        _channel_stats[s].resize(_num_channels);
    }
    _cube_stats.resize(_num_stokes);

    // Remove this check when we drop support for the old schema.
    // We assume that checking for only one of these datasets is sufficient.
    bool full(HasData(FileInfo::Data::STATS_2D_SUM));
    double sum, sum_sq;
    uint64_t num_pixels;

    if (HasData(FileInfo::Data::STATS)) {
        if (HasData(FileInfo::Data::STATS_2D)) {
            LoadStats2DBasic(FileInfo::Data::STATS_2D_MAX);
            LoadStats2DBasic(FileInfo::Data::STATS_2D_MIN);
            if (full) {
                LoadStats2DBasic(FileInfo::Data::STATS_2D_SUM);
                LoadStats2DBasic(FileInfo::Data::STATS_2D_SUMSQ);
            }
            LoadStats2DBasic(FileInfo::Data::STATS_2D_NANS);

            LoadStats2DHist();

            if (load_percentiles) {
                LoadStats2DPercent();
            }

            double beam_area = CalculateBeamArea();
            bool has_flux = !std::isnan(beam_area);

            // If we loaded all the 2D stats successfully, assume all channel stats are valid
            for (size_t s = 0; s < _num_stokes; s++) {
                for (size_t c = 0; c < _num_channels; c++) {
                    auto& stats = _channel_stats[s][c].basic_stats;
                    if (full) {
                        num_pixels = _channel_size - stats[CARTA::StatsType::NanCount];
                        sum = stats[CARTA::StatsType::Sum];
                        sum_sq = stats[CARTA::StatsType::SumSq];

                        stats[CARTA::StatsType::NumPixels] = num_pixels;
                        stats[CARTA::StatsType::Mean] = sum / num_pixels;
                        stats[CARTA::StatsType::Sigma] = sqrt((sum_sq - (sum * sum / num_pixels)) / (num_pixels - 1));
                        stats[CARTA::StatsType::RMS] = sqrt(sum_sq / num_pixels);
                        if (has_flux) {
                            stats[CARTA::StatsType::FluxDensity] = sum / beam_area;
                        }

                        _channel_stats[s][c].full = true;
                    }
                    _channel_stats[s][c].valid = true;
                }
            }
        }

        if (HasData(FileInfo::Data::STATS_3D)) {
            LoadStats3DBasic(FileInfo::Data::STATS_3D_MAX);
            LoadStats3DBasic(FileInfo::Data::STATS_3D_MIN);
            if (full) {
                LoadStats3DBasic(FileInfo::Data::STATS_3D_SUM);
                LoadStats3DBasic(FileInfo::Data::STATS_3D_SUMSQ);
            }
            LoadStats3DBasic(FileInfo::Data::STATS_3D_NANS);

            LoadStats3DHist();

            if (load_percentiles) {
                LoadStats3DPercent();
            }

            double beam_area = CalculateBeamArea();
            bool has_flux = !std::isnan(beam_area);

            // If we loaded all the 3D stats successfully, assume all cube stats are valid
            for (size_t s = 0; s < _num_stokes; s++) {
                auto& stats = _cube_stats[s].basic_stats;
                if (full) {
                    num_pixels = (_channel_size * _num_channels) - stats[CARTA::StatsType::NanCount];
                    sum = stats[CARTA::StatsType::Sum];
                    sum_sq = stats[CARTA::StatsType::SumSq];

                    stats[CARTA::StatsType::NumPixels] = num_pixels;
                    stats[CARTA::StatsType::Mean] = sum / num_pixels;
                    stats[CARTA::StatsType::Sigma] = sqrt((sum_sq - (sum * sum / num_pixels)) / (num_pixels - 1));
                    stats[CARTA::StatsType::RMS] = sqrt(sum_sq / num_pixels);
                    if (has_flux) {
                        stats[CARTA::StatsType::FluxDensity] = sum / beam_area;
                    }

                    _cube_stats[s].full = true;
                }
                _cube_stats[s].valid = true;
            }
        }
    }
}

FileInfo::ImageStats& FileLoader::GetImageStats(int current_stokes, int channel) {
    return (channel >= 0 ? _channel_stats[current_stokes][channel] : _cube_stats[current_stokes]);
}

bool FileLoader::GetCursorSpectralData(
    std::vector<float>& data, int stokes, int cursor_x, int count_x, int cursor_y, int count_y, std::mutex& image_mutex) {
    // Must be implemented in subclasses
    return false;
}

bool FileLoader::UseRegionSpectralData(const casacore::IPosition& region_shape, std::mutex& image_mutex) {
    // Must be implemented in subclasses; should call before GetRegionSpectralData
    return false;
}

bool FileLoader::GetRegionSpectralData(int region_id, int stokes, const casacore::ArrayLattice<casacore::Bool>& mask,
    const casacore::IPosition& origin, std::mutex& image_mutex, std::map<CARTA::StatsType, std::vector<double>>& results, float& progress) {
    // Must be implemented in subclasses
    return false;
}

<<<<<<< HEAD
bool FileLoader::GetDownsampledRasterData(
    std::vector<float>& data, int channel, int stokes, CARTA::ImageBounds& bounds, int mip, std::mutex& image_mutex) {
    // Must be implemented in subclasses
    return false;
}

bool FileLoader::GetChunk(
    std::vector<float>& data, int& data_width, int& data_height, int min_x, int min_y, int channel, int stokes, std::mutex& image_mutex) {
    // Must be implemented in subclasses
    return false;
}

void FileLoader::SetFramePtr(Frame* frame) {
    // Must be implemented in subclasses
}

bool FileLoader::HasMip(int mip) const {
    return false;
}

bool FileLoader::UseTileCache() const {
    return false;
}

=======
>>>>>>> e3f3bea6
double FileLoader::CalculateBeamArea() {
    ImageRef image = GetImage();
    auto& info = image->imageInfo();
    auto& coord = image->coordinates();

    if (!info.hasSingleBeam() || !coord.hasDirectionCoordinate()) {
        return NAN;
    }

    return info.getBeamAreaInPixels(-1, -1, coord.directionCoordinate());
}<|MERGE_RESOLUTION|>--- conflicted
+++ resolved
@@ -593,7 +593,6 @@
     return false;
 }
 
-<<<<<<< HEAD
 bool FileLoader::GetDownsampledRasterData(
     std::vector<float>& data, int channel, int stokes, CARTA::ImageBounds& bounds, int mip, std::mutex& image_mutex) {
     // Must be implemented in subclasses
@@ -606,10 +605,6 @@
     return false;
 }
 
-void FileLoader::SetFramePtr(Frame* frame) {
-    // Must be implemented in subclasses
-}
-
 bool FileLoader::HasMip(int mip) const {
     return false;
 }
@@ -618,8 +613,6 @@
     return false;
 }
 
-=======
->>>>>>> e3f3bea6
 double FileLoader::CalculateBeamArea() {
     ImageRef image = GetImage();
     auto& info = image->imageInfo();
