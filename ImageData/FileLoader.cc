#include "FileLoader.h"

#include <casacore/images/Images/SubImage.h>
#include <casacore/lattices/Lattices/MaskedLatticeIterator.h>

#include "../Util.h"
#include "CasaLoader.h"
#include "FitsLoader.h"
#include "Hdf5Loader.h"
#include "ImagePtrLoader.h"
#include "MiriadLoader.h"

using namespace carta;

FileLoader* FileLoader::GetLoader(const std::string& filename) {
    switch (CasacoreImageType(filename)) {
        case casacore::ImageOpener::AIPSPP:
            return new CasaLoader(filename);
        case casacore::ImageOpener::FITS:
            return new FitsLoader(filename);
        case casacore::ImageOpener::MIRIAD:
            return new MiriadLoader(filename);
        case casacore::ImageOpener::GIPSY:
            break;
        case casacore::ImageOpener::CAIPS:
            break;
        case casacore::ImageOpener::NEWSTAR:
            break;
        case casacore::ImageOpener::HDF5:
            return new Hdf5Loader(filename);
        case casacore::ImageOpener::IMAGECONCAT:
            break;
        case casacore::ImageOpener::IMAGEEXPR:
            break;
        case casacore::ImageOpener::COMPLISTIMAGE:
            break;
        default:
            break;
    }
    return nullptr;
}

FileLoader* FileLoader::GetLoader(std::shared_ptr<casacore::ImageInterface<float>> image) {
    if (image) {
        return new ImagePtrLoader(image);
    } else {
        std::cerr << "Fail to assign an image pointer!" << std::endl;
        return nullptr;
    }
}

FileLoader::FileLoader(const std::string& filename) : _filename(filename) {}

bool FileLoader::CanOpenFile(std::string& /*error*/) {
    return true;
}

bool FileLoader::GetShape(IPos& shape) {
    ImageRef image = GetImage();
    if (image) {
        shape = image->shape();
        return true;
    }
    return false;
}

bool FileLoader::GetCoordinateSystem(casacore::CoordinateSystem& coord_sys) {
    ImageRef image = GetImage();
    if (image) {
        coord_sys = image->coordinates();
        return true;
    }
    return false;
}

bool FileLoader::FindCoordinateAxes(IPos& shape, int& spectral_axis, int& stokes_axis, std::string& message) {
    // Return image shape, spectral axis, and stokes axis from image data, coordinate system, and extended file info.

    // set defaults: undefined
    spectral_axis = -1;
    stokes_axis = -1;

    if (!HasData(FileInfo::Data::Image)) {
        return false;
    }

    if (!GetShape(shape)) {
        return false;
    }

    _num_dims = shape.size();

    if (_num_dims < 2 || _num_dims > 4) {
        message = "Image must be 2D, 3D, or 4D.";
        return false;
    }
    _width = shape(0);
    _height = shape(1);
    _channel_size = shape(0) * shape(1);

    casacore::CoordinateSystem coord_sys;
    if (!GetCoordinateSystem(coord_sys)) {
        message = "Image does not have valid coordinate system.";
        return false;
    }
    if (coord_sys.nPixelAxes() != _num_dims) {
        message = "Problem loading image: cannot determine coordinate axes from incomplete header.";
        return false;
    }

    // use CoordinateSystem to find coordinate axes
    casacore::Vector<casacore::Int> linear_axes = coord_sys.linearAxesNumbers();
    spectral_axis = coord_sys.spectralAxisNumber();
    stokes_axis = coord_sys.polarizationAxisNumber();

    // pv images not supported (yet); spectral axis is 0 or 1, and the other is linear
    if (!linear_axes.empty() && (((spectral_axis == 0) && (linear_axes(0) == 1)) || ((spectral_axis == 1) && (linear_axes(0) == 0)))) {
        message = "Position-velocity (pv) images not supported yet.";
        return false;
    }

    // 2D image
    if (_num_dims == 2) {
        _num_channels = 1;
        _num_stokes = 1;
        _spectral_axis = spectral_axis;
        _stokes_axis = stokes_axis;
        return true;
    }

    // 3D image
    if (_num_dims == 3) {
        spectral_axis = (spectral_axis < 0 ? 2 : spectral_axis);
        _num_channels = shape(spectral_axis);
        _num_stokes = 1;
        _spectral_axis = spectral_axis;
        _stokes_axis = stokes_axis;
        return true;
    }

    // 4D image
    if ((spectral_axis < 0) || (stokes_axis < 0)) {
        if ((spectral_axis < 0) && (stokes_axis >= 0)) { // stokes is known
            spectral_axis = (stokes_axis == 3 ? 2 : 3);
        } else if ((spectral_axis >= 0) && (stokes_axis < 0)) { // spectral is known
            stokes_axis = (spectral_axis == 3 ? 2 : 3);
        }
        if ((spectral_axis < 0) && (stokes_axis < 0)) { // neither is known, guess by shape (max 4 stokes)
            if (shape(2) > 4) {
                spectral_axis = 2;
                stokes_axis = 3;
            } else if (shape(3) > 4) {
                spectral_axis = 3;
                stokes_axis = 2;
            }
        }
        if ((spectral_axis < 0) && (stokes_axis < 0)) { // neither is known, give up
            message = "Problem loading image: cannot determine coordinate axes from incomplete header.";
            return false;
        }
    }
    _num_channels = (spectral_axis == -1 ? 1 : shape(spectral_axis));
    _num_stokes = (stokes_axis == -1 ? 1 : shape(stokes_axis));
    _spectral_axis = spectral_axis;
    _stokes_axis = stokes_axis;

    return true;
}

bool FileLoader::GetSlice(casacore::Array<float>& data, const casacore::Slicer& slicer) {
    ImageRef image = GetImage();
    if (!image) {
        return false;
    }

    if (data.shape() != slicer.length()) {
        try {
            data.resize(slicer.length());
        } catch (casacore::AipsError& err) {
            return false;
        }
    }

    // Get data slice with mask applied.
    // Apply slicer to image first to get appropriate cursor, and use read-only iterator
    casacore::SubImage<float> subimage(*image, slicer);
    casacore::RO_MaskedLatticeIterator<float> lattice_iter(subimage);
    for (lattice_iter.reset(); !lattice_iter.atEnd(); ++lattice_iter) {
        casacore::Array<float> cursor_data = lattice_iter.cursor();

        if (image->isMasked()) {
            casacore::Array<float> masked_data(cursor_data); // reference the same storage
            const casacore::Array<bool> cursor_mask = lattice_iter.getMask();
            // Apply cursor mask to cursor data: set masked values to NaN.
            // booleans are used to delete copy of data if necessary
            bool del_mask_ptr;
            const bool* pCursorMask = cursor_mask.getStorage(del_mask_ptr);
            bool del_data_ptr;
            float* pMaskedData = masked_data.getStorage(del_data_ptr);
            for (size_t i = 0; i < cursor_data.nelements(); ++i) {
                if (!pCursorMask[i]) {
                    pMaskedData[i] = std::numeric_limits<float>::quiet_NaN();
                }
            }

            // free storage for cursor arrays
            cursor_mask.freeStorage(pCursorMask, del_mask_ptr);
            masked_data.putStorage(pMaskedData, del_data_ptr);
        }

        casacore::IPosition cursor_shape(lattice_iter.cursorShape());
        casacore::IPosition cursor_position(lattice_iter.position());
        casacore::Slicer cursor_slicer(cursor_position, cursor_shape); // where to put the data
        data(cursor_slicer) = cursor_data;
    }
    return true;
}

bool FileLoader::GetSubImage(const casacore::Slicer& slicer, casacore::SubImage<float>& sub_image) {
    ImageRef image = GetImage();
    if (!image) {
        return false;
    }

    sub_image = casacore::SubImage<float>(*image, slicer);
    return true;
}

bool FileLoader::GetSubImage(const casacore::LattRegionHolder& region, casacore::SubImage<float>& sub_image) {
    ImageRef image = GetImage();
    if (!image) {
        return false;
    }

    sub_image = casacore::SubImage<float>(*image, region);
    return true;
}

const FileLoader::IPos FileLoader::GetStatsDataShape(FileInfo::Data ds) {
    throw casacore::AipsError("getStatsDataShape not implemented in this loader");
}

casacore::ArrayBase* FileLoader::GetStatsData(FileInfo::Data ds) {
    throw casacore::AipsError("getStatsData not implemented in this loader");
}

void FileLoader::LoadStats2DBasic(FileInfo::Data ds) {
    if (HasData(ds)) {
        const IPos& stat_dims = GetStatsDataShape(ds);

        // We can handle 2D, 3D and 4D in the same way
        if ((_num_dims == 2 && stat_dims.size() == 0) || (_num_dims == 3 && stat_dims.isEqual(IPos(1, _num_channels))) ||
            (_num_dims == 4 && stat_dims.isEqual(IPos(2, _num_channels, _num_stokes)))) {
            auto data = GetStatsData(ds);

            switch (ds) {
                case FileInfo::Data::STATS_2D_MAX: {
                    auto it = static_cast<casacore::Array<casacore::Float>*>(data)->begin();
                    for (size_t s = 0; s < _num_stokes; s++) {
                        for (size_t c = 0; c < _num_channels; c++) {
                            _channel_stats[s][c].basic_stats[CARTA::StatsType::Max] = *it++;
                        }
                    }
                    break;
                }
                case FileInfo::Data::STATS_2D_MIN: {
                    auto it = static_cast<casacore::Array<casacore::Float>*>(data)->begin();
                    for (size_t s = 0; s < _num_stokes; s++) {
                        for (size_t c = 0; c < _num_channels; c++) {
                            _channel_stats[s][c].basic_stats[CARTA::StatsType::Min] = *it++;
                        }
                    }
                    break;
                }
                case FileInfo::Data::STATS_2D_SUM: {
                    auto it = static_cast<casacore::Array<casacore::Float>*>(data)->begin();
                    for (size_t s = 0; s < _num_stokes; s++) {
                        for (size_t c = 0; c < _num_channels; c++) {
                            _channel_stats[s][c].basic_stats[CARTA::StatsType::Sum] = *it++;
                        }
                    }
                    break;
                }
                case FileInfo::Data::STATS_2D_SUMSQ: {
                    auto it = static_cast<casacore::Array<casacore::Float>*>(data)->begin();
                    for (size_t s = 0; s < _num_stokes; s++) {
                        for (size_t c = 0; c < _num_channels; c++) {
                            _channel_stats[s][c].basic_stats[CARTA::StatsType::SumSq] = *it++;
                        }
                    }
                    break;
                }
                case FileInfo::Data::STATS_2D_NANS: {
                    auto it = static_cast<casacore::Array<casacore::Int64>*>(data)->begin();
                    for (size_t s = 0; s < _num_stokes; s++) {
                        for (size_t c = 0; c < _num_channels; c++) {
                            _channel_stats[s][c].basic_stats[CARTA::StatsType::NanCount] = *it++;
                        }
                    }
                    break;
                }
                default: {}
            }

            delete data;
        }
    }
}

void FileLoader::LoadStats2DHist() {
    FileInfo::Data ds = FileInfo::Data::STATS_2D_HIST;

    if (HasData(ds)) {
        const IPos& stat_dims = GetStatsDataShape(ds);
        size_t num_bins = stat_dims[0];

        // We can handle 2D, 3D and 4D in the same way
        if ((_num_dims == 2 && stat_dims.isEqual(IPos(1, num_bins))) ||
            (_num_dims == 3 && stat_dims.isEqual(IPos(2, num_bins, _num_channels))) ||
            (_num_dims == 4 && stat_dims.isEqual(IPos(3, num_bins, _num_channels, _num_stokes)))) {
            auto data = static_cast<casacore::Array<casacore::Int64>*>(GetStatsData(ds));
            auto it = data->begin();

            for (size_t s = 0; s < _num_stokes; s++) {
                for (size_t c = 0; c < _num_channels; c++) {
                    _channel_stats[s][c].histogram_bins.resize(num_bins);
                    for (size_t b = 0; b < num_bins; b++) {
                        _channel_stats[s][c].histogram_bins[b] = *it++;
                    }
                }
            }

            delete data;
        }
    }
}

// TODO: untested

void FileLoader::LoadStats2DPercent() {
    FileInfo::Data dsr = FileInfo::Data::RANKS;
    FileInfo::Data dsp = FileInfo::Data::STATS_2D_PERCENT;

    if (HasData(dsp) && HasData(dsr)) {
        const IPos& dims_vals = GetStatsDataShape(dsp);
        const IPos& dims_ranks = GetStatsDataShape(dsr);

        size_t num_ranks = dims_ranks[0];

        // We can handle 2D, 3D and 4D in the same way
        if ((_num_dims == 2 && dims_vals.isEqual(IPos(1, num_ranks))) ||
            (_num_dims == 3 && dims_vals.isEqual(IPos(2, num_ranks, _num_channels))) ||
            (_num_dims == 4 && dims_vals.isEqual(IPos(3, num_ranks, _num_channels, _num_stokes)))) {
            auto ranks = static_cast<casacore::Array<casacore::Float>*>(GetStatsData(dsr));
            auto data = static_cast<casacore::Array<casacore::Float>*>(GetStatsData(dsp));

            auto it = data->begin();
            auto itr = ranks->begin();

            for (size_t s = 0; s < _num_stokes; s++) {
                for (size_t c = 0; c < _num_channels; c++) {
                    _channel_stats[s][c].percentiles.resize(num_ranks);
                    _channel_stats[s][c].percentile_ranks.resize(num_ranks);
                    for (size_t r = 0; r < num_ranks; r++) {
                        _channel_stats[s][c].percentiles[r] = *it++;
                        _channel_stats[s][c].percentile_ranks[r] = *itr++;
                    }
                }
            }

            delete ranks;
            delete data;
        }
    }
}

void FileLoader::LoadStats3DBasic(FileInfo::Data ds) {
    if (HasData(ds)) {
        const IPos& stat_dims = GetStatsDataShape(ds);

        // We can handle 3D and 4D in the same way
        if ((_num_dims == 3 && stat_dims.size() == 0) || (_num_dims == 4 && stat_dims.isEqual(IPos(1, _num_stokes)))) {
            auto data = GetStatsData(ds);

            switch (ds) {
                case FileInfo::Data::STATS_3D_MAX: {
                    auto it = static_cast<casacore::Array<casacore::Float>*>(data)->begin();
                    for (size_t s = 0; s < _num_stokes; s++) {
                        _cube_stats[s].basic_stats[CARTA::StatsType::Max] = *it++;
                    }
                    break;
                }
                case FileInfo::Data::STATS_3D_MIN: {
                    auto it = static_cast<casacore::Array<casacore::Float>*>(data)->begin();
                    for (size_t s = 0; s < _num_stokes; s++) {
                        _cube_stats[s].basic_stats[CARTA::StatsType::Min] = *it++;
                    }
                    break;
                }
                case FileInfo::Data::STATS_3D_SUM: {
                    auto it = static_cast<casacore::Array<casacore::Float>*>(data)->begin();
                    for (size_t s = 0; s < _num_stokes; s++) {
                        _cube_stats[s].basic_stats[CARTA::StatsType::Sum] = *it++;
                    }
                    break;
                }
                case FileInfo::Data::STATS_3D_SUMSQ: {
                    auto it = static_cast<casacore::Array<casacore::Float>*>(data)->begin();
                    for (size_t s = 0; s < _num_stokes; s++) {
                        _cube_stats[s].basic_stats[CARTA::StatsType::SumSq] = *it++;
                    }
                    break;
                }
                case FileInfo::Data::STATS_3D_NANS: {
                    auto it = static_cast<casacore::Array<casacore::Int64>*>(data)->begin();
                    for (size_t s = 0; s < _num_stokes; s++) {
                        _cube_stats[s].basic_stats[CARTA::StatsType::NanCount] = *it++;
                    }
                    break;
                }
                default: {}
            }

            delete data;
        }
    }
}

void FileLoader::LoadStats3DHist() {
    FileInfo::Data ds = FileInfo::Data::STATS_3D_HIST;

    if (HasData(ds)) {
        const IPos& stat_dims = GetStatsDataShape(ds);
        size_t num_bins = stat_dims[0];

        // We can handle 3D and 4D in the same way
        if ((_num_dims == 3 && stat_dims.isEqual(IPos(1, num_bins))) ||
            (_num_dims == 4 && stat_dims.isEqual(IPos(2, num_bins, _num_stokes)))) {
            auto data = static_cast<casacore::Array<casacore::Int64>*>(GetStatsData(ds));
            auto it = data->begin();

            for (size_t s = 0; s < _num_stokes; s++) {
                _cube_stats[s].histogram_bins.resize(num_bins);
                for (size_t b = 0; b < num_bins; b++) {
                    _cube_stats[s].histogram_bins[b] = *it++;
                }
            }

            delete data;
        }
    }
}

// TODO: untested

void FileLoader::LoadStats3DPercent() {
    FileInfo::Data dsr = FileInfo::Data::RANKS;
    FileInfo::Data dsp = FileInfo::Data::STATS_2D_PERCENT;

    if (HasData(dsp) && HasData(dsr)) {
        const IPos& dims_vals = GetStatsDataShape(dsp);
        const IPos& dims_ranks = GetStatsDataShape(dsr);

        size_t nranks = dims_ranks[0];

        // We can handle 3D and 4D in the same way
        if ((_num_dims == 3 && dims_vals.isEqual(IPos(1, nranks))) || (_num_dims == 4 && dims_vals.isEqual(IPos(2, nranks, _num_stokes)))) {
            auto ranks = static_cast<casacore::Array<casacore::Float>*>(GetStatsData(dsr));
            auto data = static_cast<casacore::Array<casacore::Float>*>(GetStatsData(dsp));

            auto it = data->begin();
            auto itr = ranks->begin();

            for (size_t s = 0; s < _num_stokes; s++) {
                _cube_stats[s].percentiles.resize(nranks);
                _cube_stats[s].percentile_ranks.resize(nranks);
                for (size_t r = 0; r < nranks; r++) {
                    _cube_stats[s].percentiles[r] = *it++;
                    _cube_stats[s].percentile_ranks[r] = *itr++;
                }
            }

            delete ranks;
            delete data;
        }
    }
}

void FileLoader::LoadImageStats(bool load_percentiles) {
    _channel_stats.resize(_num_stokes);
    for (size_t s = 0; s < _num_stokes; s++) {
        _channel_stats[s].resize(_num_channels);
    }
    _cube_stats.resize(_num_stokes);

    // Remove this check when we drop support for the old schema.
    // We assume that checking for only one of these datasets is sufficient.
    bool full(HasData(FileInfo::Data::STATS_2D_SUM));
    double sum, sum_sq;
    uint64_t num_pixels;

    if (HasData(FileInfo::Data::STATS)) {
        if (HasData(FileInfo::Data::STATS_2D)) {
            LoadStats2DBasic(FileInfo::Data::STATS_2D_MAX);
            LoadStats2DBasic(FileInfo::Data::STATS_2D_MIN);
            if (full) {
                LoadStats2DBasic(FileInfo::Data::STATS_2D_SUM);
                LoadStats2DBasic(FileInfo::Data::STATS_2D_SUMSQ);
            }
            LoadStats2DBasic(FileInfo::Data::STATS_2D_NANS);

            LoadStats2DHist();

            if (load_percentiles) {
                LoadStats2DPercent();
            }

            double beam_area = CalculateBeamArea();
            bool has_flux = !std::isnan(beam_area);

            // If we loaded all the 2D stats successfully, assume all channel stats are valid
            for (size_t s = 0; s < _num_stokes; s++) {
                for (size_t c = 0; c < _num_channels; c++) {
                    auto& stats = _channel_stats[s][c].basic_stats;
                    if (full) {
                        num_pixels = _channel_size - stats[CARTA::StatsType::NanCount];
                        sum = stats[CARTA::StatsType::Sum];
                        sum_sq = stats[CARTA::StatsType::SumSq];

                        stats[CARTA::StatsType::NumPixels] = num_pixels;
                        stats[CARTA::StatsType::Mean] = sum / num_pixels;
                        stats[CARTA::StatsType::Sigma] = sqrt((sum_sq - (sum * sum / num_pixels)) / (num_pixels - 1));
                        stats[CARTA::StatsType::RMS] = sqrt(sum_sq / num_pixels);
                        if (has_flux) {
                            stats[CARTA::StatsType::FluxDensity] = sum / beam_area;
                        }

                        _channel_stats[s][c].full = true;
                    }
                    _channel_stats[s][c].valid = true;
                }
            }
        }

        if (HasData(FileInfo::Data::STATS_3D)) {
            LoadStats3DBasic(FileInfo::Data::STATS_3D_MAX);
            LoadStats3DBasic(FileInfo::Data::STATS_3D_MIN);
            if (full) {
                LoadStats3DBasic(FileInfo::Data::STATS_3D_SUM);
                LoadStats3DBasic(FileInfo::Data::STATS_3D_SUMSQ);
            }
            LoadStats3DBasic(FileInfo::Data::STATS_3D_NANS);

            LoadStats3DHist();

            if (load_percentiles) {
                LoadStats3DPercent();
            }

            double beam_area = CalculateBeamArea();
            bool has_flux = !std::isnan(beam_area);

            // If we loaded all the 3D stats successfully, assume all cube stats are valid
            for (size_t s = 0; s < _num_stokes; s++) {
                auto& stats = _cube_stats[s].basic_stats;
                if (full) {
                    num_pixels = (_channel_size * _num_channels) - stats[CARTA::StatsType::NanCount];
                    sum = stats[CARTA::StatsType::Sum];
                    sum_sq = stats[CARTA::StatsType::SumSq];

                    stats[CARTA::StatsType::NumPixels] = num_pixels;
                    stats[CARTA::StatsType::Mean] = sum / num_pixels;
                    stats[CARTA::StatsType::Sigma] = sqrt((sum_sq - (sum * sum / num_pixels)) / (num_pixels - 1));
                    stats[CARTA::StatsType::RMS] = sqrt(sum_sq / num_pixels);
                    if (has_flux) {
                        stats[CARTA::StatsType::FluxDensity] = sum / beam_area;
                    }

                    _cube_stats[s].full = true;
                }
                _cube_stats[s].valid = true;
            }
        }
    }
}

FileInfo::ImageStats& FileLoader::GetImageStats(int current_stokes, int channel) {
    return (channel >= 0 ? _channel_stats[current_stokes][channel] : _cube_stats[current_stokes]);
}

bool FileLoader::GetCursorSpectralData(
    std::vector<float>& data, int stokes, int cursor_x, int count_x, int cursor_y, int count_y, std::mutex& image_mutex) {
    // Must be implemented in subclasses
    return false;
}

bool FileLoader::UseRegionSpectralData(const casacore::IPosition& region_shape, std::mutex& image_mutex) {
    // Must be implemented in subclasses; should call before GetRegionSpectralData
    return false;
}

bool FileLoader::GetRegionSpectralData(int region_id, int stokes, const casacore::ArrayLattice<casacore::Bool>& mask,
    const casacore::IPosition& origin, std::mutex& image_mutex, std::map<CARTA::StatsType, std::vector<double>>& results, float& progress) {
    // Must be implemented in subclasses
    return false;
}

bool FileLoader::GetDownsampledRasterData(
    std::vector<float>& data, int channel, int stokes, CARTA::ImageBounds& bounds, int mip, std::mutex& image_mutex) {
    // Must be implemented in subclasses
    return false;
}

<<<<<<< HEAD
bool FileLoader::GetDownsampledRasterData(
    std::vector<float>& data, int channel, int stokes, CARTA::ImageBounds& bounds, int mip, std::mutex& image_mutex) {
    // Must be implemented in subclasses
    return false;
}

bool FileLoader::GetChunk(
    std::vector<float>& data, int& data_width, int& data_height, int min_x, int min_y, int channel, int stokes, std::mutex& image_mutex) {
    // Must be implemented in subclasses
    return false;
}

void FileLoader::SetFramePtr(Frame* frame) {
=======
bool FileLoader::GetChunk(
    std::vector<float>& data, int& data_width, int& data_height, int min_x, int min_y, int channel, int stokes, std::mutex& image_mutex) {
>>>>>>> 47c6c21d
    // Must be implemented in subclasses
    return false;
}

bool FileLoader::HasMip(int mip) const {
    return false;
}

bool FileLoader::UseTileCache() const {
    return false;
}

std::string FileLoader::GetFileName() {
    return _filename;
}

bool FileLoader::HasMip(int mip) const {
    return false;
}

bool FileLoader::UseTileCache() const {
    return false;
}

double FileLoader::CalculateBeamArea() {
    ImageRef image = GetImage();
    auto& info = image->imageInfo();
    auto& coord = image->coordinates();

    if (!info.hasSingleBeam() || !coord.hasDirectionCoordinate()) {
        return NAN;
    }

    return info.getBeamAreaInPixels(-1, -1, coord.directionCoordinate());
}<|MERGE_RESOLUTION|>--- conflicted
+++ resolved
@@ -611,28 +611,12 @@
     return false;
 }
 
-<<<<<<< HEAD
-bool FileLoader::GetDownsampledRasterData(
-    std::vector<float>& data, int channel, int stokes, CARTA::ImageBounds& bounds, int mip, std::mutex& image_mutex) {
-    // Must be implemented in subclasses
-    return false;
-}
-
 bool FileLoader::GetChunk(
     std::vector<float>& data, int& data_width, int& data_height, int min_x, int min_y, int channel, int stokes, std::mutex& image_mutex) {
     // Must be implemented in subclasses
     return false;
 }
 
-void FileLoader::SetFramePtr(Frame* frame) {
-=======
-bool FileLoader::GetChunk(
-    std::vector<float>& data, int& data_width, int& data_height, int min_x, int min_y, int channel, int stokes, std::mutex& image_mutex) {
->>>>>>> 47c6c21d
-    // Must be implemented in subclasses
-    return false;
-}
-
 bool FileLoader::HasMip(int mip) const {
     return false;
 }
@@ -643,14 +627,6 @@
 
 std::string FileLoader::GetFileName() {
     return _filename;
-}
-
-bool FileLoader::HasMip(int mip) const {
-    return false;
-}
-
-bool FileLoader::UseTileCache() const {
-    return false;
 }
 
 double FileLoader::CalculateBeamArea() {
