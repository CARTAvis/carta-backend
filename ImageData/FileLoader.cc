#include "FileLoader.h"

#include <casacore/images/Images/SubImage.h>
#include <casacore/lattices/Lattices/MaskedLatticeIterator.h>

#include "../Util.h"
#include "CasaLoader.h"
#include "FitsLoader.h"
#include "Hdf5Loader.h"
#include "MiriadLoader.h"

using namespace carta;

FileLoader* FileLoader::GetLoader(const std::string& filename) {
    switch (CasacoreImageType(filename)) {
        case casacore::ImageOpener::AIPSPP:
            return new CasaLoader(filename);
        case casacore::ImageOpener::FITS:
            return new FitsLoader(filename);
        case casacore::ImageOpener::MIRIAD:
            return new MiriadLoader(filename);
        case casacore::ImageOpener::GIPSY:
            break;
        case casacore::ImageOpener::CAIPS:
            break;
        case casacore::ImageOpener::NEWSTAR:
            break;
        case casacore::ImageOpener::HDF5:
            return new Hdf5Loader(filename);
        case casacore::ImageOpener::IMAGECONCAT:
            break;
        case casacore::ImageOpener::IMAGEEXPR:
            break;
        case casacore::ImageOpener::COMPLISTIMAGE:
            break;
        default:
            break;
    }
    return nullptr;
}

bool FileLoader::CanOpenFile(std::string& /*error*/) {
    return true;
}

bool FileLoader::GetShape(IPos& shape) {
    ImageRef image = GetImage();
    if (image) {
        shape = image->shape();
        return true;
    }
    return false;
}

bool FileLoader::GetCoordinateSystem(casacore::CoordinateSystem& coord_sys) {
    ImageRef image = GetImage();
    if (image) {
        coord_sys = image->coordinates();
        return true;
    }
    return false;
}

bool FileLoader::FindCoordinateAxes(IPos& shape, int& spectral_axis, int& stokes_axis, std::string& message) {
    // Return image shape, spectral axis, and stokes axis from image data, coordinate system, and extended file info.

    // set defaults: undefined
    spectral_axis = -1;
    stokes_axis = -1;

    if (!HasData(FileInfo::Data::Image)) {
        return false;
    }

    if (!GetShape(shape)) {
        return false;
    }

    _num_dims = shape.size();

    if (_num_dims < 2 || _num_dims > 4) {
        message = "Image must be 2D, 3D, or 4D.";
        return false;
    }
    _channel_size = shape(0) * shape(1);

    casacore::CoordinateSystem coord_sys;
    if (!GetCoordinateSystem(coord_sys)) {
        message = "Image does not have valid coordinate system.";
        return false;
    }
    if (coord_sys.nPixelAxes() != _num_dims) {
        message = "Problem loading image: cannot determine coordinate axes from incomplete header.";
        return false;
    }

    // use CoordinateSystem to find coordinate axes
    casacore::Vector<casacore::Int> linear_axes = coord_sys.linearAxesNumbers();
    spectral_axis = coord_sys.spectralAxisNumber();
    stokes_axis = coord_sys.polarizationAxisNumber();

    // pv images not supported (yet); spectral axis is 0 or 1, and the other is linear
    if (!linear_axes.empty() && (((spectral_axis == 0) && (linear_axes(0) == 1)) || ((spectral_axis == 1) && (linear_axes(0) == 0)))) {
        message = "Position-velocity (pv) images not supported yet.";
        return false;
    }

    // 2D image
    if (_num_dims == 2) {
        _num_channels = 1;
        _num_stokes = 1;
        _spectral_axis = spectral_axis;
        _stokes_axis = stokes_axis;
        return true;
    }

    // 3D image
    if (_num_dims == 3) {
        spectral_axis = (spectral_axis < 0 ? 2 : spectral_axis);
        _num_channels = shape(spectral_axis);
        _num_stokes = 1;
        _spectral_axis = spectral_axis;
        _stokes_axis = stokes_axis;
        return true;
    }

    // 4D image
    if ((spectral_axis < 0) || (stokes_axis < 0)) {
        if ((spectral_axis < 0) && (stokes_axis >= 0)) { // stokes is known
            spectral_axis = (stokes_axis == 3 ? 2 : 3);
        } else if ((spectral_axis >= 0) && (stokes_axis < 0)) { // spectral is known
            stokes_axis = (spectral_axis == 3 ? 2 : 3);
        }
        if ((spectral_axis < 0) && (stokes_axis < 0)) { // neither is known, guess by shape (max 4 stokes)
            if (shape(2) > 4) {
                spectral_axis = 2;
                stokes_axis = 3;
            } else if (shape(3) > 4) {
                spectral_axis = 3;
                stokes_axis = 2;
            }
        }
        if ((spectral_axis < 0) && (stokes_axis < 0)) { // neither is known, give up
            message = "Problem loading image: cannot determine coordinate axes from incomplete header.";
            return false;
        }
    }
    _num_channels = (spectral_axis == -1 ? 1 : shape(spectral_axis));
    _num_stokes = (stokes_axis == -1 ? 1 : shape(stokes_axis));
    _spectral_axis = spectral_axis;
    _stokes_axis = stokes_axis;

    return true;
}

bool FileLoader::GetSlice(casacore::Array<float>& data, const casacore::Slicer& slicer) {
    ImageRef image = GetImage();
    if (!image) {
        return false;
    }

    if (data.shape() != slicer.length()) {
        try {
            data.resize(slicer.length());
        } catch (casacore::AipsError& err) {
            return false;
        }
    }

    // Get data slice with mask applied.
    // Apply slicer to image first to get appropriate cursor, and use read-only iterator
    casacore::SubImage<float> subimage(*image, slicer);
    casacore::RO_MaskedLatticeIterator<float> lattice_iter(subimage);
    for (lattice_iter.reset(); !lattice_iter.atEnd(); ++lattice_iter) {
        casacore::Array<float> cursor_data = lattice_iter.cursor();

        if (image->isMasked()) {
            casacore::Array<float> masked_data(cursor_data); // reference the same storage
            const casacore::Array<bool> cursor_mask = lattice_iter.getMask();
            // Apply cursor mask to cursor data: set masked values to NaN.
            // booleans are used to delete copy of data if necessary
            bool del_mask_ptr;
            const bool* pCursorMask = cursor_mask.getStorage(del_mask_ptr);
            bool del_data_ptr;
            float* pMaskedData = masked_data.getStorage(del_data_ptr);
            for (size_t i = 0; i < cursor_data.nelements(); ++i) {
                if (!pCursorMask[i]) {
                    pMaskedData[i] = std::numeric_limits<float>::quiet_NaN();
                }
            }

            // free storage for cursor arrays
            cursor_mask.freeStorage(pCursorMask, del_mask_ptr);
            masked_data.putStorage(pMaskedData, del_data_ptr);
        }

        casacore::IPosition cursor_shape(lattice_iter.cursorShape());
        casacore::IPosition cursor_position(lattice_iter.position());
        casacore::Slicer cursor_slicer(cursor_position, cursor_shape); // where to put the data
        data(cursor_slicer) = cursor_data;
    }
    return true;
}

bool FileLoader::GetSubImage(const casacore::Slicer& slicer, casacore::SubImage<float>& sub_image) {
    ImageRef image = GetImage();
    if (!image) {
        return false;
    }

    sub_image = casacore::SubImage<float>(*image, slicer);
    return true;
}

bool FileLoader::GetSubImage(const casacore::LattRegionHolder& region, casacore::SubImage<float>& sub_image) {
    ImageRef image = GetImage();
    if (!image) {
        return false;
    }

    sub_image = casacore::SubImage<float>(*image, region);
    return true;
}

const FileLoader::IPos FileLoader::GetStatsDataShape(FileInfo::Data ds) {
    throw casacore::AipsError("getStatsDataShape not implemented in this loader");
}

casacore::ArrayBase* FileLoader::GetStatsData(FileInfo::Data ds) {
    throw casacore::AipsError("getStatsData not implemented in this loader");
}

void FileLoader::LoadStats2DBasic(FileInfo::Data ds) {
    if (HasData(ds)) {
        const IPos& stat_dims = GetStatsDataShape(ds);

        // We can handle 2D, 3D and 4D in the same way
        if ((_num_dims == 2 && stat_dims.size() == 0) || (_num_dims == 3 && stat_dims.isEqual(IPos(1, _num_channels))) ||
            (_num_dims == 4 && stat_dims.isEqual(IPos(2, _num_channels, _num_stokes)))) {
            auto data = GetStatsData(ds);

            switch (ds) {
                case FileInfo::Data::STATS_2D_MAX: {
                    auto it = static_cast<casacore::Array<casacore::Float>*>(data)->begin();
                    for (size_t s = 0; s < _num_stokes; s++) {
                        for (size_t c = 0; c < _num_channels; c++) {
                            _channel_stats[s][c].basic_stats[CARTA::StatsType::Max] = *it++;
                        }
                    }
                    break;
                }
                case FileInfo::Data::STATS_2D_MIN: {
                    auto it = static_cast<casacore::Array<casacore::Float>*>(data)->begin();
                    for (size_t s = 0; s < _num_stokes; s++) {
                        for (size_t c = 0; c < _num_channels; c++) {
                            _channel_stats[s][c].basic_stats[CARTA::StatsType::Min] = *it++;
                        }
                    }
                    break;
                }
                case FileInfo::Data::STATS_2D_SUM: {
                    auto it = static_cast<casacore::Array<casacore::Float>*>(data)->begin();
                    for (size_t s = 0; s < _num_stokes; s++) {
                        for (size_t c = 0; c < _num_channels; c++) {
                            _channel_stats[s][c].basic_stats[CARTA::StatsType::Sum] = *it++;
                        }
                    }
                    break;
                }
                case FileInfo::Data::STATS_2D_SUMSQ: {
                    auto it = static_cast<casacore::Array<casacore::Float>*>(data)->begin();
                    for (size_t s = 0; s < _num_stokes; s++) {
                        for (size_t c = 0; c < _num_channels; c++) {
                            _channel_stats[s][c].basic_stats[CARTA::StatsType::SumSq] = *it++;
                        }
                    }
                    break;
                }
                case FileInfo::Data::STATS_2D_NANS: {
                    auto it = static_cast<casacore::Array<casacore::Int64>*>(data)->begin();
                    for (size_t s = 0; s < _num_stokes; s++) {
                        for (size_t c = 0; c < _num_channels; c++) {
                            _channel_stats[s][c].basic_stats[CARTA::StatsType::NanCount] = *it++;
                        }
                    }
                    break;
                }
                default: {}
            }

            delete data;
        }
    }
}

void FileLoader::LoadStats2DHist() {
    FileInfo::Data ds = FileInfo::Data::STATS_2D_HIST;

    if (HasData(ds)) {
        const IPos& stat_dims = GetStatsDataShape(ds);
        size_t num_bins = stat_dims[0];

        // We can handle 2D, 3D and 4D in the same way
        if ((_num_dims == 2 && stat_dims.isEqual(IPos(1, num_bins))) ||
            (_num_dims == 3 && stat_dims.isEqual(IPos(2, num_bins, _num_channels))) ||
            (_num_dims == 4 && stat_dims.isEqual(IPos(3, num_bins, _num_channels, _num_stokes)))) {
            auto data = static_cast<casacore::Array<casacore::Int64>*>(GetStatsData(ds));
            auto it = data->begin();

            for (size_t s = 0; s < _num_stokes; s++) {
                for (size_t c = 0; c < _num_channels; c++) {
                    _channel_stats[s][c].histogram_bins.resize(num_bins);
                    for (size_t b = 0; b < num_bins; b++) {
                        _channel_stats[s][c].histogram_bins[b] = *it++;
                    }
                }
            }

            delete data;
        }
    }
}

// TODO: untested

void FileLoader::LoadStats2DPercent() {
    FileInfo::Data dsr = FileInfo::Data::RANKS;
    FileInfo::Data dsp = FileInfo::Data::STATS_2D_PERCENT;

    if (HasData(dsp) && HasData(dsr)) {
        const IPos& dims_vals = GetStatsDataShape(dsp);
        const IPos& dims_ranks = GetStatsDataShape(dsr);

        size_t num_ranks = dims_ranks[0];

        // We can handle 2D, 3D and 4D in the same way
        if ((_num_dims == 2 && dims_vals.isEqual(IPos(1, num_ranks))) ||
            (_num_dims == 3 && dims_vals.isEqual(IPos(2, num_ranks, _num_channels))) ||
            (_num_dims == 4 && dims_vals.isEqual(IPos(3, num_ranks, _num_channels, _num_stokes)))) {
            auto ranks = static_cast<casacore::Array<casacore::Float>*>(GetStatsData(dsr));
            auto data = static_cast<casacore::Array<casacore::Float>*>(GetStatsData(dsp));

            auto it = data->begin();
            auto itr = ranks->begin();

            for (size_t s = 0; s < _num_stokes; s++) {
                for (size_t c = 0; c < _num_channels; c++) {
                    _channel_stats[s][c].percentiles.resize(num_ranks);
                    _channel_stats[s][c].percentile_ranks.resize(num_ranks);
                    for (size_t r = 0; r < num_ranks; r++) {
                        _channel_stats[s][c].percentiles[r] = *it++;
                        _channel_stats[s][c].percentile_ranks[r] = *itr++;
                    }
                }
            }

            delete ranks;
            delete data;
        }
    }
}

void FileLoader::LoadStats3DBasic(FileInfo::Data ds) {
    if (HasData(ds)) {
        const IPos& stat_dims = GetStatsDataShape(ds);

        // We can handle 3D and 4D in the same way
        if ((_num_dims == 3 && stat_dims.size() == 0) || (_num_dims == 4 && stat_dims.isEqual(IPos(1, _num_stokes)))) {
            auto data = GetStatsData(ds);

            switch (ds) {
                case FileInfo::Data::STATS_3D_MAX: {
                    auto it = static_cast<casacore::Array<casacore::Float>*>(data)->begin();
                    for (size_t s = 0; s < _num_stokes; s++) {
                        _cube_stats[s].basic_stats[CARTA::StatsType::Max] = *it++;
                    }
                    break;
                }
                case FileInfo::Data::STATS_3D_MIN: {
                    auto it = static_cast<casacore::Array<casacore::Float>*>(data)->begin();
                    for (size_t s = 0; s < _num_stokes; s++) {
                        _cube_stats[s].basic_stats[CARTA::StatsType::Min] = *it++;
                    }
                    break;
                }
                case FileInfo::Data::STATS_3D_SUM: {
                    auto it = static_cast<casacore::Array<casacore::Float>*>(data)->begin();
                    for (size_t s = 0; s < _num_stokes; s++) {
                        _cube_stats[s].basic_stats[CARTA::StatsType::Sum] = *it++;
                    }
                    break;
                }
                case FileInfo::Data::STATS_3D_SUMSQ: {
                    auto it = static_cast<casacore::Array<casacore::Float>*>(data)->begin();
                    for (size_t s = 0; s < _num_stokes; s++) {
                        _cube_stats[s].basic_stats[CARTA::StatsType::SumSq] = *it++;
                    }
                    break;
                }
                case FileInfo::Data::STATS_3D_NANS: {
                    auto it = static_cast<casacore::Array<casacore::Int64>*>(data)->begin();
                    for (size_t s = 0; s < _num_stokes; s++) {
                        _cube_stats[s].basic_stats[CARTA::StatsType::NanCount] = *it++;
                    }
                    break;
                }
                default: {}
            }

            delete data;
        }
    }
}

void FileLoader::LoadStats3DHist() {
    FileInfo::Data ds = FileInfo::Data::STATS_3D_HIST;

    if (HasData(ds)) {
        const IPos& stat_dims = GetStatsDataShape(ds);
        size_t num_bins = stat_dims[0];

        // We can handle 3D and 4D in the same way
        if ((_num_dims == 3 && stat_dims.isEqual(IPos(1, num_bins))) ||
            (_num_dims == 4 && stat_dims.isEqual(IPos(2, num_bins, _num_stokes)))) {
            auto data = static_cast<casacore::Array<casacore::Int64>*>(GetStatsData(ds));
            auto it = data->begin();

            for (size_t s = 0; s < _num_stokes; s++) {
                _cube_stats[s].histogram_bins.resize(num_bins);
                for (size_t b = 0; b < num_bins; b++) {
                    _cube_stats[s].histogram_bins[b] = *it++;
                }
            }

            delete data;
        }
    }
}

// TODO: untested

void FileLoader::LoadStats3DPercent() {
    FileInfo::Data dsr = FileInfo::Data::RANKS;
    FileInfo::Data dsp = FileInfo::Data::STATS_2D_PERCENT;

    if (HasData(dsp) && HasData(dsr)) {
        const IPos& dims_vals = GetStatsDataShape(dsp);
        const IPos& dims_ranks = GetStatsDataShape(dsr);

        size_t nranks = dims_ranks[0];

        // We can handle 3D and 4D in the same way
        if ((_num_dims == 3 && dims_vals.isEqual(IPos(1, nranks))) || (_num_dims == 4 && dims_vals.isEqual(IPos(2, nranks, _num_stokes)))) {
            auto ranks = static_cast<casacore::Array<casacore::Float>*>(GetStatsData(dsr));
            auto data = static_cast<casacore::Array<casacore::Float>*>(GetStatsData(dsp));

            auto it = data->begin();
            auto itr = ranks->begin();

            for (size_t s = 0; s < _num_stokes; s++) {
                _cube_stats[s].percentiles.resize(nranks);
                _cube_stats[s].percentile_ranks.resize(nranks);
                for (size_t r = 0; r < nranks; r++) {
                    _cube_stats[s].percentiles[r] = *it++;
                    _cube_stats[s].percentile_ranks[r] = *itr++;
                }
            }

            delete ranks;
            delete data;
        }
    }
}

void FileLoader::LoadImageStats(bool load_percentiles) {
    _channel_stats.resize(_num_stokes);
    for (size_t s = 0; s < _num_stokes; s++) {
        _channel_stats[s].resize(_num_channels);
    }
    _cube_stats.resize(_num_stokes);

    // Remove this check when we drop support for the old schema.
    // We assume that checking for only one of these datasets is sufficient.
    bool full(HasData(FileInfo::Data::STATS_2D_SUM));
    double sum, sum_sq;
    uint64_t num_pixels;

    if (HasData(FileInfo::Data::STATS)) {
        if (HasData(FileInfo::Data::STATS_2D)) {
            LoadStats2DBasic(FileInfo::Data::STATS_2D_MAX);
            LoadStats2DBasic(FileInfo::Data::STATS_2D_MIN);
            if (full) {
                LoadStats2DBasic(FileInfo::Data::STATS_2D_SUM);
                LoadStats2DBasic(FileInfo::Data::STATS_2D_SUMSQ);
            }
            LoadStats2DBasic(FileInfo::Data::STATS_2D_NANS);

            LoadStats2DHist();

            if (load_percentiles) {
                LoadStats2DPercent();
            }

            double beam_area = CalculateBeamArea();
            bool has_flux = !std::isnan(beam_area);

            // If we loaded all the 2D stats successfully, assume all channel stats are valid
            for (size_t s = 0; s < _num_stokes; s++) {
                for (size_t c = 0; c < _num_channels; c++) {
                    auto& stats = _channel_stats[s][c].basic_stats;
                    if (full) {
                        num_pixels = _channel_size - stats[CARTA::StatsType::NanCount];
                        sum = stats[CARTA::StatsType::Sum];
                        sum_sq = stats[CARTA::StatsType::SumSq];

                        stats[CARTA::StatsType::NumPixels] = num_pixels;
                        stats[CARTA::StatsType::Mean] = sum / num_pixels;
                        stats[CARTA::StatsType::Sigma] = sqrt((sum_sq - (sum * sum / num_pixels)) / (num_pixels - 1));
                        stats[CARTA::StatsType::RMS] = sqrt(sum_sq / num_pixels);
                        if (has_flux) {
                            stats[CARTA::StatsType::FluxDensity] = sum / beam_area;
                        }

                        _channel_stats[s][c].full = true;
                    }
                    _channel_stats[s][c].valid = true;
                }
            }
        }

        if (HasData(FileInfo::Data::STATS_3D)) {
            LoadStats3DBasic(FileInfo::Data::STATS_3D_MAX);
            LoadStats3DBasic(FileInfo::Data::STATS_3D_MIN);
            if (full) {
                LoadStats3DBasic(FileInfo::Data::STATS_3D_SUM);
                LoadStats3DBasic(FileInfo::Data::STATS_3D_SUMSQ);
            }
            LoadStats3DBasic(FileInfo::Data::STATS_3D_NANS);

            LoadStats3DHist();

            if (load_percentiles) {
                LoadStats3DPercent();
            }

            double beam_area = CalculateBeamArea();
            bool has_flux = !std::isnan(beam_area);

            // If we loaded all the 3D stats successfully, assume all cube stats are valid
            for (size_t s = 0; s < _num_stokes; s++) {
                auto& stats = _cube_stats[s].basic_stats;
                if (full) {
                    num_pixels = (_channel_size * _num_channels) - stats[CARTA::StatsType::NanCount];
                    sum = stats[CARTA::StatsType::Sum];
                    sum_sq = stats[CARTA::StatsType::SumSq];

                    stats[CARTA::StatsType::NumPixels] = num_pixels;
                    stats[CARTA::StatsType::Mean] = sum / num_pixels;
                    stats[CARTA::StatsType::Sigma] = sqrt((sum_sq - (sum * sum / num_pixels)) / (num_pixels - 1));
                    stats[CARTA::StatsType::RMS] = sqrt(sum_sq / num_pixels);
                    if (has_flux) {
                        stats[CARTA::StatsType::FluxDensity] = sum / beam_area;
                    }

                    _cube_stats[s].full = true;
                }
                _cube_stats[s].valid = true;
            }
        }
    }
}

FileInfo::ImageStats& FileLoader::GetImageStats(int current_stokes, int channel) {
    return (channel >= 0 ? _channel_stats[current_stokes][channel] : _cube_stats[current_stokes]);
}

bool FileLoader::GetCursorSpectralData(
    std::vector<float>& data, int stokes, int cursor_x, int count_x, int cursor_y, int count_y, std::mutex& image_mutex) {
    // Must be implemented in subclasses
    return false;
}

bool FileLoader::UseRegionSpectralData(const casacore::IPosition& region_shape, std::mutex& image_mutex) {
    // Must be implemented in subclasses; should call before GetRegionSpectralData
    return false;
}

bool FileLoader::GetRegionSpectralData(int region_id, int stokes, const casacore::Array<casacore::Bool>& mask,
    const casacore::IPosition& origin, std::mutex& image_mutex, std::map<CARTA::StatsType, std::vector<double>>& results, float& progress) {
    // Must be implemented in subclasses
    return false;
}

<<<<<<< HEAD
=======
void FileLoader::SetFramePtr(Frame* frame) {
    // Must be implemented in subclasses
}

>>>>>>> 4c568b01
double FileLoader::CalculateBeamArea() {
    ImageRef image = GetImage();
    auto& info = image->imageInfo();
    auto& coord = image->coordinates();

    if (!info.hasSingleBeam() || !coord.hasDirectionCoordinate()) {
        return NAN;
    }

    return info.getBeamAreaInPixels(-1, -1, coord.directionCoordinate());
}<|MERGE_RESOLUTION|>--- conflicted
+++ resolved
@@ -591,13 +591,6 @@
     return false;
 }
 
-<<<<<<< HEAD
-=======
-void FileLoader::SetFramePtr(Frame* frame) {
-    // Must be implemented in subclasses
-}
-
->>>>>>> 4c568b01
 double FileLoader::CalculateBeamArea() {
     ImageRef image = GetImage();
     auto& info = image->imageInfo();
@@ -608,4 +601,16 @@
     }
 
     return info.getBeamAreaInPixels(-1, -1, coord.directionCoordinate());
+}
+
+double FileLoader::CalculateBeamArea() {
+    ImageRef image = GetImage();
+    auto& info = image->imageInfo();
+    auto& coord = image->coordinates();
+
+    if (!info.hasSingleBeam() || !coord.hasDirectionCoordinate()) {
+        return NAN;
+    }
+
+    return info.getBeamAreaInPixels(-1, -1, coord.directionCoordinate());
 }