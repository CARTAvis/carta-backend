#include "FileLoader.h"

#include <casacore/images/Images/SubImage.h>
#include <casacore/lattices/Lattices/MaskedLatticeIterator.h>

#include "../Util.h"
#include "CasaLoader.h"
#include "FitsLoader.h"
#include "Hdf5Loader.h"
#include "ImagePtrLoader.h"
#include "MiriadLoader.h"

using namespace carta;

FileLoader* FileLoader::GetLoader(const std::string& filename) {
    switch (CasacoreImageType(filename)) {
        case casacore::ImageOpener::AIPSPP:
            return new CasaLoader(filename);
        case casacore::ImageOpener::FITS:
            return new FitsLoader(filename);
        case casacore::ImageOpener::MIRIAD:
            return new MiriadLoader(filename);
        case casacore::ImageOpener::GIPSY:
            break;
        case casacore::ImageOpener::CAIPS:
            break;
        case casacore::ImageOpener::NEWSTAR:
            break;
        case casacore::ImageOpener::HDF5:
            return new Hdf5Loader(filename);
        case casacore::ImageOpener::IMAGECONCAT:
            break;
        case casacore::ImageOpener::IMAGEEXPR:
            break;
        case casacore::ImageOpener::COMPLISTIMAGE:
            break;
        default:
            break;
    }
    return nullptr;
}

FileLoader* FileLoader::GetLoader(std::shared_ptr<casacore::ImageInterface<float>> image) {
    return new ImagePtrLoader(image);
}

bool FileLoader::CanOpenFile(std::string& /*error*/) {
    return true;
}

bool FileLoader::GetShape(IPos& shape) {
    ImageRef image = GetImage();
    if (image) {
        shape = image->shape();
        return true;
    }
    return false;
}

bool FileLoader::GetCoordinateSystem(casacore::CoordinateSystem& coord_sys) {
    ImageRef image = GetImage();
    if (image) {
        coord_sys = image->coordinates();
        return true;
    }
    return false;
}

bool FileLoader::FindCoordinateAxes(IPos& shape, int& spectral_axis, int& stokes_axis, std::string& message) {
    // Return image shape, spectral axis, and stokes axis from image data, coordinate system, and extended file info.

    // set defaults: undefined
    spectral_axis = -1;
    stokes_axis = -1;

    if (!HasData(FileInfo::Data::Image)) {
        return false;
    }

    if (!GetShape(shape)) {
        return false;
    }

    _num_dims = shape.size();

    if (_num_dims < 2 || _num_dims > 4) {
        message = "Image must be 2D, 3D, or 4D.";
        return false;
    }
    _channel_size = shape(0) * shape(1);

    casacore::CoordinateSystem coord_sys;
    if (!GetCoordinateSystem(coord_sys)) {
        message = "Image does not have valid coordinate system.";
        return false;
    }
    if (coord_sys.nPixelAxes() != _num_dims) {
        message = "Problem loading image: cannot determine coordinate axes from incomplete header.";
        return false;
    }

    // use CoordinateSystem to find coordinate axes
    casacore::Vector<casacore::Int> linear_axes = coord_sys.linearAxesNumbers();
    spectral_axis = coord_sys.spectralAxisNumber();
    stokes_axis = coord_sys.polarizationAxisNumber();

    // pv images not supported (yet); spectral axis is 0 or 1, and the other is linear
    if (!linear_axes.empty() && (((spectral_axis == 0) && (linear_axes(0) == 1)) || ((spectral_axis == 1) && (linear_axes(0) == 0)))) {
        message = "Position-velocity (pv) images not supported yet.";
        return false;
    }

    // 2D image
    if (_num_dims == 2) {
        _num_channels = 1;
        _num_stokes = 1;
        _spectral_axis = spectral_axis;
        _stokes_axis = stokes_axis;
        return true;
    }

    // 3D image
    if (_num_dims == 3) {
        spectral_axis = (spectral_axis < 0 ? 2 : spectral_axis);
        _num_channels = shape(spectral_axis);
        _num_stokes = 1;
        _spectral_axis = spectral_axis;
        _stokes_axis = stokes_axis;
        return true;
    }

    // 4D image
    if ((spectral_axis < 0) || (stokes_axis < 0)) {
        if ((spectral_axis < 0) && (stokes_axis >= 0)) { // stokes is known
            spectral_axis = (stokes_axis == 3 ? 2 : 3);
        } else if ((spectral_axis >= 0) && (stokes_axis < 0)) { // spectral is known
            stokes_axis = (spectral_axis == 3 ? 2 : 3);
        }
        if ((spectral_axis < 0) && (stokes_axis < 0)) { // neither is known, guess by shape (max 4 stokes)
            if (shape(2) > 4) {
                spectral_axis = 2;
                stokes_axis = 3;
            } else if (shape(3) > 4) {
                spectral_axis = 3;
                stokes_axis = 2;
            }
        }
        if ((spectral_axis < 0) && (stokes_axis < 0)) { // neither is known, give up
            message = "Problem loading image: cannot determine coordinate axes from incomplete header.";
            return false;
        }
    }
    _num_channels = (spectral_axis == -1 ? 1 : shape(spectral_axis));
    _num_stokes = (stokes_axis == -1 ? 1 : shape(stokes_axis));
    _spectral_axis = spectral_axis;
    _stokes_axis = stokes_axis;

    return true;
}

bool FileLoader::GetSlice(casacore::Array<float>& data, const casacore::Slicer& slicer) {
    ImageRef image = GetImage();
    if (!image) {
        return false;
    }

    if (data.shape() != slicer.length()) {
        try {
            data.resize(slicer.length());
        } catch (casacore::AipsError& err) {
            return false;
        }
    }

    // Get data slice with mask applied.
    // Apply slicer to image first to get appropriate cursor, and use read-only iterator
    casacore::SubImage<float> subimage(*image, slicer);
    casacore::RO_MaskedLatticeIterator<float> lattice_iter(subimage);
    for (lattice_iter.reset(); !lattice_iter.atEnd(); ++lattice_iter) {
        casacore::Array<float> cursor_data = lattice_iter.cursor();

        if (image->isMasked()) {
            casacore::Array<float> masked_data(cursor_data); // reference the same storage
            const casacore::Array<bool> cursor_mask = lattice_iter.getMask();
            // Apply cursor mask to cursor data: set masked values to NaN.
            // booleans are used to delete copy of data if necessary
            bool del_mask_ptr;
            const bool* pCursorMask = cursor_mask.getStorage(del_mask_ptr);
            bool del_data_ptr;
            float* pMaskedData = masked_data.getStorage(del_data_ptr);
            for (size_t i = 0; i < cursor_data.nelements(); ++i) {
                if (!pCursorMask[i]) {
                    pMaskedData[i] = std::numeric_limits<float>::quiet_NaN();
                }
            }

            // free storage for cursor arrays
            cursor_mask.freeStorage(pCursorMask, del_mask_ptr);
            masked_data.putStorage(pMaskedData, del_data_ptr);
        }

        casacore::IPosition cursor_shape(lattice_iter.cursorShape());
        casacore::IPosition cursor_position(lattice_iter.position());
        casacore::Slicer cursor_slicer(cursor_position, cursor_shape); // where to put the data
        data(cursor_slicer) = cursor_data;
    }
    return true;
}

bool FileLoader::GetSubImage(const casacore::Slicer& slicer, casacore::SubImage<float>& sub_image) {
    ImageRef image = GetImage();
    if (!image) {
        return false;
    }

    sub_image = casacore::SubImage<float>(*image, slicer);
    return true;
}

bool FileLoader::GetSubImage(const casacore::LattRegionHolder& region, casacore::SubImage<float>& sub_image) {
    ImageRef image = GetImage();
    if (!image) {
        return false;
    }

    sub_image = casacore::SubImage<float>(*image, region);
    return true;
}

const FileLoader::IPos FileLoader::GetStatsDataShape(FileInfo::Data ds) {
    throw casacore::AipsError("getStatsDataShape not implemented in this loader");
}

casacore::ArrayBase* FileLoader::GetStatsData(FileInfo::Data ds) {
    throw casacore::AipsError("getStatsData not implemented in this loader");
}

void FileLoader::LoadStats2DBasic(FileInfo::Data ds) {
    if (HasData(ds)) {
        const IPos& stat_dims = GetStatsDataShape(ds);

        // We can handle 2D, 3D and 4D in the same way
        if ((_num_dims == 2 && stat_dims.size() == 0) || (_num_dims == 3 && stat_dims.isEqual(IPos(1, _num_channels))) ||
            (_num_dims == 4 && stat_dims.isEqual(IPos(2, _num_channels, _num_stokes)))) {
            auto data = GetStatsData(ds);

            switch (ds) {
                case FileInfo::Data::STATS_2D_MAX: {
                    auto it = static_cast<casacore::Array<casacore::Float>*>(data)->begin();
                    for (size_t s = 0; s < _num_stokes; s++) {
                        for (size_t c = 0; c < _num_channels; c++) {
                            _channel_stats[s][c].basic_stats[CARTA::StatsType::Max] = *it++;
                        }
                    }
                    break;
                }
                case FileInfo::Data::STATS_2D_MIN: {
                    auto it = static_cast<casacore::Array<casacore::Float>*>(data)->begin();
                    for (size_t s = 0; s < _num_stokes; s++) {
                        for (size_t c = 0; c < _num_channels; c++) {
                            _channel_stats[s][c].basic_stats[CARTA::StatsType::Min] = *it++;
                        }
                    }
                    break;
                }
                case FileInfo::Data::STATS_2D_SUM: {
                    auto it = static_cast<casacore::Array<casacore::Float>*>(data)->begin();
                    for (size_t s = 0; s < _num_stokes; s++) {
                        for (size_t c = 0; c < _num_channels; c++) {
                            _channel_stats[s][c].basic_stats[CARTA::StatsType::Sum] = *it++;
                        }
                    }
                    break;
                }
                case FileInfo::Data::STATS_2D_SUMSQ: {
                    auto it = static_cast<casacore::Array<casacore::Float>*>(data)->begin();
                    for (size_t s = 0; s < _num_stokes; s++) {
                        for (size_t c = 0; c < _num_channels; c++) {
                            _channel_stats[s][c].basic_stats[CARTA::StatsType::SumSq] = *it++;
                        }
                    }
                    break;
                }
                case FileInfo::Data::STATS_2D_NANS: {
                    auto it = static_cast<casacore::Array<casacore::Int64>*>(data)->begin();
                    for (size_t s = 0; s < _num_stokes; s++) {
                        for (size_t c = 0; c < _num_channels; c++) {
                            _channel_stats[s][c].basic_stats[CARTA::StatsType::NanCount] = *it++;
                        }
                    }
                    break;
                }
                default: {}
            }

            delete data;
        }
    }
}

void FileLoader::LoadStats2DHist() {
    FileInfo::Data ds = FileInfo::Data::STATS_2D_HIST;

    if (HasData(ds)) {
        const IPos& stat_dims = GetStatsDataShape(ds);
        size_t num_bins = stat_dims[0];

        // We can handle 2D, 3D and 4D in the same way
        if ((_num_dims == 2 && stat_dims.isEqual(IPos(1, num_bins))) ||
            (_num_dims == 3 && stat_dims.isEqual(IPos(2, num_bins, _num_channels))) ||
            (_num_dims == 4 && stat_dims.isEqual(IPos(3, num_bins, _num_channels, _num_stokes)))) {
            auto data = static_cast<casacore::Array<casacore::Int64>*>(GetStatsData(ds));
            auto it = data->begin();

            for (size_t s = 0; s < _num_stokes; s++) {
                for (size_t c = 0; c < _num_channels; c++) {
                    _channel_stats[s][c].histogram_bins.resize(num_bins);
                    for (size_t b = 0; b < num_bins; b++) {
                        _channel_stats[s][c].histogram_bins[b] = *it++;
                    }
                }
            }

            delete data;
        }
    }
}

// TODO: untested

void FileLoader::LoadStats2DPercent() {
    FileInfo::Data dsr = FileInfo::Data::RANKS;
    FileInfo::Data dsp = FileInfo::Data::STATS_2D_PERCENT;

    if (HasData(dsp) && HasData(dsr)) {
        const IPos& dims_vals = GetStatsDataShape(dsp);
        const IPos& dims_ranks = GetStatsDataShape(dsr);

        size_t num_ranks = dims_ranks[0];

        // We can handle 2D, 3D and 4D in the same way
        if ((_num_dims == 2 && dims_vals.isEqual(IPos(1, num_ranks))) ||
            (_num_dims == 3 && dims_vals.isEqual(IPos(2, num_ranks, _num_channels))) ||
            (_num_dims == 4 && dims_vals.isEqual(IPos(3, num_ranks, _num_channels, _num_stokes)))) {
            auto ranks = static_cast<casacore::Array<casacore::Float>*>(GetStatsData(dsr));
            auto data = static_cast<casacore::Array<casacore::Float>*>(GetStatsData(dsp));

            auto it = data->begin();
            auto itr = ranks->begin();

            for (size_t s = 0; s < _num_stokes; s++) {
                for (size_t c = 0; c < _num_channels; c++) {
                    _channel_stats[s][c].percentiles.resize(num_ranks);
                    _channel_stats[s][c].percentile_ranks.resize(num_ranks);
                    for (size_t r = 0; r < num_ranks; r++) {
                        _channel_stats[s][c].percentiles[r] = *it++;
                        _channel_stats[s][c].percentile_ranks[r] = *itr++;
                    }
                }
            }

            delete ranks;
            delete data;
        }
    }
}

void FileLoader::LoadStats3DBasic(FileInfo::Data ds) {
    if (HasData(ds)) {
        const IPos& stat_dims = GetStatsDataShape(ds);

        // We can handle 3D and 4D in the same way
        if ((_num_dims == 3 && stat_dims.size() == 0) || (_num_dims == 4 && stat_dims.isEqual(IPos(1, _num_stokes)))) {
            auto data = GetStatsData(ds);

            switch (ds) {
                case FileInfo::Data::STATS_3D_MAX: {
                    auto it = static_cast<casacore::Array<casacore::Float>*>(data)->begin();
                    for (size_t s = 0; s < _num_stokes; s++) {
                        _cube_stats[s].basic_stats[CARTA::StatsType::Max] = *it++;
                    }
                    break;
                }
                case FileInfo::Data::STATS_3D_MIN: {
                    auto it = static_cast<casacore::Array<casacore::Float>*>(data)->begin();
                    for (size_t s = 0; s < _num_stokes; s++) {
                        _cube_stats[s].basic_stats[CARTA::StatsType::Min] = *it++;
                    }
                    break;
                }
                case FileInfo::Data::STATS_3D_SUM: {
                    auto it = static_cast<casacore::Array<casacore::Float>*>(data)->begin();
                    for (size_t s = 0; s < _num_stokes; s++) {
                        _cube_stats[s].basic_stats[CARTA::StatsType::Sum] = *it++;
                    }
                    break;
                }
                case FileInfo::Data::STATS_3D_SUMSQ: {
                    auto it = static_cast<casacore::Array<casacore::Float>*>(data)->begin();
                    for (size_t s = 0; s < _num_stokes; s++) {
                        _cube_stats[s].basic_stats[CARTA::StatsType::SumSq] = *it++;
                    }
                    break;
                }
                case FileInfo::Data::STATS_3D_NANS: {
                    auto it = static_cast<casacore::Array<casacore::Int64>*>(data)->begin();
                    for (size_t s = 0; s < _num_stokes; s++) {
                        _cube_stats[s].basic_stats[CARTA::StatsType::NanCount] = *it++;
                    }
                    break;
                }
                default: {}
            }

            delete data;
        }
    }
}

void FileLoader::LoadStats3DHist() {
    FileInfo::Data ds = FileInfo::Data::STATS_3D_HIST;

    if (HasData(ds)) {
        const IPos& stat_dims = GetStatsDataShape(ds);
        size_t num_bins = stat_dims[0];

        // We can handle 3D and 4D in the same way
        if ((_num_dims == 3 && stat_dims.isEqual(IPos(1, num_bins))) ||
            (_num_dims == 4 && stat_dims.isEqual(IPos(2, num_bins, _num_stokes)))) {
            auto data = static_cast<casacore::Array<casacore::Int64>*>(GetStatsData(ds));
            auto it = data->begin();

            for (size_t s = 0; s < _num_stokes; s++) {
                _cube_stats[s].histogram_bins.resize(num_bins);
                for (size_t b = 0; b < num_bins; b++) {
                    _cube_stats[s].histogram_bins[b] = *it++;
                }
            }

            delete data;
        }
    }
}

// TODO: untested

void FileLoader::LoadStats3DPercent() {
    FileInfo::Data dsr = FileInfo::Data::RANKS;
    FileInfo::Data dsp = FileInfo::Data::STATS_2D_PERCENT;

    if (HasData(dsp) && HasData(dsr)) {
        const IPos& dims_vals = GetStatsDataShape(dsp);
        const IPos& dims_ranks = GetStatsDataShape(dsr);

        size_t nranks = dims_ranks[0];

        // We can handle 3D and 4D in the same way
        if ((_num_dims == 3 && dims_vals.isEqual(IPos(1, nranks))) || (_num_dims == 4 && dims_vals.isEqual(IPos(2, nranks, _num_stokes)))) {
            auto ranks = static_cast<casacore::Array<casacore::Float>*>(GetStatsData(dsr));
            auto data = static_cast<casacore::Array<casacore::Float>*>(GetStatsData(dsp));

            auto it = data->begin();
            auto itr = ranks->begin();

            for (size_t s = 0; s < _num_stokes; s++) {
                _cube_stats[s].percentiles.resize(nranks);
                _cube_stats[s].percentile_ranks.resize(nranks);
                for (size_t r = 0; r < nranks; r++) {
                    _cube_stats[s].percentiles[r] = *it++;
                    _cube_stats[s].percentile_ranks[r] = *itr++;
                }
            }

            delete ranks;
            delete data;
        }
    }
}

void FileLoader::LoadImageStats(bool load_percentiles) {
    _channel_stats.resize(_num_stokes);
    for (size_t s = 0; s < _num_stokes; s++) {
        _channel_stats[s].resize(_num_channels);
    }
    _cube_stats.resize(_num_stokes);

    // Remove this check when we drop support for the old schema.
    // We assume that checking for only one of these datasets is sufficient.
    bool full(HasData(FileInfo::Data::STATS_2D_SUM));
    double sum, sum_sq;
    uint64_t num_pixels;

    if (HasData(FileInfo::Data::STATS)) {
        if (HasData(FileInfo::Data::STATS_2D)) {
            LoadStats2DBasic(FileInfo::Data::STATS_2D_MAX);
            LoadStats2DBasic(FileInfo::Data::STATS_2D_MIN);
            if (full) {
                LoadStats2DBasic(FileInfo::Data::STATS_2D_SUM);
                LoadStats2DBasic(FileInfo::Data::STATS_2D_SUMSQ);
            }
            LoadStats2DBasic(FileInfo::Data::STATS_2D_NANS);

            LoadStats2DHist();

            if (load_percentiles) {
                LoadStats2DPercent();
            }

            double beam_area = CalculateBeamArea();
            bool has_flux = !std::isnan(beam_area);

            // If we loaded all the 2D stats successfully, assume all channel stats are valid
            for (size_t s = 0; s < _num_stokes; s++) {
                for (size_t c = 0; c < _num_channels; c++) {
                    auto& stats = _channel_stats[s][c].basic_stats;
                    if (full) {
                        num_pixels = _channel_size - stats[CARTA::StatsType::NanCount];
                        sum = stats[CARTA::StatsType::Sum];
                        sum_sq = stats[CARTA::StatsType::SumSq];

                        stats[CARTA::StatsType::NumPixels] = num_pixels;
                        stats[CARTA::StatsType::Mean] = sum / num_pixels;
                        stats[CARTA::StatsType::Sigma] = sqrt((sum_sq - (sum * sum / num_pixels)) / (num_pixels - 1));
                        stats[CARTA::StatsType::RMS] = sqrt(sum_sq / num_pixels);
                        if (has_flux) {
                            stats[CARTA::StatsType::FluxDensity] = sum / beam_area;
                        }

                        _channel_stats[s][c].full = true;
                    }
                    _channel_stats[s][c].valid = true;
                }
            }
        }

        if (HasData(FileInfo::Data::STATS_3D)) {
            LoadStats3DBasic(FileInfo::Data::STATS_3D_MAX);
            LoadStats3DBasic(FileInfo::Data::STATS_3D_MIN);
            if (full) {
                LoadStats3DBasic(FileInfo::Data::STATS_3D_SUM);
                LoadStats3DBasic(FileInfo::Data::STATS_3D_SUMSQ);
            }
            LoadStats3DBasic(FileInfo::Data::STATS_3D_NANS);

            LoadStats3DHist();

            if (load_percentiles) {
                LoadStats3DPercent();
            }

            double beam_area = CalculateBeamArea();
            bool has_flux = !std::isnan(beam_area);

            // If we loaded all the 3D stats successfully, assume all cube stats are valid
            for (size_t s = 0; s < _num_stokes; s++) {
                auto& stats = _cube_stats[s].basic_stats;
                if (full) {
                    num_pixels = (_channel_size * _num_channels) - stats[CARTA::StatsType::NanCount];
                    sum = stats[CARTA::StatsType::Sum];
                    sum_sq = stats[CARTA::StatsType::SumSq];

                    stats[CARTA::StatsType::NumPixels] = num_pixels;
                    stats[CARTA::StatsType::Mean] = sum / num_pixels;
                    stats[CARTA::StatsType::Sigma] = sqrt((sum_sq - (sum * sum / num_pixels)) / (num_pixels - 1));
                    stats[CARTA::StatsType::RMS] = sqrt(sum_sq / num_pixels);
                    if (has_flux) {
                        stats[CARTA::StatsType::FluxDensity] = sum / beam_area;
                    }

                    _cube_stats[s].full = true;
                }
                _cube_stats[s].valid = true;
            }
        }
    }
}

FileInfo::ImageStats& FileLoader::GetImageStats(int current_stokes, int channel) {
    return (channel >= 0 ? _channel_stats[current_stokes][channel] : _cube_stats[current_stokes]);
}

bool FileLoader::GetCursorSpectralData(
    std::vector<float>& data, int stokes, int cursor_x, int count_x, int cursor_y, int count_y, std::mutex& image_mutex) {
    // Must be implemented in subclasses
    return false;
}

bool FileLoader::UseRegionSpectralData(const casacore::IPosition& region_shape, std::mutex& image_mutex) {
    // Must be implemented in subclasses; should call before GetRegionSpectralData
    return false;
}

bool FileLoader::GetRegionSpectralData(int region_id, int stokes, const casacore::ArrayLattice<casacore::Bool>& mask,
    const casacore::IPosition& origin, std::mutex& image_mutex, std::map<CARTA::StatsType, std::vector<double>>& results, float& progress) {
    // Must be implemented in subclasses
    return false;
}

<<<<<<< HEAD
void FileLoader::SetFramePtr(Frame* frame) {
    // Must be implemented in subclasses
}

std::string FileLoader::GetFileName() {
    return _filename;
}

=======
>>>>>>> 5dc4b322
double FileLoader::CalculateBeamArea() {
    ImageRef image = GetImage();
    auto& info = image->imageInfo();
    auto& coord = image->coordinates();

    if (!info.hasSingleBeam() || !coord.hasDirectionCoordinate()) {
        return NAN;
    }

    return info.getBeamAreaInPixels(-1, -1, coord.directionCoordinate());
}<|MERGE_RESOLUTION|>--- conflicted
+++ resolved
@@ -596,17 +596,10 @@
     return false;
 }
 
-<<<<<<< HEAD
-void FileLoader::SetFramePtr(Frame* frame) {
-    // Must be implemented in subclasses
-}
-
 std::string FileLoader::GetFileName() {
     return _filename;
 }
 
-=======
->>>>>>> 5dc4b322
 double FileLoader::CalculateBeamArea() {
     ImageRef image = GetImage();
     auto& info = image->imageInfo();
