#include "FileLoader.h"

#include <casacore/lattices/Lattices/MaskedLatticeIterator.h>

#include "../Util.h"
#include "CasaLoader.h"
#include "FitsLoader.h"
#include "Hdf5Loader.h"
#include "MiriadLoader.h"

using namespace carta;

FileLoader* FileLoader::GetLoader(const std::string& filename) {
    switch (CasacoreImageType(filename)) {
        case casacore::ImageOpener::AIPSPP:
            return new CasaLoader(filename);
        case casacore::ImageOpener::FITS:
            return new FitsLoader(filename);
        case casacore::ImageOpener::MIRIAD:
            return new MiriadLoader(filename);
        case casacore::ImageOpener::GIPSY:
            break;
        case casacore::ImageOpener::CAIPS:
            break;
        case casacore::ImageOpener::NEWSTAR:
            break;
        case casacore::ImageOpener::HDF5:
            return new Hdf5Loader(filename);
        case casacore::ImageOpener::IMAGECONCAT:
            break;
        case casacore::ImageOpener::IMAGEEXPR:
            break;
        case casacore::ImageOpener::COMPLISTIMAGE:
            break;
        default:
            break;
    }
    return nullptr;
}

bool FileLoader::CanOpenFile(std::string& /*error*/) {
    return true;
}

bool FileLoader::GetShape(IPos& shape) {
    ImageRef image = GetImage();
    if (image) {
        shape = image->shape();
        return true;
    }
    return false;
}

bool FileLoader::GetCoordinateSystem(casacore::CoordinateSystem& coord_sys) {
    ImageRef image = GetImage();
    if (image) {
        coord_sys = image->coordinates();
        return true;
    }
    return false;
}

bool FileLoader::FindCoordinateAxes(IPos& shape, int& spectral_axis, int& stokes_axis, std::string& message) {
    // Return image shape, spectral axis, and stokes axis from image data, coordinate system, and extended file info.

    // set defaults: undefined
    spectral_axis = -1;
    stokes_axis = -1;

    if (!HasData(FileInfo::Data::Image)) {
        return false;
    }

    if (!GetShape(shape)) {
        return false;
    }

    _num_dims = shape.size();

    if (_num_dims < 2 || _num_dims > 4) {
        message = "Image must be 2D, 3D, or 4D.";
        return false;
    }
    _width = shape(0);
    _height = shape(1);
    _channel_size = shape(0) * shape(1);

    casacore::CoordinateSystem coord_sys;
    if (!GetCoordinateSystem(coord_sys)) {
        message = "Image does not have valid coordinate system.";
        return false;
    }
    if (coord_sys.nPixelAxes() != _num_dims) {
        message = "Problem loading image: cannot determine coordinate axes from incomplete header.";
        return false;
    }

    // use CoordinateSystem to find coordinate axes
    casacore::Vector<casacore::Int> linear_axes = coord_sys.linearAxesNumbers();
    spectral_axis = coord_sys.spectralAxisNumber();
    stokes_axis = coord_sys.polarizationAxisNumber();

    // pv images not supported (yet); spectral axis is 0 or 1, and the other is linear
    if (!linear_axes.empty() && (((spectral_axis == 0) && (linear_axes(0) == 1)) || ((spectral_axis == 1) && (linear_axes(0) == 0)))) {
        message = "Position-velocity (pv) images not supported yet.";
        return false;
    }

    // 2D image
    if (_num_dims == 2) {
        _num_channels = 1;
        _num_stokes = 1;
        return true;
    }

    // 3D image
    if (_num_dims == 3) {
        spectral_axis = (spectral_axis < 0 ? 2 : spectral_axis);
        _num_channels = shape(spectral_axis);
        _num_stokes = 1;
        return true;
    }

    // 4D image
    if ((spectral_axis < 0) || (stokes_axis < 0)) {
        // workaround when header incomplete or invalid values for creating proper coordinate system
        FindCoordinates(spectral_axis, stokes_axis);
    }
    if ((spectral_axis < 0) || (stokes_axis < 0)) {
        if ((spectral_axis < 0) && (stokes_axis >= 0)) { // stokes is known
            spectral_axis = (stokes_axis == 3 ? 2 : 3);
        } else if ((spectral_axis >= 0) && (stokes_axis < 0)) { // spectral is known
            stokes_axis = (spectral_axis == 3 ? 2 : 3);
        }
        if ((spectral_axis < 0) && (stokes_axis < 0)) { // neither is known, guess by shape (max 4 stokes)
            if (shape(2) > 4) {
                spectral_axis = 2;
                stokes_axis = 3;
            } else if (shape(3) > 4) {
                spectral_axis = 3;
                stokes_axis = 2;
            }
        }
        if ((spectral_axis < 0) && (stokes_axis < 0)) { // neither is known, give up
            message = "Problem loading image: cannot determine coordinate axes from incomplete header.";
            return false;
        }
    }
    _num_channels = (spectral_axis == -1 ? 1 : shape(spectral_axis));
    _num_stokes = (stokes_axis == -1 ? 1 : shape(stokes_axis));

    return true;
}

void FileLoader::FindCoordinates(int& spectral_axis, int& stokes_axis) {
    // TODO
    // read ctypes from file info header entries to determine spectral and stokes axes
    casacore::String ctype1, ctype2, ctype3, ctype4;
    /*
    for (int i = 0; i < info->header_entries_size(); ++i) {
        CARTA::HeaderEntry entry = info->header_entries(i);
        if (entry.name() == "CTYPE1") {
            ctype1 = casacore::String(entry.value());
            ctype1.upcase();
        } else if (entry.name() == "CTYPE2") {
            ctype2 = casacore::String(entry.value());
            ctype2.upcase();
        } else if (entry.name() == "CTYPE3") {
            ctype3 = casacore::String(entry.value());
            ctype3.upcase();
        } else if (entry.name() == "CTYPE4") {
            ctype4 = casacore::String(entry.value());
            ctype4.upcase();
        }
    }
    */

    // find axes from ctypes
    size_t ntypes(4);
    const casacore::String ctypes[] = {ctype1, ctype2, ctype3, ctype4};
    const casacore::String spectral_types[] = {"FELO", "FREQ", "VELO", "VOPT", "VRAD", "WAVE", "AWAV"};
    const casacore::String stokes_type = "STOKES";
    for (size_t i = 0; i < ntypes; ++i) {
        for (auto& spectral_type : spectral_types) {
            if (ctypes[i].contains(spectral_type)) {
                spectral_axis = i;
            }
        }
        if (ctypes[i] == stokes_type) {
            stokes_axis = i;
        }
    }
}

bool FileLoader::GetSlice(casacore::Array<float>& data, const casacore::Slicer& slicer, bool removeDegenerateAxes) {
    ImageRef image = GetImage();
    if (!image) {
        return false;
    }

    if (data.shape() != slicer.length()) {
        data.resize(slicer.length());
    }

    // Get data slice with mask applied
    casacore::SubImage<float> subimage(*image, slicer);               // apply slicer to image to get appropriate cursor
    casacore::RO_MaskedLatticeIterator<float> lattice_iter(subimage); // read-only
    for (lattice_iter.reset(); !lattice_iter.atEnd(); ++lattice_iter) {
        casacore::IPosition cursor_shape(lattice_iter.cursorShape());
        casacore::IPosition cursor_position(lattice_iter.position());
        casacore::Slicer cursor_slicer(cursor_position, cursor_shape); // where to put the data
        casacore::Array<float> cursor_data = lattice_iter.cursor();

        if (image->isMasked()) {
            casacore::Array<float> masked_data(cursor_data); // reference the same storage
            const casacore::Array<bool> cursor_mask = lattice_iter.getMask();
            // Apply cursor mask to cursor data: set masked values to NaN.
            // booleans are used to delete copy of data if necessary
            bool del_mask_ptr;
            const bool* pCursorMask = cursor_mask.getStorage(del_mask_ptr);
            bool del_data_ptr;
            float* pMaskedData = masked_data.getStorage(del_data_ptr);
            for (size_t i = 0; i < cursor_data.nelements(); ++i) {
                if (!pCursorMask[i]) {
                    pMaskedData[i] = std::numeric_limits<float>::quiet_NaN();
                }
            }

            // free storage for cursor arrays
            cursor_mask.freeStorage(pCursorMask, del_mask_ptr);
            masked_data.putStorage(pMaskedData, del_data_ptr);
        }
        data(cursor_slicer) = cursor_data;
    }
    return true;
}

const FileLoader::IPos FileLoader::GetStatsDataShape(FileInfo::Data ds) {
    throw casacore::AipsError("getStatsDataShape not implemented in this loader");
}

casacore::ArrayBase* FileLoader::GetStatsData(FileInfo::Data ds) {
    throw casacore::AipsError("getStatsData not implemented in this loader");
}

void FileLoader::LoadStats2DBasic(FileInfo::Data ds) {
    if (HasData(ds)) {
        const IPos& stat_dims = GetStatsDataShape(ds);

        // We can handle 2D, 3D and 4D in the same way
        if ((_num_dims == 2 && stat_dims.size() == 0) || (_num_dims == 3 && stat_dims.isEqual(IPos(1, _num_channels))) ||
            (_num_dims == 4 && stat_dims.isEqual(IPos(2, _num_channels, _num_stokes)))) {
            auto data = GetStatsData(ds);

            switch (ds) {
                case FileInfo::Data::STATS_2D_MAX: {
                    auto it = static_cast<casacore::Array<casacore::Float>*>(data)->begin();
                    for (size_t s = 0; s < _num_stokes; s++) {
                        for (size_t c = 0; c < _num_channels; c++) {
                            _channel_stats[s][c].basic_stats[CARTA::StatsType::Max] = *it++;
                        }
                    }
                    break;
                }
                case FileInfo::Data::STATS_2D_MIN: {
                    auto it = static_cast<casacore::Array<casacore::Float>*>(data)->begin();
                    for (size_t s = 0; s < _num_stokes; s++) {
                        for (size_t c = 0; c < _num_channels; c++) {
                            _channel_stats[s][c].basic_stats[CARTA::StatsType::Min] = *it++;
                        }
                    }
                    break;
                }
                case FileInfo::Data::STATS_2D_SUM: {
                    auto it = static_cast<casacore::Array<casacore::Float>*>(data)->begin();
                    for (size_t s = 0; s < _num_stokes; s++) {
                        for (size_t c = 0; c < _num_channels; c++) {
                            _channel_stats[s][c].basic_stats[CARTA::StatsType::Sum] = *it++;
                        }
                    }
                    break;
                }
                case FileInfo::Data::STATS_2D_SUMSQ: {
                    auto it = static_cast<casacore::Array<casacore::Float>*>(data)->begin();
                    for (size_t s = 0; s < _num_stokes; s++) {
                        for (size_t c = 0; c < _num_channels; c++) {
                            _channel_stats[s][c].basic_stats[CARTA::StatsType::SumSq] = *it++;
                        }
                    }
                    break;
                }
                case FileInfo::Data::STATS_2D_NANS: {
                    auto it = static_cast<casacore::Array<casacore::Int64>*>(data)->begin();
                    for (size_t s = 0; s < _num_stokes; s++) {
                        for (size_t c = 0; c < _num_channels; c++) {
                            _channel_stats[s][c].basic_stats[CARTA::StatsType::NanCount] = *it++;
                        }
                    }
                    break;
                }
                default: {}
            }

            delete data;
        }
    }
}

void FileLoader::LoadStats2DHist() {
    FileInfo::Data ds = FileInfo::Data::STATS_2D_HIST;

    if (HasData(ds)) {
        const IPos& stat_dims = GetStatsDataShape(ds);
        size_t num_bins = stat_dims[0];

        // We can handle 2D, 3D and 4D in the same way
        if ((_num_dims == 2 && stat_dims.isEqual(IPos(1, num_bins))) ||
            (_num_dims == 3 && stat_dims.isEqual(IPos(2, num_bins, _num_channels))) ||
            (_num_dims == 4 && stat_dims.isEqual(IPos(3, num_bins, _num_channels, _num_stokes)))) {
            auto data = static_cast<casacore::Array<casacore::Int64>*>(GetStatsData(ds));
            auto it = data->begin();

            for (size_t s = 0; s < _num_stokes; s++) {
                for (size_t c = 0; c < _num_channels; c++) {
                    _channel_stats[s][c].histogram_bins.resize(num_bins);
                    for (size_t b = 0; b < num_bins; b++) {
                        _channel_stats[s][c].histogram_bins[b] = *it++;
                    }
                }
            }

            delete data;
        }
    }
}

// TODO: untested

void FileLoader::LoadStats2DPercent() {
    FileInfo::Data dsr = FileInfo::Data::RANKS;
    FileInfo::Data dsp = FileInfo::Data::STATS_2D_PERCENT;

    if (HasData(dsp) && HasData(dsr)) {
        const IPos& dims_vals = GetStatsDataShape(dsp);
        const IPos& dims_ranks = GetStatsDataShape(dsr);

        size_t num_ranks = dims_ranks[0];

        // We can handle 2D, 3D and 4D in the same way
        if ((_num_dims == 2 && dims_vals.isEqual(IPos(1, num_ranks))) ||
            (_num_dims == 3 && dims_vals.isEqual(IPos(2, num_ranks, _num_channels))) ||
            (_num_dims == 4 && dims_vals.isEqual(IPos(3, num_ranks, _num_channels, _num_stokes)))) {
            auto ranks = static_cast<casacore::Array<casacore::Float>*>(GetStatsData(dsr));
            auto data = static_cast<casacore::Array<casacore::Float>*>(GetStatsData(dsp));

            auto it = data->begin();
            auto itr = ranks->begin();

            for (size_t s = 0; s < _num_stokes; s++) {
                for (size_t c = 0; c < _num_channels; c++) {
                    _channel_stats[s][c].percentiles.resize(num_ranks);
                    _channel_stats[s][c].percentile_ranks.resize(num_ranks);
                    for (size_t r = 0; r < num_ranks; r++) {
                        _channel_stats[s][c].percentiles[r] = *it++;
                        _channel_stats[s][c].percentile_ranks[r] = *itr++;
                    }
                }
            }

            delete ranks;
            delete data;
        }
    }
}

void FileLoader::LoadStats3DBasic(FileInfo::Data ds) {
    if (HasData(ds)) {
        const IPos& stat_dims = GetStatsDataShape(ds);

        // We can handle 3D and 4D in the same way
        if ((_num_dims == 3 && stat_dims.size() == 0) || (_num_dims == 4 && stat_dims.isEqual(IPos(1, _num_stokes)))) {
            auto data = GetStatsData(ds);

            switch (ds) {
                case FileInfo::Data::STATS_3D_MAX: {
                    auto it = static_cast<casacore::Array<casacore::Float>*>(data)->begin();
                    for (size_t s = 0; s < _num_stokes; s++) {
                        _cube_stats[s].basic_stats[CARTA::StatsType::Max] = *it++;
                    }
                    break;
                }
                case FileInfo::Data::STATS_3D_MIN: {
                    auto it = static_cast<casacore::Array<casacore::Float>*>(data)->begin();
                    for (size_t s = 0; s < _num_stokes; s++) {
                        _cube_stats[s].basic_stats[CARTA::StatsType::Min] = *it++;
                    }
                    break;
                }
                case FileInfo::Data::STATS_3D_SUM: {
                    auto it = static_cast<casacore::Array<casacore::Float>*>(data)->begin();
                    for (size_t s = 0; s < _num_stokes; s++) {
                        _cube_stats[s].basic_stats[CARTA::StatsType::Sum] = *it++;
                    }
                    break;
                }
                case FileInfo::Data::STATS_3D_SUMSQ: {
                    auto it = static_cast<casacore::Array<casacore::Float>*>(data)->begin();
                    for (size_t s = 0; s < _num_stokes; s++) {
                        _cube_stats[s].basic_stats[CARTA::StatsType::SumSq] = *it++;
                    }
                    break;
                }
                case FileInfo::Data::STATS_3D_NANS: {
                    auto it = static_cast<casacore::Array<casacore::Int64>*>(data)->begin();
                    for (size_t s = 0; s < _num_stokes; s++) {
                        _cube_stats[s].basic_stats[CARTA::StatsType::NanCount] = *it++;
                    }
                    break;
                }
                default: {}
            }

            delete data;
        }
    }
}

void FileLoader::LoadStats3DHist() {
    FileInfo::Data ds = FileInfo::Data::STATS_3D_HIST;

    if (HasData(ds)) {
        const IPos& stat_dims = GetStatsDataShape(ds);
        size_t num_bins = stat_dims[0];

        // We can handle 3D and 4D in the same way
        if ((_num_dims == 3 && stat_dims.isEqual(IPos(1, num_bins))) ||
            (_num_dims == 4 && stat_dims.isEqual(IPos(2, num_bins, _num_stokes)))) {
            auto data = static_cast<casacore::Array<casacore::Int64>*>(GetStatsData(ds));
            auto it = data->begin();

            for (size_t s = 0; s < _num_stokes; s++) {
                _cube_stats[s].histogram_bins.resize(num_bins);
                for (size_t b = 0; b < num_bins; b++) {
                    _cube_stats[s].histogram_bins[b] = *it++;
                }
            }

            delete data;
        }
    }
}

// TODO: untested

void FileLoader::LoadStats3DPercent() {
    FileInfo::Data dsr = FileInfo::Data::RANKS;
    FileInfo::Data dsp = FileInfo::Data::STATS_2D_PERCENT;

    if (HasData(dsp) && HasData(dsr)) {
        const IPos& dims_vals = GetStatsDataShape(dsp);
        const IPos& dims_ranks = GetStatsDataShape(dsr);

        size_t nranks = dims_ranks[0];

        // We can handle 3D and 4D in the same way
        if ((_num_dims == 3 && dims_vals.isEqual(IPos(1, nranks))) || (_num_dims == 4 && dims_vals.isEqual(IPos(2, nranks, _num_stokes)))) {
            auto ranks = static_cast<casacore::Array<casacore::Float>*>(GetStatsData(dsr));
            auto data = static_cast<casacore::Array<casacore::Float>*>(GetStatsData(dsp));

            auto it = data->begin();
            auto itr = ranks->begin();

            for (size_t s = 0; s < _num_stokes; s++) {
                _cube_stats[s].percentiles.resize(nranks);
                _cube_stats[s].percentile_ranks.resize(nranks);
                for (size_t r = 0; r < nranks; r++) {
                    _cube_stats[s].percentiles[r] = *it++;
                    _cube_stats[s].percentile_ranks[r] = *itr++;
                }
            }

            delete ranks;
            delete data;
        }
    }
}

void FileLoader::LoadImageStats(bool load_percentiles) {
    _channel_stats.resize(_num_stokes);
    for (size_t s = 0; s < _num_stokes; s++) {
        _channel_stats[s].resize(_num_channels);
    }
    _cube_stats.resize(_num_stokes);

    // Remove this check when we drop support for the old schema.
    // We assume that checking for only one of these datasets is sufficient.
    bool full(HasData(FileInfo::Data::STATS_2D_SUM));
    double sum, sum_sq;
    uint64_t num_pixels;

    if (HasData(FileInfo::Data::STATS)) {
        if (HasData(FileInfo::Data::STATS_2D)) {
            LoadStats2DBasic(FileInfo::Data::STATS_2D_MAX);
            LoadStats2DBasic(FileInfo::Data::STATS_2D_MIN);
            if (full) {
                LoadStats2DBasic(FileInfo::Data::STATS_2D_SUM);
                LoadStats2DBasic(FileInfo::Data::STATS_2D_SUMSQ);
            }
            LoadStats2DBasic(FileInfo::Data::STATS_2D_NANS);

            LoadStats2DHist();

            if (load_percentiles) {
                LoadStats2DPercent();
            }

            double beam_area = CalculateBeamArea();
            bool has_flux = !std::isnan(beam_area);

            // If we loaded all the 2D stats successfully, assume all channel stats are valid
            for (size_t s = 0; s < _num_stokes; s++) {
                for (size_t c = 0; c < _num_channels; c++) {
                    auto& stats = _channel_stats[s][c].basic_stats;
                    if (full) {
                        num_pixels = _channel_size - stats[CARTA::StatsType::NanCount];
                        sum = stats[CARTA::StatsType::Sum];
                        sum_sq = stats[CARTA::StatsType::SumSq];

                        stats[CARTA::StatsType::NumPixels] = num_pixels;
                        stats[CARTA::StatsType::Mean] = sum / num_pixels;
                        stats[CARTA::StatsType::Sigma] = sqrt((sum_sq - (sum * sum / num_pixels)) / (num_pixels - 1));
                        stats[CARTA::StatsType::RMS] = sqrt(sum_sq / num_pixels);
                        if (has_flux) {
                            stats[CARTA::StatsType::FluxDensity] = sum / beam_area;
                        }

                        _channel_stats[s][c].full = true;
                    }
                    _channel_stats[s][c].valid = true;
                }
            }
        }

        if (HasData(FileInfo::Data::STATS_3D)) {
            LoadStats3DBasic(FileInfo::Data::STATS_3D_MAX);
            LoadStats3DBasic(FileInfo::Data::STATS_3D_MIN);
            if (full) {
                LoadStats3DBasic(FileInfo::Data::STATS_3D_SUM);
                LoadStats3DBasic(FileInfo::Data::STATS_3D_SUMSQ);
            }
            LoadStats3DBasic(FileInfo::Data::STATS_3D_NANS);

            LoadStats3DHist();

            if (load_percentiles) {
                LoadStats3DPercent();
            }

            double beam_area = CalculateBeamArea();
            bool has_flux = !std::isnan(beam_area);

            // If we loaded all the 3D stats successfully, assume all cube stats are valid
            for (size_t s = 0; s < _num_stokes; s++) {
                auto& stats = _cube_stats[s].basic_stats;
                if (full) {
                    num_pixels = (_channel_size * _num_channels) - stats[CARTA::StatsType::NanCount];
                    sum = stats[CARTA::StatsType::Sum];
                    sum_sq = stats[CARTA::StatsType::SumSq];

                    stats[CARTA::StatsType::NumPixels] = num_pixels;
                    stats[CARTA::StatsType::Mean] = sum / num_pixels;
                    stats[CARTA::StatsType::Sigma] = sqrt((sum_sq - (sum * sum / num_pixels)) / (num_pixels - 1));
                    stats[CARTA::StatsType::RMS] = sqrt(sum_sq / num_pixels);
                    if (has_flux) {
                        stats[CARTA::StatsType::FluxDensity] = sum / beam_area;
                    }

                    _cube_stats[s].full = true;
                }
                _cube_stats[s].valid = true;
            }
        }
    }
}

FileInfo::ImageStats& FileLoader::GetImageStats(int current_stokes, int channel) {
    return (channel >= 0 ? _channel_stats[current_stokes][channel] : _cube_stats[current_stokes]);
}

bool FileLoader::GetCursorSpectralData(
    std::vector<float>& data, int stokes, int cursor_x, int count_x, int cursor_y, int count_y, std::mutex& image_mutex) {
    // Must be implemented in subclasses
    return false;
}

bool FileLoader::UseRegionSpectralData(const std::shared_ptr<casacore::ArrayLattice<casacore::Bool>> mask, std::mutex& image_mutex) {
    // Must be implemented in subclasses
    return false;
}

bool FileLoader::GetRegionSpectralData(int region_id, int config_stokes, int profile_stokes,
    const std::shared_ptr<casacore::ArrayLattice<casacore::Bool>> mask, IPos origin, std::mutex& image_mutex,
    const std::function<void(std::map<CARTA::StatsType, std::vector<double>>*, float)>& partial_results_callback) {
    // Must be implemented in subclasses
    return false;
}

bool FileLoader::GetDownsampledRasterData(
    std::vector<float>& data, int channel, int stokes, CARTA::ImageBounds& bounds, int mip, std::mutex& image_mutex) {
    // Must be implemented in subclasses
    return false;
}

bool FileLoader::GetChunk(
    std::vector<float>& data, int& data_width, int& data_height, int min_x, int min_y, int channel, int stokes, std::mutex& image_mutex) {
    // Must be implemented in subclasses
    return false;
}

void FileLoader::SetFramePtr(Frame* frame) {
    // Must be implemented in subclasses
}

<<<<<<< HEAD
bool FileLoader::HasMip(int mip) const {
    return false;
}

bool FileLoader::UseTileCache() const {
    return false;
=======
double FileLoader::CalculateBeamArea() {
    ImageRef image = GetImage();
    auto& info = image->imageInfo();
    auto& coord = image->coordinates();

    if (!info.hasSingleBeam() || !coord.hasDirectionCoordinate()) {
        return NAN;
    }

    return info.getBeamAreaInPixels(-1, -1, coord.directionCoordinate());
>>>>>>> 9bef8b71
}<|MERGE_RESOLUTION|>--- conflicted
+++ resolved
@@ -621,14 +621,14 @@
     // Must be implemented in subclasses
 }
 
-<<<<<<< HEAD
 bool FileLoader::HasMip(int mip) const {
     return false;
 }
 
 bool FileLoader::UseTileCache() const {
     return false;
-=======
+}
+
 double FileLoader::CalculateBeamArea() {
     ImageRef image = GetImage();
     auto& info = image->imageInfo();
@@ -639,5 +639,4 @@
     }
 
     return info.getBeamAreaInPixels(-1, -1, coord.directionCoordinate());
->>>>>>> 9bef8b71
 }