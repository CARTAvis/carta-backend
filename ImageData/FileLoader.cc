#include "FileLoader.h"

#include <casacore/images/Images/SubImage.h>
#include <casacore/lattices/Lattices/MaskedLatticeIterator.h>

#include "../Util.h"
#include "CasaLoader.h"
#include "FitsLoader.h"
#include "Hdf5Loader.h"
#include "ImagePtrLoader.h"
#include "MiriadLoader.h"

using namespace carta;

FileLoader* FileLoader::GetLoader(const std::string& filename) {
    switch (CasacoreImageType(filename)) {
        case casacore::ImageOpener::AIPSPP:
            return new CasaLoader(filename);
        case casacore::ImageOpener::FITS:
            return new FitsLoader(filename);
        case casacore::ImageOpener::MIRIAD:
            return new MiriadLoader(filename);
        case casacore::ImageOpener::GIPSY:
            break;
        case casacore::ImageOpener::CAIPS:
            break;
        case casacore::ImageOpener::NEWSTAR:
            break;
        case casacore::ImageOpener::HDF5:
            return new Hdf5Loader(filename);
        case casacore::ImageOpener::IMAGECONCAT:
            break;
        case casacore::ImageOpener::IMAGEEXPR:
            break;
        case casacore::ImageOpener::COMPLISTIMAGE:
            break;
        default:
            break;
    }
    return nullptr;
}

FileLoader* FileLoader::GetLoader(std::shared_ptr<casacore::ImageInterface<float>> image) {
    if (image) {
        return new ImagePtrLoader(image);
    } else {
        std::cerr << "Fail to assign an image pointer!" << std::endl;
        return nullptr;
    }
}

FileLoader::FileLoader(const std::string& filename) : _filename(filename) {}

bool FileLoader::CanOpenFile(std::string& /*error*/) {
    return true;
}

bool FileLoader::GetShape(IPos& shape) {
    ImageRef image = GetImage();
    if (image) {
        shape = image->shape();
        return true;
    }
    return false;
}

bool FileLoader::GetCoordinateSystem(casacore::CoordinateSystem& coord_sys) {
    ImageRef image = GetImage();
    if (image) {
        coord_sys = image->coordinates();
        return true;
    }
    return false;
}

bool FileLoader::FindCoordinateAxes(IPos& shape, int& spectral_axis, int& stokes_axis, std::string& message) {
    // Return image shape, spectral axis, and stokes axis from image data, coordinate system, and extended file info.

    // set defaults: undefined
    spectral_axis = -1;
    stokes_axis = -1;

    if (!HasData(FileInfo::Data::Image)) {
        return false;
    }

    if (!GetShape(shape)) {
        return false;
    }

    _num_dims = shape.size();

    if (_num_dims < 2 || _num_dims > 4) {
        message = "Image must be 2D, 3D, or 4D.";
        return false;
    }
    _width = shape(0);
    _height = shape(1);
    _channel_size = shape(0) * shape(1);

    casacore::CoordinateSystem coord_sys;
    if (!GetCoordinateSystem(coord_sys)) {
        message = "Image does not have valid coordinate system.";
        return false;
    }
    if (coord_sys.nPixelAxes() != _num_dims) {
        message = "Problem loading image: cannot determine coordinate axes from incomplete header.";
        return false;
    }

    // use CoordinateSystem to find coordinate axes
    casacore::Vector<casacore::Int> linear_axes = coord_sys.linearAxesNumbers();
    spectral_axis = coord_sys.spectralAxisNumber();
    stokes_axis = coord_sys.polarizationAxisNumber();

    // pv images not supported (yet); spectral axis is 0 or 1, and the other is linear
    if (!linear_axes.empty() && (((spectral_axis == 0) && (linear_axes(0) == 1)) || ((spectral_axis == 1) && (linear_axes(0) == 0)))) {
        message = "Position-velocity (pv) images not supported yet.";
        return false;
    }

    // 2D image
    if (_num_dims == 2) {
        _num_channels = 1;
        _num_stokes = 1;
        _spectral_axis = spectral_axis;
        _stokes_axis = stokes_axis;
        return true;
    }

    // 3D image
    if (_num_dims == 3) {
        spectral_axis = (spectral_axis < 0 ? 2 : spectral_axis);
        _num_channels = shape(spectral_axis);
        _num_stokes = 1;
        _spectral_axis = spectral_axis;
        _stokes_axis = stokes_axis;
        return true;
    }

    // 4D image
    if ((spectral_axis < 0) || (stokes_axis < 0)) {
        if ((spectral_axis < 0) && (stokes_axis >= 0)) { // stokes is known
            spectral_axis = (stokes_axis == 3 ? 2 : 3);
        } else if ((spectral_axis >= 0) && (stokes_axis < 0)) { // spectral is known
            stokes_axis = (spectral_axis == 3 ? 2 : 3);
        }
        if ((spectral_axis < 0) && (stokes_axis < 0)) { // neither is known, guess by shape (max 4 stokes)
            if (shape(2) > 4) {
                spectral_axis = 2;
                stokes_axis = 3;
            } else if (shape(3) > 4) {
                spectral_axis = 3;
                stokes_axis = 2;
            }
        }
        if ((spectral_axis < 0) && (stokes_axis < 0)) { // neither is known, give up
            message = "Problem loading image: cannot determine coordinate axes from incomplete header.";
            return false;
        }
    }
    _num_channels = (spectral_axis == -1 ? 1 : shape(spectral_axis));
    _num_stokes = (stokes_axis == -1 ? 1 : shape(stokes_axis));
    _spectral_axis = spectral_axis;
    _stokes_axis = stokes_axis;

    return true;
}

bool FileLoader::GetSlice(casacore::Array<float>& data, const casacore::Slicer& slicer) {
    ImageRef image = GetImage();
    if (!image) {
        return false;
    }

    if (data.shape() != slicer.length()) {
        try {
            data.resize(slicer.length());
        } catch (casacore::AipsError& err) {
            return false;
        }
    }

    // Get data slice with mask applied.
    // Apply slicer to image first to get appropriate cursor, and use read-only iterator
    casacore::SubImage<float> subimage(*image, slicer);
    casacore::RO_MaskedLatticeIterator<float> lattice_iter(subimage);
    for (lattice_iter.reset(); !lattice_iter.atEnd(); ++lattice_iter) {
        casacore::Array<float> cursor_data = lattice_iter.cursor();

        if (image->isMasked()) {
            casacore::Array<float> masked_data(cursor_data); // reference the same storage
            const casacore::Array<bool> cursor_mask = lattice_iter.getMask();
            // Apply cursor mask to cursor data: set masked values to NaN.
            // booleans are used to delete copy of data if necessary
            bool del_mask_ptr;
            const bool* pCursorMask = cursor_mask.getStorage(del_mask_ptr);
            bool del_data_ptr;
            float* pMaskedData = masked_data.getStorage(del_data_ptr);
            for (size_t i = 0; i < cursor_data.nelements(); ++i) {
                if (!pCursorMask[i]) {
                    pMaskedData[i] = std::numeric_limits<float>::quiet_NaN();
                }
            }

            // free storage for cursor arrays
            cursor_mask.freeStorage(pCursorMask, del_mask_ptr);
            masked_data.putStorage(pMaskedData, del_data_ptr);
        }

        casacore::IPosition cursor_shape(lattice_iter.cursorShape());
        casacore::IPosition cursor_position(lattice_iter.position());
        casacore::Slicer cursor_slicer(cursor_position, cursor_shape); // where to put the data
        data(cursor_slicer) = cursor_data;
    }
    return true;
}

bool FileLoader::GetSubImage(const casacore::Slicer& slicer, casacore::SubImage<float>& sub_image) {
    ImageRef image = GetImage();
    if (!image) {
        return false;
    }

    sub_image = casacore::SubImage<float>(*image, slicer);
    return true;
}

bool FileLoader::GetSubImage(const casacore::LattRegionHolder& region, casacore::SubImage<float>& sub_image) {
    ImageRef image = GetImage();
    if (!image) {
        return false;
    }

    sub_image = casacore::SubImage<float>(*image, region);
    return true;
}

const FileLoader::IPos FileLoader::GetStatsDataShape(FileInfo::Data ds) {
    throw casacore::AipsError("getStatsDataShape not implemented in this loader");
}

casacore::ArrayBase* FileLoader::GetStatsData(FileInfo::Data ds) {
    throw casacore::AipsError("getStatsData not implemented in this loader");
}

void FileLoader::LoadStats2DBasic(FileInfo::Data ds) {
    if (HasData(ds)) {
        const IPos& stat_dims = GetStatsDataShape(ds);

        // We can handle 2D, 3D and 4D in the same way
        if ((_num_dims == 2 && stat_dims.size() == 0) || (_num_dims == 3 && stat_dims.isEqual(IPos(1, _num_channels))) ||
            (_num_dims == 4 && stat_dims.isEqual(IPos(2, _num_channels, _num_stokes)))) {
            auto data = GetStatsData(ds);

            switch (ds) {
                case FileInfo::Data::STATS_2D_MAX: {
                    auto it = static_cast<casacore::Array<casacore::Float>*>(data)->begin();
                    for (size_t s = 0; s < _num_stokes; s++) {
                        for (size_t c = 0; c < _num_channels; c++) {
                            _channel_stats[s][c].basic_stats[CARTA::StatsType::Max] = *it++;
                        }
                    }
                    break;
                }
                case FileInfo::Data::STATS_2D_MIN: {
                    auto it = static_cast<casacore::Array<casacore::Float>*>(data)->begin();
                    for (size_t s = 0; s < _num_stokes; s++) {
                        for (size_t c = 0; c < _num_channels; c++) {
                            _channel_stats[s][c].basic_stats[CARTA::StatsType::Min] = *it++;
                        }
                    }
                    break;
                }
                case FileInfo::Data::STATS_2D_SUM: {
                    auto it = static_cast<casacore::Array<casacore::Float>*>(data)->begin();
                    for (size_t s = 0; s < _num_stokes; s++) {
                        for (size_t c = 0; c < _num_channels; c++) {
                            _channel_stats[s][c].basic_stats[CARTA::StatsType::Sum] = *it++;
                        }
                    }
                    break;
                }
                case FileInfo::Data::STATS_2D_SUMSQ: {
                    auto it = static_cast<casacore::Array<casacore::Float>*>(data)->begin();
                    for (size_t s = 0; s < _num_stokes; s++) {
                        for (size_t c = 0; c < _num_channels; c++) {
                            _channel_stats[s][c].basic_stats[CARTA::StatsType::SumSq] = *it++;
                        }
                    }
                    break;
                }
                case FileInfo::Data::STATS_2D_NANS: {
                    auto it = static_cast<casacore::Array<casacore::Int64>*>(data)->begin();
                    for (size_t s = 0; s < _num_stokes; s++) {
                        for (size_t c = 0; c < _num_channels; c++) {
                            _channel_stats[s][c].basic_stats[CARTA::StatsType::NanCount] = *it++;
                        }
                    }
                    break;
                }
                default: {}
            }

            delete data;
        }
    }
}

void FileLoader::LoadStats2DHist() {
    FileInfo::Data ds = FileInfo::Data::STATS_2D_HIST;

    if (HasData(ds)) {
        const IPos& stat_dims = GetStatsDataShape(ds);
        size_t num_bins = stat_dims[0];

        // We can handle 2D, 3D and 4D in the same way
        if ((_num_dims == 2 && stat_dims.isEqual(IPos(1, num_bins))) ||
            (_num_dims == 3 && stat_dims.isEqual(IPos(2, num_bins, _num_channels))) ||
            (_num_dims == 4 && stat_dims.isEqual(IPos(3, num_bins, _num_channels, _num_stokes)))) {
            auto data = static_cast<casacore::Array<casacore::Int64>*>(GetStatsData(ds));
            auto it = data->begin();

            for (size_t s = 0; s < _num_stokes; s++) {
                for (size_t c = 0; c < _num_channels; c++) {
                    _channel_stats[s][c].histogram_bins.resize(num_bins);
                    for (size_t b = 0; b < num_bins; b++) {
                        _channel_stats[s][c].histogram_bins[b] = *it++;
                    }
                }
            }

            delete data;
        }
    }
}

// TODO: untested

void FileLoader::LoadStats2DPercent() {
    FileInfo::Data dsr = FileInfo::Data::RANKS;
    FileInfo::Data dsp = FileInfo::Data::STATS_2D_PERCENT;

    if (HasData(dsp) && HasData(dsr)) {
        const IPos& dims_vals = GetStatsDataShape(dsp);
        const IPos& dims_ranks = GetStatsDataShape(dsr);

        size_t num_ranks = dims_ranks[0];

        // We can handle 2D, 3D and 4D in the same way
        if ((_num_dims == 2 && dims_vals.isEqual(IPos(1, num_ranks))) ||
            (_num_dims == 3 && dims_vals.isEqual(IPos(2, num_ranks, _num_channels))) ||
            (_num_dims == 4 && dims_vals.isEqual(IPos(3, num_ranks, _num_channels, _num_stokes)))) {
            auto ranks = static_cast<casacore::Array<casacore::Float>*>(GetStatsData(dsr));
            auto data = static_cast<casacore::Array<casacore::Float>*>(GetStatsData(dsp));

            auto it = data->begin();
            auto itr = ranks->begin();

            for (size_t s = 0; s < _num_stokes; s++) {
                for (size_t c = 0; c < _num_channels; c++) {
                    _channel_stats[s][c].percentiles.resize(num_ranks);
                    _channel_stats[s][c].percentile_ranks.resize(num_ranks);
                    for (size_t r = 0; r < num_ranks; r++) {
                        _channel_stats[s][c].percentiles[r] = *it++;
                        _channel_stats[s][c].percentile_ranks[r] = *itr++;
                    }
                }
            }

            delete ranks;
            delete data;
        }
    }
}

void FileLoader::LoadStats3DBasic(FileInfo::Data ds) {
    if (HasData(ds)) {
        const IPos& stat_dims = GetStatsDataShape(ds);

        // We can handle 3D and 4D in the same way
        if ((_num_dims == 3 && stat_dims.size() == 0) || (_num_dims == 4 && stat_dims.isEqual(IPos(1, _num_stokes)))) {
            auto data = GetStatsData(ds);

            switch (ds) {
                case FileInfo::Data::STATS_3D_MAX: {
                    auto it = static_cast<casacore::Array<casacore::Float>*>(data)->begin();
                    for (size_t s = 0; s < _num_stokes; s++) {
                        _cube_stats[s].basic_stats[CARTA::StatsType::Max] = *it++;
                    }
                    break;
                }
                case FileInfo::Data::STATS_3D_MIN: {
                    auto it = static_cast<casacore::Array<casacore::Float>*>(data)->begin();
                    for (size_t s = 0; s < _num_stokes; s++) {
                        _cube_stats[s].basic_stats[CARTA::StatsType::Min] = *it++;
                    }
                    break;
                }
                case FileInfo::Data::STATS_3D_SUM: {
                    auto it = static_cast<casacore::Array<casacore::Float>*>(data)->begin();
                    for (size_t s = 0; s < _num_stokes; s++) {
                        _cube_stats[s].basic_stats[CARTA::StatsType::Sum] = *it++;
                    }
                    break;
                }
                case FileInfo::Data::STATS_3D_SUMSQ: {
                    auto it = static_cast<casacore::Array<casacore::Float>*>(data)->begin();
                    for (size_t s = 0; s < _num_stokes; s++) {
                        _cube_stats[s].basic_stats[CARTA::StatsType::SumSq] = *it++;
                    }
                    break;
                }
                case FileInfo::Data::STATS_3D_NANS: {
                    auto it = static_cast<casacore::Array<casacore::Int64>*>(data)->begin();
                    for (size_t s = 0; s < _num_stokes; s++) {
                        _cube_stats[s].basic_stats[CARTA::StatsType::NanCount] = *it++;
                    }
                    break;
                }
                default: {}
            }

            delete data;
        }
    }
}

void FileLoader::LoadStats3DHist() {
    FileInfo::Data ds = FileInfo::Data::STATS_3D_HIST;

    if (HasData(ds)) {
        const IPos& stat_dims = GetStatsDataShape(ds);
        size_t num_bins = stat_dims[0];

        // We can handle 3D and 4D in the same way
        if ((_num_dims == 3 && stat_dims.isEqual(IPos(1, num_bins))) ||
            (_num_dims == 4 && stat_dims.isEqual(IPos(2, num_bins, _num_stokes)))) {
            auto data = static_cast<casacore::Array<casacore::Int64>*>(GetStatsData(ds));
            auto it = data->begin();

            for (size_t s = 0; s < _num_stokes; s++) {
                _cube_stats[s].histogram_bins.resize(num_bins);
                for (size_t b = 0; b < num_bins; b++) {
                    _cube_stats[s].histogram_bins[b] = *it++;
                }
            }

            delete data;
        }
    }
}

// TODO: untested

void FileLoader::LoadStats3DPercent() {
    FileInfo::Data dsr = FileInfo::Data::RANKS;
    FileInfo::Data dsp = FileInfo::Data::STATS_2D_PERCENT;

    if (HasData(dsp) && HasData(dsr)) {
        const IPos& dims_vals = GetStatsDataShape(dsp);
        const IPos& dims_ranks = GetStatsDataShape(dsr);

        size_t nranks = dims_ranks[0];

        // We can handle 3D and 4D in the same way
        if ((_num_dims == 3 && dims_vals.isEqual(IPos(1, nranks))) || (_num_dims == 4 && dims_vals.isEqual(IPos(2, nranks, _num_stokes)))) {
            auto ranks = static_cast<casacore::Array<casacore::Float>*>(GetStatsData(dsr));
            auto data = static_cast<casacore::Array<casacore::Float>*>(GetStatsData(dsp));

            auto it = data->begin();
            auto itr = ranks->begin();

            for (size_t s = 0; s < _num_stokes; s++) {
                _cube_stats[s].percentiles.resize(nranks);
                _cube_stats[s].percentile_ranks.resize(nranks);
                for (size_t r = 0; r < nranks; r++) {
                    _cube_stats[s].percentiles[r] = *it++;
                    _cube_stats[s].percentile_ranks[r] = *itr++;
                }
            }

            delete ranks;
            delete data;
        }
    }
}

void FileLoader::LoadImageStats(bool load_percentiles) {
    _channel_stats.resize(_num_stokes);
    for (size_t s = 0; s < _num_stokes; s++) {
        _channel_stats[s].resize(_num_channels);
    }
    _cube_stats.resize(_num_stokes);

    // Remove this check when we drop support for the old schema.
    // We assume that checking for only one of these datasets is sufficient.
    bool full(HasData(FileInfo::Data::STATS_2D_SUM));
    double sum, sum_sq;
    uint64_t num_pixels;

    if (HasData(FileInfo::Data::STATS)) {
        if (HasData(FileInfo::Data::STATS_2D)) {
            LoadStats2DBasic(FileInfo::Data::STATS_2D_MAX);
            LoadStats2DBasic(FileInfo::Data::STATS_2D_MIN);
            if (full) {
                LoadStats2DBasic(FileInfo::Data::STATS_2D_SUM);
                LoadStats2DBasic(FileInfo::Data::STATS_2D_SUMSQ);
            }
            LoadStats2DBasic(FileInfo::Data::STATS_2D_NANS);

            LoadStats2DHist();

            if (load_percentiles) {
                LoadStats2DPercent();
            }

            double beam_area = CalculateBeamArea();
            bool has_flux = !std::isnan(beam_area);

            // If we loaded all the 2D stats successfully, assume all channel stats are valid
            for (size_t s = 0; s < _num_stokes; s++) {
                for (size_t c = 0; c < _num_channels; c++) {
                    auto& stats = _channel_stats[s][c].basic_stats;
                    if (full) {
                        num_pixels = _channel_size - stats[CARTA::StatsType::NanCount];
                        sum = stats[CARTA::StatsType::Sum];
                        sum_sq = stats[CARTA::StatsType::SumSq];

                        stats[CARTA::StatsType::NumPixels] = num_pixels;
                        stats[CARTA::StatsType::Mean] = sum / num_pixels;
                        stats[CARTA::StatsType::Sigma] = sqrt((sum_sq - (sum * sum / num_pixels)) / (num_pixels - 1));
                        stats[CARTA::StatsType::RMS] = sqrt(sum_sq / num_pixels);
                        if (has_flux) {
                            stats[CARTA::StatsType::FluxDensity] = sum / beam_area;
                        }

                        _channel_stats[s][c].full = true;
                    }
                    _channel_stats[s][c].valid = true;
                }
            }
        }

        if (HasData(FileInfo::Data::STATS_3D)) {
            LoadStats3DBasic(FileInfo::Data::STATS_3D_MAX);
            LoadStats3DBasic(FileInfo::Data::STATS_3D_MIN);
            if (full) {
                LoadStats3DBasic(FileInfo::Data::STATS_3D_SUM);
                LoadStats3DBasic(FileInfo::Data::STATS_3D_SUMSQ);
            }
            LoadStats3DBasic(FileInfo::Data::STATS_3D_NANS);

            LoadStats3DHist();

            if (load_percentiles) {
                LoadStats3DPercent();
            }

            double beam_area = CalculateBeamArea();
            bool has_flux = !std::isnan(beam_area);

            // If we loaded all the 3D stats successfully, assume all cube stats are valid
            for (size_t s = 0; s < _num_stokes; s++) {
                auto& stats = _cube_stats[s].basic_stats;
                if (full) {
                    num_pixels = (_channel_size * _num_channels) - stats[CARTA::StatsType::NanCount];
                    sum = stats[CARTA::StatsType::Sum];
                    sum_sq = stats[CARTA::StatsType::SumSq];

                    stats[CARTA::StatsType::NumPixels] = num_pixels;
                    stats[CARTA::StatsType::Mean] = sum / num_pixels;
                    stats[CARTA::StatsType::Sigma] = sqrt((sum_sq - (sum * sum / num_pixels)) / (num_pixels - 1));
                    stats[CARTA::StatsType::RMS] = sqrt(sum_sq / num_pixels);
                    if (has_flux) {
                        stats[CARTA::StatsType::FluxDensity] = sum / beam_area;
                    }

                    _cube_stats[s].full = true;
                }
                _cube_stats[s].valid = true;
            }
        }
    }
}

FileInfo::ImageStats& FileLoader::GetImageStats(int current_stokes, int channel) {
    return (channel >= 0 ? _channel_stats[current_stokes][channel] : _cube_stats[current_stokes]);
}

bool FileLoader::GetCursorSpectralData(
    std::vector<float>& data, int stokes, int cursor_x, int count_x, int cursor_y, int count_y, std::mutex& image_mutex) {
    // Must be implemented in subclasses
    return false;
}

bool FileLoader::UseRegionSpectralData(const casacore::IPosition& region_shape, std::mutex& image_mutex) {
    // Must be implemented in subclasses; should call before GetRegionSpectralData
    return false;
}

bool FileLoader::GetRegionSpectralData(int region_id, int stokes, const casacore::ArrayLattice<casacore::Bool>& mask,
    const casacore::IPosition& origin, std::mutex& image_mutex, std::map<CARTA::StatsType, std::vector<double>>& results, float& progress) {
    // Must be implemented in subclasses
    return false;
}

<<<<<<< HEAD
bool FileLoader::GetDownsampledRasterData(
    std::vector<float>& data, int channel, int stokes, CARTA::ImageBounds& bounds, int mip, std::mutex& image_mutex) {
    // Must be implemented in subclasses
    return false;
}

bool FileLoader::GetChunk(
    std::vector<float>& data, int& data_width, int& data_height, int min_x, int min_y, int channel, int stokes, std::mutex& image_mutex) {
    // Must be implemented in subclasses
    return false;
}

bool FileLoader::HasMip(int mip) const {
    return false;
}

bool FileLoader::UseTileCache() const {
    return false;
=======
std::string FileLoader::GetFileName() {
    return _filename;
>>>>>>> 331daf07
}

double FileLoader::CalculateBeamArea() {
    ImageRef image = GetImage();
    auto& info = image->imageInfo();
    auto& coord = image->coordinates();

    if (!info.hasSingleBeam() || !coord.hasDirectionCoordinate()) {
        return NAN;
    }

    return info.getBeamAreaInPixels(-1, -1, coord.directionCoordinate());
}<|MERGE_RESOLUTION|>--- conflicted
+++ resolved
@@ -605,7 +605,6 @@
     return false;
 }
 
-<<<<<<< HEAD
 bool FileLoader::GetDownsampledRasterData(
     std::vector<float>& data, int channel, int stokes, CARTA::ImageBounds& bounds, int mip, std::mutex& image_mutex) {
     // Must be implemented in subclasses
@@ -624,10 +623,10 @@
 
 bool FileLoader::UseTileCache() const {
     return false;
-=======
+}
+
 std::string FileLoader::GetFileName() {
     return _filename;
->>>>>>> 331daf07
 }
 
 double FileLoader::CalculateBeamArea() {
