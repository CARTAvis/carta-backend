#ifndef CARTA_BACKEND_IMAGEDATA_FILELOADER_H_
#define CARTA_BACKEND_IMAGEDATA_FILELOADER_H_

#include <memory>
#include <string>

#include <casacore/images/Images/ImageInterface.h>
#include <casacore/images/Images/SubImage.h>

#include <carta-protobuf/enums.pb.h>

#include "../Util.h"

class Frame;

namespace carta {

namespace FileInfo {

struct ImageStats {
    std::map<CARTA::StatsType, double> basic_stats;

    std::vector<float> percentiles;
    std::vector<float> percentile_ranks;
    std::vector<int> histogram_bins;

    bool valid;
    // Remove this check when we drop support for the old schema.
    bool full;
};

struct RegionStatsId {
    int region_id;
    int stokes;

    RegionStatsId() {}

    RegionStatsId(int region_id, int stokes) : region_id(region_id), stokes(stokes) {}

    bool operator<(const RegionStatsId& rhs) const {
        return (region_id < rhs.region_id) || ((region_id == rhs.region_id) && (stokes < rhs.stokes));
    }
};

struct RegionSpectralStats {
    casacore::IPosition origin;
    casacore::IPosition shape;
    std::map<CARTA::StatsType, std::vector<double>> stats;
    volatile bool completed = false;
    size_t latest_x = 0;

    RegionSpectralStats() {}

    RegionSpectralStats(casacore::IPosition origin, casacore::IPosition shape, int num_channels, bool has_flux = false)
        : origin(origin), shape(shape) {
        std::vector<CARTA::StatsType> supported_stats = {CARTA::StatsType::NumPixels, CARTA::StatsType::NanCount, CARTA::StatsType::Sum,
            CARTA::StatsType::Mean, CARTA::StatsType::RMS, CARTA::StatsType::Sigma, CARTA::StatsType::SumSq, CARTA::StatsType::Min,
            CARTA::StatsType::Max};

        if (has_flux) {
            supported_stats.push_back(CARTA::StatsType::FluxDensity);
        }

        for (auto& s : supported_stats) {
            stats.emplace(std::piecewise_construct, std::make_tuple(s), std::make_tuple(num_channels));
        }
    }

    bool IsValid(casacore::IPosition origin, casacore::IPosition shape) {
        return (origin.isEqual(this->origin) && shape.isEqual(this->shape));
    }
    bool IsCompleted() {
        return completed;
    }
};

enum class Data : uint32_t {
    // Main dataset
    Image,
    // Possible aliases to main dataset
    XY,
    XYZ,
    XYZW,
    // Possible swizzled datasets
    YX,
    ZYX,
    ZYXW,
    // Alias to swizzled dataset
    SWIZZLED,
    // Statistics tables
    STATS,
    RANKS,
    STATS_2D,
    STATS_2D_MIN,
    STATS_2D_MAX,
    STATS_2D_SUM,
    STATS_2D_SUMSQ,
    STATS_2D_NANS,
    STATS_2D_HIST,
    STATS_2D_PERCENT,
    STATS_3D,
    STATS_3D_MIN,
    STATS_3D_MAX,
    STATS_3D_SUM,
    STATS_3D_SUMSQ,
    STATS_3D_NANS,
    STATS_3D_HIST,
    STATS_3D_PERCENT,
    // Mask
    MASK
};

inline casacore::uInt GetFitsHdu(const std::string& hdu) {
    // convert from string to casacore unsigned int
    casacore::uInt hdu_num(0);
    if (!hdu.empty() && hdu != "0") {
        casacore::String cc_hdu(hdu);
        cc_hdu.fromString(hdu_num, true);
    }
    return hdu_num;
}

} // namespace FileInfo

class FileLoader {
public:
    using ImageRef = casacore::ImageInterface<float>*;
    using IPos = casacore::IPosition;

    virtual ~FileLoader() = default;

    static FileLoader* GetLoader(const std::string& filename);

    // check for mirlib (MIRIAD) error; returns true for other image types
    virtual bool CanOpenFile(std::string& error);
    // Do anything required to open the file at given HDU (set up cache size, Image object)
    virtual void OpenFile(const std::string& hdu) = 0;

    // Return the opened casacore image
    virtual ImageRef GetImage() = 0;

    // Image shape and coordinate system axes
    bool GetShape(IPos& shape);
    bool GetCoordinateSystem(casacore::CoordinateSystem& coord_sys);
    bool FindCoordinateAxes(IPos& shape, int& spectral_axis, int& stokes_axis, std::string& message);

    // Image Data
    // Check to see if the file has a particular HDU/group/table/etc
    virtual bool HasData(FileInfo::Data ds) const = 0;
    // Slice image data (with mask applied)
    bool GetSlice(casacore::Array<float>& data, const casacore::Slicer& slicer);

    // SubImage
    bool GetSubImage(const casacore::Slicer& slicer, casacore::SubImage<float>& sub_image);
    bool GetSubImage(const casacore::LattRegionHolder& region, casacore::SubImage<float>& sub_image);

    // Image Statistics
    // Load image statistics, if they exist, from the file
    virtual void LoadImageStats(bool load_percentiles = false);
    // Retrieve stats for a particular channel or all channels
    virtual FileInfo::ImageStats& GetImageStats(int current_stokes, int channel);

    // Spectral profiles for cursor and region
    virtual bool GetCursorSpectralData(
        std::vector<float>& data, int stokes, int cursor_x, int count_x, int cursor_y, int count_y, std::mutex& image_mutex);
<<<<<<< HEAD
    // check if one can apply swizzled data under such image format and region condition
    virtual bool UseRegionSpectralData(const std::shared_ptr<casacore::ArrayLattice<casacore::Bool>> mask, std::mutex& image_mutex);
    virtual bool GetRegionSpectralData(int region_id, int config_stokes, int profile_stokes,
        const std::shared_ptr<casacore::ArrayLattice<casacore::Bool>> mask, IPos origin, std::mutex& image_mutex,
        const std::function<void(std::map<CARTA::StatsType, std::vector<double>>*, float)>& partial_results_callback);
    virtual bool GetDownsampledRasterData(
        std::vector<float>& data, int channel, int stokes, CARTA::ImageBounds& bounds, int mip, std::mutex& image_mutex);
    virtual bool GetChunk(std::vector<float>& data, int& data_width, int& data_height, int min_x, int min_y, int channel, int stokes,
        std::mutex& image_mutex);

    // Implemented in Hdf5Loader, used to interrupt loading spectral profile
    virtual void SetFramePtr(Frame* frame);
=======
    // Check if one can apply swizzled data under such image format and region condition
    virtual bool UseRegionSpectralData(const casacore::IPosition& region_shape, std::mutex& image_mutex);
    virtual bool GetRegionSpectralData(int region_id, int stokes, const casacore::ArrayLattice<casacore::Bool>& mask,
        const casacore::IPosition& origin, std::mutex& image_mutex, std::map<CARTA::StatsType, std::vector<double>>& results,
        float& progress);
>>>>>>> e3f3bea6

    virtual bool HasMip(int mip) const;
    virtual bool UseTileCache() const;

protected:
    // Dimension values used by stats functions
<<<<<<< HEAD
    size_t _width, _height, _num_channels, _num_stokes, _num_dims, _channel_size;
=======
    size_t _num_channels, _num_stokes, _num_dims, _channel_size;
    int _spectral_axis, _stokes_axis;
>>>>>>> e3f3bea6

    // Storage for channel and cube statistics
    std::vector<std::vector<carta::FileInfo::ImageStats>> _channel_stats;
    std::vector<carta::FileInfo::ImageStats> _cube_stats;

    // Return the shape of the specified stats dataset
    virtual const IPos GetStatsDataShape(FileInfo::Data ds);

    // Return stats data as a casacore::Array of type casacore::Float or casacore::Int64
    virtual casacore::ArrayBase* GetStatsData(FileInfo::Data ds);

    // Functions for loading individual types of statistics
    virtual void LoadStats2DBasic(FileInfo::Data ds);
    virtual void LoadStats2DHist();
    virtual void LoadStats2DPercent();
    virtual void LoadStats3DBasic(FileInfo::Data ds);
    virtual void LoadStats3DHist();
    virtual void LoadStats3DPercent();

    // Basic flux density calculation
    double CalculateBeamArea();
};

} // namespace carta

#endif // CARTA_BACKEND_IMAGEDATA_FILELOADER_H_<|MERGE_RESOLUTION|>--- conflicted
+++ resolved
@@ -163,38 +163,23 @@
     // Spectral profiles for cursor and region
     virtual bool GetCursorSpectralData(
         std::vector<float>& data, int stokes, int cursor_x, int count_x, int cursor_y, int count_y, std::mutex& image_mutex);
-<<<<<<< HEAD
-    // check if one can apply swizzled data under such image format and region condition
-    virtual bool UseRegionSpectralData(const std::shared_ptr<casacore::ArrayLattice<casacore::Bool>> mask, std::mutex& image_mutex);
-    virtual bool GetRegionSpectralData(int region_id, int config_stokes, int profile_stokes,
-        const std::shared_ptr<casacore::ArrayLattice<casacore::Bool>> mask, IPos origin, std::mutex& image_mutex,
-        const std::function<void(std::map<CARTA::StatsType, std::vector<double>>*, float)>& partial_results_callback);
-    virtual bool GetDownsampledRasterData(
-        std::vector<float>& data, int channel, int stokes, CARTA::ImageBounds& bounds, int mip, std::mutex& image_mutex);
-    virtual bool GetChunk(std::vector<float>& data, int& data_width, int& data_height, int min_x, int min_y, int channel, int stokes,
-        std::mutex& image_mutex);
-
-    // Implemented in Hdf5Loader, used to interrupt loading spectral profile
-    virtual void SetFramePtr(Frame* frame);
-=======
     // Check if one can apply swizzled data under such image format and region condition
     virtual bool UseRegionSpectralData(const casacore::IPosition& region_shape, std::mutex& image_mutex);
     virtual bool GetRegionSpectralData(int region_id, int stokes, const casacore::ArrayLattice<casacore::Bool>& mask,
         const casacore::IPosition& origin, std::mutex& image_mutex, std::map<CARTA::StatsType, std::vector<double>>& results,
         float& progress);
->>>>>>> e3f3bea6
+    virtual bool GetDownsampledRasterData(
+        std::vector<float>& data, int channel, int stokes, CARTA::ImageBounds& bounds, int mip, std::mutex& image_mutex);
+    virtual bool GetChunk(std::vector<float>& data, int& data_width, int& data_height, int min_x, int min_y, int channel, int stokes,
+        std::mutex& image_mutex);
 
     virtual bool HasMip(int mip) const;
     virtual bool UseTileCache() const;
 
 protected:
     // Dimension values used by stats functions
-<<<<<<< HEAD
     size_t _width, _height, _num_channels, _num_stokes, _num_dims, _channel_size;
-=======
-    size_t _num_channels, _num_stokes, _num_dims, _channel_size;
     int _spectral_axis, _stokes_axis;
->>>>>>> e3f3bea6
 
     // Storage for channel and cube statistics
     std::vector<std::vector<carta::FileInfo::ImageStats>> _channel_stats;
