--- conflicted
+++ resolved
@@ -80,20 +80,10 @@
 
     virtual ~FileLoader() = default;
 
-<<<<<<< HEAD
-    static FileLoader* getLoader(const std::string &filename);
-
-    // Do anything required to open the file (set up cache size, etc)
-    virtual void openFile(const std::string &file, const std::string &hdu) = 0;
-
-    // return coordinates for axis types
-    virtual void findCoords(int& spectralAxis, int& stokesAxis);
-=======
     static FileLoader* getLoader(const std::string& file);
     // return coordinates for axis types
     virtual void findCoords(int& spectralAxis, int& stokesAxis);
 
->>>>>>> e4efcbab
     // get shape and axis information from image
     virtual bool findShape(ipos& shape, size_t& nchannels, size_t& nstokes, int& spectralAxis, int& stokesAxis);
 
@@ -102,21 +92,15 @@
     // Retrieve stats for a particular channel or all channels
     virtual FileInfo::ImageStats& getImageStats(int currStokes, int channel);
 
-<<<<<<< HEAD
-=======
     // Do anything required to open the file (set up cache size, etc)
     virtual void openFile(const std::string& file, const std::string& hdu) = 0;
->>>>>>> e4efcbab
     // Check to see if the file has a particular HDU/group/table/etc
     virtual bool hasData(FileInfo::Data ds) const = 0;
     // Return a casacore image type representing the data stored in the
     // specified HDU/group/table/etc.
     virtual image_ref loadData(FileInfo::Data ds) = 0;
     virtual bool getCursorSpectralData(std::vector<float>& data, int stokes, int cursorX, int cursorY);
-<<<<<<< HEAD
     virtual bool getPixelMaskSlice(casacore::Array<bool>& mask, const casacore::Slicer& slicer) = 0;
-=======
->>>>>>> e4efcbab
 
 protected:
     virtual const casacore::CoordinateSystem& getCoordSystem() = 0;
