#ifndef CARTA_BACKEND_IMAGEDATA_FILELOADER_H_
#define CARTA_BACKEND_IMAGEDATA_FILELOADER_H_

#include <memory>
#include <string>

#include <casacore/images/Images/ImageInterface.h>
#include <casacore/images/Images/SubImage.h>

#include <carta-protobuf/enums.pb.h>

#include "../Util.h"

class Frame;

namespace carta {

namespace FileInfo {

struct ImageStats {
    std::map<CARTA::StatsType, double> basic_stats;

    std::vector<float> percentiles;
    std::vector<float> percentile_ranks;
    std::vector<int> histogram_bins;

    bool valid;
    // Remove this check when we drop support for the old schema.
    bool full;
};

struct RegionStatsId {
    int region_id;
    int stokes;

    RegionStatsId() {}

    RegionStatsId(int region_id, int stokes) : region_id(region_id), stokes(stokes) {}

    bool operator<(const RegionStatsId& rhs) const {
        return (region_id < rhs.region_id) || ((region_id == rhs.region_id) && (stokes < rhs.stokes));
    }
};

struct RegionSpectralStats {
    casacore::IPosition origin;
    casacore::IPosition shape;
    std::map<CARTA::StatsType, std::vector<double>> stats;
    volatile bool completed = false;
    size_t latest_x = 0;

    RegionSpectralStats() {}

    RegionSpectralStats(casacore::IPosition origin, casacore::IPosition shape, int num_channels, bool has_flux = false)
        : origin(origin), shape(shape) {
        std::vector<CARTA::StatsType> supported_stats = {CARTA::StatsType::NumPixels, CARTA::StatsType::NanCount, CARTA::StatsType::Sum,
            CARTA::StatsType::Mean, CARTA::StatsType::RMS, CARTA::StatsType::Sigma, CARTA::StatsType::SumSq, CARTA::StatsType::Min,
            CARTA::StatsType::Max};

        if (has_flux) {
            supported_stats.push_back(CARTA::StatsType::FluxDensity);
        }

        for (auto& s : supported_stats) {
            stats.emplace(std::piecewise_construct, std::make_tuple(s), std::make_tuple(num_channels));
        }
    }

    bool IsValid(casacore::IPosition origin, casacore::IPosition shape) {
        return (origin.isEqual(this->origin) && shape.isEqual(this->shape));
    }
    bool IsCompleted() {
        return completed;
    }
};

enum class Data : uint32_t {
    // Main dataset
    Image,
    // Possible aliases to main dataset
    XY,
    XYZ,
    XYZW,
    // Possible swizzled datasets
    YX,
    ZYX,
    ZYXW,
    // Alias to swizzled dataset
    SWIZZLED,
    // Statistics tables
    STATS,
    RANKS,
    STATS_2D,
    STATS_2D_MIN,
    STATS_2D_MAX,
    STATS_2D_SUM,
    STATS_2D_SUMSQ,
    STATS_2D_NANS,
    STATS_2D_HIST,
    STATS_2D_PERCENT,
    STATS_3D,
    STATS_3D_MIN,
    STATS_3D_MAX,
    STATS_3D_SUM,
    STATS_3D_SUMSQ,
    STATS_3D_NANS,
    STATS_3D_HIST,
    STATS_3D_PERCENT,
    // Mask
    MASK
};

inline casacore::uInt GetFitsHdu(const std::string& hdu) {
    // convert from string to casacore unsigned int
    casacore::uInt hdu_num(0);
    if (!hdu.empty() && hdu != "0") {
        casacore::String cc_hdu(hdu);
        cc_hdu.fromString(hdu_num, true);
    }
    return hdu_num;
}

} // namespace FileInfo

class FileLoader {
public:
    using ImageRef = casacore::ImageInterface<float>*;
    using IPos = casacore::IPosition;

    FileLoader(const std::string& filename);
    virtual ~FileLoader() = default;

    static FileLoader* GetLoader(const std::string& filename);
    // Access an image from the memory, not from the disk
    static FileLoader* GetLoader(std::shared_ptr<casacore::ImageInterface<float>> image);

    // check for mirlib (MIRIAD) error; returns true for other image types
    virtual bool CanOpenFile(std::string& error);
    // Do anything required to open the file at given HDU (set up cache size, Image object)
    virtual void OpenFile(const std::string& hdu) = 0;

    // Return the opened casacore image
    virtual ImageRef GetImage() = 0;

    // Image shape and coordinate system axes
    bool GetShape(IPos& shape);
    bool GetCoordinateSystem(casacore::CoordinateSystem& coord_sys);
    bool FindCoordinateAxes(IPos& shape, int& spectral_axis, int& stokes_axis, std::string& message);

    // Image Data
    // Check to see if the file has a particular HDU/group/table/etc
    virtual bool HasData(FileInfo::Data ds) const = 0;
    // Slice image data (with mask applied)
    bool GetSlice(casacore::Array<float>& data, const casacore::Slicer& slicer);

    // SubImage
    bool GetSubImage(const casacore::Slicer& slicer, casacore::SubImage<float>& sub_image);
    bool GetSubImage(const casacore::LattRegionHolder& region, casacore::SubImage<float>& sub_image);

    // Image Statistics
    // Load image statistics, if they exist, from the file
    virtual void LoadImageStats(bool load_percentiles = false);
    // Retrieve stats for a particular channel or all channels
    virtual FileInfo::ImageStats& GetImageStats(int current_stokes, int channel);

    // Spectral profiles for cursor and region
    virtual bool GetCursorSpectralData(
        std::vector<float>& data, int stokes, int cursor_x, int count_x, int cursor_y, int count_y, std::mutex& image_mutex);
<<<<<<< HEAD
    // check if one can apply swizzled data under such image format and region condition
    virtual bool UseRegionSpectralData(const std::shared_ptr<casacore::ArrayLattice<casacore::Bool>> mask, std::mutex& image_mutex);
    virtual bool GetRegionSpectralData(int region_id, int config_stokes, int profile_stokes,
        const std::shared_ptr<casacore::ArrayLattice<casacore::Bool>> mask, IPos origin, std::mutex& image_mutex,
        const std::function<void(std::map<CARTA::StatsType, std::vector<double>>*, float)>& partial_results_callback);
=======
    // Check if one can apply swizzled data under such image format and region condition
    virtual bool UseRegionSpectralData(const casacore::IPosition& region_shape, std::mutex& image_mutex);
    virtual bool GetRegionSpectralData(int region_id, int stokes, const casacore::ArrayLattice<casacore::Bool>& mask,
        const casacore::IPosition& origin, std::mutex& image_mutex, std::map<CARTA::StatsType, std::vector<double>>& results,
        float& progress);
>>>>>>> 47c6c21d
    virtual bool GetDownsampledRasterData(
        std::vector<float>& data, int channel, int stokes, CARTA::ImageBounds& bounds, int mip, std::mutex& image_mutex);
    virtual bool GetChunk(std::vector<float>& data, int& data_width, int& data_height, int min_x, int min_y, int channel, int stokes,
        std::mutex& image_mutex);

<<<<<<< HEAD
    // Implemented in Hdf5Loader, used to interrupt loading spectral profile
    virtual void SetFramePtr(Frame* frame);
=======
    virtual bool HasMip(int mip) const;
    virtual bool UseTileCache() const;

    // Get the full name of image file
    virtual std::string GetFileName();
>>>>>>> 47c6c21d

    virtual bool HasMip(int mip) const;
    virtual bool UseTileCache() const;

protected:
    // Full name of the image file
    std::string _filename;

    // Dimension values used by stats functions
    size_t _width, _height, _num_channels, _num_stokes, _num_dims, _channel_size;
<<<<<<< HEAD
=======
    int _spectral_axis, _stokes_axis;
>>>>>>> 47c6c21d

    // Storage for channel and cube statistics
    std::vector<std::vector<carta::FileInfo::ImageStats>> _channel_stats;
    std::vector<carta::FileInfo::ImageStats> _cube_stats;

    // Return the shape of the specified stats dataset
    virtual const IPos GetStatsDataShape(FileInfo::Data ds);

    // Return stats data as a casacore::Array of type casacore::Float or casacore::Int64
    virtual casacore::ArrayBase* GetStatsData(FileInfo::Data ds);

    // Functions for loading individual types of statistics
    virtual void LoadStats2DBasic(FileInfo::Data ds);
    virtual void LoadStats2DHist();
    virtual void LoadStats2DPercent();
    virtual void LoadStats3DBasic(FileInfo::Data ds);
    virtual void LoadStats3DHist();
    virtual void LoadStats3DPercent();

    // Basic flux density calculation
    double CalculateBeamArea();
};

} // namespace carta

#endif // CARTA_BACKEND_IMAGEDATA_FILELOADER_H_<|MERGE_RESOLUTION|>--- conflicted
+++ resolved
@@ -166,37 +166,21 @@
     // Spectral profiles for cursor and region
     virtual bool GetCursorSpectralData(
         std::vector<float>& data, int stokes, int cursor_x, int count_x, int cursor_y, int count_y, std::mutex& image_mutex);
-<<<<<<< HEAD
-    // check if one can apply swizzled data under such image format and region condition
-    virtual bool UseRegionSpectralData(const std::shared_ptr<casacore::ArrayLattice<casacore::Bool>> mask, std::mutex& image_mutex);
-    virtual bool GetRegionSpectralData(int region_id, int config_stokes, int profile_stokes,
-        const std::shared_ptr<casacore::ArrayLattice<casacore::Bool>> mask, IPos origin, std::mutex& image_mutex,
-        const std::function<void(std::map<CARTA::StatsType, std::vector<double>>*, float)>& partial_results_callback);
-=======
     // Check if one can apply swizzled data under such image format and region condition
     virtual bool UseRegionSpectralData(const casacore::IPosition& region_shape, std::mutex& image_mutex);
     virtual bool GetRegionSpectralData(int region_id, int stokes, const casacore::ArrayLattice<casacore::Bool>& mask,
         const casacore::IPosition& origin, std::mutex& image_mutex, std::map<CARTA::StatsType, std::vector<double>>& results,
         float& progress);
->>>>>>> 47c6c21d
     virtual bool GetDownsampledRasterData(
         std::vector<float>& data, int channel, int stokes, CARTA::ImageBounds& bounds, int mip, std::mutex& image_mutex);
     virtual bool GetChunk(std::vector<float>& data, int& data_width, int& data_height, int min_x, int min_y, int channel, int stokes,
         std::mutex& image_mutex);
 
-<<<<<<< HEAD
-    // Implemented in Hdf5Loader, used to interrupt loading spectral profile
-    virtual void SetFramePtr(Frame* frame);
-=======
     virtual bool HasMip(int mip) const;
     virtual bool UseTileCache() const;
 
     // Get the full name of image file
     virtual std::string GetFileName();
->>>>>>> 47c6c21d
-
-    virtual bool HasMip(int mip) const;
-    virtual bool UseTileCache() const;
 
 protected:
     // Full name of the image file
@@ -204,10 +188,7 @@
 
     // Dimension values used by stats functions
     size_t _width, _height, _num_channels, _num_stokes, _num_dims, _channel_size;
-<<<<<<< HEAD
-=======
     int _spectral_axis, _stokes_axis;
->>>>>>> 47c6c21d
 
     // Storage for channel and cube statistics
     std::vector<std::vector<carta::FileInfo::ImageStats>> _channel_stats;
