//# HDF5Attributes.cc: get HDF5 header attributes in casacore::Record
#include "HDF5Attributes.h"

#include <cstring>

#include <casacore/casa/HDF5/HDF5DataType.h>
#include <casacore/casa/HDF5/HDF5Error.h>
#include <casacore/fits/FITS/FITSDateUtil.h>

<<<<<<< HEAD
casacore::Record HDF5Attributes::DoReadAttributes (hid_t groupHid) {
=======
casacore::Record HDF5Attributes::doReadAttributes(hid_t groupHid) {
>>>>>>> e4efcbab
    // reads attributes but not links
    casacore::Record rec;
    char cname[512];
    int nfields = H5Aget_num_attrs(groupHid);
    // Iterate through the attributes in order of index, so we're sure
    // they are read back in the same order as written.
    for (int index = 0; index < nfields; ++index) {
        casacore::HDF5HidAttribute id(H5Aopen_idx(groupHid, index));
<<<<<<< HEAD
        AlwaysAssert (id.getHid()>=0, casacore::AipsError);
        unsigned int name_size = H5Aget_name(id, sizeof(cname), cname);
        AlwaysAssert (name_size<sizeof(cname), casacore::AipsError);
=======
        AlwaysAssert(id.getHid() >= 0, casacore::AipsError);
        unsigned int namsz = H5Aget_name(id, sizeof(cname), cname);
        AlwaysAssert(namsz < sizeof(cname), casacore::AipsError);
>>>>>>> e4efcbab
        casacore::String name(cname);
        // Get rank and shape from the dataspace info.
        casacore::HDF5HidDataSpace dsid(H5Aget_space(id));
        int rank = H5Sget_simple_extent_ndims(dsid);
        if (rank > 0) {
            casacore::Block<hsize_t> shp(rank);
            rank = H5Sget_simple_extent_dims(dsid, shp.storage(), NULL);
        }
        // Get data type and its size.
        if (rank == 0) {
<<<<<<< HEAD
          casacore::HDF5HidDataType dtid(H5Aget_type(id));
          ReadScalar (id, dtid, name, rec);
=======
            casacore::HDF5HidDataType dtid(H5Aget_type(id));
            readScalar(id, dtid, name, rec);
>>>>>>> e4efcbab
        }
    }
    return rec;
}

<<<<<<< HEAD
void HDF5Attributes::ReadScalar (hid_t attrId, hid_t dtid, const casacore::String& name,
    casacore::RecordInterface& rec) {
=======
void HDF5Attributes::readScalar(hid_t attrId, hid_t dtid, const casacore::String& name, casacore::RecordInterface& rec) {
>>>>>>> e4efcbab
    // Handle a scalar field.
    int sz = H5Tget_size(dtid);
    switch (H5Tget_class(dtid)) {
        case H5T_INTEGER: {
            casacore::Int64 value;
            casacore::HDF5DataType dtype((casacore::Int64*)0);
            H5Aread(attrId, dtype.getHidMem(), &value);
            rec.define(name, value);
        } break;
        case H5T_FLOAT: {
            casacore::Double value;
            casacore::HDF5DataType dtype((casacore::Double*)0);
            H5Aread(attrId, dtype.getHidMem(), &value);
            rec.define(name, value);
        } break;
        case H5T_STRING: {
            casacore::String value;
            value.resize(sz + 1);
            casacore::HDF5DataType dtype(value);
            H5Aread(attrId, dtype.getHidMem(), const_cast<char*>(value.c_str()));
            value.resize(std::strlen(value.c_str()));
            rec.define(name, value);
        } break;
        default:
            throw casacore::HDF5Error("Unknown data type of scalar attribute " + name);
    }
}

// get int value (might be string)
<<<<<<< HEAD
bool HDF5Attributes::GetIntAttribute(casacore::Int64& val, const casacore::Record& rec,
        const casacore::String& field) {
=======
bool HDF5Attributes::getIntAttribute(casacore::Int64& val, const casacore::Record& rec, const casacore::String& field) {
>>>>>>> e4efcbab
    bool getOK(true);
    if (rec.isDefined(field)) {
        try {
            val = rec.asInt64(field);
        } catch (casacore::AipsError& err) {
            try {
                val = casacore::String::toInt(rec.asString(field));
            } catch (casacore::AipsError& err) {
                getOK = false;
            }
        }
    } else {
        getOK = false;
    }
    return getOK;
}

// get double value (might be string)
<<<<<<< HEAD
bool HDF5Attributes::GetDoubleAttribute(casacore::Double& val, const casacore::Record& rec,
        const casacore::String& field) {
=======
bool HDF5Attributes::getDoubleAttribute(casacore::Double& val, const casacore::Record& rec, const casacore::String& field) {
>>>>>>> e4efcbab
    bool getOK(true);
    if (rec.isDefined(field)) {
        try {
            val = rec.asDouble(field);
        } catch (casacore::AipsError& err) {
            try {
                val = casacore::String::toDouble(rec.asString(field));
            } catch (casacore::AipsError& err) {
                getOK = false;
            }
        }
    } else {
        getOK = false;
    }
    return getOK;
<<<<<<< HEAD
}

void HDF5Attributes::ConvertToFits(casacore::Record& in) {
    // hdf5 attribute data types are non-standardized
    casacore::Record out;
    if (in.isDefined("BITPIX")) { // should be second keyword
        int val;    
        casacore::DataType type(in.type(in.fieldNumber("BITPIX")));
        if (type==casacore::TpString)
            val = casacore::String::toInt(in.asString("BITPIX"));
        else
            val = in.asInt("BITPIX");
        out.define("BIXPIX", val);
    }
    for (unsigned int i=0; i < in.nfields(); ++i) {
        casacore::String name(in.name(i));
        if (name.size() > 8 || (name == "SIMPLE")) {
            // HDF5 keywords not needed, SIMPLE will be added
            continue;
        }
        casacore::DataType type(in.type(i));
        switch (type) {
            case casacore::TpString: {
                casacore::String str_val(in.asString(name));
                if (str_val=="Kelvin") str_val = "K";
                if (name=="BITPIX")
                    break;
                if ((name=="SIMPLE") || (name=="EXTEND") ||
                    (name=="BLOCKED")) {
                    // convert to bool
                    bool val = (str_val == "T" ? true : false);
                    out.define(name, val);
                } else if (name.startsWith("NAXIS")) {
                    // convert to int
                    int val = casacore::String::toInt(str_val);
                    out.define(name, val);
                } else if ((name == "EQUINOX") || (name == "EPOCH") ||
                           (name == "LONPOLE") || (name == "LATPOLE") ||
                           (name == "RESTFRQ") || (name == "MJD-OBS") ||
                           (name == "DATAMIN") || (name == "DATAMAX") ||
                           (name.startsWith("CRVAL")) ||
                           (name.startsWith("CRPIX")) ||
                           (name.startsWith("CDELT")) ||
                           (name.startsWith("CROTA"))) {
                    // convert to float
                    float val = casacore::String::toFloat(str_val);
                    out.define(name, val);
                } else if (name == "DATE-OBS") {
                    // convert format
                    casacore::String date_out;
                    casacore::FITSDateUtil::convertDateString(date_out, str_val);
                    out.define(name, date_out);
                } else {
                    str_val.trim();
                    out.define(name, str_val);
                }
                break;
            }
            case casacore::TpInt: {
                out.define(name, in.asInt(name));
                break;
            }
            case casacore::TpDouble: {
                out.define(name, in.asFloat(name));
                break;
            }
            default:
                break;
        }
    }
    in.assign(out);
}
=======
}
>>>>>>> e4efcbab
<|MERGE_RESOLUTION|>--- conflicted
+++ resolved
@@ -7,11 +7,7 @@
 #include <casacore/casa/HDF5/HDF5Error.h>
 #include <casacore/fits/FITS/FITSDateUtil.h>
 
-<<<<<<< HEAD
-casacore::Record HDF5Attributes::DoReadAttributes (hid_t groupHid) {
-=======
-casacore::Record HDF5Attributes::doReadAttributes(hid_t groupHid) {
->>>>>>> e4efcbab
+casacore::Record HDF5Attributes::DoReadAttributes(hid_t groupHid) {
     // reads attributes but not links
     casacore::Record rec;
     char cname[512];
@@ -20,15 +16,9 @@
     // they are read back in the same order as written.
     for (int index = 0; index < nfields; ++index) {
         casacore::HDF5HidAttribute id(H5Aopen_idx(groupHid, index));
-<<<<<<< HEAD
-        AlwaysAssert (id.getHid()>=0, casacore::AipsError);
-        unsigned int name_size = H5Aget_name(id, sizeof(cname), cname);
-        AlwaysAssert (name_size<sizeof(cname), casacore::AipsError);
-=======
         AlwaysAssert(id.getHid() >= 0, casacore::AipsError);
         unsigned int namsz = H5Aget_name(id, sizeof(cname), cname);
         AlwaysAssert(namsz < sizeof(cname), casacore::AipsError);
->>>>>>> e4efcbab
         casacore::String name(cname);
         // Get rank and shape from the dataspace info.
         casacore::HDF5HidDataSpace dsid(H5Aget_space(id));
@@ -39,24 +29,14 @@
         }
         // Get data type and its size.
         if (rank == 0) {
-<<<<<<< HEAD
-          casacore::HDF5HidDataType dtid(H5Aget_type(id));
-          ReadScalar (id, dtid, name, rec);
-=======
             casacore::HDF5HidDataType dtid(H5Aget_type(id));
-            readScalar(id, dtid, name, rec);
->>>>>>> e4efcbab
+            ReadScalar(id, dtid, name, rec);
         }
     }
     return rec;
 }
 
-<<<<<<< HEAD
-void HDF5Attributes::ReadScalar (hid_t attrId, hid_t dtid, const casacore::String& name,
-    casacore::RecordInterface& rec) {
-=======
-void HDF5Attributes::readScalar(hid_t attrId, hid_t dtid, const casacore::String& name, casacore::RecordInterface& rec) {
->>>>>>> e4efcbab
+void HDF5Attributes::ReadScalar(hid_t attrId, hid_t dtid, const casacore::String& name, casacore::RecordInterface& rec) {
     // Handle a scalar field.
     int sz = H5Tget_size(dtid);
     switch (H5Tget_class(dtid)) {
@@ -86,12 +66,7 @@
 }
 
 // get int value (might be string)
-<<<<<<< HEAD
-bool HDF5Attributes::GetIntAttribute(casacore::Int64& val, const casacore::Record& rec,
-        const casacore::String& field) {
-=======
-bool HDF5Attributes::getIntAttribute(casacore::Int64& val, const casacore::Record& rec, const casacore::String& field) {
->>>>>>> e4efcbab
+bool HDF5Attributes::GetIntAttribute(casacore::Int64& val, const casacore::Record& rec, const casacore::String& field) {
     bool getOK(true);
     if (rec.isDefined(field)) {
         try {
@@ -110,12 +85,7 @@
 }
 
 // get double value (might be string)
-<<<<<<< HEAD
-bool HDF5Attributes::GetDoubleAttribute(casacore::Double& val, const casacore::Record& rec,
-        const casacore::String& field) {
-=======
-bool HDF5Attributes::getDoubleAttribute(casacore::Double& val, const casacore::Record& rec, const casacore::String& field) {
->>>>>>> e4efcbab
+bool HDF5Attributes::GetDoubleAttribute(casacore::Double& val, const casacore::Record& rec, const casacore::String& field) {
     bool getOK(true);
     if (rec.isDefined(field)) {
         try {
@@ -131,7 +101,6 @@
         getOK = false;
     }
     return getOK;
-<<<<<<< HEAD
 }
 
 void HDF5Attributes::ConvertToFits(casacore::Record& in) {
@@ -159,8 +128,7 @@
                 if (str_val=="Kelvin") str_val = "K";
                 if (name=="BITPIX")
                     break;
-                if ((name=="SIMPLE") || (name=="EXTEND") ||
-                    (name=="BLOCKED")) {
+                if ((name=="SIMPLE") || (name=="EXTEND") || (name=="BLOCKED")) {
                     // convert to bool
                     bool val = (str_val == "T" ? true : false);
                     out.define(name, val);
@@ -168,14 +136,10 @@
                     // convert to int
                     int val = casacore::String::toInt(str_val);
                     out.define(name, val);
-                } else if ((name == "EQUINOX") || (name == "EPOCH") ||
-                           (name == "LONPOLE") || (name == "LATPOLE") ||
-                           (name == "RESTFRQ") || (name == "MJD-OBS") ||
-                           (name == "DATAMIN") || (name == "DATAMAX") ||
-                           (name.startsWith("CRVAL")) ||
-                           (name.startsWith("CRPIX")) ||
-                           (name.startsWith("CDELT")) ||
-                           (name.startsWith("CROTA"))) {
+                } else if ((name == "EQUINOX") || (name == "EPOCH") || (name == "LONPOLE") || (name == "LATPOLE") ||
+                           (name == "RESTFRQ") || (name == "MJD-OBS") || (name == "DATAMIN") ||
+                           (name == "DATAMAX") || (name.startsWith("CRVAL")) || (name.startsWith("CRPIX")) ||
+                           (name.startsWith("CDELT")) || (name.startsWith("CROTA"))) {
                     // convert to float
                     float val = casacore::String::toFloat(str_val);
                     out.define(name, val);
@@ -204,6 +168,3 @@
     }
     in.assign(out);
 }
-=======
-}
->>>>>>> e4efcbab
