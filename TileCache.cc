--- conflicted
+++ resolved
@@ -1,8 +1,5 @@
 #include "TileCache.h"
-<<<<<<< HEAD
-=======
 #include <functional>
->>>>>>> 6c4012a4
 
 std::ostream& operator<<(std::ostream& os, const TileCacheKey& key) {
     fmt::print(os, "x={}, y={}", key.x, key.y);
