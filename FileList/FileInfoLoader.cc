//# FileInfoLoader.cc: fill FileInfo for all supported file types

#include "FileInfoLoader.h"

#include <casacore/casa/HDF5/HDF5File.h>
#include <casacore/casa/HDF5/HDF5Group.h>
#include <casacore/casa/OS/Directory.h>
#include <casacore/casa/OS/File.h>

#include "../Util.h"

FileInfoLoader::FileInfoLoader(const std::string& filename) : _filename(filename) {
    _type = GetCartaFileType(filename);
}

bool FileInfoLoader::FillFileInfo(CARTA::FileInfo& file_info) {
    // Fill FileInfo submessage with type, size, hdus
    bool success(false);
    casacore::File cc_file(_filename);
    if (!cc_file.exists()) {
        return success;
    }

    if (file_info.name().empty()) {
        // set resolved filename; if symlink, set in calling function
        std::string filename_only = cc_file.path().baseName();
        file_info.set_name(filename_only);
    }

    // fill FileInfo submessage
    int64_t file_size(cc_file.size());
    if (cc_file.isDirectory()) { // symlinked dirs are dirs
        casacore::Directory cc_dir(cc_file);
        file_size = cc_dir.size();
    } else if (cc_file.isSymLink()) { // gets size of link not file
        casacore::String resolved_filename(cc_file.path().resolvedName());
        casacore::File linked_file(resolved_filename);
        file_size = linked_file.size();
    }

<<<<<<< HEAD
    file_info->set_size(file_size);
    file_info->set_type(_type);
    // add hdu for HDF5
    if (_type == CARTA::FileType::HDF5) {
=======
    file_info.set_date(cc_file.modifyTime());
    file_info.set_size(file_size);
    file_info.set_type(_type);
    // add hdu for FITS, HDF5
    if (_type == CARTA::FileType::FITS) {
>>>>>>> 043b9726
        casacore::String abs_file_name(cc_file.path().absoluteName());
        success = GetHdf5HduList(file_info, abs_file_name);
    } else {
<<<<<<< HEAD
        file_info->add_hdu_list("");
        success = true;
    }
    return success;
=======
        file_info.add_hdu_list("");
        return true;
    }
}

bool FileInfoLoader::GetFitsHduList(CARTA::FileInfo& file_info, const std::string& filename) {
    FitsHduList fits_hdu_list = FitsHduList(filename);
    return fits_hdu_list.GetHduList(file_info);
>>>>>>> 043b9726
}

bool FileInfoLoader::GetHdf5HduList(CARTA::FileInfo& file_info, const std::string& filename) {
    // fill FileInfo hdu list for Hdf5
    casacore::HDF5File hdf_file(filename);
    std::vector<casacore::String> hdus(casacore::HDF5Group::linkNames(hdf_file));
    if (hdus.empty()) {
        file_info.add_hdu_list("");
    } else {
        for (auto group_name : hdus) {
            file_info.add_hdu_list(group_name);
        }
    }
    return true;
}<|MERGE_RESOLUTION|>--- conflicted
+++ resolved
@@ -38,36 +38,20 @@
         file_size = linked_file.size();
     }
 
-<<<<<<< HEAD
-    file_info->set_size(file_size);
-    file_info->set_type(_type);
-    // add hdu for HDF5
-    if (_type == CARTA::FileType::HDF5) {
-=======
     file_info.set_date(cc_file.modifyTime());
     file_info.set_size(file_size);
     file_info.set_type(_type);
-    // add hdu for FITS, HDF5
-    if (_type == CARTA::FileType::FITS) {
->>>>>>> 043b9726
+
+    // add hdu for HDF5
+    if (_type == CARTA::FileType::HDF5) {
         casacore::String abs_file_name(cc_file.path().absoluteName());
         success = GetHdf5HduList(file_info, abs_file_name);
     } else {
-<<<<<<< HEAD
-        file_info->add_hdu_list("");
+        file_info.add_hdu_list("");
         success = true;
     }
+
     return success;
-=======
-        file_info.add_hdu_list("");
-        return true;
-    }
-}
-
-bool FileInfoLoader::GetFitsHduList(CARTA::FileInfo& file_info, const std::string& filename) {
-    FitsHduList fits_hdu_list = FitsHduList(filename);
-    return fits_hdu_list.GetHduList(file_info);
->>>>>>> 043b9726
 }
 
 bool FileInfoLoader::GetHdf5HduList(CARTA::FileInfo& file_info, const std::string& filename) {
