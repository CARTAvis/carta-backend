--- conflicted
+++ resolved
@@ -14,11 +14,7 @@
     _type = GetCartaFileType(filename);
 }
 
-<<<<<<< HEAD
-bool FileInfoLoader::AddFileInfo(CARTA::FileInfo* file_info) {
-=======
 bool FileInfoLoader::FillFileInfo(CARTA::FileInfo& file_info) {
->>>>>>> 4c568b01
     // Fill FileInfo submessage with type, size, hdus
     casacore::File cc_file(_filename);
     if (!cc_file.exists()) {
@@ -53,20 +49,12 @@
     }
 }
 
-<<<<<<< HEAD
-bool FileInfoLoader::AddFitsHduList(CARTA::FileInfo* file_info, const std::string& filename) {
-=======
 bool FileInfoLoader::GetFitsHduList(CARTA::FileInfo& file_info, const std::string& filename) {
->>>>>>> 4c568b01
     FitsHduList fits_hdu_list = FitsHduList(filename);
     return fits_hdu_list.AddHduList(file_info);
 }
 
-<<<<<<< HEAD
-bool FileInfoLoader::AddHdf5HduList(CARTA::FileInfo* file_info, const std::string& filename) {
-=======
 bool FileInfoLoader::GetHdf5HduList(CARTA::FileInfo& file_info, const std::string& filename) {
->>>>>>> 4c568b01
     // fill FileInfo hdu list for Hdf5
     casacore::HDF5File hdf_file(filename);
     std::vector<casacore::String> hdus(casacore::HDF5Group::linkNames(hdf_file));
