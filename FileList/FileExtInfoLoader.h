--- conflicted
+++ resolved
@@ -21,22 +21,15 @@
 
 private:
     // FileInfoExtended
-<<<<<<< HEAD
-    bool FillFileInfoFromImage(CARTA::FileInfoExtended* ext_info, const std::string& hdu, std::string& message);
-    void AddMiscInfoHeaders(CARTA::FileInfoExtended* extended_info, const casacore::TableRecord& misc_info);
-    void AddShapeEntries(CARTA::FileInfoExtended* extended_info, const casacore::IPosition& shape, int chan_axis, int stokes_axis);
+    bool FillFileInfoFromImage(CARTA::FileInfoExtended& ext_info, const std::string& hdu, std::string& message);
+    void AddMiscInfoHeaders(CARTA::FileInfoExtended& extended_info, const casacore::TableRecord& misc_info);
+    void AddShapeEntries(CARTA::FileInfoExtended& extended_info, const casacore::IPosition& shape, int chan_axis, int stokes_axis);
     void AddComputedEntries(
-        CARTA::FileInfoExtended* extended_info, casacore::ImageInterface<float>* image, casacore::String& radesys, bool use_fits_headers);
-    void AddComputedEntriesFromHeaders(CARTA::FileInfoExtended* extended_info, std::string& radesys);
+        CARTA::FileInfoExtended& extended_info, casacore::ImageInterface<float>* image, casacore::String& radesys, bool use_fits_headers);
+    void AddComputedEntriesFromHeaders(CARTA::FileInfoExtended& extended_info, std::string& radesys);
 
     // FITS keyword conversion
     bool GetFitsKwList(casacore::FitsInput& fits_input, unsigned int hdu, casacore::FitsKeywordList& kwlist);
-=======
-    bool FillFileInfoFromImage(CARTA::FileInfoExtended& extended_info, const std::string& hdu, std::string& message);
-    void AddMiscInfoHeaders(CARTA::FileInfoExtended& extended_info, const casacore::TableRecord& misc_info);
-    void AddShapeEntries(CARTA::FileInfoExtended& extended_info, const casacore::IPosition& shape, int chan_axis, int stokes_axis);
-    void AddComputedEntries(CARTA::FileInfoExtended& extended_info, casacore::ImageInterface<float>* image, casacore::String& radesys);
->>>>>>> 07e36fff
     std::string MakeAngleString(const std::string& type, double val, const std::string& unit); // convert MVAngle to string
     void GetCoordNames(std::string& ctype1, std::string& ctype2, std::string& radesys, std::string& coord_name1, std::string& coord_name2,
         std::string& projection);
