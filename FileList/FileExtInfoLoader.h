--- conflicted
+++ resolved
@@ -16,16 +16,6 @@
 public:
     FileExtInfoLoader(carta::FileLoader* loader);
 
-<<<<<<< HEAD
-    bool AddFileExtInfo(CARTA::FileInfoExtended* extended_info, const std::string& filename, const std::string& hdu, std::string& message);
-
-private:
-    // FileInfoExtended
-    bool AddFileInfoFromImage(CARTA::FileInfoExtended* ext_info, const std::string& hdu, std::string& message);
-    void AddMiscInfoHeaders(CARTA::FileInfoExtended* extended_info, const casacore::TableRecord& misc_info);
-    void AddShapeEntries(CARTA::FileInfoExtended* extended_info, const casacore::IPosition& shape, int chan_axis, int stokes_axis);
-    void AddComputedEntries(CARTA::FileInfoExtended* extended_info, casacore::ImageInterface<float>* image, casacore::String& radesys);
-=======
     bool FillFileExtInfo(CARTA::FileInfoExtended& extended_info, const std::string& filename, const std::string& hdu, std::string& message);
 
 private:
@@ -34,7 +24,6 @@
     void AddMiscInfoHeaders(CARTA::FileInfoExtended& extended_info, const casacore::TableRecord& misc_info);
     void AddShapeEntries(CARTA::FileInfoExtended& extended_info, const casacore::IPosition& shape, int chan_axis, int stokes_axis);
     void AddComputedEntries(CARTA::FileInfoExtended& extended_info, casacore::ImageInterface<float>* image, casacore::String& radesys);
->>>>>>> 4c568b01
     std::string MakeAngleString(const std::string& type, double val, const std::string& unit); // convert MVAngle to string
 
     carta::FileLoader* _loader;
