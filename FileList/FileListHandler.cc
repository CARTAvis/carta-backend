--- conflicted
+++ resolved
@@ -125,13 +125,8 @@
                             if (cc_file.isRegular(true) && cc_file.isReadable()) {
                                 CARTA::FileType file_type(GetRegionType(full_path));
                                 if (file_type != CARTA::FileType::UNKNOWN) {
-<<<<<<< HEAD
-                                    auto file_info = file_list.add_files();
-                                    AddRegionFileInfo(file_info, full_path, file_type);
-=======
                                     auto& file_info = *file_list.add_files();
                                     FillRegionFileInfo(file_info, full_path, file_type);
->>>>>>> 4c568b01
                                     is_region = true;
                                 }
                             }
@@ -165,15 +160,9 @@
                         }
 
                         if (add_image) { // add image to file list
-<<<<<<< HEAD
-                            auto file_info = file_list.add_files();
-                            file_info->set_name(name);
-                            AddFileInfo(file_info, full_path);
-=======
                             auto& file_info = *file_list.add_files();
                             file_info.set_name(name);
                             FillFileInfo(file_info, full_path);
->>>>>>> 4c568b01
                         }
                     }
                 } catch (casacore::AipsError& err) { // RegularFileIO error
@@ -274,11 +263,7 @@
     return type_str;
 }
 
-<<<<<<< HEAD
-bool FileListHandler::AddFileInfo(CARTA::FileInfo* file_info, const string& filename) {
-=======
 bool FileListHandler::FillFileInfo(CARTA::FileInfo& file_info, const string& filename) {
->>>>>>> 4c568b01
     // fill FileInfo submessage
     FileInfoLoader info_loader = FileInfoLoader(filename);
     return info_loader.AddFileInfo(file_info);
@@ -345,11 +330,7 @@
     return file_type;
 }
 
-<<<<<<< HEAD
-bool FileListHandler::AddRegionFileInfo(CARTA::FileInfo* file_info, const string& filename, CARTA::FileType type) {
-=======
 bool FileListHandler::FillRegionFileInfo(CARTA::FileInfo& file_info, const string& filename, CARTA::FileType type) {
->>>>>>> 4c568b01
     // For region list and info response: name, type, size
     casacore::File cc_file(filename);
     if (!cc_file.exists()) {
@@ -400,13 +381,8 @@
         response.add_contents(contents);
     } else {
         casacore::String full_name(cc_file.path().resolvedName());
-<<<<<<< HEAD
-        auto file_info = response.mutable_file_info();
-        AddRegionFileInfo(file_info, full_name);
-=======
         auto& file_info = *response.mutable_file_info();
         FillRegionFileInfo(file_info, full_name);
->>>>>>> 4c568b01
         std::vector<std::string> file_contents;
         if (file_info.type() == CARTA::FileType::UNKNOWN) {
             message = "File " + filename + " is not a region file.";
