#include "FileListHandler.h"

#include <casacore/casa/OS/DirectoryIterator.h>
#include <casacore/casa/OS/File.h>

#include "FileInfoLoader.h"

// Default constructor
FileListHandler::FileListHandler(std::unordered_map<std::string, std::vector<std::string>>& permissions_map, bool enforce_permissions,
    const std::string& root, const std::string& base)
    : _permissions_map(permissions_map),
      _permissions_enabled(enforce_permissions),
      _root_folder(root),
      _base_folder(base),
      _filelist_folder("nofolder") {}

void FileListHandler::OnFileListRequest(
    std::string api_key, const CARTA::FileListRequest& request, CARTA::FileListResponse& response, ResultMsg& result_msg) {
    // use tbb scoped lock so that it only processes the file list a time for one user
    std::scoped_lock lock(_file_list_mutex);
    _api_key = api_key; // different users may have different api keys, so it is necessary to lock this variable setting to avoid using the
                        // wrong key
    std::string folder = request.directory();
    // do not process same directory simultaneously (e.g. double-click folder in browser)
    if (folder == _filelist_folder) {
        return;
    }

    _filelist_folder = folder;

    // resolve empty folder string or current dir "."
    if (folder.empty() || folder.compare(".") == 0) {
        folder = _root_folder;
    }

    // resolve $BASE keyword in folder string
    if (folder.find("$BASE") != std::string::npos) {
        casacore::String folder_string(folder);
        folder_string.gsub("$BASE", _base_folder);
        folder = folder_string;
    }
    // strip root_folder from folder
    GetRelativePath(folder);

    // get file list response and result message if any
    GetFileList(response, folder, result_msg);

    _filelist_folder = "nofolder"; // ready for next file list request
}

void FileListHandler::GetRelativePath(std::string& folder) {
    // Remove root folder path from given folder string
    if (folder.find("./") == 0) {
        folder.replace(0, 2, ""); // remove leading "./"
    } else if (folder.find(_root_folder) == 0) {
        folder.replace(0, _root_folder.length(), ""); // remove root folder path
        if (folder.front() == '/')
            folder.replace(0, 1, ""); // remove leading '/'
    }
    if (folder.empty()) {
        folder = ".";
    }
}

void FileListHandler::GetFileList(CARTA::FileListResponse& file_list, std::string folder, ResultMsg& result_msg, bool region_list) {
    // fill FileListResponse
    std::string requested_folder = ((folder.compare(".") == 0) ? _root_folder : folder);
    casacore::Path requested_path(_root_folder);
    if (requested_folder == _root_folder) {
        // set directory in response; parent is null
        file_list.set_directory(".");
    } else { // append folder to root folder
        requested_path.append(folder);
        // set directory and parent in response
        std::string parent_dir(requested_path.dirName());
        GetRelativePath(parent_dir);
        file_list.set_directory(folder);
        file_list.set_parent(parent_dir);
        try {
            requested_folder = requested_path.resolvedName();
        } catch (casacore::AipsError& err) {
            try {
                requested_folder = requested_path.absoluteName();
            } catch (casacore::AipsError& err) {
                file_list.set_success(false);
                file_list.set_message("Cannot resolve directory path.");
                return;
            }
        }
    }
    casacore::File folder_path(requested_folder);
    std::string message;

    try {
        if (!folder_path.exists()) {
            file_list.set_success(false);
            file_list.set_message("Requested directory " + folder + " does not exist.");
            return;
        }

        if (!folder_path.isDirectory()) {
            file_list.set_success(false);
            file_list.set_message("Requested path " + folder + " is not a directory.");
            return;
        }

        if (!region_list && !CheckPermissionForDirectory(folder)) {
            file_list.set_success(false);
            file_list.set_message("Cannot read directory; check name and permissions.");
            return;
        }

        // Iterate through directory to generate file list
        casacore::Directory start_dir(folder_path);
        casacore::DirectoryIterator dir_iter(start_dir);
        while (!dir_iter.pastEnd()) {
            casacore::File cc_file(dir_iter.file());           // directory is also a File
            casacore::String name(cc_file.path().baseName());  // in case it is a link
            if (cc_file.exists() && name.firstchar() != '.') { // ignore hidden files/folders
                casacore::String full_path(cc_file.path().absoluteName());
                try {
                    bool is_region(false);
                    if (region_list) {
                        if (casacore::ImageOpener::imageType(full_path) == casacore::ImageOpener::UNKNOWN) { // not image
                            if (cc_file.isRegular(true) && cc_file.isReadable()) {
                                CARTA::FileType file_type(GetRegionType(full_path));
                                if (file_type != CARTA::FileType::UNKNOWN) {
                                    auto& file_info = *file_list.add_files();
                                    FillRegionFileInfo(file_info, full_path, file_type);
                                    is_region = true;
                                }
                            }
                        }
                    }
                    if (!is_region) {
                        bool add_image(false);
                        auto image_type = casacore::ImageOpener::imageType(full_path);
                        if (cc_file.isDirectory(true) && cc_file.isExecutable() && cc_file.isReadable()) {
                            switch (image_type) {
                                case casacore::ImageOpener::AIPSPP:
                                case casacore::ImageOpener::MIRIAD:
                                case casacore::ImageOpener::IMAGECONCAT:
                                case casacore::ImageOpener::IMAGEEXPR:
                                    add_image = true;
                                    break;
                                case casacore::ImageOpener::UNKNOWN: {
                                    // Check if it is a directory and the user has permission to access it
                                    auto dir_name(cc_file.path().baseName());
                                    string path_name_relative = (folder.length() && folder != "/") ? folder + "/" + string(dir_name) : dir_name;
                                    if (CheckPermissionForDirectory(path_name_relative)) {
                                        file_list.add_subdirectories(dir_name);
                                    }
                                    break;
                                }
                                default: {
                                    std::string image_type_msg = fmt::format(
                                        "{}: image type {} not supported", cc_file.path().baseName(), GetCasacoreTypeString(image_type));
                                    result_msg = {image_type_msg, {"file_list"}, CARTA::ErrorSeverity::DEBUG};
                                    break;
                                }
                            }
                        } else if (cc_file.isRegular(true) && cc_file.isReadable()) {
                            if ((image_type == casacore::ImageOpener::FITS) || (image_type == casacore::ImageOpener::HDF5)) {
                                add_image = true;
                            } else if (region_list) { // list unknown files: name, type, size
                                add_image = true;
                            }
                        }

                        if (add_image) { // add image to file list
                            auto& file_info = *file_list.add_files();
                            file_info.set_name(name);
                            FillFileInfo(file_info, full_path);
                        }
                    }
                } catch (casacore::AipsError& err) { // RegularFileIO error
                    // skip it
                }
            }
            dir_iter++;
        }
    } catch (casacore::AipsError& err) {
        result_msg = {err.getMesg(), {"file-list"}, CARTA::ErrorSeverity::ERROR};
        file_list.set_success(false);
        file_list.set_message(err.getMesg());
        return;
    }
    file_list.set_success(true);
}

// Checks whether the user's API key is valid for a particular directory.
// This function is called recursively, starting with the requested directory, and then working
// its way up parent directories until it finds a matching directory in the permissions map.
bool FileListHandler::CheckPermissionForDirectory(std::string prefix) {
    // skip permissions map if we're not running with permissions enabled
    if (!_permissions_enabled) {
        return true;
    }

    // trim leading dot
    if (prefix.length() && prefix[0] == '.') {
        prefix.erase(0, 1);
    }
    // Check for root folder permissions
    if (!prefix.length() || prefix == "/") {
        if (_permissions_map.count("/")) {
            return CheckPermissionForEntry("/");
        }
        return false;
    }

    // trim trailing and leading slash
    if (prefix[prefix.length() - 1] == '/') {
        prefix = prefix.substr(0, prefix.length() - 1);
    }
    if (prefix[0] == '/') {
        prefix = prefix.substr(1);
    }
    while (prefix.length() > 0) {
        if (_permissions_map.count(prefix)) {
            return CheckPermissionForEntry(prefix);
        }

        auto last_slash = prefix.find_last_of('/');
        if (last_slash == std::string::npos) {
            return false;
        }

        prefix = prefix.substr(0, last_slash);
    }
    return false;
}

bool FileListHandler::CheckPermissionForEntry(const std::string& entry) {
    // skip permissions map if we're not running with permissions enabled
    if (!_permissions_enabled) {
        return true;
    }
    if (!_permissions_map.count(entry)) {
        return false;
    }
    auto& keys = _permissions_map[entry];
    return (find(keys.begin(), keys.end(), "*") != keys.end()) || (find(keys.begin(), keys.end(), _api_key) != keys.end());
}

std::string FileListHandler::GetCasacoreTypeString(casacore::ImageOpener::ImageTypes type) { // convert enum to string
    std::string type_str;
    switch (type) {
        case casacore::ImageOpener::GIPSY:
            type_str = "Gipsy";
            break;
        case casacore::ImageOpener::CAIPS:
            type_str = "Classic AIPS";
            break;
        case casacore::ImageOpener::NEWSTAR:
            type_str = "Newstar";
            break;
        case casacore::ImageOpener::IMAGECONCAT:
            type_str = "ImageConcat";
            break;
        case casacore::ImageOpener::IMAGEEXPR:
            type_str = "ImageExpr";
            break;
        case casacore::ImageOpener::COMPLISTIMAGE:
            type_str = "ComponentListImage";
            break;
        default:
            type_str = "Unknown";
            break;
    }
    return type_str;
}

<<<<<<< HEAD
bool FileListHandler::FillFileInfo(CARTA::FileInfo* file_info, const std::string& filename) {
=======
bool FileListHandler::FillFileInfo(CARTA::FileInfo& file_info, const string& filename) {
>>>>>>> 4b0f9a84
    // fill FileInfo submessage
    FileInfoLoader info_loader = FileInfoLoader(filename);
    return info_loader.FillFileInfo(file_info);
}

void FileListHandler::OnRegionListRequest(
    const CARTA::RegionListRequest& region_request, CARTA::RegionListResponse& region_response, ResultMsg& result_msg) {
    // use tbb scoped lock so that it only processes the file list a time for one user
<<<<<<< HEAD
    tbb::mutex::scoped_lock lock(_region_list_mutex);
    std::string folder = region_request.directory();
=======
    std::scoped_lock lock(_region_list_mutex);
    string folder = region_request.directory();
>>>>>>> 4b0f9a84
    // do not process same directory simultaneously (e.g. double-click folder in browser)
    if (folder == _regionlist_folder) {
        return;
    }

    _regionlist_folder = folder;

    // resolve empty folder string or current dir "."
    if (folder.empty() || folder.compare(".") == 0) {
        folder = _root_folder;
    }

    // resolve $BASE keyword in folder string
    if (folder.find("$BASE") != std::string::npos) {
        casacore::String folder_string(folder);
        folder_string.gsub("$BASE", _base_folder);
        folder = folder_string;
    }
    // strip root_folder from folder
    GetRelativePath(folder);

    // get file list response and result message if any
    CARTA::FileListResponse file_response;
    GetFileList(file_response, folder, result_msg, true);
    // copy to region list message
    region_response.set_success(file_response.success());
    region_response.set_message(file_response.message());
    region_response.set_directory(file_response.directory());
    region_response.set_parent(file_response.parent());
    *region_response.mutable_files() = {file_response.files().begin(), file_response.files().end()};
    *region_response.mutable_subdirectories() = {file_response.subdirectories().begin(), file_response.subdirectories().end()};

    _regionlist_folder = "nofolder"; // ready for next file list request
}

CARTA::FileType FileListHandler::GetRegionType(const std::string& filename) {
    // Check beginning of file for CRTF or REG header
    CARTA::FileType file_type(CARTA::FileType::UNKNOWN);
    std::ifstream region_file(filename);
    try {
        std::string first_line;
        if (!region_file.eof()) { // empty file
            getline(region_file, first_line);
        }
        region_file.close();
        if (first_line.find("#CRTF") == 0) {
            file_type = CARTA::FileType::CRTF;
        } else if (first_line.find("# Region file format: DS9") == 0) { // optional header, but what else to do?
            file_type = CARTA::FileType::DS9_REG;
        }
    } catch (std::ios_base::failure& f) {
        region_file.close();
    }
    return file_type;
}

<<<<<<< HEAD
bool FileListHandler::FillRegionFileInfo(CARTA::FileInfo* file_info, const std::string& filename, CARTA::FileType type) {
=======
bool FileListHandler::FillRegionFileInfo(CARTA::FileInfo& file_info, const string& filename, CARTA::FileType type) {
>>>>>>> 4b0f9a84
    // For region list and info response: name, type, size
    casacore::File cc_file(filename);
    if (!cc_file.exists()) {
        return false;
    }

    // name
    std::string filename_only = cc_file.path().baseName();
    file_info.set_name(filename_only);

    // FileType
    if (type == CARTA::FileType::UNKNOWN) { // not passed in
        type = GetRegionType(filename);
    }
    file_info.set_type(type);

    // size
    int64_t file_size(cc_file.size());
    if (cc_file.isSymLink()) { // get size of file not size of link
        casacore::String resolved_filename(cc_file.path().resolvedName());
        casacore::File linked_file(resolved_filename);
        file_size = linked_file.size();
    }
    file_info.set_size(file_size);
    file_info.set_date(cc_file.modifyTime());
    file_info.add_hdu_list("");
    return true;
}

void FileListHandler::OnRegionFileInfoRequest(
    const CARTA::RegionFileInfoRequest& request, CARTA::RegionFileInfoResponse& response, ResultMsg& result_msg) {
    // Fill response message with file info and contents
    casacore::Path root_path(_root_folder);
    root_path.append(request.directory());
    auto filename = request.file();
    root_path.append(filename);
    casacore::File cc_file(root_path);
    std::string message, contents;
    bool success(false);

    if (!cc_file.exists()) {
        message = "File " + filename + " does not exist.";
        response.add_contents(contents);
    } else if (!cc_file.isRegular(true)) {
        message = "File " + filename + " is not a region file.";
        response.add_contents(contents);
    } else if (!cc_file.isReadable()) {
        message = "File " + filename + " is not readable.";
        response.add_contents(contents);
    } else {
        casacore::String full_name(cc_file.path().resolvedName());
        auto& file_info = *response.mutable_file_info();
        FillRegionFileInfo(file_info, full_name);
        std::vector<std::string> file_contents;
        if (file_info.type() == CARTA::FileType::UNKNOWN) {
            message = "File " + filename + " is not a region file.";
            response.add_contents(contents);
        } else {
            GetRegionFileContents(full_name, file_contents);
            success = true;
            *response.mutable_contents() = {file_contents.begin(), file_contents.end()};
        }
    }
    response.set_success(success);
    response.set_message(message);
}

void FileListHandler::GetRegionFileContents(std::string& full_name, std::vector<std::string>& file_contents) {
    // read each line of file into string in vector
    std::ifstream region_file(full_name);
    try {
        if (!region_file) {
            return;
        }

        std::string file_line;
        while (!region_file.eof()) {
            getline(region_file, file_line);
            file_contents.push_back(file_line);
        }
        region_file.close();
    } catch (std::ios_base::failure& f) {
        region_file.close();
    }
}<|MERGE_RESOLUTION|>--- conflicted
+++ resolved
@@ -20,7 +20,7 @@
     std::scoped_lock lock(_file_list_mutex);
     _api_key = api_key; // different users may have different api keys, so it is necessary to lock this variable setting to avoid using the
                         // wrong key
-    std::string folder = request.directory();
+    string folder = request.directory();
     // do not process same directory simultaneously (e.g. double-click folder in browser)
     if (folder == _filelist_folder) {
         return;
@@ -62,7 +62,7 @@
     }
 }
 
-void FileListHandler::GetFileList(CARTA::FileListResponse& file_list, std::string folder, ResultMsg& result_msg, bool region_list) {
+void FileListHandler::GetFileList(CARTA::FileListResponse& file_list, string folder, ResultMsg& result_msg, bool region_list) {
     // fill FileListResponse
     std::string requested_folder = ((folder.compare(".") == 0) ? _root_folder : folder);
     casacore::Path requested_path(_root_folder);
@@ -89,7 +89,7 @@
         }
     }
     casacore::File folder_path(requested_folder);
-    std::string message;
+    string message;
 
     try {
         if (!folder_path.exists()) {
@@ -134,32 +134,24 @@
                     }
                     if (!is_region) {
                         bool add_image(false);
-                        auto image_type = casacore::ImageOpener::imageType(full_path);
                         if (cc_file.isDirectory(true) && cc_file.isExecutable() && cc_file.isReadable()) {
-                            switch (image_type) {
-                                case casacore::ImageOpener::AIPSPP:
-                                case casacore::ImageOpener::MIRIAD:
-                                case casacore::ImageOpener::IMAGECONCAT:
-                                case casacore::ImageOpener::IMAGEEXPR:
-                                    add_image = true;
-                                    break;
-                                case casacore::ImageOpener::UNKNOWN: {
-                                    // Check if it is a directory and the user has permission to access it
-                                    auto dir_name(cc_file.path().baseName());
-                                    string path_name_relative = (folder.length() && folder != "/") ? folder + "/" + string(dir_name) : dir_name;
-                                    if (CheckPermissionForDirectory(path_name_relative)) {
-                                        file_list.add_subdirectories(dir_name);
-                                    }
-                                    break;
+                            casacore::ImageOpener::ImageTypes image_type = casacore::ImageOpener::imageType(full_path);
+                            if ((image_type == casacore::ImageOpener::AIPSPP) || (image_type == casacore::ImageOpener::MIRIAD)) {
+                                add_image = true;
+                            } else if (image_type == casacore::ImageOpener::UNKNOWN) {
+                                // Check if it is a directory and the user has permission to access it
+                                casacore::String dir_name(cc_file.path().baseName());
+                                string path_name_relative = (folder.length() && folder != "/") ? folder + "/" + string(dir_name) : dir_name;
+                                if (CheckPermissionForDirectory(path_name_relative)) {
+                                    file_list.add_subdirectories(dir_name);
                                 }
-                                default: {
-                                    std::string image_type_msg = fmt::format(
-                                        "{}: image type {} not supported", cc_file.path().baseName(), GetCasacoreTypeString(image_type));
-                                    result_msg = {image_type_msg, {"file_list"}, CARTA::ErrorSeverity::DEBUG};
-                                    break;
-                                }
+                            } else {
+                                std::string image_type_msg = fmt::format(
+                                    "{}: image type {} not supported", cc_file.path().baseName(), GetCasacoreTypeString(image_type));
+                                result_msg = {image_type_msg, {"file_list"}, CARTA::ErrorSeverity::DEBUG};
                             }
                         } else if (cc_file.isRegular(true) && cc_file.isReadable()) {
+                            casacore::ImageOpener::ImageTypes image_type = casacore::ImageOpener::imageType(full_path);
                             if ((image_type == casacore::ImageOpener::FITS) || (image_type == casacore::ImageOpener::HDF5)) {
                                 add_image = true;
                             } else if (region_list) { // list unknown files: name, type, size
@@ -222,7 +214,7 @@
         }
 
         auto last_slash = prefix.find_last_of('/');
-        if (last_slash == std::string::npos) {
+        if (last_slash == string::npos) {
             return false;
         }
 
@@ -231,7 +223,7 @@
     return false;
 }
 
-bool FileListHandler::CheckPermissionForEntry(const std::string& entry) {
+bool FileListHandler::CheckPermissionForEntry(const string& entry) {
     // skip permissions map if we're not running with permissions enabled
     if (!_permissions_enabled) {
         return true;
@@ -271,11 +263,7 @@
     return type_str;
 }
 
-<<<<<<< HEAD
-bool FileListHandler::FillFileInfo(CARTA::FileInfo* file_info, const std::string& filename) {
-=======
 bool FileListHandler::FillFileInfo(CARTA::FileInfo& file_info, const string& filename) {
->>>>>>> 4b0f9a84
     // fill FileInfo submessage
     FileInfoLoader info_loader = FileInfoLoader(filename);
     return info_loader.FillFileInfo(file_info);
@@ -284,13 +272,8 @@
 void FileListHandler::OnRegionListRequest(
     const CARTA::RegionListRequest& region_request, CARTA::RegionListResponse& region_response, ResultMsg& result_msg) {
     // use tbb scoped lock so that it only processes the file list a time for one user
-<<<<<<< HEAD
-    tbb::mutex::scoped_lock lock(_region_list_mutex);
-    std::string folder = region_request.directory();
-=======
     std::scoped_lock lock(_region_list_mutex);
     string folder = region_request.directory();
->>>>>>> 4b0f9a84
     // do not process same directory simultaneously (e.g. double-click folder in browser)
     if (folder == _regionlist_folder) {
         return;
@@ -347,11 +330,7 @@
     return file_type;
 }
 
-<<<<<<< HEAD
-bool FileListHandler::FillRegionFileInfo(CARTA::FileInfo* file_info, const std::string& filename, CARTA::FileType type) {
-=======
 bool FileListHandler::FillRegionFileInfo(CARTA::FileInfo& file_info, const string& filename, CARTA::FileType type) {
->>>>>>> 4b0f9a84
     // For region list and info response: name, type, size
     casacore::File cc_file(filename);
     if (!cc_file.exists()) {
