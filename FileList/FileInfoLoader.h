//# FileInfoLoader.h: load FileInfo fields for given file

#ifndef CARTA_BACKEND__FILELIST_FILEINFOLOADER_H_
#define CARTA_BACKEND__FILELIST_FILEINFOLOADER_H_

#include <string>

#include <carta-protobuf/file_info.pb.h>

class FileInfoLoader {
public:
    FileInfoLoader(const std::string& filename);

    bool FillFileInfo(CARTA::FileInfo& file_info);
    bool FillFileExtInfo(CARTA::FileInfoExtended& extended_info, std::string& hdu, std::string& message);

private:
<<<<<<< HEAD
    bool GetHdf5HduList(CARTA::FileInfo* file_info, const std::string& abs_filename);
=======
    // FileInfo
    bool GetFitsHduList(CARTA::FileInfo& file_info, const std::string& abs_filename);
    bool GetHdf5HduList(CARTA::FileInfo& file_info, const std::string& abs_filename);
>>>>>>> 043b9726

    std::string _filename;
    CARTA::FileType _type;
};

#endif // CARTA_BACKEND__FILELIST_FILEINFOLOADER_H_<|MERGE_RESOLUTION|>--- conflicted
+++ resolved
@@ -15,13 +15,7 @@
     bool FillFileExtInfo(CARTA::FileInfoExtended& extended_info, std::string& hdu, std::string& message);
 
 private:
-<<<<<<< HEAD
-    bool GetHdf5HduList(CARTA::FileInfo* file_info, const std::string& abs_filename);
-=======
-    // FileInfo
-    bool GetFitsHduList(CARTA::FileInfo& file_info, const std::string& abs_filename);
     bool GetHdf5HduList(CARTA::FileInfo& file_info, const std::string& abs_filename);
->>>>>>> 043b9726
 
     std::string _filename;
     CARTA::FileType _type;
