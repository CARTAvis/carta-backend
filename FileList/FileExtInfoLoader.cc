//# FileExtInfoLoader.cc: fill FileInfoExtended for all supported file types

#include "FileExtInfoLoader.h"

#include <fmt/format.h>
#include <fmt/ostream.h> // not needed here but *must* include before miriad.h

#include <casacore/casa/OS/File.h>
#include <casacore/casa/Quanta/MVAngle.h>
#include <casacore/coordinates/Coordinates/DirectionCoordinate.h>
#include <casacore/coordinates/Coordinates/SpectralCoordinate.h>
#include <casacore/images/Images/ImageFITSConverter.h>
#include <casacore/measures/Measures/MDirection.h>
#include <casacore/measures/Measures/MFrequency.h>
#include <casacore/mirlib/miriad.h>

#include "../ImageData/CartaMiriadImage.h"
#include "../ImageData/FileLoader.h"

using namespace carta;

FileExtInfoLoader::FileExtInfoLoader(carta::FileLoader* loader) : _loader(loader) {}

bool FileExtInfoLoader::FillFileExtInfo(
    CARTA::FileInfoExtended* extended_info, const std::string& filename, const std::string& hdu, std::string& message) {
    // set name from filename
    auto entry = extended_info->add_computed_entries();
    entry->set_name("Name");
    entry->set_value(filename);
    entry->set_entry_type(CARTA::EntryType::STRING);

    // fill header_entries, computed_entries
    bool file_ok(false);
    if (_loader->CanOpenFile(message)) {
        file_ok = FillFileInfoFromImage(extended_info, hdu, message);
    }
    return file_ok;
}

bool FileExtInfoLoader::FillFileInfoFromImage(CARTA::FileInfoExtended* extended_info, const std::string& hdu, std::string& message) {
    // add header_entries in FITS format (issue #13) using ImageInterface from FileLoader
    bool file_ok(false);
    if (_loader) {
        try {
            _loader->OpenFile(hdu);
            casacore::ImageInterface<float>* image = _loader->GetImage();
            if (image) {
                casacore::IPosition image_shape(image->shape());
                unsigned int num_dim = image_shape.size();
                if (num_dim < 2 || num_dim > 4) {
                    message = "Image must be 2D, 3D or 4D.";
                    return file_ok;
                }

                casacore::CoordinateSystem coord_sys(image->coordinates());
                casacore::ImageFITSHeaderInfo fhi;

                bool use_fits_header(false);
                if (coord_sys.linearAxesNumbers().size() == num_dim) {
                    casacore::String filename(image->name());
                    if (CasacoreImageType(filename) == casacore::ImageOpener::FITS) {
                        // dummy linear system when there is a wcslib error, get original headers
                        casacore::FitsInput fits_input(filename.c_str(), casacore::FITS::Disk);
                        if (!fits_input.err()) {
                            unsigned int hdu_num(FileInfo::GetFitsHdu(hdu));
                            for (unsigned int ihdu = 0; ihdu < hdu_num; ihdu++) {
                                fits_input.skip_hdu();
                                if (fits_input.err()) {
                                    message = "Error advancing to requested hdu.";
                                    return false;
                                }
                            }
                            casacore::FitsKeywordList kwlist;
                            if (GetFitsKwList(fits_input, hdu_num, kwlist)) {
                                fhi.kw = kwlist;
                                use_fits_header = true;
                            }
                        }
                    }
                }

                if (!use_fits_header) {
                    bool prefer_velocity(false), optical_velocity(false);
                    bool prefer_wavelength(false), air_wavelength(false);
                    if (coord_sys.hasSpectralAxis()) { // prefer spectral axis native type
                        casacore::SpectralCoordinate::SpecType native_type;
                        if (image->imageType() == "CartaMiriadImage") { // workaround to get correct native type
                            CartaMiriadImage* miriad_image = static_cast<CartaMiriadImage*>(image);
                            native_type = miriad_image->NativeType();
                        } else {
                            native_type = coord_sys.spectralCoordinate().nativeType();
                        }
                        switch (native_type) {
                            case casacore::SpectralCoordinate::FREQ: {
                                break;
                            }
                            case casacore::SpectralCoordinate::VRAD:
                            case casacore::SpectralCoordinate::BETA: {
                                prefer_velocity = true;
                                break;
                            }
                            case casacore::SpectralCoordinate::VOPT: {
                                prefer_velocity = true;

                                // Check doppler type; oddly, native type can be VOPT but doppler is RADIO--?
                                casacore::MDoppler::Types vel_doppler(coord_sys.spectralCoordinate().velocityDoppler());
                                if ((vel_doppler == casacore::MDoppler::Z) || (vel_doppler == casacore::MDoppler::OPTICAL)) {
                                    optical_velocity = true;
                                }
                                break;
                            }
                            case casacore::SpectralCoordinate::WAVE: {
                                prefer_wavelength = true;
                                break;
                            }
                            case casacore::SpectralCoordinate::AWAV: {
                                prefer_wavelength = true;
                                air_wavelength = true;
                                break;
                            }
                        }
                    }

                    // Get image headers in FITS format
                    casacore::String error_string, origin_string;
                    bool stokes_last(false), degenerate_last(false), verbose(false), prim_head(true), allow_append(false), history(false);
                    int bit_pix(-32);
                    float min_pix(1.0), max_pix(-1.0);
                    if (!casacore::ImageFITSConverter::ImageHeaderToFITS(error_string, fhi, *image, prefer_velocity, optical_velocity,
                            bit_pix, min_pix, max_pix, degenerate_last, verbose, stokes_last, prefer_wavelength, air_wavelength, prim_head,
                            allow_append, origin_string, history)) {
                        message = error_string;
                        return file_ok;
                    }
                }

                // Parse each FitsKeyword into header_entries
                int naxis(0), ntype(1), nval(1), ndelt(1), npix(1); // axis or coord number to append to name
                casacore::String radesys;                           // for computed entry

                fhi.kw.first(); // go to first card
                casacore::FitsKeyword* fkw = fhi.kw.next();
                while (fkw) {
                    casacore::String name(fkw->name());
                    name.trim();
                    casacore::String comment(fkw->comm());
                    comment.trim();

                    // Strangely, the FitsKeyword does not append axis/coord number
                    if ((name == "NAXIS")) { // increment axis number for NAXIS1, 2, 3, etc.
                        if (naxis > 0) { // append axis number
                            name += casacore::String::toString(naxis++);
                        } else {
                            naxis++;
                        }
                    }

                    // Modify names
					if (name == "CTYPE") { // append type number
                        name += casacore::String::toString(ntype++);
                    } else if (name == "CRVAL") { // append val number
                        name += casacore::String::toString(nval++);
                    } else if (name == "CDELT") { // append delt number
                        name += casacore::String::toString(ndelt++);
                    } else if (name == "CRPIX") { // append pix number
                        name += casacore::String::toString(npix++);
                    } else if (name == "H5SCHEMA") { // was shortened to FITS length 8
                        name = "SCHEMA_VERSION";
                    } else if (name == "H5CNVRTR") { // was shortened to FITS length 8
                        name = "HDF5_CONVERTER";
                    } else if (name == "H5CONVSN") { // was shortened to FITS length 8
                        name = "HDF5_CONVERTER_VERSION";
                    } else if (name == "H5DATE") { // was shortened to FITS length 8
                        name = "HDF5_DATE";
                    }

                    if (name != "END") {
                        switch (fkw->type()) {
                            case casacore::FITS::LOGICAL: {
                                bool value(fkw->asBool());
                                std::string string_value(value ? "T" : "F");

                                std::string header_string;
                                if (comment.empty()) {
                                    header_string = fmt::format("{}", string_value);
                                } else {
                                    header_string = fmt::format("{} / {}", string_value, comment);
                                }

                                auto header_entry = extended_info->add_header_entries();
                                header_entry->set_name(name);
                                *header_entry->mutable_value() = header_string.substr(0, 67);
                                header_entry->set_entry_type(CARTA::EntryType::INT);
                                header_entry->set_numeric_value(value);
                                break;
                            }
                            case casacore::FITS::LONG: {
                                int value(fkw->asInt());
                                std::string string_value = fmt::format("{:d}", value);

                                std::string header_string;
                                if (comment.empty()) {
                                    header_string = fmt::format("{}", string_value);
                                } else {
                                    header_string = fmt::format("{} / {}", string_value, comment);
                                }

                                auto header_entry = extended_info->add_header_entries();
                                header_entry->set_name(name);
                                *header_entry->mutable_value() = header_string.substr(0, 67);
                                header_entry->set_entry_type(CARTA::EntryType::INT);
                                header_entry->set_numeric_value(value);
                                break;
                            }
                            case casacore::FITS::BYTE:
                            case casacore::FITS::SHORT:
                            case casacore::FITS::FLOAT:
                            case casacore::FITS::DOUBLE:
                            case casacore::FITS::REAL: {
                                double value(fkw->asDouble());
                                std::string string_value;
                                if ((name.find("PIX") != std::string::npos) || (name.find("EQUINOX") != std::string::npos) ||
                                    (name.find("EPOCH") != std::string::npos)) {
                                    string_value = fmt::format("{}", value);
                                } else {
                                    string_value = fmt::format("{:.12E}", value);
                                }

                                std::string header_string;
                                if (comment.empty()) {
                                    header_string = fmt::format("{}", string_value);
                                } else {
                                    header_string = fmt::format("{} / {}", string_value, comment);
                                }

                                auto header_entry = extended_info->add_header_entries();
                                header_entry->set_name(name);
                                *header_entry->mutable_value() = header_string.substr(0, 67);
                                header_entry->set_entry_type(CARTA::EntryType::FLOAT);
                                header_entry->set_numeric_value(value);
                                break;
                            }
                            case casacore::FITS::STRING:
                            case casacore::FITS::FSTRING: {
                                // Do not include ORIGIN (casacore) or DATE (current) added by ImageHeaderToFITS
                                if (use_fits_header || (!use_fits_header && ((name != "DATE") && (name != "ORIGIN")))) {
                                    casacore::String string_value = fkw->asString();
                                    string_value.trim();

                                    if (name == "RADESYS") {
                                        radesys = string_value; // save for computed_entries
                                    }

                                    std::string header_string;
                                    if (comment.empty()) {
                                        header_string = fmt::format("{}", string_value);
                                    } else {
                                        header_string = fmt::format("{} / {}", string_value, comment);
                                    }

                                    auto header_entry = extended_info->add_header_entries();
                                    header_entry->set_name(name);
                                    *header_entry->mutable_value() = header_string.substr(0, 67);
                                    header_entry->set_entry_type(CARTA::EntryType::STRING);
                                }
                                break;
                            }
                            case casacore::FITS::BIT:
                            case casacore::FITS::CHAR:
                            case casacore::FITS::COMPLEX:
                            case casacore::FITS::ICOMPLEX:
                            case casacore::FITS::DCOMPLEX:
                            case casacore::FITS::VADESC:
                            case casacore::FITS::NOVALUE:
                            default:
                                break;
                        }
                    }
                    fkw = fhi.kw.next(); // get next keyword
                }

                int spectral_axis, stokes_axis;
                if (_loader->FindCoordinateAxes(image_shape, spectral_axis, stokes_axis, message)) {
                    AddShapeEntries(extended_info, image_shape, spectral_axis, stokes_axis);
<<<<<<< HEAD
                    AddComputedEntries(extended_info, image, radesys, use_fits_header);
=======
                    AddComputedEntries(extended_info, image, radesys);
>>>>>>> 9894178c
                    file_ok = true;
                }
            } else { // image failed
                message = "Image could not be opened.";
            }
        } catch (casacore::AipsError& err) {
            message = err.getMesg();
            if (message.find("diagonal") != std::string::npos) { // "ArrayBase::diagonal() - diagonal out of range"
                message = "Failed to open image at specified HDU.";
            } else if (message.find("No image at specified location") != std::string::npos) {
                message = "No image at specified HDU.";
            }
        }
    } else { // loader failed
        message = "Image type not supported.";
    }
    return file_ok;
}

// ***** Computed entries *****

void FileExtInfoLoader::AddShapeEntries(
    CARTA::FileInfoExtended* extended_info, const casacore::IPosition& shape, int chan_axis, int stokes_axis) {
    // Set fields/header entries for shape: dimensions, width, height, depth, stokes
    int num_dims(shape.size());
    extended_info->set_dimensions(num_dims);
    extended_info->set_width(shape(0));
    extended_info->set_height(shape(1));
    if (num_dims == 2) { // 2D
        extended_info->set_depth(1);
        extended_info->set_stokes(1);
    } else if (num_dims == 3) { // 3D
        extended_info->set_depth(shape(2));
        extended_info->set_stokes(1);
    } else { // 4D
        extended_info->set_depth(shape(chan_axis));
        extended_info->set_stokes(shape(stokes_axis));
    }

    // shape computed_entry
    std::string shape_string;
    switch (num_dims) {
        case 2:
            shape_string = fmt::format("[{}, {}]", shape(0), shape(1));
            break;
        case 3:
            shape_string = fmt::format("[{}, {}, {}]", shape(0), shape(1), shape(2));
            break;
        case 4:
            shape_string = fmt::format("[{}, {}, {}, {}]", shape(0), shape(1), shape(2), shape(3));
            break;
    }
    auto shape_entry = extended_info->add_computed_entries();
    shape_entry->set_name("Shape");
    shape_entry->set_value(shape_string);
    shape_entry->set_entry_type(CARTA::EntryType::STRING);

    if (chan_axis >= 0) {
        // header entry for number of channels
        unsigned int nchan = shape(chan_axis);
        auto entry = extended_info->add_computed_entries();
        entry->set_name("Number of channels");
        entry->set_value(casacore::String::toString(nchan));
        entry->set_entry_type(CARTA::EntryType::INT);
        entry->set_numeric_value(nchan);
    }
    if (stokes_axis >= 0) {
        // header entry for number of stokes
        unsigned int nstokes = shape(stokes_axis);
        auto entry = extended_info->add_computed_entries();
        entry->set_name("Number of stokes");
        entry->set_value(casacore::String::toString(nstokes));
        entry->set_entry_type(CARTA::EntryType::INT);
        entry->set_numeric_value(nstokes);
    }
}

void FileExtInfoLoader::AddComputedEntries(
    CARTA::FileInfoExtended* extended_info, casacore::ImageInterface<float>* image, casacore::String& radesys, bool use_fits_header) {
    casacore::CoordinateSystem coord_system(image->coordinates());
    if (use_fits_header) { // image has dummy coordinate system; use header_entries for frontend use
        AddComputedEntriesFromHeaders(extended_info, radesys);
    } else { // use image coordinate system
        // add computed_entries to extended info (ensures the proper order in file browser)
        casacore::Vector<casacore::String> axis_names = coord_system.worldAxisNames();
        casacore::Vector<casacore::String> axis_units = coord_system.worldAxisUnits();
        casacore::Vector<casacore::Double> reference_pixels = coord_system.referencePixel();
        casacore::Vector<casacore::Double> reference_values = coord_system.referenceValue();
        casacore::Vector<casacore::Double> increment = coord_system.increment();

        if (!axis_names.empty()) {
            auto entry = extended_info->add_computed_entries();
            entry->set_name("Coordinate type");
            std::string coord_type = fmt::format("{}, {}", axis_names(0), axis_names(1));
            entry->set_value(coord_type);
            entry->set_entry_type(CARTA::EntryType::STRING);
        }

        if (coord_system.hasDirectionCoordinate()) {
            casacore::DirectionCoordinate dir_coord(coord_system.directionCoordinate());
            std::string projection(dir_coord.projection().name());
            if ((projection == "SIN") && (dir_coord.isNCP())) {
                projection = "SIN / NCP";
            }
            if (!projection.empty()) {
                auto entry = extended_info->add_computed_entries();
                entry->set_name("Projection");
                entry->set_value(projection);
                entry->set_entry_type(CARTA::EntryType::STRING);
            }
        }

        if (!reference_pixels.empty()) {
            auto entry = extended_info->add_computed_entries();
            entry->set_name("Image reference pixels");
            std::string ref_pix = fmt::format("[{}, {}]", reference_pixels(0) + 1.0, reference_pixels(1) + 1.0);
            entry->set_value(ref_pix);
            entry->set_entry_type(CARTA::EntryType::STRING);
        }

        if (!axis_names.empty() && !reference_values.empty() && !axis_units.empty()) {
            auto entry = extended_info->add_computed_entries();
            entry->set_name("Image reference coords");
            std::string format_coord1 = MakeAngleString(axis_names(0), reference_values(0), axis_units(0));
            std::string format_coord2 = MakeAngleString(axis_names(1), reference_values(1), axis_units(1));
            std::string format_coords = fmt::format("[{}, {}]", format_coord1, format_coord2);
            entry->set_value(format_coords);
            entry->set_entry_type(CARTA::EntryType::STRING);
        }

        if (!reference_values.empty() && !axis_units.empty()) {
            auto entry = extended_info->add_computed_entries();
            entry->set_name("Image ref coords (deg)");
            casacore::Quantity coord0(reference_values(0), axis_units(0));
            casacore::Quantity coord1(reference_values(1), axis_units(1));
            std::string ref_coords = fmt::format("[{}, {}]", coord0.get("deg"), coord1.get("deg"));
            entry->set_value(ref_coords);
            entry->set_entry_type(CARTA::EntryType::STRING);
        }

        if (coord_system.hasDirectionCoordinate()) {
            casacore::String direction_frame = casacore::MDirection::showType(coord_system.directionCoordinate().directionType());
            // add RADESYS
            if (radesys.empty()) {
                if (direction_frame.contains("J2000")) {
                    radesys = "FK5";
                } else if (direction_frame.contains("B1950")) {
                    radesys = "FK4";
                }
            }
            if (!radesys.empty() && (radesys != "ICRS")) {
                direction_frame = radesys + ", " + direction_frame;
            }

            auto entry = extended_info->add_computed_entries();
            entry->set_name("Celestial frame");
            entry->set_value(direction_frame);
            entry->set_entry_type(CARTA::EntryType::STRING);
        }

        if (!increment.empty() && !axis_units.empty()) {
            auto entry = extended_info->add_computed_entries();
            entry->set_name("Pixel increment");
            casacore::Quantity inc0(increment(0), axis_units(0));
            casacore::Quantity inc1(increment(1), axis_units(1));
            std::string pixel_inc = fmt::format("{:.3f}\", {:.3f}\"", inc0.getValue("arcsec"), inc1.getValue("arcsec"));
            entry->set_value(pixel_inc);
            entry->set_entry_type(CARTA::EntryType::STRING);
        }
    }

    if (coord_system.hasSpectralAxis()) {
        casacore::String spectral_frame = casacore::MFrequency::showType(coord_system.spectralCoordinate().frequencySystem(true));
        auto entry = extended_info->add_computed_entries();
        entry->set_name("Spectral frame");
        entry->set_value(spectral_frame);
        entry->set_entry_type(CARTA::EntryType::STRING);
        casacore::String vel_doppler = casacore::MDoppler::showType(coord_system.spectralCoordinate().velocityDoppler());
        entry = extended_info->add_computed_entries();
        entry->set_name("Velocity definition");
        entry->set_value(vel_doppler);
        entry->set_entry_type(CARTA::EntryType::STRING);
    }

    casacore::String brightness_unit(image->units().getName());
    if (!brightness_unit.empty()) {
        brightness_unit.gsub("\"", "");
        auto entry = extended_info->add_computed_entries();
        entry->set_name("Pixel unit");
        entry->set_value(brightness_unit);
        entry->set_entry_type(CARTA::EntryType::STRING);
    }
    casacore::ImageInfo image_info(image->imageInfo());
    if (image_info.hasBeam()) {
        auto entry = extended_info->add_computed_entries();
        entry->set_entry_type(CARTA::EntryType::STRING);
        casacore::GaussianBeam gaussian_beam;
        if (image_info.hasSingleBeam()) {
            gaussian_beam = image_info.restoringBeam();
            entry->set_name("Restoring beam");
        } else if (image_info.hasMultipleBeams()) {
            gaussian_beam = image_info.getBeamSet().getMedianAreaBeam();
            entry->set_name("Median area beam");
        }
        std::string beam_info = fmt::format("{:g}\" X {:g}\", {:g} deg", gaussian_beam.getMajor("arcsec"), gaussian_beam.getMinor("arcsec"),
            gaussian_beam.getPA("deg").getValue());
        entry->set_value(beam_info);
    }
}

void FileExtInfoLoader::AddComputedEntriesFromHeaders(CARTA::FileInfoExtended* extended_info, std::string& radesys) {
    // Convert header_entries into computed_entries; kludge for missing headers or headers which casacore/wcslib cannot process
    casacore::String ctype1, ctype2, cunit1, cunit2, frame;
    float crval1(0.0), crval2(0.0), crpix1(0.0), crpix2(0.0), cdelt1(0.0), cdelt2(0.0);
    bool need_ctype(true), need_crpix(true), need_crval(true), need_cunit(true), need_cdelt(true), need_frame(true);
    bool need_radesys(radesys.empty());
    for (int i = 0; i < extended_info->header_entries_size(); ++i) {
        auto entry = extended_info->header_entries(i);
        // entry.name(), entry.value() (string), entry.numeric_value() (double), entry.entry_type() (CARTA::EntryType)
        auto entry_name = entry.name();

        // coordinate types
        if (need_ctype && (entry_name.find("CTYPE") != std::string::npos)) {
            if (entry_name == "CTYPE1") {
                ctype1 = entry.value();
                if (ctype1.contains("/")) {
                    ctype1 = ctype1.before("/");
                }
                ctype1.trim();
            } else if (entry_name == "CTYPE2") {
                ctype2 = entry.value();
                if (ctype2.contains("/")) {
                    ctype2 = ctype2.before("/");
                }
                ctype2.trim();
            }
            if (!ctype1.empty() && !ctype2.empty()) {
                need_ctype = false;
            }
        }

        // reference pixels
        if (need_crpix && (entry_name.find("CRPIX") != std::string::npos)) {
            if (entry_name.find("CRPIX1") != std::string::npos) {
                crpix1 = entry.numeric_value();
            } else if (entry_name.find("CRPIX2") != std::string::npos) {
                crpix2 = entry.numeric_value();
            }
            if ((crpix1 != 0.0) && (crpix2 != 0.0)) {
                need_crpix = false;
            }
        }

        // reference values
        if (need_crval && (entry_name.find("CRVAL") != std::string::npos)) {
            if (entry_name == "CRVAL1") {
                crval1 = entry.numeric_value();
            } else if (entry_name == "CRVAL2") {
                crval2 = entry.numeric_value();
            }
            if ((crval1 != 0.0) && (crval2 != 0.0)) {
                need_crval = false;
            }
        }

        // coordinate units
        if (need_cunit && (entry_name.find("CUNIT") != std::string::npos)) {
            if (entry_name.find("CUNIT1") != std::string::npos) {
                cunit1 = entry.value();
                if (cunit1.contains("/")) {
                    cunit1 = cunit1.before("/");
                }
                cunit1.trim();
                if (cunit1 == "Degrees") { // nonstandard FITS value
                    cunit1 = "deg";
                }
            } else if (entry_name.find("CUNIT2") != std::string::npos) {
                cunit2 = entry.value();
                if (cunit2.contains("/")) {
                    cunit2 = cunit2.before("/");
                }
                cunit2.trim();
                if (cunit2 == "Degrees") { // nonstandard FITS value
                    cunit2 = "deg";
                }
            }
            if (!cunit1.empty() && !cunit2.empty()) {
                need_cunit = false;
            }
        }

        // pixel increment
        if (need_cdelt && (entry_name.find("CDELT") != std::string::npos)) {
            if (entry_name == "CDELT1") {
                cdelt1 = entry.numeric_value();
            } else if (entry_name == "CDELT2") {
                cdelt2 = entry.numeric_value();
            }
            if ((cdelt1 != 0.0) && (cdelt2 != 0.0)) {
                need_cdelt = false;
            }
        }

        // Celestial frame
        if (need_frame && ((entry_name.find("EQUINOX") != std::string::npos) || (entry_name.find("EPOCH") != std::string::npos))) {
            need_frame = false;
            frame = entry.value();
            if (frame.contains("/")) {
                frame = frame.before("/");
            }
            frame.trim();
            std::unordered_map<std::string, std::string> frames = {{"2000", "J2000"}, {"1950", "B1950"}};
            if (frames.count(frame)) {
                frame = frames[frame];
            }
        }
    }

    std::string coord_name1, coord_name2, projection;
    if (!need_ctype) {
        GetCoordNames(ctype1, ctype2, radesys, coord_name1, coord_name2, projection);
        std::string coord_type = fmt::format("{}, {}", coord_name1, coord_name2);
        auto comp_entry = extended_info->add_computed_entries();
        comp_entry->set_name("Coordinate type");
        comp_entry->set_value(coord_type);
        comp_entry->set_entry_type(CARTA::EntryType::STRING);
        if (!projection.empty()) {
            auto comp_entry = extended_info->add_computed_entries();
            comp_entry->set_name("Projection");
            comp_entry->set_value(projection);
            comp_entry->set_entry_type(CARTA::EntryType::STRING);
        }
    }
    if (!need_crpix) {
        std::string ref_pix = fmt::format("[{}, {}]", crpix1, crpix2);
        auto comp_entry = extended_info->add_computed_entries();
        comp_entry->set_name("Image reference pixels");
        comp_entry->set_value(ref_pix);
        comp_entry->set_entry_type(CARTA::EntryType::STRING);
    }
    if (!need_crval) {
        // reference coordinates
        std::string format_coord1 = MakeAngleString(coord_name1, crval1, cunit1);
        std::string format_coord2 = MakeAngleString(coord_name2, crval2, cunit2);
        std::string ref_coords = fmt::format("[{}, {}]", format_coord1, format_coord2);
        auto entry = extended_info->add_computed_entries();
        entry->set_name("Image reference coordinates");
        entry->set_value(ref_coords);
        entry->set_entry_type(CARTA::EntryType::STRING);

        // reference coordinates in deg
        if (!need_cunit) {
            casacore::Quantity q1(crval1, cunit1);
            casacore::Quantity q2(crval2, cunit2);
            std::string ref_coords_deg = fmt::format("[{}, {}]", q1.getValue("deg"), q2.getValue("deg"));
            auto comp_entry = extended_info->add_computed_entries();
            comp_entry->set_name("Image reference coords (deg)");
            comp_entry->set_value(ref_coords_deg);
            comp_entry->set_entry_type(CARTA::EntryType::STRING);
        }
    }
    if (!need_radesys || !need_frame) {
        std::string direction_frame;
        if (need_radesys) {
            if (frame == "J2000") {
                direction_frame = "FK5, J2000";
            } else if (frame == "B1950") {
                direction_frame = "FK4, B1950";
            } else if (frame == "ICRS") {
                direction_frame = "ICRS, J2000";
            } else {
                direction_frame = frame;
            }
        } else if (need_frame) {
            direction_frame = radesys;
        } else {
            direction_frame = fmt::format("{}, {}", radesys, frame);
        }
        auto entry = extended_info->add_computed_entries();
        entry->set_name("Celestial frame");
        entry->set_value(direction_frame);
        entry->set_entry_type(CARTA::EntryType::STRING);
    }
    if (!need_cdelt && !need_cunit) {
        casacore::Quantity inc1(cdelt1, cunit1);
        casacore::Quantity inc2(cdelt2, cunit2);
        std::string pixel_inc = fmt::format("{:.3f}\", {:.3f}\"", inc1.getValue("arcsec"), inc2.getValue("arcsec"));
        auto entry = extended_info->add_computed_entries();
        entry->set_name("Pixel increment");
        entry->set_value(pixel_inc);
        entry->set_entry_type(CARTA::EntryType::STRING);
    }
}

// ***** FITS keyword conversion *****

bool FileExtInfoLoader::GetFitsKwList(casacore::FitsInput& fits_input, unsigned int hdu, casacore::FitsKeywordList& kwlist) {
    // Use casacore HeaderDataUnit to get keyword list
    if (hdu == 0) {
        switch (fits_input.datatype()) {
            case casacore::FITS::FLOAT: {
                casacore::PrimaryArray<casacore::Float> fits_image(fits_input);
                kwlist = fits_image.kwlist();
                break;
            }
            case casacore::FITS::DOUBLE: {
                casacore::PrimaryArray<casacore::Double> fits_image(fits_input);
                kwlist = fits_image.kwlist();
                break;
            }
            case casacore::FITS::SHORT: {
                casacore::PrimaryArray<casacore::Short> fits_image(fits_input);
                kwlist = fits_image.kwlist();
                break;
            }
            case casacore::FITS::LONG: {
                casacore::PrimaryArray<casacore::Int> fits_image(fits_input);
                kwlist = fits_image.kwlist();
                break;
            }
            case casacore::FITS::BYTE: {
                casacore::PrimaryArray<casacore::uChar> fits_image(fits_input);
                kwlist = fits_image.kwlist();
                break;
            }
            default:
                return false;
        }
    } else {
        switch (fits_input.datatype()) {
            case casacore::FITS::FLOAT: {
                casacore::ImageExtension<casacore::Float> fits_image(fits_input);
                kwlist = fits_image.kwlist();
                break;
            }
            case casacore::FITS::DOUBLE: {
                casacore::ImageExtension<casacore::Double> fits_image(fits_input);
                kwlist = fits_image.kwlist();
                break;
            }
            case casacore::FITS::SHORT: {
                casacore::ImageExtension<casacore::Short> fits_image(fits_input);
                kwlist = fits_image.kwlist();
                break;
            }
            case casacore::FITS::LONG: {
                casacore::ImageExtension<casacore::Int> fits_image(fits_input);
                kwlist = fits_image.kwlist();
                break;
            }
            case casacore::FITS::BYTE: {
                casacore::ImageExtension<casacore::uChar> fits_image(fits_input);
                kwlist = fits_image.kwlist();
                break;
            }
            default:
                return false;
        }
    }
    return true;
}

std::string FileExtInfoLoader::MakeAngleString(const std::string& type, double val, const std::string& unit) {
    // make coordinate angle string for RA, DEC, GLON, GLAT; else just return "{val} {unit}"
    if (unit.empty()) {
        return fmt::format("{}", val);
    }

    casacore::MVAngle::formatTypes format;
    if (type == "Right Ascension") {
        format = casacore::MVAngle::TIME;
    } else if ((type == "Declination") || (type.find("Longitude") != std::string::npos) || (type.find("Latitude") != std::string::npos)) {
        format = casacore::MVAngle::ANGLE;
    } else {
        return fmt::format("{} {}", val, unit);
    }

    casacore::Quantity quant1(val, unit);
    casacore::MVAngle mva(quant1);
    return mva.string(format, 10);
}

void FileExtInfoLoader::GetCoordNames(std::string& ctype1, std::string& ctype2, std::string& radesys, std::string& coord_name1,
    std::string& coord_name2, std::string& projection) {
    // split ctype1 and ctype2 into type and projection
    std::unordered_map<std::string, std::string> names = {
        {"RA", "Right Ascension"}, {"DEC", "Declination"}, {"GLON", "Longitude"}, {"GLAT", "Latitude"}};
    // split ctype1
    std::vector<std::string> type_proj;
    SplitString(ctype1, '-', type_proj);
    coord_name1 = type_proj[0];
    if (radesys.empty() && (coord_name1 == "GLON")) {
        radesys = "GALACTIC";
    }
    if (names.count(coord_name1)) {
        coord_name1 = names[coord_name1];
    }
    size_t split_size(type_proj.size());
    if (split_size > 1) {
        projection = type_proj[split_size - 1];
    }

    // split ctype2
    type_proj.clear();
    SplitString(ctype2, '-', type_proj);
    coord_name2 = type_proj[0];
    if (names.count(coord_name2)) {
        coord_name2 = names[coord_name2];
    }
}<|MERGE_RESOLUTION|>--- conflicted
+++ resolved
@@ -147,7 +147,7 @@
                     comment.trim();
 
                     // Strangely, the FitsKeyword does not append axis/coord number
-                    if ((name == "NAXIS")) { // increment axis number for NAXIS1, 2, 3, etc.
+                    if ((name == "NAXIS")) {
                         if (naxis > 0) { // append axis number
                             name += casacore::String::toString(naxis++);
                         } else {
@@ -156,7 +156,7 @@
                     }
 
                     // Modify names
-					if (name == "CTYPE") { // append type number
+                    if (name == "CTYPE") { // append type number
                         name += casacore::String::toString(ntype++);
                     } else if (name == "CRVAL") { // append val number
                         name += casacore::String::toString(nval++);
@@ -282,11 +282,7 @@
                 int spectral_axis, stokes_axis;
                 if (_loader->FindCoordinateAxes(image_shape, spectral_axis, stokes_axis, message)) {
                     AddShapeEntries(extended_info, image_shape, spectral_axis, stokes_axis);
-<<<<<<< HEAD
                     AddComputedEntries(extended_info, image, radesys, use_fits_header);
-=======
-                    AddComputedEntries(extended_info, image, radesys);
->>>>>>> 9894178c
                     file_ok = true;
                 }
             } else { // image failed
