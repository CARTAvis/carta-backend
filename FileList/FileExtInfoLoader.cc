--- conflicted
+++ resolved
@@ -9,6 +9,7 @@
 #include <casacore/casa/Quanta/MVAngle.h>
 #include <casacore/coordinates/Coordinates/DirectionCoordinate.h>
 #include <casacore/coordinates/Coordinates/SpectralCoordinate.h>
+#include <casacore/fits/FITS/hdu.h>
 #include <casacore/images/Images/ImageFITSConverter.h>
 #include <casacore/measures/Measures/MDirection.h>
 #include <casacore/measures/Measures/MFrequency.h>
@@ -56,7 +57,7 @@
                 casacore::ImageFITSHeaderInfo fhi;
 
                 bool use_fits_header(false);
-                if (coord_sys.linearAxesNumbers().size() == num_dim) {
+                if (coord_sys.linearAxesNumbers().size() == 2) {
                     casacore::String filename(image->name());
                     if (CasacoreImageType(filename) == casacore::ImageOpener::FITS) {
                         // dummy linear system when there is a wcslib error, get original headers
@@ -135,17 +136,17 @@
                     }
                 }
 
-                // Parse each FitsKeyword into header_entries
-                int naxis(0), ntype(1), nval(1), ndelt(1), npix(1); // axis or coord number to append to name
-                casacore::String radesys;                           // for computed entry
-
+                // axis or coord number to append to name
+                int naxis(0), ntype(1), nval(1), ndelt(1), npix(1);
+
+                casacore::String radesys; // for computed entry
+
+                // Create header entry for each FitsKeyword
                 fhi.kw.first(); // go to first card
                 casacore::FitsKeyword* fkw = fhi.kw.next();
                 while (fkw) {
                     casacore::String name(fkw->name());
-                    name.trim();
                     casacore::String comment(fkw->comm());
-                    comment.trim();
 
                     // Strangely, the FitsKeyword does not append axis/coord number
                     if ((name == "NAXIS")) {
@@ -179,22 +180,12 @@
                         switch (fkw->type()) {
                             case casacore::FITS::LOGICAL: {
                                 bool value(fkw->asBool());
-<<<<<<< HEAD
-                                std::string string_value(value ? "T" : "F");
-
-                                std::string header_string = fmt::format("{}", string_value);
-
-                                auto header_entry = extended_info->add_header_entries();
-=======
                                 std::string bool_string(value ? "T" : "F");
-                                std::string comment(fkw->comm());
-                                if (!comment.empty()) {
-                                    bool_string.append(" / " + comment);
-                                }
+
+
                                 auto header_entry = extended_info.add_header_entries();
->>>>>>> 07e36fff
                                 header_entry->set_name(name);
-                                *header_entry->mutable_value() = header_string.substr(0, 67);
+                                *header_entry->mutable_value() = bool_string;
                                 header_entry->set_entry_type(CARTA::EntryType::INT);
                                 header_entry->set_numeric_value(value);
                                 header_entry->set_comment(comment);
@@ -203,20 +194,10 @@
                             case casacore::FITS::LONG: {
                                 int value(fkw->asInt());
                                 std::string string_value = fmt::format("{:d}", value);
-<<<<<<< HEAD
-
-                                std::string header_string = fmt::format("{}", string_value);
-
-                                auto header_entry = extended_info->add_header_entries();
-=======
-                                std::string comment(fkw->comm());
-                                if (!comment.empty()) {
-                                    string_value.append(" / " + comment);
-                                }
+
                                 auto header_entry = extended_info.add_header_entries();
->>>>>>> 07e36fff
                                 header_entry->set_name(name);
-                                *header_entry->mutable_value() = header_string.substr(0, 67);
+                                *header_entry->mutable_value() = string_value;
                                 header_entry->set_entry_type(CARTA::EntryType::INT);
                                 header_entry->set_numeric_value(value);
                                 header_entry->set_comment(comment);
@@ -235,14 +216,10 @@
                                 } else {
                                     header_string = fmt::format("{:.12E}", value);
                                 }
-<<<<<<< HEAD
-
-                                auto header_entry = extended_info->add_header_entries();
-=======
+
                                 auto header_entry = extended_info.add_header_entries();
->>>>>>> 07e36fff
                                 header_entry->set_name(name);
-                                *header_entry->mutable_value() = header_string.substr(0, 67);
+                                *header_entry->mutable_value() = header_string;
                                 header_entry->set_entry_type(CARTA::EntryType::FLOAT);
                                 header_entry->set_numeric_value(value);
                                 header_entry->set_comment(comment);
@@ -266,7 +243,7 @@
 
                                     auto header_entry = extended_info.add_header_entries();
                                     header_entry->set_name(name);
-                                    *header_entry->mutable_value() = header_string.substr(0, 67);
+                                    *header_entry->mutable_value() = header_string;
                                     header_entry->set_entry_type(CARTA::EntryType::STRING);
                                     header_entry->set_comment(comment);
                                 }
@@ -368,8 +345,7 @@
 }
 
 void FileExtInfoLoader::AddComputedEntries(
-<<<<<<< HEAD
-    CARTA::FileInfoExtended* extended_info, casacore::ImageInterface<float>* image, casacore::String& radesys, bool use_fits_header) {
+    CARTA::FileInfoExtended& extended_info, casacore::ImageInterface<float>* image, casacore::String& radesys, bool use_fits_header) {
     casacore::CoordinateSystem coord_system(image->coordinates());
     if (use_fits_header) { // image has dummy coordinate system; use header_entries for frontend use
         AddComputedEntriesFromHeaders(extended_info, radesys);
@@ -382,30 +358,12 @@
         casacore::Vector<casacore::Double> increment = coord_system.increment();
 
         if (!axis_names.empty()) {
-            auto entry = extended_info->add_computed_entries();
+            auto entry = extended_info.add_computed_entries();
             entry->set_name("Coordinate type");
             std::string coord_type = fmt::format("{}, {}", axis_names(0), axis_names(1));
             entry->set_value(coord_type);
             entry->set_entry_type(CARTA::EntryType::STRING);
         }
-=======
-    CARTA::FileInfoExtended& extended_info, casacore::ImageInterface<float>* image, casacore::String& radesys) {
-    // add computed_entries to extended info (ensures the proper order in file browser)
-    casacore::CoordinateSystem coord_system(image->coordinates());
-    casacore::Vector<casacore::String> axis_names = coord_system.worldAxisNames();
-    casacore::Vector<casacore::String> axis_units = coord_system.worldAxisUnits();
-    casacore::Vector<casacore::Double> reference_pixels = coord_system.referencePixel();
-    casacore::Vector<casacore::Double> reference_values = coord_system.referenceValue();
-    casacore::Vector<casacore::Double> increment = coord_system.increment();
-
-    if (!axis_names.empty()) {
-        auto entry = extended_info.add_computed_entries();
-        entry->set_name("Coordinate type");
-        std::string coord_type = fmt::format("{}, {}", axis_names(0), axis_names(1));
-        entry->set_value(coord_type);
-        entry->set_entry_type(CARTA::EntryType::STRING);
-    }
->>>>>>> 07e36fff
 
         if (coord_system.hasDirectionCoordinate()) {
             casacore::DirectionCoordinate dir_coord(coord_system.directionCoordinate());
@@ -414,16 +372,15 @@
                 projection = "SIN / NCP";
             }
             if (!projection.empty()) {
-                auto entry = extended_info->add_computed_entries();
+                auto entry = extended_info.add_computed_entries();
                 entry->set_name("Projection");
                 entry->set_value(projection);
                 entry->set_entry_type(CARTA::EntryType::STRING);
             }
         }
-<<<<<<< HEAD
 
         if (!reference_pixels.empty()) {
-            auto entry = extended_info->add_computed_entries();
+            auto entry = extended_info.add_computed_entries();
             entry->set_name("Image reference pixels");
             std::string ref_pix = fmt::format("[{}, {}]", reference_pixels(0) + 1.0, reference_pixels(1) + 1.0);
             entry->set_value(ref_pix);
@@ -431,7 +388,7 @@
         }
 
         if (!axis_names.empty() && !reference_values.empty() && !axis_units.empty()) {
-            auto entry = extended_info->add_computed_entries();
+            auto entry = extended_info.add_computed_entries();
             entry->set_name("Image reference coords");
             std::string format_coord1 = MakeAngleString(axis_names(0), reference_values(0), axis_units(0));
             std::string format_coord2 = MakeAngleString(axis_names(1), reference_values(1), axis_units(1));
@@ -441,7 +398,7 @@
         }
 
         if (!reference_values.empty() && !axis_units.empty()) {
-            auto entry = extended_info->add_computed_entries();
+            auto entry = extended_info.add_computed_entries();
             entry->set_name("Image ref coords (deg)");
             casacore::Quantity coord0(reference_values(0), axis_units(0));
             casacore::Quantity coord1(reference_values(1), axis_units(1));
@@ -449,47 +406,20 @@
             entry->set_value(ref_coords);
             entry->set_entry_type(CARTA::EntryType::STRING);
         }
-=======
-        if (!projection.empty()) {
+
+        if (!increment.empty() && !axis_units.empty()) {
             auto entry = extended_info.add_computed_entries();
-            entry->set_name("Projection");
-            entry->set_value(projection);
+            entry->set_name("Pixel increment");
+            casacore::Quantity inc0(increment(0), axis_units(0));
+            casacore::Quantity inc1(increment(1), axis_units(1));
+            std::string pixel_inc = fmt::format("{:g}\", {:g}\"", inc0.getValue("arcsec"), inc1.getValue("arcsec"));
+            entry->set_value(pixel_inc);
             entry->set_entry_type(CARTA::EntryType::STRING);
         }
-    }
-
-    if (!reference_pixels.empty()) {
-        auto entry = extended_info.add_computed_entries();
-        entry->set_name("Image reference pixels");
-        std::string ref_pix = fmt::format("[{}, {}]", reference_pixels(0) + 1.0, reference_pixels(1) + 1.0);
-        entry->set_value(ref_pix);
-        entry->set_entry_type(CARTA::EntryType::STRING);
-    }
-
-    if (!axis_names.empty() && !reference_values.empty() && !axis_units.empty()) {
-        auto entry = extended_info.add_computed_entries();
-        entry->set_name("Image reference coords");
-        std::string format_coord1 = MakeAngleString(axis_names(0), reference_values(0), axis_units(0));
-        std::string format_coord2 = MakeAngleString(axis_names(1), reference_values(1), axis_units(1));
-        std::string format_coords = fmt::format("[{}, {}]", format_coord1, format_coord2);
-        entry->set_value(format_coords);
-        entry->set_entry_type(CARTA::EntryType::STRING);
-    }
-
-    if (!reference_values.empty() && !axis_units.empty()) {
-        auto entry = extended_info.add_computed_entries();
-        entry->set_name("Image ref coords (deg)");
-        casacore::Quantity coord0(reference_values(0), axis_units(0));
-        casacore::Quantity coord1(reference_values(1), axis_units(1));
-        std::string ref_coords = fmt::format("[{}, {}]", coord0.get("deg"), coord1.get("deg"));
-        entry->set_value(ref_coords);
-        entry->set_entry_type(CARTA::EntryType::STRING);
-    }
->>>>>>> 07e36fff
 
         if (coord_system.hasDirectionCoordinate()) {
+            // add RADESYS
             casacore::String direction_frame = casacore::MDirection::showType(coord_system.directionCoordinate().directionType());
-            // add RADESYS
             if (radesys.empty()) {
                 if (direction_frame.contains("J2000")) {
                     radesys = "FK5";
@@ -501,28 +431,11 @@
                 direction_frame = radesys + ", " + direction_frame;
             }
 
-            auto entry = extended_info->add_computed_entries();
+            auto entry = extended_info.add_computed_entries();
             entry->set_name("Celestial frame");
             entry->set_value(direction_frame);
             entry->set_entry_type(CARTA::EntryType::STRING);
         }
-
-<<<<<<< HEAD
-        if (!increment.empty() && !axis_units.empty()) {
-            auto entry = extended_info->add_computed_entries();
-            entry->set_name("Pixel increment");
-            casacore::Quantity inc0(increment(0), axis_units(0));
-            casacore::Quantity inc1(increment(1), axis_units(1));
-            std::string pixel_inc = fmt::format("{:.3f}\", {:.3f}\"", inc0.getValue("arcsec"), inc1.getValue("arcsec"));
-            entry->set_value(pixel_inc);
-            entry->set_entry_type(CARTA::EntryType::STRING);
-        }
-=======
-        auto entry = extended_info.add_computed_entries();
-        entry->set_name("Celestial frame");
-        entry->set_value(direction_frame);
-        entry->set_entry_type(CARTA::EntryType::STRING);
->>>>>>> 07e36fff
     }
 
     if (coord_system.hasSpectralAxis()) {
@@ -540,30 +453,12 @@
 
     casacore::String brightness_unit(image->units().getName());
     if (!brightness_unit.empty()) {
-<<<<<<< HEAD
-        brightness_unit.gsub("\"", "");
-        auto entry = extended_info->add_computed_entries();
-=======
         auto entry = extended_info.add_computed_entries();
->>>>>>> 07e36fff
         entry->set_name("Pixel unit");
         entry->set_value(brightness_unit);
         entry->set_entry_type(CARTA::EntryType::STRING);
     }
-<<<<<<< HEAD
-=======
-
-    if (!increment.empty() && !axis_units.empty()) {
-        auto entry = extended_info.add_computed_entries();
-        entry->set_name("Pixel increment");
-        casacore::Quantity inc0(increment(0), axis_units(0));
-        casacore::Quantity inc1(increment(1), axis_units(1));
-        std::string pixel_inc = fmt::format("{:g}\", {:g}\"", inc0.getValue("arcsec"), inc1.getValue("arcsec"));
-        entry->set_value(pixel_inc);
-        entry->set_entry_type(CARTA::EntryType::STRING);
-    }
-
->>>>>>> 07e36fff
+
     casacore::ImageInfo image_info(image->imageInfo());
     if (image_info.hasBeam()) {
         auto entry = extended_info.add_computed_entries();
@@ -582,14 +477,15 @@
     }
 }
 
-void FileExtInfoLoader::AddComputedEntriesFromHeaders(CARTA::FileInfoExtended* extended_info, std::string& radesys) {
-    // Convert header_entries into computed_entries; kludge for missing headers or headers which casacore/wcslib cannot process
+void FileExtInfoLoader::AddComputedEntriesFromHeaders(CARTA::FileInfoExtended& extended_info, std::string& radesys) {
+    // Convert axis1 and axis2 header_entries into computed_entries;
+    // kludge for missing headers or headers which casacore/wcslib cannot process
     casacore::String ctype1, ctype2, cunit1, cunit2, frame;
     float crval1(0.0), crval2(0.0), crpix1(0.0), crpix2(0.0), cdelt1(0.0), cdelt2(0.0);
     bool need_ctype(true), need_crpix(true), need_crval(true), need_cunit(true), need_cdelt(true), need_frame(true);
     bool need_radesys(radesys.empty());
-    for (int i = 0; i < extended_info->header_entries_size(); ++i) {
-        auto entry = extended_info->header_entries(i);
+    for (int i = 0; i < extended_info.header_entries_size(); ++i) {
+        auto entry = extended_info.header_entries(i);
         // entry.name(), entry.value() (string), entry.numeric_value() (double), entry.entry_type() (CARTA::EntryType)
         auto entry_name = entry.name();
 
@@ -679,13 +575,10 @@
         if (need_frame && ((entry_name.find("EQUINOX") != std::string::npos) || (entry_name.find("EPOCH") != std::string::npos))) {
             need_frame = false;
             frame = entry.value();
-            if (frame.contains("/")) {
-                frame = frame.before("/");
-            }
-            frame.trim();
-            std::unordered_map<std::string, std::string> frames = {{"2000", "J2000"}, {"1950", "B1950"}};
-            if (frames.count(frame)) {
-                frame = frames[frame];
+            if (frame.contains("2000")) {
+                frame = "J2000";
+            } else if (frame.contains("1950")) {
+                frame = "B1950";
             }
         }
     }
@@ -694,12 +587,12 @@
     if (!need_ctype) {
         GetCoordNames(ctype1, ctype2, radesys, coord_name1, coord_name2, projection);
         std::string coord_type = fmt::format("{}, {}", coord_name1, coord_name2);
-        auto comp_entry = extended_info->add_computed_entries();
+        auto comp_entry = extended_info.add_computed_entries();
         comp_entry->set_name("Coordinate type");
         comp_entry->set_value(coord_type);
         comp_entry->set_entry_type(CARTA::EntryType::STRING);
         if (!projection.empty()) {
-            auto comp_entry = extended_info->add_computed_entries();
+            auto comp_entry = extended_info.add_computed_entries();
             comp_entry->set_name("Projection");
             comp_entry->set_value(projection);
             comp_entry->set_entry_type(CARTA::EntryType::STRING);
@@ -707,7 +600,7 @@
     }
     if (!need_crpix) {
         std::string ref_pix = fmt::format("[{}, {}]", crpix1, crpix2);
-        auto comp_entry = extended_info->add_computed_entries();
+        auto comp_entry = extended_info.add_computed_entries();
         comp_entry->set_name("Image reference pixels");
         comp_entry->set_value(ref_pix);
         comp_entry->set_entry_type(CARTA::EntryType::STRING);
@@ -717,7 +610,7 @@
         std::string format_coord1 = MakeAngleString(coord_name1, crval1, cunit1);
         std::string format_coord2 = MakeAngleString(coord_name2, crval2, cunit2);
         std::string ref_coords = fmt::format("[{}, {}]", format_coord1, format_coord2);
-        auto entry = extended_info->add_computed_entries();
+        auto entry = extended_info.add_computed_entries();
         entry->set_name("Image reference coordinates");
         entry->set_value(ref_coords);
         entry->set_entry_type(CARTA::EntryType::STRING);
@@ -727,7 +620,7 @@
             casacore::Quantity q1(crval1, cunit1);
             casacore::Quantity q2(crval2, cunit2);
             std::string ref_coords_deg = fmt::format("[{}, {}]", q1.getValue("deg"), q2.getValue("deg"));
-            auto comp_entry = extended_info->add_computed_entries();
+            auto comp_entry = extended_info.add_computed_entries();
             comp_entry->set_name("Image reference coords (deg)");
             comp_entry->set_value(ref_coords_deg);
             comp_entry->set_entry_type(CARTA::EntryType::STRING);
@@ -750,7 +643,7 @@
         } else {
             direction_frame = fmt::format("{}, {}", radesys, frame);
         }
-        auto entry = extended_info->add_computed_entries();
+        auto entry = extended_info.add_computed_entries();
         entry->set_name("Celestial frame");
         entry->set_value(direction_frame);
         entry->set_entry_type(CARTA::EntryType::STRING);
@@ -759,7 +652,7 @@
         casacore::Quantity inc1(cdelt1, cunit1);
         casacore::Quantity inc2(cdelt2, cunit2);
         std::string pixel_inc = fmt::format("{:.3f}\", {:.3f}\"", inc1.getValue("arcsec"), inc2.getValue("arcsec"));
-        auto entry = extended_info->add_computed_entries();
+        auto entry = extended_info.add_computed_entries();
         entry->set_name("Pixel increment");
         entry->set_value(pixel_inc);
         entry->set_entry_type(CARTA::EntryType::STRING);
