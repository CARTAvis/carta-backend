//# FileExtInfoLoader.cc: fill FileInfoExtended for all supported file types

#include "FileExtInfoLoader.h"

#include <fmt/format.h>
#include <fmt/ostream.h> // not needed here but *must* include before miriad.h

#include <casacore/casa/OS/File.h>
#include <casacore/casa/Quanta/MVAngle.h>
#include <casacore/coordinates/Coordinates/DirectionCoordinate.h>
#include <casacore/coordinates/Coordinates/SpectralCoordinate.h>
#include <casacore/images/Images/ImageFITSConverter.h>
#include <casacore/measures/Measures/MDirection.h>
#include <casacore/measures/Measures/MFrequency.h>
#include <casacore/mirlib/miriad.h>

#include "../ImageData/CartaMiriadImage.h"
#include "../ImageData/FileLoader.h"

using namespace carta;

FileExtInfoLoader::FileExtInfoLoader(carta::FileLoader* loader) : _loader(loader) {}

bool FileExtInfoLoader::FillFileExtInfo(
    CARTA::FileInfoExtended* extended_info, const std::string& filename, const std::string& hdu, std::string& message) {
    // set name from filename
    auto entry = extended_info->add_computed_entries();
    entry->set_name("Name");
    entry->set_value(filename);
    entry->set_entry_type(CARTA::EntryType::STRING);

    // fill header_entries, computed_entries
    bool file_ok(false);
    if (_loader->CanOpenFile(message)) {
        file_ok = FillFileInfoFromImage(extended_info, hdu, message);
    }
    return file_ok;
}

bool FileExtInfoLoader::FillFileInfoFromImage(CARTA::FileInfoExtended* extended_info, const std::string& hdu, std::string& message) {
    // add header_entries in FITS format (issue #13) using ImageInterface from FileLoader
    bool file_ok(false);
    if (_loader) {
        try {
            _loader->OpenFile(hdu);
            casacore::ImageInterface<float>* image = _loader->GetImage();
            if (image) {
                casacore::IPosition image_shape(image->shape());
                unsigned int num_dim = image_shape.size();
                if (num_dim < 2 || num_dim > 4) {
                    message = "Image must be 2D, 3D or 4D.";
                    return file_ok;
                }

                casacore::CoordinateSystem coord_sys(image->coordinates());
                casacore::ImageFITSHeaderInfo fhi;

                bool use_fits_header(false);
                if (coord_sys.linearAxesNumbers().size() == num_dim) {
                    casacore::String filename(image->name());
                    if (CasacoreImageType(filename) == casacore::ImageOpener::FITS) {
                        // dummy linear system when there is a wcslib error, get original headers
                        casacore::FitsInput fits_input(filename.c_str(), casacore::FITS::Disk);
                        if (!fits_input.err()) {
                            unsigned int hdu_num(FileInfo::GetFitsHdu(hdu));
                            for (unsigned int ihdu = 0; ihdu < hdu_num; ++ihdu) {
                                fits_input.skip_hdu();
                                if (fits_input.err()) {
                                    message = "Error advancing to requested hdu.";
                                    return false;
                                }
                            }

                            casacore::FitsKeywordList kwlist;
                            if (GetFitsKwList(fits_input, hdu_num, kwlist)) {
                                fhi.kw = kwlist;
                                use_fits_header = true;
                            }
                        }
                    }
                }

                if (!use_fits_header) {
                    bool prefer_velocity(false), optical_velocity(false);
                    bool prefer_wavelength(false), air_wavelength(false);
                    if (coord_sys.hasSpectralAxis()) { // prefer spectral axis native type
                        casacore::SpectralCoordinate::SpecType native_type;
                        if (image->imageType() == "CartaMiriadImage") { // workaround to get correct native type
                            CartaMiriadImage* miriad_image = static_cast<CartaMiriadImage*>(image);
                            native_type = miriad_image->NativeType();
                        } else {
                            native_type = coord_sys.spectralCoordinate().nativeType();
                        }
                        switch (native_type) {
                            case casacore::SpectralCoordinate::FREQ: {
                                break;
                            }
                            case casacore::SpectralCoordinate::VRAD:
                            case casacore::SpectralCoordinate::BETA: {
                                prefer_velocity = true;
                                break;
                            }
                            case casacore::SpectralCoordinate::VOPT: {
                                prefer_velocity = true;

                                // Check doppler type; oddly, native type can be VOPT but doppler is RADIO--?
                                casacore::MDoppler::Types vel_doppler(coord_sys.spectralCoordinate().velocityDoppler());
                                if ((vel_doppler == casacore::MDoppler::Z) || (vel_doppler == casacore::MDoppler::OPTICAL)) {
                                    optical_velocity = true;
                                }
                                break;
                            }
                            case casacore::SpectralCoordinate::WAVE: {
                                prefer_wavelength = true;
                                break;
                            }
                            case casacore::SpectralCoordinate::AWAV: {
                                prefer_wavelength = true;
                                air_wavelength = true;
                                break;
                            }
                        }
                    }

                    // Get image headers in FITS format
                    casacore::String error_string, origin_string;
                    bool stokes_last(false), degenerate_last(false), verbose(false), prim_head(true), allow_append(false), history(false);
                    int bit_pix(-32);
                    float min_pix(1.0), max_pix(-1.0);
                    if (!casacore::ImageFITSConverter::ImageHeaderToFITS(error_string, fhi, *image, prefer_velocity, optical_velocity,
                            bit_pix, min_pix, max_pix, degenerate_last, verbose, stokes_last, prefer_wavelength, air_wavelength, prim_head,
                            allow_append, origin_string, history)) {
                        message = error_string;
                        return file_ok;
                    }
                }

                // Parse each FitsKeyword into header_entries
                int naxis(0), ntype(1), nval(1), ndelt(1), npix(1); // axis or coord number to append to name
                casacore::String radesys;                           // for computed entry

                fhi.kw.first(); // go to first card
                casacore::FitsKeyword* fkw = fhi.kw.next();
                while (fkw) {
                    casacore::String name(fkw->name());
                    name.trim();
                    casacore::String comment(fkw->comm());
                    comment.trim();

                    // Strangely, the FitsKeyword does not append axis/coord number
                    if ((name == "NAXIS")) {
                        if (naxis > 0) {
                            name += casacore::String::toString(naxis++);
                        } else {
                            naxis++;
                        }
                    }

                    // Modify names
                    if (name == "CTYPE") { // append type number
                        name += casacore::String::toString(ntype++);
                    } else if (name == "CRVAL") { // append val number
                        name += casacore::String::toString(nval++);
                    } else if (name == "CDELT") { // append delt number
                        name += casacore::String::toString(ndelt++);
                    } else if (name == "CRPIX") { // append pix number
                        name += casacore::String::toString(npix++);
                    } else if (name == "H5SCHEMA") { // was shortened to FITS length 8
                        name = "SCHEMA_VERSION";
                    } else if (name == "H5CNVRTR") { // was shortened to FITS length 8
                        name = "HDF5_CONVERTER";
                    } else if (name == "H5CONVSN") { // was shortened to FITS length 8
                        name = "HDF5_CONVERTER_VERSION";
                    } else if (name == "H5DATE") { // was shortened to FITS length 8
                        name = "HDF5_DATE";
                    }

                    if (name != "END") {
                        switch (fkw->type()) {
                            case casacore::FITS::LOGICAL: {
                                bool value(fkw->asBool());
                                std::string string_value(value ? "T" : "F");

                                std::string header_string;
                                if (comment.empty()) {
                                    header_string = fmt::format("{}", string_value);
                                } else {
                                    header_string = fmt::format("{} / {}", string_value, comment);
                                }

                                auto header_entry = extended_info->add_header_entries();
                                header_entry->set_name(name);
                                *header_entry->mutable_value() = header_string.substr(0, 67);
                                header_entry->set_entry_type(CARTA::EntryType::INT);
                                header_entry->set_numeric_value(value);
                                break;
                            }
                            case casacore::FITS::LONG: {
                                int value(fkw->asInt());
                                std::string string_value = fmt::format("{:d}", value);

                                std::string header_string;
                                if (comment.empty()) {
                                    header_string = fmt::format("{}", string_value);
                                } else {
                                    header_string = fmt::format("{} / {}", string_value, comment);
                                }

                                auto header_entry = extended_info->add_header_entries();
                                header_entry->set_name(name);
                                *header_entry->mutable_value() = header_string.substr(0, 67);
                                header_entry->set_entry_type(CARTA::EntryType::INT);
                                header_entry->set_numeric_value(value);
                                break;
                            }
                            case casacore::FITS::BYTE:
                            case casacore::FITS::SHORT:
                            case casacore::FITS::FLOAT:
                            case casacore::FITS::DOUBLE:
                            case casacore::FITS::REAL: {
                                double value(fkw->asDouble());
                                std::string string_value;
                                if ((name.find("PIX") != std::string::npos) || (name.find("EQUINOX") != std::string::npos) ||
                                    (name.find("EPOCH") != std::string::npos)) {
                                    string_value = fmt::format("{}", value);
                                } else {
                                    string_value = fmt::format("{:.12E}", value);
                                }

                                std::string header_string;
                                if (comment.empty()) {
                                    header_string = fmt::format("{}", string_value);
                                } else {
                                    header_string = fmt::format("{} / {}", string_value, comment);
                                }

                                auto header_entry = extended_info->add_header_entries();
                                header_entry->set_name(name);
                                *header_entry->mutable_value() = header_string.substr(0, 67);
                                header_entry->set_entry_type(CARTA::EntryType::FLOAT);
                                header_entry->set_numeric_value(value);
                                break;
                            }
                            case casacore::FITS::STRING:
                            case casacore::FITS::FSTRING: {
                                // Do not include ORIGIN (casacore) or DATE (current) added by ImageHeaderToFITS
                                if (use_fits_header || (!use_fits_header && ((name != "DATE") && (name != "ORIGIN")))) {
                                    casacore::String string_value = fkw->asString();
                                    string_value.trim();

                                    if (name == "RADESYS") {
                                        radesys = string_value; // save for computed_entries
                                    }
<<<<<<< HEAD

                                    std::string header_string;
                                    if (comment.empty()) {
                                        header_string = fmt::format("{}", string_value);
                                    } else {
                                        header_string = fmt::format("{} / {}", string_value, comment);
=======
                                    if (name.contains("CTYPE") && fkw_string.contains("FREQ")) {
                                        fkw_string = "FREQ";
                                    }

                                    // add comment
                                    std::string comment(fkw->comm());
                                    if (!comment.empty()) {
                                        fkw_string.append(" / " + comment);
>>>>>>> e2d2f355
                                    }

                                    auto header_entry = extended_info->add_header_entries();
                                    header_entry->set_name(name);
                                    *header_entry->mutable_value() = header_string.substr(0, 67);
                                    header_entry->set_entry_type(CARTA::EntryType::STRING);
                                }
                                break;
                            }
                            case casacore::FITS::BIT:
                            case casacore::FITS::CHAR:
                            case casacore::FITS::COMPLEX:
                            case casacore::FITS::ICOMPLEX:
                            case casacore::FITS::DCOMPLEX:
                            case casacore::FITS::VADESC:
                            case casacore::FITS::NOVALUE:
                            default:
                                break;
                        }
                    }
                    fkw = fhi.kw.next(); // get next keyword
                }

                int spectral_axis, stokes_axis;
                if (_loader->FindCoordinateAxes(image_shape, spectral_axis, stokes_axis, message)) {
                    AddShapeEntries(extended_info, image_shape, spectral_axis, stokes_axis);
                    AddComputedEntries(extended_info, image, radesys, use_fits_header);
                    file_ok = true;
                }
            } else { // image failed
                message = "Image could not be opened.";
            }
        } catch (casacore::AipsError& err) {
            message = err.getMesg();
            if (message.find("diagonal") != std::string::npos) { // "ArrayBase::diagonal() - diagonal out of range"
                message = "Failed to open image at specified HDU.";
            } else if (message.find("No image at specified location") != std::string::npos) {
                message = "No image at specified HDU.";
            }
        }
    } else { // loader failed
        message = "Image type not supported.";
    }
    return file_ok;
}

// ***** Computed entries *****

void FileExtInfoLoader::AddShapeEntries(
    CARTA::FileInfoExtended* extended_info, const casacore::IPosition& shape, int chan_axis, int stokes_axis) {
    // Set fields/header entries for shape: dimensions, width, height, depth, stokes
    int num_dims(shape.size());
    extended_info->set_dimensions(num_dims);
    extended_info->set_width(shape(0));
    extended_info->set_height(shape(1));
    if (num_dims == 2) { // 2D
        extended_info->set_depth(1);
        extended_info->set_stokes(1);
    } else if (num_dims == 3) { // 3D
        extended_info->set_depth(shape(2));
        extended_info->set_stokes(1);
    } else { // 4D
        extended_info->set_depth(shape(chan_axis));
        extended_info->set_stokes(shape(stokes_axis));
    }

    // shape computed_entry
    std::string shape_string;
    switch (num_dims) {
        case 2:
            shape_string = fmt::format("[{}, {}]", shape(0), shape(1));
            break;
        case 3:
            shape_string = fmt::format("[{}, {}, {}]", shape(0), shape(1), shape(2));
            break;
        case 4:
            shape_string = fmt::format("[{}, {}, {}, {}]", shape(0), shape(1), shape(2), shape(3));
            break;
    }
    auto shape_entry = extended_info->add_computed_entries();
    shape_entry->set_name("Shape");
    shape_entry->set_value(shape_string);
    shape_entry->set_entry_type(CARTA::EntryType::STRING);

    if (chan_axis >= 0) {
        // header entry for number of channels
        unsigned int nchan = shape(chan_axis);
        auto entry = extended_info->add_computed_entries();
        entry->set_name("Number of channels");
        entry->set_value(casacore::String::toString(nchan));
        entry->set_entry_type(CARTA::EntryType::INT);
        entry->set_numeric_value(nchan);
    }
    if (stokes_axis >= 0) {
        // header entry for number of stokes
        unsigned int nstokes = shape(stokes_axis);
        auto entry = extended_info->add_computed_entries();
        entry->set_name("Number of stokes");
        entry->set_value(casacore::String::toString(nstokes));
        entry->set_entry_type(CARTA::EntryType::INT);
        entry->set_numeric_value(nstokes);
    }
}

void FileExtInfoLoader::AddComputedEntries(
    CARTA::FileInfoExtended* extended_info, casacore::ImageInterface<float>* image, casacore::String& radesys, bool use_fits_header) {
    casacore::CoordinateSystem coord_system(image->coordinates());
    if (use_fits_header) { // image has dummy coordinate system; use header_entries for frontend use
        AddComputedEntriesFromHeaders(extended_info, radesys);
    } else { // use image coordinate system
        // add computed_entries to extended info (ensures the proper order in file browser)
        casacore::Vector<casacore::String> axis_names = coord_system.worldAxisNames();
        casacore::Vector<casacore::String> axis_units = coord_system.worldAxisUnits();
        casacore::Vector<casacore::Double> reference_pixels = coord_system.referencePixel();
        casacore::Vector<casacore::Double> reference_values = coord_system.referenceValue();
        casacore::Vector<casacore::Double> increment = coord_system.increment();

        if (!axis_names.empty()) {
            auto entry = extended_info->add_computed_entries();
            entry->set_name("Coordinate type");
            std::string coord_type = fmt::format("{}, {}", axis_names(0), axis_names(1));
            entry->set_value(coord_type);
            entry->set_entry_type(CARTA::EntryType::STRING);
        }

        if (coord_system.hasDirectionCoordinate()) {
            casacore::DirectionCoordinate dir_coord(coord_system.directionCoordinate());
            std::string projection(dir_coord.projection().name());
            if ((projection == "SIN") && (dir_coord.isNCP())) {
                projection = "SIN / NCP";
            }
            if (!projection.empty()) {
                auto entry = extended_info->add_computed_entries();
                entry->set_name("Projection");
                entry->set_value(projection);
                entry->set_entry_type(CARTA::EntryType::STRING);
            }
        }

        if (!reference_pixels.empty()) {
            auto entry = extended_info->add_computed_entries();
            entry->set_name("Image reference pixels");
            std::string ref_pix = fmt::format("[{}, {}]", reference_pixels(0) + 1.0, reference_pixels(1) + 1.0);
            entry->set_value(ref_pix);
            entry->set_entry_type(CARTA::EntryType::STRING);
        }

        if (!axis_names.empty() && !reference_values.empty() && !axis_units.empty()) {
            auto entry = extended_info->add_computed_entries();
            entry->set_name("Image reference coords");
            std::string format_coord1 = MakeAngleString(axis_names(0), reference_values(0), axis_units(0));
            std::string format_coord2 = MakeAngleString(axis_names(1), reference_values(1), axis_units(1));
            std::string format_coords = fmt::format("[{}, {}]", format_coord1, format_coord2);
            entry->set_value(format_coords);
            entry->set_entry_type(CARTA::EntryType::STRING);
        }

        if (!reference_values.empty() && !axis_units.empty()) {
            auto entry = extended_info->add_computed_entries();
            entry->set_name("Image ref coords (deg)");
            casacore::Quantity coord0(reference_values(0), axis_units(0));
            casacore::Quantity coord1(reference_values(1), axis_units(1));
            std::string ref_coords = fmt::format("[{}, {}]", coord0.get("deg"), coord1.get("deg"));
            entry->set_value(ref_coords);
            entry->set_entry_type(CARTA::EntryType::STRING);
        }

        if (coord_system.hasDirectionCoordinate()) {
            casacore::String direction_frame = casacore::MDirection::showType(coord_system.directionCoordinate().directionType());
            // add RADESYS
            if (radesys.empty()) {
                if (direction_frame.contains("J2000")) {
                    radesys = "FK5";
                } else if (direction_frame.contains("B1950")) {
                    radesys = "FK4";
                }
            }
            if (!radesys.empty() && (radesys != "ICRS")) {
                direction_frame = radesys + ", " + direction_frame;
            }

            auto entry = extended_info->add_computed_entries();
            entry->set_name("Celestial frame");
            entry->set_value(direction_frame);
            entry->set_entry_type(CARTA::EntryType::STRING);
        }

        if (!increment.empty() && !axis_units.empty()) {
            auto entry = extended_info->add_computed_entries();
            entry->set_name("Pixel increment");
            casacore::Quantity inc0(increment(0), axis_units(0));
            casacore::Quantity inc1(increment(1), axis_units(1));
            std::string pixel_inc = fmt::format("{:.3f}\", {:.3f}\"", inc0.getValue("arcsec"), inc1.getValue("arcsec"));
            entry->set_value(pixel_inc);
            entry->set_entry_type(CARTA::EntryType::STRING);
        }
    }

    if (coord_system.hasSpectralAxis()) {
        casacore::String spectral_frame = casacore::MFrequency::showType(coord_system.spectralCoordinate().frequencySystem(true));
        auto entry = extended_info->add_computed_entries();
        entry->set_name("Spectral frame");
        entry->set_value(spectral_frame);
        entry->set_entry_type(CARTA::EntryType::STRING);
        casacore::String vel_doppler = casacore::MDoppler::showType(coord_system.spectralCoordinate().velocityDoppler());
        entry = extended_info->add_computed_entries();
        entry->set_name("Velocity definition");
        entry->set_value(vel_doppler);
        entry->set_entry_type(CARTA::EntryType::STRING);
    }

    casacore::String brightness_unit(image->units().getName());
    if (!brightness_unit.empty()) {
        brightness_unit.gsub("\"", "");
        auto entry = extended_info->add_computed_entries();
        entry->set_name("Pixel unit");
        entry->set_value(brightness_unit);
        entry->set_entry_type(CARTA::EntryType::STRING);
    }
    casacore::ImageInfo image_info(image->imageInfo());
    if (image_info.hasBeam()) {
        auto entry = extended_info->add_computed_entries();
        entry->set_entry_type(CARTA::EntryType::STRING);
        casacore::GaussianBeam gaussian_beam;
        if (image_info.hasSingleBeam()) {
            gaussian_beam = image_info.restoringBeam();
            entry->set_name("Restoring beam");
        } else if (image_info.hasMultipleBeams()) {
            gaussian_beam = image_info.getBeamSet().getMedianAreaBeam();
            entry->set_name("Median area beam");
        }
        std::string beam_info = fmt::format("{:g}\" X {:g}\", {:g} deg", gaussian_beam.getMajor("arcsec"), gaussian_beam.getMinor("arcsec"),
            gaussian_beam.getPA("deg").getValue());
        entry->set_value(beam_info);
    }
}

void FileExtInfoLoader::AddComputedEntriesFromHeaders(CARTA::FileInfoExtended* extended_info, std::string& radesys) {
    // Convert header_entries into computed_entries; kludge for missing headers or headers which casacore/wcslib cannot process
    casacore::String ctype1, ctype2, cunit1, cunit2, frame;
    float crval1(0.0), crval2(0.0), crpix1(0.0), crpix2(0.0), cdelt1(0.0), cdelt2(0.0);
    bool need_ctype(true), need_crpix(true), need_crval(true), need_cunit(true), need_cdelt(true), need_frame(true);
    bool need_radesys(radesys.empty());
    for (int i = 0; i < extended_info->header_entries_size(); ++i) {
        auto entry = extended_info->header_entries(i);
        // entry.name(), entry.value() (string), entry.numeric_value() (double), entry.entry_type() (CARTA::EntryType)
        auto entry_name = entry.name();

        // coordinate types
        if (need_ctype && (entry_name.find("CTYPE") != std::string::npos)) {
            if (entry_name == "CTYPE1") {
                ctype1 = entry.value();
                if (ctype1.contains("/")) {
                    ctype1 = ctype1.before("/");
                }
                ctype1.trim();
            } else if (entry_name == "CTYPE2") {
                ctype2 = entry.value();
                if (ctype2.contains("/")) {
                    ctype2 = ctype2.before("/");
                }
                ctype2.trim();
            }
            if (!ctype1.empty() && !ctype2.empty()) {
                need_ctype = false;
            }
        }

        // reference pixels
        if (need_crpix && (entry_name.find("CRPIX") != std::string::npos)) {
            if (entry_name.find("CRPIX1") != std::string::npos) {
                crpix1 = entry.numeric_value();
            } else if (entry_name.find("CRPIX2") != std::string::npos) {
                crpix2 = entry.numeric_value();
            }
            if ((crpix1 != 0.0) && (crpix2 != 0.0)) {
                need_crpix = false;
            }
        }

        // reference values
        if (need_crval && (entry_name.find("CRVAL") != std::string::npos)) {
            if (entry_name == "CRVAL1") {
                crval1 = entry.numeric_value();
            } else if (entry_name == "CRVAL2") {
                crval2 = entry.numeric_value();
            }
            if ((crval1 != 0.0) && (crval2 != 0.0)) {
                need_crval = false;
            }
        }

        // coordinate units
        if (need_cunit && (entry_name.find("CUNIT") != std::string::npos)) {
            if (entry_name.find("CUNIT1") != std::string::npos) {
                cunit1 = entry.value();
                if (cunit1.contains("/")) {
                    cunit1 = cunit1.before("/");
                }
                cunit1.trim();
                if (cunit1 == "Degrees") { // nonstandard FITS value
                    cunit1 = "deg";
                }
            } else if (entry_name.find("CUNIT2") != std::string::npos) {
                cunit2 = entry.value();
                if (cunit2.contains("/")) {
                    cunit2 = cunit2.before("/");
                }
                cunit2.trim();
                if (cunit2 == "Degrees") { // nonstandard FITS value
                    cunit2 = "deg";
                }
            }
            if (!cunit1.empty() && !cunit2.empty()) {
                need_cunit = false;
            }
        }

        // pixel increment
        if (need_cdelt && (entry_name.find("CDELT") != std::string::npos)) {
            if (entry_name == "CDELT1") {
                cdelt1 = entry.numeric_value();
            } else if (entry_name == "CDELT2") {
                cdelt2 = entry.numeric_value();
            }
            if ((cdelt1 != 0.0) && (cdelt2 != 0.0)) {
                need_cdelt = false;
            }
        }

        // Celestial frame
        if (need_frame && ((entry_name.find("EQUINOX") != std::string::npos) || (entry_name.find("EPOCH") != std::string::npos))) {
            need_frame = false;
            frame = entry.value();
            if (frame.contains("/")) {
                frame = frame.before("/");
            }
            frame.trim();
            std::unordered_map<std::string, std::string> frames = {{"2000", "J2000"}, {"1950", "B1950"}};
            if (frames.count(frame)) {
                frame = frames[frame];
            }
        }
    }

    std::string coord_name1, coord_name2, projection;
    if (!need_ctype) {
        GetCoordNames(ctype1, ctype2, radesys, coord_name1, coord_name2, projection);
        std::string coord_type = fmt::format("{}, {}", coord_name1, coord_name2);
        auto comp_entry = extended_info->add_computed_entries();
        comp_entry->set_name("Coordinate type");
        comp_entry->set_value(coord_type);
        comp_entry->set_entry_type(CARTA::EntryType::STRING);
        if (!projection.empty()) {
            auto comp_entry = extended_info->add_computed_entries();
            comp_entry->set_name("Projection");
            comp_entry->set_value(projection);
            comp_entry->set_entry_type(CARTA::EntryType::STRING);
        }
    }
    if (!need_crpix) {
        std::string ref_pix = fmt::format("[{}, {}]", crpix1, crpix2);
        auto comp_entry = extended_info->add_computed_entries();
        comp_entry->set_name("Image reference pixels");
        comp_entry->set_value(ref_pix);
        comp_entry->set_entry_type(CARTA::EntryType::STRING);
    }
    if (!need_crval) {
        // reference coordinates
        std::string format_coord1 = MakeAngleString(coord_name1, crval1, cunit1);
        std::string format_coord2 = MakeAngleString(coord_name2, crval2, cunit2);
        std::string ref_coords = fmt::format("[{}, {}]", format_coord1, format_coord2);
        auto entry = extended_info->add_computed_entries();
        entry->set_name("Image reference coordinates");
        entry->set_value(ref_coords);
        entry->set_entry_type(CARTA::EntryType::STRING);

        // reference coordinates in deg
        if (!need_cunit) {
            casacore::Quantity q1(crval1, cunit1);
            casacore::Quantity q2(crval2, cunit2);
            std::string ref_coords_deg = fmt::format("[{}, {}]", q1.getValue("deg"), q2.getValue("deg"));
            auto comp_entry = extended_info->add_computed_entries();
            comp_entry->set_name("Image reference coords (deg)");
            comp_entry->set_value(ref_coords_deg);
            comp_entry->set_entry_type(CARTA::EntryType::STRING);
        }
    }
    if (!need_radesys || !need_frame) {
        std::string direction_frame;
        if (need_radesys) {
            if (frame == "J2000") {
                direction_frame = "FK5, J2000";
            } else if (frame == "B1950") {
                direction_frame = "FK4, B1950";
            } else if (frame == "ICRS") {
                direction_frame = "ICRS, J2000";
            } else {
                direction_frame = frame;
            }
        } else if (need_frame) {
            direction_frame = radesys;
        } else {
            direction_frame = fmt::format("{}, {}", radesys, frame);
        }
        auto entry = extended_info->add_computed_entries();
        entry->set_name("Celestial frame");
        entry->set_value(direction_frame);
        entry->set_entry_type(CARTA::EntryType::STRING);
    }
    if (!need_cdelt && !need_cunit) {
        casacore::Quantity inc1(cdelt1, cunit1);
        casacore::Quantity inc2(cdelt2, cunit2);
        std::string pixel_inc = fmt::format("{:.3f}\", {:.3f}\"", inc1.getValue("arcsec"), inc2.getValue("arcsec"));
        auto entry = extended_info->add_computed_entries();
        entry->set_name("Pixel increment");
        entry->set_value(pixel_inc);
        entry->set_entry_type(CARTA::EntryType::STRING);
    }
}

// ***** FITS keyword conversion *****

bool FileExtInfoLoader::GetFitsKwList(casacore::FitsInput& fits_input, unsigned int hdu, casacore::FitsKeywordList& kwlist) {
    // Use casacore HeaderDataUnit to get keyword list
    if (hdu == 0) {
        switch (fits_input.datatype()) {
            case casacore::FITS::FLOAT: {
                casacore::PrimaryArray<casacore::Float> fits_image(fits_input);
                kwlist = fits_image.kwlist();
                break;
            }
            case casacore::FITS::DOUBLE: {
                casacore::PrimaryArray<casacore::Double> fits_image(fits_input);
                kwlist = fits_image.kwlist();
                break;
            }
            case casacore::FITS::SHORT: {
                casacore::PrimaryArray<casacore::Short> fits_image(fits_input);
                kwlist = fits_image.kwlist();
                break;
            }
            case casacore::FITS::LONG: {
                casacore::PrimaryArray<casacore::Int> fits_image(fits_input);
                kwlist = fits_image.kwlist();
                break;
            }
            case casacore::FITS::BYTE: {
                casacore::PrimaryArray<casacore::uChar> fits_image(fits_input);
                kwlist = fits_image.kwlist();
                break;
            }
            default:
                return false;
        }
    } else {
        switch (fits_input.datatype()) {
            case casacore::FITS::FLOAT: {
                casacore::ImageExtension<casacore::Float> fits_image(fits_input);
                kwlist = fits_image.kwlist();
                break;
            }
            case casacore::FITS::DOUBLE: {
                casacore::ImageExtension<casacore::Double> fits_image(fits_input);
                kwlist = fits_image.kwlist();
                break;
            }
            case casacore::FITS::SHORT: {
                casacore::ImageExtension<casacore::Short> fits_image(fits_input);
                kwlist = fits_image.kwlist();
                break;
            }
            case casacore::FITS::LONG: {
                casacore::ImageExtension<casacore::Int> fits_image(fits_input);
                kwlist = fits_image.kwlist();
                break;
            }
            case casacore::FITS::BYTE: {
                casacore::ImageExtension<casacore::uChar> fits_image(fits_input);
                kwlist = fits_image.kwlist();
                break;
            }
            default:
                return false;
        }
    }
    return true;
}

std::string FileExtInfoLoader::MakeAngleString(const std::string& type, double val, const std::string& unit) {
    // make coordinate angle string for RA, DEC, GLON, GLAT; else just return "{val} {unit}"
    if (unit.empty()) {
        return fmt::format("{}", val);
    }

    casacore::MVAngle::formatTypes format;
    if (type == "Right Ascension") {
        format = casacore::MVAngle::TIME;
    } else if ((type == "Declination") || (type.find("Longitude") != std::string::npos) || (type.find("Latitude") != std::string::npos)) {
        format = casacore::MVAngle::ANGLE;
    } else {
        return fmt::format("{} {}", val, unit);
    }

    casacore::Quantity quant1(val, unit);
    casacore::MVAngle mva(quant1);
    return mva.string(format, 10);
}

void FileExtInfoLoader::GetCoordNames(std::string& ctype1, std::string& ctype2, std::string& radesys, std::string& coord_name1,
    std::string& coord_name2, std::string& projection) {
    // split ctype1 and ctype2 into type and projection
    std::unordered_map<std::string, std::string> names = {
        {"RA", "Right Ascension"}, {"DEC", "Declination"}, {"GLON", "Longitude"}, {"GLAT", "Latitude"}};
    // split ctype1
    std::vector<std::string> type_proj;
    SplitString(ctype1, '-', type_proj);
    coord_name1 = type_proj[0];
    if (radesys.empty() && (coord_name1 == "GLON")) {
        radesys = "GALACTIC";
    }
    if (names.count(coord_name1)) {
        coord_name1 = names[coord_name1];
    }
    size_t split_size(type_proj.size());
    if (split_size > 1) {
        projection = type_proj[split_size - 1];
    }

    // split ctype2
    type_proj.clear();
    SplitString(ctype2, '-', type_proj);
    coord_name2 = type_proj[0];
    if (names.count(coord_name2)) {
        coord_name2 = names[coord_name2];
    }
}<|MERGE_RESOLUTION|>--- conflicted
+++ resolved
@@ -251,23 +251,16 @@
                                     if (name == "RADESYS") {
                                         radesys = string_value; // save for computed_entries
                                     }
-<<<<<<< HEAD
+
+                                    if (name.contains("CTYPE") && fkw_string.contains("FREQ")) {
+                                        fkw_string = "FREQ";
+                                    }
 
                                     std::string header_string;
                                     if (comment.empty()) {
                                         header_string = fmt::format("{}", string_value);
                                     } else {
                                         header_string = fmt::format("{} / {}", string_value, comment);
-=======
-                                    if (name.contains("CTYPE") && fkw_string.contains("FREQ")) {
-                                        fkw_string = "FREQ";
-                                    }
-
-                                    // add comment
-                                    std::string comment(fkw->comm());
-                                    if (!comment.empty()) {
-                                        fkw_string.append(" / " + comment);
->>>>>>> e2d2f355
                                     }
 
                                     auto header_entry = extended_info->add_header_entries();
