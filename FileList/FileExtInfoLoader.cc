//# FileExtInfoLoader.cc: fill FileInfoExtended for all supported file types

#include "FileExtInfoLoader.h"

#include <fmt/format.h>
#include <fmt/ostream.h> // not needed here but *must* include before miriad.h

#include <casacore/casa/OS/File.h>
#include <casacore/casa/Quanta/MVAngle.h>
#include <casacore/coordinates/Coordinates/DirectionCoordinate.h>
#include <casacore/coordinates/Coordinates/SpectralCoordinate.h>
#include <casacore/images/Images/ImageFITSConverter.h>
#include <casacore/measures/Measures/MDirection.h>
#include <casacore/measures/Measures/MFrequency.h>
#include <casacore/mirlib/miriad.h>

#include "../ImageData/CartaMiriadImage.h"
#include "../ImageData/FileLoader.h"

using namespace carta;

FileExtInfoLoader::FileExtInfoLoader(carta::FileLoader* loader) : _loader(loader) {}

bool FileExtInfoLoader::FillFileExtInfo(
    CARTA::FileInfoExtended* extended_info, const std::string& filename, const std::string& hdu, std::string& message) {
    // set name from filename
    auto entry = extended_info->add_computed_entries();
    entry->set_name("Name");
    entry->set_value(filename);
    entry->set_entry_type(CARTA::EntryType::STRING);

    // fill header_entries, computed_entries
    bool file_ok(false);
    if (_loader->CanOpenFile(message)) {
        file_ok = FillFileInfoFromImage(extended_info, hdu, message);
    }
    return file_ok;
}

bool FileExtInfoLoader::FillFileInfoFromImage(CARTA::FileInfoExtended* extended_info, const std::string& hdu, std::string& message) {
    // add header_entries in FITS format (issue #13) using ImageInterface from FileLoader
    bool file_ok(false);
    if (_loader) {
        try {
            _loader->OpenFile(hdu);
            casacore::ImageInterface<float>* image = _loader->GetImage();
            if (image) {
                casacore::IPosition image_shape(image->shape());
                unsigned int num_dim = image_shape.size();
                if (num_dim < 2 || num_dim > 4) {
                    message = "Image must be 2D, 3D or 4D.";
                    return file_ok;
                }

                casacore::CoordinateSystem coord_sys(image->coordinates());
                casacore::ImageFITSHeaderInfo fhi;

                bool use_fits_header(false);
                if (coord_sys.linearAxesNumbers().size() == num_dim) {
                    casacore::String filename(image->name());
                    if (CasacoreImageType(filename) == casacore::ImageOpener::FITS) {
                        // dummy linear system when there is a wcslib error, get original headers
                        casacore::FitsInput fits_input(filename.c_str(), casacore::FITS::Disk);
                        casacore::FitsKeywordList kwlist;
                        if (GetFitsKwList(fits_input, hdu, kwlist)) {
                            fhi.kw = kwlist;
                            use_fits_header = true;
                        }
                    }
                }

                if (!use_fits_header) {
                    bool prefer_velocity(false), optical_velocity(false);
                    bool prefer_wavelength(false), air_wavelength(false);
                    if (coord_sys.hasSpectralAxis()) { // prefer spectral axis native type
                        casacore::SpectralCoordinate::SpecType native_type;
                        if (image->imageType() == "CartaMiriadImage") { // workaround to get correct native type
                            CartaMiriadImage* miriad_image = static_cast<CartaMiriadImage*>(image);
                            native_type = miriad_image->NativeType();
                        } else {
                            native_type = coord_sys.spectralCoordinate().nativeType();
                        }
                        switch (native_type) {
                            case casacore::SpectralCoordinate::FREQ: {
                                break;
                            }
                            case casacore::SpectralCoordinate::VRAD:
                            case casacore::SpectralCoordinate::BETA: {
                                prefer_velocity = true;
                                break;
                            }
                            case casacore::SpectralCoordinate::VOPT: {
                                prefer_velocity = true;

                                // Check doppler type; oddly, native type can be VOPT but doppler is RADIO--?
                                casacore::MDoppler::Types vel_doppler(coord_sys.spectralCoordinate().velocityDoppler());
                                if ((vel_doppler == casacore::MDoppler::Z) || (vel_doppler == casacore::MDoppler::OPTICAL)) {
                                    optical_velocity = true;
                                }
                                break;
                            }
                            case casacore::SpectralCoordinate::WAVE: {
                                prefer_wavelength = true;
                                break;
                            }
                            case casacore::SpectralCoordinate::AWAV: {
                                prefer_wavelength = true;
                                air_wavelength = true;
                                break;
                            }
                        }
                    }

                    // Get image headers in FITS format
                    casacore::String error_string, origin_string;
                    bool stokes_last(false), degenerate_last(false), verbose(false), prim_head(true), allow_append(false), history(false);
                    int bit_pix(-32);
                    float min_pix(1.0), max_pix(-1.0);
                    if (!casacore::ImageFITSConverter::ImageHeaderToFITS(error_string, fhi, *image, prefer_velocity, optical_velocity,
                            bit_pix, min_pix, max_pix, degenerate_last, verbose, stokes_last, prefer_wavelength, air_wavelength, prim_head,
                            allow_append, origin_string, history)) {
                        message = error_string;
                        return file_ok;
                    }
                }

                // Parse each FitsKeyword into header_entries
                int naxis(0), ntype(1), nval(1), ndelt(1), npix(1); // axis or coord number to append to name
                casacore::String radesys;                           // for computed entry

                fhi.kw.first(); // go to first card
                casacore::FitsKeyword* fkw = fhi.kw.next();
                while (fkw) {
                    casacore::String name(fkw->name());
                    name.trim();
                    casacore::String comment(fkw->comm());
                    comment.trim();

                    // Strangely, the FitsKeyword does not append axis/coord number
                    if ((name == "NAXIS")) { // increment axis number for NAXIS1, 2, 3, etc.
                        naxis++;
                    }

                    // Modify names
                    if (name == "CTYPE") { // append type number
                        name += casacore::String::toString(ntype++);
                    } else if (name == "CRVAL") { // append val number
                        name += casacore::String::toString(nval++);
                    } else if (name == "CDELT") { // append delt number
                        name += casacore::String::toString(ndelt++);
                    } else if (name == "CRPIX") { // append pix number
                        name += casacore::String::toString(npix++);
                    } else if (name == "H5SCHEMA") { // was shortened to FITS length 8
                        name = "SCHEMA_VERSION";
                    } else if (name == "H5CNVRTR") { // was shortened to FITS length 8
                        name = "HDF5_CONVERTER";
                    } else if (name == "H5CONVSN") { // was shortened to FITS length 8
                        name = "HDF5_CONVERTER_VERSION";
                    } else if (name == "H5DATE") { // was shortened to FITS length 8
                        name = "HDF5_DATE";
                    }

                    if (name != "END") {
                        switch (fkw->type()) {
                            case casacore::FITS::LOGICAL: {
                                bool value(fkw->asBool());
                                std::string string_value(value ? "T" : "F");

                                std::string header_string;
                                if (comment.empty()) {
                                    header_string = fmt::format("{}", string_value);
                                } else {
                                    header_string = fmt::format("{} / {}", string_value, comment);
                                }

                                auto header_entry = extended_info->add_header_entries();
                                header_entry->set_name(name);
                                *header_entry->mutable_value() = header_string.substr(0, 67);
                                header_entry->set_entry_type(CARTA::EntryType::INT);
                                header_entry->set_numeric_value(value);
                                break;
                            }
                            case casacore::FITS::LONG: {
                                int value(fkw->asInt());
                                std::string string_value = fmt::format("{:d}", value);

                                std::string header_string;
                                if (comment.empty()) {
                                    header_string = fmt::format("{}", string_value);
                                } else {
                                    header_string = fmt::format("{} / {}", string_value, comment);
                                }

                                auto header_entry = extended_info->add_header_entries();
                                header_entry->set_name(name);
                                *header_entry->mutable_value() = header_string.substr(0, 67);
                                header_entry->set_entry_type(CARTA::EntryType::INT);
                                header_entry->set_numeric_value(value);
                                break;
                            }
                            case casacore::FITS::BYTE:
                            case casacore::FITS::SHORT:
                            case casacore::FITS::FLOAT:
                            case casacore::FITS::DOUBLE:
                            case casacore::FITS::REAL: {
                                double value(fkw->asDouble());
                                std::string string_value;
                                if ((name.find("PIX") != std::string::npos) || (name.find("EQUINOX") != std::string::npos) ||
                                    (name.find("EPOCH") != std::string::npos)) {
                                    string_value = fmt::format("{}", value);
                                } else {
                                    string_value = fmt::format("{:.12E}", value);
                                }

                                std::string header_string;
                                if (comment.empty()) {
                                    header_string = fmt::format("{}", string_value);
                                } else {
                                    header_string = fmt::format("{} / {}", string_value, comment);
                                }

                                auto header_entry = extended_info->add_header_entries();
                                header_entry->set_name(name);
                                *header_entry->mutable_value() = header_string.substr(0, 67);
                                header_entry->set_entry_type(CARTA::EntryType::FLOAT);
                                header_entry->set_numeric_value(value);
                                break;
                            }
                            case casacore::FITS::STRING:
                            case casacore::FITS::FSTRING: {
                                // Do not include ORIGIN (casacore) or DATE (current) added by ImageHeaderToFITS
                                if (use_fits_header || (!use_fits_header && ((name != "DATE") && (name != "ORIGIN")))) {
                                    casacore::String string_value = fkw->asString();
                                    string_value.trim();

                                    if (name == "RADESYS") {
                                        radesys = string_value; // save for computed_entries
                                    }

                                    std::string header_string;
                                    if (comment.empty()) {
                                        header_string = fmt::format("{}", string_value);
                                    } else {
                                        header_string = fmt::format("{} / {}", string_value, comment);
                                    }

                                    auto header_entry = extended_info->add_header_entries();
                                    header_entry->set_name(name);
                                    *header_entry->mutable_value() = header_string.substr(0, 67);
                                    header_entry->set_entry_type(CARTA::EntryType::STRING);
                                }
                                break;
                            }
                            case casacore::FITS::BIT:
                            case casacore::FITS::CHAR:
                            case casacore::FITS::COMPLEX:
                            case casacore::FITS::ICOMPLEX:
                            case casacore::FITS::DCOMPLEX:
                            case casacore::FITS::VADESC:
                            case casacore::FITS::NOVALUE:
                            default:
                                break;
                        }
                    }
                    fkw = fhi.kw.next(); // get next keyword
                }

                int spectral_axis, stokes_axis;
<<<<<<< HEAD
                _loader->FindCoordinateAxes(image_shape, spectral_axis, stokes_axis, message);
                AddShapeEntries(extended_info, image_shape, spectral_axis, stokes_axis);
                AddComputedEntries(extended_info, image, radesys, use_fits_header);
                file_ok = true;
=======
                if (_loader->FindCoordinateAxes(image_shape, spectral_axis, stokes_axis, message)) {
                    AddShapeEntries(extended_info, image_shape, spectral_axis, stokes_axis);
                    AddComputedEntries(extended_info, image, radesys);
                    file_ok = true;
                }
>>>>>>> 16ae588c
            } else { // image failed
                message = "Image could not be opened.";
            }
        } catch (casacore::AipsError& err) {
            message = err.getMesg();
            if (message.find("diagonal") != std::string::npos) { // "ArrayBase::diagonal() - diagonal out of range"
                message = "Failed to open image at specified HDU.";
            } else if (message.find("No image at specified location") != std::string::npos) {
                message = "No image at specified HDU.";
            }
        }
    } else { // loader failed
        message = "Image type not supported.";
    }
    return file_ok;
}

// ***** Computed entries *****

void FileExtInfoLoader::AddShapeEntries(
    CARTA::FileInfoExtended* extended_info, const casacore::IPosition& shape, int chan_axis, int stokes_axis) {
    // Set fields/header entries for shape: dimensions, width, height, depth, stokes
    int num_dims(shape.size());
    extended_info->set_dimensions(num_dims);
    extended_info->set_width(shape(0));
    extended_info->set_height(shape(1));
    if (num_dims == 2) { // 2D
        extended_info->set_depth(1);
        extended_info->set_stokes(1);
    } else if (num_dims == 3) { // 3D
        extended_info->set_depth(shape(2));
        extended_info->set_stokes(1);
    } else { // 4D
        extended_info->set_depth(shape(chan_axis));
        extended_info->set_stokes(shape(stokes_axis));
    }

    // shape computed_entry
    std::string shape_string;
    switch (num_dims) {
        case 2:
            shape_string = fmt::format("[{}, {}]", shape(0), shape(1));
            break;
        case 3:
            shape_string = fmt::format("[{}, {}, {}]", shape(0), shape(1), shape(2));
            break;
        case 4:
            shape_string = fmt::format("[{}, {}, {}, {}]", shape(0), shape(1), shape(2), shape(3));
            break;
    }
    auto shape_entry = extended_info->add_computed_entries();
    shape_entry->set_name("Shape");
    shape_entry->set_value(shape_string);
    shape_entry->set_entry_type(CARTA::EntryType::STRING);

    if (chan_axis >= 0) {
        // header entry for number of channels
        unsigned int nchan = shape(chan_axis);
        auto entry = extended_info->add_computed_entries();
        entry->set_name("Number of channels");
        entry->set_value(casacore::String::toString(nchan));
        entry->set_entry_type(CARTA::EntryType::INT);
        entry->set_numeric_value(nchan);
    }
    if (stokes_axis >= 0) {
        // header entry for number of stokes
        unsigned int nstokes = shape(stokes_axis);
        auto entry = extended_info->add_computed_entries();
        entry->set_name("Number of stokes");
        entry->set_value(casacore::String::toString(nstokes));
        entry->set_entry_type(CARTA::EntryType::INT);
        entry->set_numeric_value(nstokes);
    }
}

void FileExtInfoLoader::AddComputedEntries(
    CARTA::FileInfoExtended* extended_info, casacore::ImageInterface<float>* image, casacore::String& radesys, bool use_fits_header) {
    casacore::CoordinateSystem coord_system(image->coordinates());
    if (use_fits_header) { // image has dummy coordinate system; use header_entries for frontend use
        AddComputedEntriesFromHeaders(extended_info, radesys);
    } else { // use image coordinate system
        // add computed_entries to extended info (ensures the proper order in file browser)
        casacore::Vector<casacore::String> axis_names = coord_system.worldAxisNames();
        casacore::Vector<casacore::String> axis_units = coord_system.worldAxisUnits();
        casacore::Vector<casacore::Double> reference_pixels = coord_system.referencePixel();
        casacore::Vector<casacore::Double> reference_values = coord_system.referenceValue();
        casacore::Vector<casacore::Double> increment = coord_system.increment();

        if (!axis_names.empty()) {
            auto entry = extended_info->add_computed_entries();
            entry->set_name("Coordinate type");
            std::string coord_type = fmt::format("{}, {}", axis_names(0), axis_names(1));
            entry->set_value(coord_type);
            entry->set_entry_type(CARTA::EntryType::STRING);
        }

        if (coord_system.hasDirectionCoordinate()) {
            casacore::DirectionCoordinate dir_coord(coord_system.directionCoordinate());
            std::string projection(dir_coord.projection().name());
            if ((projection == "SIN") && (dir_coord.isNCP())) {
                projection = "SIN / NCP";
            }
            if (!projection.empty()) {
                auto entry = extended_info->add_computed_entries();
                entry->set_name("Projection");
                entry->set_value(projection);
                entry->set_entry_type(CARTA::EntryType::STRING);
            }
        }

        if (!reference_pixels.empty()) {
            auto entry = extended_info->add_computed_entries();
            entry->set_name("Image reference pixels");
            std::string ref_pix = fmt::format("[{}, {}]", reference_pixels(0) + 1.0, reference_pixels(1) + 1.0);
            entry->set_value(ref_pix);
            entry->set_entry_type(CARTA::EntryType::STRING);
        }

        if (!axis_names.empty() && !reference_values.empty() && !axis_units.empty()) {
            auto entry = extended_info->add_computed_entries();
            entry->set_name("Image reference coords");
            std::string format_coord1 = MakeAngleString(axis_names(0), reference_values(0), axis_units(0));
            std::string format_coord2 = MakeAngleString(axis_names(1), reference_values(1), axis_units(1));
            std::string format_coords = fmt::format("[{}, {}]", format_coord1, format_coord2);
            entry->set_value(format_coords);
            entry->set_entry_type(CARTA::EntryType::STRING);
        }

        if (!reference_values.empty() && !axis_units.empty()) {
            auto entry = extended_info->add_computed_entries();
            entry->set_name("Image ref coords (deg)");
            casacore::Quantity coord0(reference_values(0), axis_units(0));
            casacore::Quantity coord1(reference_values(1), axis_units(1));
            std::string ref_coords = fmt::format("[{}, {}]", coord0.get("deg"), coord1.get("deg"));
            entry->set_value(ref_coords);
            entry->set_entry_type(CARTA::EntryType::STRING);
        }

        if (coord_system.hasDirectionCoordinate()) {
            casacore::String direction_frame = casacore::MDirection::showType(coord_system.directionCoordinate().directionType());
            // add RADESYS
            if (radesys.empty()) {
                if (direction_frame.contains("J2000")) {
                    radesys = "FK5";
                } else if (direction_frame.contains("B1950")) {
                    radesys = "FK4";
                }
            }
            if (!radesys.empty() && (radesys != "ICRS")) {
                direction_frame = radesys + ", " + direction_frame;
            }

            auto entry = extended_info->add_computed_entries();
            entry->set_name("Celestial frame");
            entry->set_value(direction_frame);
            entry->set_entry_type(CARTA::EntryType::STRING);
        }

        if (!increment.empty() && !axis_units.empty()) {
            auto entry = extended_info->add_computed_entries();
            entry->set_name("Pixel increment");
            casacore::Quantity inc0(increment(0), axis_units(0));
            casacore::Quantity inc1(increment(1), axis_units(1));
            std::string pixel_inc = fmt::format("{:.3f}\", {:.3f}\"", inc0.getValue("arcsec"), inc1.getValue("arcsec"));
            entry->set_value(pixel_inc);
            entry->set_entry_type(CARTA::EntryType::STRING);
        }
    }

    if (coord_system.hasSpectralAxis()) {
        casacore::String spectral_frame = casacore::MFrequency::showType(coord_system.spectralCoordinate().frequencySystem(true));
        auto entry = extended_info->add_computed_entries();
        entry->set_name("Spectral frame");
        entry->set_value(spectral_frame);
        entry->set_entry_type(CARTA::EntryType::STRING);
        casacore::String vel_doppler = casacore::MDoppler::showType(coord_system.spectralCoordinate().velocityDoppler());
        entry = extended_info->add_computed_entries();
        entry->set_name("Velocity definition");
        entry->set_value(vel_doppler);
        entry->set_entry_type(CARTA::EntryType::STRING);
    }

    casacore::String brightness_unit(image->units().getName());
    if (!brightness_unit.empty()) {
        brightness_unit.gsub("\"", "");
        auto entry = extended_info->add_computed_entries();
        entry->set_name("Pixel unit");
        entry->set_value(brightness_unit);
        entry->set_entry_type(CARTA::EntryType::STRING);
    }
    casacore::ImageInfo image_info(image->imageInfo());
    if (image_info.hasBeam()) {
        auto entry = extended_info->add_computed_entries();
        entry->set_entry_type(CARTA::EntryType::STRING);
        casacore::GaussianBeam gaussian_beam;
        if (image_info.hasSingleBeam()) {
            gaussian_beam = image_info.restoringBeam();
            entry->set_name("Restoring beam");
        } else if (image_info.hasMultipleBeams()) {
            gaussian_beam = image_info.getBeamSet().getMedianAreaBeam();
            entry->set_name("Median area beam");
        }
        std::string beam_info = fmt::format("{:g}\" X {:g}\", {:g} deg", gaussian_beam.getMajor("arcsec"), gaussian_beam.getMinor("arcsec"),
            gaussian_beam.getPA("deg").getValue());
        entry->set_value(beam_info);
    }
}

void FileExtInfoLoader::AddComputedEntriesFromHeaders(CARTA::FileInfoExtended* extended_info, std::string& radesys) {
    // Convert header_entries into computed_entries; kludge for missing headers or headers which casacore/wcslib cannot process
    casacore::String ctype1, ctype2, cunit1, cunit2, frame;
    float crval1(0.0), crval2(0.0), crpix1(0.0), crpix2(0.0), cdelt1(0.0), cdelt2(0.0);
    bool need_ctype(true), need_crpix(true), need_crval(true), need_cunit(true), need_cdelt(true), need_frame(true);
    bool need_radesys(radesys.empty());
    for (int i = 0; i < extended_info->header_entries_size(); ++i) {
        auto entry = extended_info->header_entries(i);
        // entry.name(), entry.value() (string), entry.numeric_value() (double), entry.entry_type() (CARTA::EntryType)
        auto entry_name = entry.name();

        // coordinate types
        if (need_ctype && (entry_name.find("CTYPE") != std::string::npos)) {
            if (entry_name == "CTYPE1") {
                ctype1 = entry.value();
            } else if (entry_name == "CTYPE2") {
                ctype2 = entry.value();
            }
            if (!ctype1.empty() && !ctype2.empty()) {
                need_ctype = false;
            }
        }

        // reference pixels
        if (need_crpix && (entry_name.find("CRPIX") != std::string::npos)) {
            if (entry_name.find("CRPIX1") != std::string::npos) {
                crpix1 = entry.numeric_value();
            } else if (entry_name.find("CRPIX2") != std::string::npos) {
                crpix2 = entry.numeric_value();
            }
            if ((crpix1 != 0.0) && (crpix2 != 0.0)) {
                need_crpix = false;
            }
        }

        // reference values
        if (need_crval && (entry_name.find("CRVAL") != std::string::npos)) {
            if (entry_name == "CRVAL1") {
                crval1 = entry.numeric_value();
            } else if (entry_name == "CRVAL2") {
                crval2 = entry.numeric_value();
            }
            if ((crval1 != 0.0) && (crval2 != 0.0)) {
                need_crval = false;
            }
        }

        // coordinate units
        if (need_cunit && (entry_name.find("CUNIT") != std::string::npos)) {
            if (entry_name.find("CUNIT1") != std::string::npos) {
                cunit1 = entry.value();
            } else if (entry_name.find("CUNIT2") != std::string::npos) {
                cunit2 = entry.value();
            }
            if (!cunit1.empty() && !cunit2.empty()) {
                need_cunit = false;
            }
        }

        // pixel increment
        if (need_cdelt && (entry_name.find("CDELT") != std::string::npos)) {
            if (entry_name == "CDELT1") {
                cdelt1 = entry.numeric_value();
            } else if (entry_name == "CDELT2") {
                cdelt2 = entry.numeric_value();
            }
            if ((cdelt1 != 0.0) && (cdelt2 != 0.0)) {
                need_cdelt = false;
            }
        }

        // Celestial frame
        if (need_frame && ((entry_name.find("EQUINOX") != std::string::npos) || (entry_name.find("EPOCH") != std::string::npos))) {
            need_frame = false;
            frame = entry.value();
            frame.trim();
            size_t comment = frame.find("/");
            if (frame.contains("/")) {
                frame = frame.before("/");
            }
            std::unordered_map<std::string, std::string> frames = {{"2000", "J2000"}, {"1950", "B1950"}};
            if (frames.count(frame)) {
                frame = frames[frame];
            }
        }
    }

    std::string coord_name1, coord_name2, projection;
    if (!need_ctype) {
        GetCoordNames(ctype1, ctype2, radesys, coord_name1, coord_name2, projection);
        std::string coord_type = fmt::format("{}, {}", coord_name1, coord_name2);
        auto comp_entry = extended_info->add_computed_entries();
        comp_entry->set_name("Coordinate type");
        comp_entry->set_value(coord_type);
        comp_entry->set_entry_type(CARTA::EntryType::STRING);
        if (!projection.empty()) {
            auto comp_entry = extended_info->add_computed_entries();
            comp_entry->set_name("Projection");
            comp_entry->set_value(projection);
            comp_entry->set_entry_type(CARTA::EntryType::STRING);
        }
    }
    if (!need_crpix) {
        std::string ref_pix = fmt::format("[{}, {}]", crpix1, crpix2);
        auto comp_entry = extended_info->add_computed_entries();
        comp_entry->set_name("Image reference pixels");
        comp_entry->set_value(ref_pix);
        comp_entry->set_entry_type(CARTA::EntryType::STRING);
    }
    if (!need_crval) {
        // reference coordinates
        std::string format_coord1 = MakeAngleString(coord_name1, crval1, cunit1);
        std::string format_coord2 = MakeAngleString(coord_name2, crval2, cunit2);
        std::string ref_coords = fmt::format("[{}, {}]", format_coord1, format_coord2);
        auto entry = extended_info->add_computed_entries();
        entry->set_name("Image reference coordinates");
        entry->set_value(ref_coords);
        entry->set_entry_type(CARTA::EntryType::STRING);

        // reference coordinates in deg
        if (!need_cunit) {
            casacore::Quantity q1(crval1, cunit1);
            casacore::Quantity q2(crval2, cunit2);
            std::string ref_coords_deg = fmt::format("[{}, {}]", q1.getValue("deg"), q2.getValue("deg"));
            auto comp_entry = extended_info->add_computed_entries();
            comp_entry->set_name("Image reference coords (deg)");
            comp_entry->set_value(ref_coords_deg);
            comp_entry->set_entry_type(CARTA::EntryType::STRING);
        }
    }
    if (!need_radesys || !need_frame) {
        std::string direction_frame;
        if (need_radesys) {
            if (frame == "J2000") {
                direction_frame = "FK5, J2000";
            } else if (frame == "B1950") {
                direction_frame = "FK4, B1950";
            } else if (frame == "ICRS") {
                direction_frame = "ICRS, J2000";
            } else {
                direction_frame = frame;
            }
        } else if (need_frame) {
            direction_frame = radesys;
        } else {
            direction_frame = fmt::format("{}, {}", radesys, frame);
        }
        auto entry = extended_info->add_computed_entries();
        entry->set_name("Celestial frame");
        entry->set_value(direction_frame);
        entry->set_entry_type(CARTA::EntryType::STRING);
    }
    if (!need_cdelt && !need_cunit) {
        casacore::Quantity inc1(cdelt1, cunit1);
        casacore::Quantity inc2(cdelt2, cunit2);
        std::string pixel_inc = fmt::format("{:.3f}\", {:.3f}\"", inc1.getValue("arcsec"), inc2.getValue("arcsec"));
        auto entry = extended_info->add_computed_entries();
        entry->set_name("Pixel increment");
        entry->set_value(pixel_inc);
        entry->set_entry_type(CARTA::EntryType::STRING);
    }
}

// ***** FITS keyword conversion *****

bool FileExtInfoLoader::GetFitsKwList(casacore::FitsInput& fits_input, const std::string& hdu, casacore::FitsKeywordList& kwlist) {
    // Use casacore PrimaryArray (HeaderDataUnit) to get keyword list
    if (hdu.empty() || (hdu == "0")) {
        switch (fits_input.datatype()) {
            case casacore::FITS::FLOAT: {
                casacore::PrimaryArray<casacore::Float> fits_image(fits_input);
                kwlist = fits_image.kwlist();
                break;
            }
            case casacore::FITS::DOUBLE: {
                casacore::PrimaryArray<casacore::Double> fits_image(fits_input);
                kwlist = fits_image.kwlist();
                break;
            }
            case casacore::FITS::SHORT: {
                casacore::PrimaryArray<casacore::Short> fits_image(fits_input);
                kwlist = fits_image.kwlist();
                break;
            }
            case casacore::FITS::LONG: {
                casacore::PrimaryArray<casacore::Int> fits_image(fits_input);
                kwlist = fits_image.kwlist();
                break;
            }
            case casacore::FITS::BYTE: {
                casacore::PrimaryArray<casacore::uChar> fits_image(fits_input);
                kwlist = fits_image.kwlist();
                break;
            }
            default:
                return false;
        }
    } else {
        switch (fits_input.datatype()) {
            case casacore::FITS::FLOAT: {
                casacore::ImageExtension<casacore::Float> fits_image(fits_input);
                kwlist = fits_image.kwlist();
                break;
            }
            case casacore::FITS::DOUBLE: {
                casacore::ImageExtension<casacore::Double> fits_image(fits_input);
                kwlist = fits_image.kwlist();
                break;
            }
            case casacore::FITS::SHORT: {
                casacore::ImageExtension<casacore::Short> fits_image(fits_input);
                kwlist = fits_image.kwlist();
                break;
            }
            case casacore::FITS::LONG: {
                casacore::ImageExtension<casacore::Int> fits_image(fits_input);
                kwlist = fits_image.kwlist();
                break;
            }
            case casacore::FITS::BYTE: {
                casacore::ImageExtension<casacore::uChar> fits_image(fits_input);
                kwlist = fits_image.kwlist();
                break;
            }
            default:
                return false;
        }
    }
    return true;
}

std::string FileExtInfoLoader::MakeAngleString(const std::string& type, double val, const std::string& unit) {
    // make coordinate angle string for RA, DEC, GLON, GLAT; else just return "{val} {unit}"
    if (unit.empty()) {
        return fmt::format("{}", val);
    }

    casacore::MVAngle::formatTypes format;
    if (type == "Right Ascension") {
        format = casacore::MVAngle::TIME;
    } else if ((type == "Declination") || (type.find("Longitude") != std::string::npos) || (type.find("Latitude") != std::string::npos)) {
        format = casacore::MVAngle::ANGLE;
    } else {
        return fmt::format("{} {}", val, unit);
    }

    casacore::Quantity quant1(val, unit);
    casacore::MVAngle mva(quant1);
    return mva.string(format, 10);
}

void FileExtInfoLoader::GetCoordNames(std::string& ctype1, std::string& ctype2, std::string& radesys, std::string& coord_name1,
    std::string& coord_name2, std::string& projection) {
    // split ctype1 and ctype2 into type and projection
    std::unordered_map<std::string, std::string> names = {
        {"RA", "Right Ascension"}, {"DEC", "Declination"}, {"GLON", "Longitude"}, {"GLAT", "Latitude"}};
    // split ctype1
    std::vector<std::string> type_proj;
    SplitString(ctype1, '-', type_proj);
    coord_name1 = type_proj[0];
    if (radesys.empty() && (coord_name1 == "GLON")) {
        radesys = "GALACTIC";
    }
    if (names.count(coord_name1)) {
        coord_name1 = names[coord_name1];
    }
    size_t split_size(type_proj.size());
    if (split_size > 1) {
        projection = type_proj[split_size - 1];
    }

    // split ctype2
    type_proj.clear();
    SplitString(ctype2, '-', type_proj);
    coord_name2 = type_proj[0];
    if (names.count(coord_name2)) {
        coord_name2 = names[coord_name2];
    }
}<|MERGE_RESOLUTION|>--- conflicted
+++ resolved
@@ -61,10 +61,21 @@
                     if (CasacoreImageType(filename) == casacore::ImageOpener::FITS) {
                         // dummy linear system when there is a wcslib error, get original headers
                         casacore::FitsInput fits_input(filename.c_str(), casacore::FITS::Disk);
-                        casacore::FitsKeywordList kwlist;
-                        if (GetFitsKwList(fits_input, hdu, kwlist)) {
-                            fhi.kw = kwlist;
-                            use_fits_header = true;
+                        if (!fits_input.err()) {
+                            unsigned int hdu_num(FileInfo::GetFitsHdu(hdu));
+                            for (unsigned int ihdu = 0; ihdu < hdu_num; ++ihdu) {
+                                fits_input.skip_hdu();
+                                if (fits_input.err()) {
+                                    message = "Error advancing to requested hdu.";
+                                    return false;
+                                }
+                            }
+
+                            casacore::FitsKeywordList kwlist;
+                            if (GetFitsKwList(fits_input, hdu_num, kwlist)) {
+                                fhi.kw = kwlist;
+                                use_fits_header = true;
+                            }
                         }
                     }
                 }
@@ -266,18 +277,11 @@
                 }
 
                 int spectral_axis, stokes_axis;
-<<<<<<< HEAD
-                _loader->FindCoordinateAxes(image_shape, spectral_axis, stokes_axis, message);
-                AddShapeEntries(extended_info, image_shape, spectral_axis, stokes_axis);
-                AddComputedEntries(extended_info, image, radesys, use_fits_header);
-                file_ok = true;
-=======
                 if (_loader->FindCoordinateAxes(image_shape, spectral_axis, stokes_axis, message)) {
                     AddShapeEntries(extended_info, image_shape, spectral_axis, stokes_axis);
-                    AddComputedEntries(extended_info, image, radesys);
+                    AddComputedEntries(extended_info, image, radesys, use_fits_header);
                     file_ok = true;
                 }
->>>>>>> 16ae588c
             } else { // image failed
                 message = "Image could not be opened.";
             }
@@ -501,8 +505,16 @@
         if (need_ctype && (entry_name.find("CTYPE") != std::string::npos)) {
             if (entry_name == "CTYPE1") {
                 ctype1 = entry.value();
+                if (ctype1.contains("/")) {
+                    ctype1 = ctype1.before("/");
+                }
+                ctype1.trim();
             } else if (entry_name == "CTYPE2") {
                 ctype2 = entry.value();
+                if (ctype2.contains("/")) {
+                    ctype2 = ctype2.before("/");
+                }
+                ctype2.trim();
             }
             if (!ctype1.empty() && !ctype2.empty()) {
                 need_ctype = false;
@@ -537,8 +549,22 @@
         if (need_cunit && (entry_name.find("CUNIT") != std::string::npos)) {
             if (entry_name.find("CUNIT1") != std::string::npos) {
                 cunit1 = entry.value();
+                if (cunit1.contains("/")) {
+                    cunit1 = cunit1.before("/");
+                }
+                cunit1.trim();
+                if (cunit1 == "Degrees") { // nonstandard FITS value
+                    cunit1 = "deg";
+                }
             } else if (entry_name.find("CUNIT2") != std::string::npos) {
                 cunit2 = entry.value();
+                if (cunit2.contains("/")) {
+                    cunit2 = cunit2.before("/");
+                }
+                cunit2.trim();
+                if (cunit2 == "Degrees") { // nonstandard FITS value
+                    cunit2 = "deg";
+                }
             }
             if (!cunit1.empty() && !cunit2.empty()) {
                 need_cunit = false;
@@ -561,11 +587,10 @@
         if (need_frame && ((entry_name.find("EQUINOX") != std::string::npos) || (entry_name.find("EPOCH") != std::string::npos))) {
             need_frame = false;
             frame = entry.value();
-            frame.trim();
-            size_t comment = frame.find("/");
             if (frame.contains("/")) {
                 frame = frame.before("/");
             }
+            frame.trim();
             std::unordered_map<std::string, std::string> frames = {{"2000", "J2000"}, {"1950", "B1950"}};
             if (frames.count(frame)) {
                 frame = frames[frame];
@@ -651,9 +676,9 @@
 
 // ***** FITS keyword conversion *****
 
-bool FileExtInfoLoader::GetFitsKwList(casacore::FitsInput& fits_input, const std::string& hdu, casacore::FitsKeywordList& kwlist) {
-    // Use casacore PrimaryArray (HeaderDataUnit) to get keyword list
-    if (hdu.empty() || (hdu == "0")) {
+bool FileExtInfoLoader::GetFitsKwList(casacore::FitsInput& fits_input, unsigned int hdu, casacore::FitsKeywordList& kwlist) {
+    // Use casacore HeaderDataUnit to get keyword list
+    if (hdu == 0) {
         switch (fits_input.datatype()) {
             case casacore::FITS::FLOAT: {
                 casacore::PrimaryArray<casacore::Float> fits_image(fits_input);
