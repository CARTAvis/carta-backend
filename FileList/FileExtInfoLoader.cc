--- conflicted
+++ resolved
@@ -21,13 +21,8 @@
 
 FileExtInfoLoader::FileExtInfoLoader(carta::FileLoader* loader) : _loader(loader) {}
 
-<<<<<<< HEAD
-bool FileExtInfoLoader::AddFileExtInfo(
-    CARTA::FileInfoExtended* extended_info, const std::string& filename, const std::string& hdu, std::string& message) {
-=======
 bool FileExtInfoLoader::FillFileExtInfo(
     CARTA::FileInfoExtended& extended_info, const std::string& filename, const std::string& hdu, std::string& message) {
->>>>>>> 4c568b01
     // set name from filename
     auto entry = extended_info.add_computed_entries();
     entry->set_name("Name");
@@ -42,11 +37,7 @@
     return file_ok;
 }
 
-<<<<<<< HEAD
-bool FileExtInfoLoader::AddFileInfoFromImage(CARTA::FileInfoExtended* extended_info, const std::string& hdu, std::string& message) {
-=======
 bool FileExtInfoLoader::FillFileInfoFromImage(CARTA::FileInfoExtended& extended_info, const std::string& hdu, std::string& message) {
->>>>>>> 4c568b01
     // add header_entries in FITS format (issue #13) using ImageInterface from FileLoader
     bool file_ok(false);
     if (_loader) {
