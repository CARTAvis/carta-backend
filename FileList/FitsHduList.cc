// FitsHduList.cc: Fill FileInfo HDU_list with hdu number and extension name

#include "FitsHduList.h"

FitsHduList::FitsHduList(const std::string& filename) {
    _filename = filename;
}

<<<<<<< HEAD
bool FitsHduList::AddHduList(CARTA::FileInfo* file_info) {
=======
bool FitsHduList::GetHduList(CARTA::FileInfo& file_info) {
>>>>>>> 4c568b01
    bool hdu_ok(false);
    casacore::FitsInput fits_input(_filename.c_str(), casacore::FITS::Disk, 10, FitsInfoErrHandler);
    if (fits_input.err() == casacore::FitsIO::OK) { // check for cfitsio error
        int num_hdu(fits_input.getnumhdu());
        hdu_ok = (num_hdu > 0);
        if (hdu_ok) {
            // iterate through each header data unit
            for (int hdu = 0; hdu < num_hdu; ++hdu) {
                if (fits_input.rectype() == casacore::FITS::HDURecord) {
                    casacore::FITS::HDUType hdu_type = fits_input.hdutype();
                    if (IsImageHdu(hdu_type)) {
                        // add hdu to file info
                        std::string hdu_name = std::to_string(hdu);
                        int ndim(0);
                        std::string ext_name;
                        GetFitsHduInfo(fits_input, ndim, ext_name);
                        if (ndim > 0) {
                            if (!ext_name.empty()) {
                                hdu_name += " ExtName: " + ext_name;
                            }
                            file_info.add_hdu_list(hdu_name);
                        }
                        fits_input.skip_all(hdu_type); // skip data to next hdu
                    } else {
                        fits_input.skip_hdu();
                    }
                }
            }
        }
    } else {
        std::cerr << "FitsInput error for " << _filename << std::endl;
    }
    return hdu_ok;
}

bool FitsHduList::IsImageHdu(casacore::FITS::HDUType hdu_type) {
    return ((hdu_type == casacore::FITS::PrimaryArrayHDU) || (hdu_type == casacore::FITS::PrimaryGroupHDU) ||
            (hdu_type == casacore::FITS::PrimaryTableHDU) || (hdu_type == casacore::FITS::ImageExtensionHDU));
}

void FitsHduList::GetFitsHduInfo(casacore::FitsInput& fits_input, int& ndim, std::string& ext_name) {
    // return dims and extname from header
    switch (fits_input.hdutype()) {
        case casacore::FITS::PrimaryArrayHDU:
        case casacore::FITS::PrimaryGroupHDU:
        case casacore::FITS::PrimaryTableHDU: {
            casacore::HeaderDataUnit* header_unit(nullptr);
            switch (fits_input.datatype()) {
                case casacore::FITS::BYTE:
                case casacore::FITS::CHAR:
                    header_unit = new casacore::PrimaryArray<unsigned char>(fits_input);
                    break;
                case casacore::FITS::SHORT:
                    header_unit = new casacore::PrimaryArray<short>(fits_input);
                    break;
                case casacore::FITS::LONG:
                    header_unit = new casacore::PrimaryArray<int>(fits_input);
                    break;
                case casacore::FITS::FLOAT:
                    header_unit = new casacore::PrimaryArray<float>(fits_input);
                    break;
                case casacore::FITS::DOUBLE:
                    header_unit = new casacore::PrimaryArray<double>(fits_input);
                    break;
                default:
                    break;
            }
            if (header_unit != nullptr) {
                ndim = header_unit->dims();
                delete header_unit;
            }
        } break;
        case casacore::FITS::ImageExtensionHDU: {
            switch (fits_input.datatype()) {
                case casacore::FITS::BYTE:
                case casacore::FITS::CHAR: {
                    casacore::ImageExtension<unsigned char> header_unit = casacore::ImageExtension<unsigned char>(fits_input);
                    ndim = header_unit.dims();
                    ext_name = header_unit.extname();
                } break;
                case casacore::FITS::SHORT: {
                    casacore::ImageExtension<short> header_unit = casacore::ImageExtension<short>(fits_input);
                    ndim = header_unit.dims();
                    ext_name = header_unit.extname();
                } break;
                case casacore::FITS::LONG: {
                    casacore::ImageExtension<int> header_unit = casacore::ImageExtension<int>(fits_input);
                    ndim = header_unit.dims();
                    ext_name = header_unit.extname();
                } break;
                case casacore::FITS::FLOAT: {
                    casacore::ImageExtension<float> header_unit = casacore::ImageExtension<float>(fits_input);
                    ndim = header_unit.dims();
                    ext_name = header_unit.extname();
                } break;
                case casacore::FITS::DOUBLE: {
                    casacore::ImageExtension<double> header_unit = casacore::ImageExtension<double>(fits_input);
                    ndim = header_unit.dims();
                    ext_name = header_unit.extname();
                } break;
                default:
                    break;
            }
        } break;
        default:
            break;
    }
}<|MERGE_RESOLUTION|>--- conflicted
+++ resolved
@@ -6,11 +6,7 @@
     _filename = filename;
 }
 
-<<<<<<< HEAD
-bool FitsHduList::AddHduList(CARTA::FileInfo* file_info) {
-=======
 bool FitsHduList::GetHduList(CARTA::FileInfo& file_info) {
->>>>>>> 4c568b01
     bool hdu_ok(false);
     casacore::FitsInput fits_input(_filename.c_str(), casacore::FITS::Disk, 10, FitsInfoErrHandler);
     if (fits_input.err() == casacore::FitsIO::OK) { // check for cfitsio error
