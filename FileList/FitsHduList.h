#ifndef CARTA_BACKEND_FILELIST_FITSHDULIST_H_
#define CARTA_BACKEND_FILELIST_FITSHDULIST_H_

#include <casacore/fits/FITS/FITSError.h>
#include <casacore/fits/FITS/hdu.h>

#include <carta-protobuf/defs.pb.h>

inline void FitsInfoErrHandler(const char* err_message, casacore::FITSError::ErrorLevel severity) {
    if (severity > casacore::FITSError::WARN)
        std::cout << err_message << std::endl;
}

class FitsHduList {
public:
    FitsHduList(const std::string& filename);
<<<<<<< HEAD
    bool AddHduList(CARTA::FileInfo* file_info);
=======
    bool GetHduList(CARTA::FileInfo& file_info);
>>>>>>> 4c568b01

private:
    bool IsImageHdu(casacore::FITS::HDUType hdu_type);
    void GetFitsHduInfo(casacore::FitsInput& fits_input, int& ndim, std::string& ext_name);

    std::string _filename;
};

#endif // CARTA_BACKEND_FILELIST_FITSHDULIST_H_<|MERGE_RESOLUTION|>--- conflicted
+++ resolved
@@ -14,11 +14,7 @@
 class FitsHduList {
 public:
     FitsHduList(const std::string& filename);
-<<<<<<< HEAD
-    bool AddHduList(CARTA::FileInfo* file_info);
-=======
     bool GetHduList(CARTA::FileInfo& file_info);
->>>>>>> 4c568b01
 
 private:
     bool IsImageHdu(casacore::FITS::HDUType hdu_type);
