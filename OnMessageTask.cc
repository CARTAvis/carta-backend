#include "OnMessageTask.h"

#include <algorithm>
#include <cstring>

#include <fmt/format.h>
#include <fmt/ostream.h>

#include "EventHeader.h"
#include "Util.h"

tbb::task* MultiMessageTask::execute() {
    switch (_header.type) {
        case CARTA::EventType::SET_SPATIAL_REQUIREMENTS: {
            CARTA::SetSpatialRequirements message;
            if (message.ParseFromArray(_event_buffer, _event_length)) {
                _session->OnSetSpatialRequirements(message);
            } else {
                fmt::print("Bad SET_SPATIAL_REQUIREMENTS message!\n");
            }
            break;
        }
        case CARTA::EventType::SET_STATS_REQUIREMENTS: {
            CARTA::SetStatsRequirements message;
            if (message.ParseFromArray(_event_buffer, _event_length)) {
                _session->OnSetStatsRequirements(message);
            } else {
                fmt::print("Bad SET_STATS_REQUIREMENTS message!\n");
            }
            break;
        }
<<<<<<< HEAD
        case CARTA::EventType::SET_REGION: {
            CARTA::SetRegion message;
            if (message.ParseFromArray(_event_buffer, _event_length)) {
                _session->OnSetRegion(message, _header.request_id);
            } else {
                fmt::print("Bad SET_REGION message!\n");
            }
            break;
        }
        case CARTA::EventType::REMOVE_REGION: {
            CARTA::RemoveRegion message;
            if (message.ParseFromArray(_event_buffer, _event_length)) {
                _session->OnRemoveRegion(message);
            } else {
                fmt::print("Bad REMOVE_REGION message!\n");
            }
            break;
        }
        case CARTA::EventType::CATALOG_FILTER_REQUEST: {
            CARTA::CatalogFilterRequest message;
            if (message.ParseFromArray(_event_buffer, _event_length)) {
                _session->OnCatalogFilter(message, _header.request_id);
            } else {
                fmt::print("Bad CATALOG_FILTER_REQUEST message!\n");
            }
            break;
        }
=======
>>>>>>> e2d2f355
        default: {
            fmt::print("Bad event type in MultiMessageType:execute : ({})\n", _header.type);
            break;
        }
    }

    return nullptr;
}

tbb::task* SetImageChannelsTask::execute() {
    std::pair<CARTA::SetImageChannels, uint32_t> request_pair;
    bool tester;

    _session->ImageChannelLock(fileId);
    tester = _session->_set_channel_queues[fileId].try_pop(request_pair);
    _session->ImageChannelTaskSetIdle(fileId);
    _session->ImageChannelUnlock(fileId);

    if (tester) {
        _session->ExecuteSetChannelEvt(request_pair);
    }

    return nullptr;
}

tbb::task* SetCursorTask::execute() {
    _session->_file_settings.ExecuteOne("SET_CURSOR", _file_id);
    return nullptr;
}

tbb::task* SetHistogramRequirementsTask::execute() {
    CARTA::SetHistogramRequirements message;
    if (message.ParseFromArray(_event_buffer, _event_length)) {
        _session->OnSetHistogramRequirements(message, _header.request_id);
    }

    return nullptr;
}

tbb::task* AnimationTask::execute() {
    if (_session->ExecuteAnimationFrame()) {
        if (_session->CalculateAnimationFlowWindow() > _session->CurrentFlowWindowSize()) {
            _session->SetWaitingTask(true);
        } else {
            increment_ref_count();
            recycle_as_safe_continuation();
        }
    } else {
        if (!_session->WaitingFlowEvent()) {
            _session->CancelAnimation();
        }
    }

    return nullptr;
}

tbb::task* OnAddRequiredTilesTask::execute() {
    _session->OnAddRequiredTiles(_message, _session->AnimationRunning());
    return nullptr;
}

tbb::task* OnSetContourParametersTask::execute() {
    _session->OnSetContourParameters(_message);
    return nullptr;
}

tbb::task* RegionDataStreamsTask::execute() {
    _session->RegionDataStreams(_file_id, _region_id);
    return nullptr;
}

tbb::task* SpectralProfileTask::execute() {
    _session->SendSpectralProfileData(_file_id, _region_id);
    return nullptr;
}<|MERGE_RESOLUTION|>--- conflicted
+++ resolved
@@ -29,25 +29,6 @@
             }
             break;
         }
-<<<<<<< HEAD
-        case CARTA::EventType::SET_REGION: {
-            CARTA::SetRegion message;
-            if (message.ParseFromArray(_event_buffer, _event_length)) {
-                _session->OnSetRegion(message, _header.request_id);
-            } else {
-                fmt::print("Bad SET_REGION message!\n");
-            }
-            break;
-        }
-        case CARTA::EventType::REMOVE_REGION: {
-            CARTA::RemoveRegion message;
-            if (message.ParseFromArray(_event_buffer, _event_length)) {
-                _session->OnRemoveRegion(message);
-            } else {
-                fmt::print("Bad REMOVE_REGION message!\n");
-            }
-            break;
-        }
         case CARTA::EventType::CATALOG_FILTER_REQUEST: {
             CARTA::CatalogFilterRequest message;
             if (message.ParseFromArray(_event_buffer, _event_length)) {
@@ -57,8 +38,6 @@
             }
             break;
         }
-=======
->>>>>>> e2d2f355
         default: {
             fmt::print("Bad event type in MultiMessageType:execute : ({})\n", _header.type);
             break;
