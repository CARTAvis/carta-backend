#include "OnMessageTask.h"

#include <algorithm>
#include <cstring>

#include <fmt/format.h>
#include <fmt/ostream.h>

#include "EventHeader.h"
#include "Util.h"

tbb::task* MultiMessageTask::execute() {
    switch (_header.type) {
        case CARTA::EventType::SET_SPATIAL_REQUIREMENTS: {
            CARTA::SetSpatialRequirements message;
            if (message.ParseFromArray(_event_buffer, _event_length)) {
                _session->OnSetSpatialRequirements(message);
            } else {
                fmt::print("Bad SET_SPATIAL_REQUIREMENTS message!\n");
            }
            break;
        }
        case CARTA::EventType::SET_SPECTRAL_REQUIREMENTS: {
            CARTA::SetSpectralRequirements message;
            if (message.ParseFromArray(_event_buffer, _event_length)) {
                _session->OnSetSpectralRequirements(message);
            } else {
                fmt::print("Bad SET_SPECTRAL_REQUIREMENTS message!\n");
            }
            break;
        }
        case CARTA::EventType::SET_STATS_REQUIREMENTS: {
            CARTA::SetStatsRequirements message;
            if (message.ParseFromArray(_event_buffer, _event_length)) {
                _session->OnSetStatsRequirements(message);
            } else {
                fmt::print("Bad SET_STATS_REQUIREMENTS message!\n");
            }
            break;
        }
        case CARTA::EventType::SET_REGION: {
            CARTA::SetRegion message;
            if (message.ParseFromArray(_event_buffer, _event_length)) {
                _session->OnSetRegion(message, _header.request_id);
            } else {
                fmt::print("Bad SET_REGION message!\n");
            }
            break;
        }
        case CARTA::EventType::REMOVE_REGION: {
            CARTA::RemoveRegion message;
            if (message.ParseFromArray(_event_buffer, _event_length)) {
                _session->OnRemoveRegion(message);
            } else {
                fmt::print("Bad REMOVE_REGION message!\n");
            }
            break;
        }
        default: {
            fmt::print("Bad event type in MultiMessageType:execute : ({})", _header.type);
            break;
        }
    }

    return nullptr;
}

tbb::task* SetImageChannelsTask::execute() {
    std::pair<CARTA::SetImageChannels, uint32_t> request_pair;
    bool tester;

    _session->ImageChannelLock();
    tester = _session->_set_channel_queue.try_pop(request_pair);
    _session->ImageChannelTaskSetIdle();
    _session->ImageChannelUnlock();

    if (tester) {
        _session->ExecuteSetChannelEvt(request_pair);
    }

    return nullptr;
}

tbb::task* SetImageViewTask::execute() {
    _session->_file_settings.ExecuteOne("SET_IMAGE_VIEW", _file_id);
    return nullptr;
}

tbb::task* SetCursorTask::execute() {
    _session->_file_settings.ExecuteOne("SET_CURSOR", _file_id);
    return nullptr;
}

tbb::task* SetHistogramRequirementsTask::execute() {
    CARTA::SetHistogramRequirements message;
    if (message.ParseFromArray(_event_buffer, _event_length)) {
        _session->OnSetHistogramRequirements(message, _header.request_id);
    }

    return nullptr;
}

tbb::task* AnimationTask::execute() {
    if (_session->ExecuteAnimationFrame()) {
        if (_session->CalculateAnimationFlowWindow() > _session->CurrentFlowWindowSize()) {
            _session->SetWaitingTask(true);
        } else {
            increment_ref_count();
            recycle_as_safe_continuation();
        }
    } else {
        if (!_session->WaitingFlowEvent()) {
            _session->CancelAnimation();
        }
    }

    return nullptr;
}

tbb::task* OnAddRequiredTilesTask::execute() {
    _session->OnAddRequiredTiles(_message);
    return nullptr;
}

<<<<<<< HEAD
tbb::task* SetRegionTask::execute() {
    _session->OnSetRegion(_message, _request_id);
=======
tbb::task* OnSetContourParametersTask::execute() {
    _session->OnSetContourParameters(_message);
>>>>>>> a6476f00
    return nullptr;
}<|MERGE_RESOLUTION|>--- conflicted
+++ resolved
@@ -122,12 +122,12 @@
     return nullptr;
 }
 
-<<<<<<< HEAD
+tbb::task* OnSetContourParametersTask::execute() {
+    _session->OnSetContourParameters(_message);
+    return nullptr;
+}
+
 tbb::task* SetRegionTask::execute() {
     _session->OnSetRegion(_message, _request_id);
-=======
-tbb::task* OnSetContourParametersTask::execute() {
-    _session->OnSetContourParameters(_message);
->>>>>>> a6476f00
     return nullptr;
 }