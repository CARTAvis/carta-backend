[submodule "carta-protobuf"]
	path = carta-protobuf
	url = https://github.com/CARTAvis/carta-protobuf.git
[submodule "uWebSockets"]
	path = third-party/uWebSockets
	url = https://github.com/uNetworking/uWebSockets.git
[submodule "cxxopts"]
	path = third-party/cxxopts
	url = https://github.com/jarro2783/cxxopts
[submodule "spdlog"]
	path = third-party/spdlog
	url = https://github.com/gabime/spdlog.git
[submodule "sse2neon"]
        path = third-party/sse2neon
        url = https://github.com/DLTcollab/sse2neon.git
[submodule "third-party/json"]
	path = third-party/json
	url = https://github.com/astoeckel/json.git
[submodule "test/image-generator"]
	path = third-party/image-generator
	url = https://github.com/idia-astro/image-generator
<<<<<<< HEAD
[submodule "docs/doxygen-awesome-css"]
	path = docs/doxygen-awesome-css
	url = https://github.com/jothepro/doxygen-awesome-css.git
=======
[submodule "third-party/pugixml"]
	path = third-party/pugixml
	url = https://github.com/zeux/pugixml.git
>>>>>>> a6da548a
<|MERGE_RESOLUTION|>--- conflicted
+++ resolved
@@ -11,20 +11,17 @@
 	path = third-party/spdlog
 	url = https://github.com/gabime/spdlog.git
 [submodule "sse2neon"]
-        path = third-party/sse2neon
-        url = https://github.com/DLTcollab/sse2neon.git
+	path = third-party/sse2neon
+	url = https://github.com/DLTcollab/sse2neon.git
 [submodule "third-party/json"]
 	path = third-party/json
 	url = https://github.com/astoeckel/json.git
 [submodule "test/image-generator"]
 	path = third-party/image-generator
 	url = https://github.com/idia-astro/image-generator
-<<<<<<< HEAD
-[submodule "docs/doxygen-awesome-css"]
-	path = docs/doxygen-awesome-css
-	url = https://github.com/jothepro/doxygen-awesome-css.git
-=======
 [submodule "third-party/pugixml"]
 	path = third-party/pugixml
 	url = https://github.com/zeux/pugixml.git
->>>>>>> a6da548a
+[submodule "docs/doxygen-awesome-css"]
+	path = docs/doxygen-awesome-css
+	url = https://github.com/jothepro/doxygen-awesome-css.git