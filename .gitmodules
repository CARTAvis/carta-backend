--- conflicted
+++ resolved
@@ -13,12 +13,9 @@
 [submodule "spdlog"]
 	path = third-party/spdlog
 	url = https://github.com/gabime/spdlog.git
-<<<<<<< HEAD
-[submodule "third-party/json"]
-	path = third-party/json
-	url = https://github.com/astoeckel/json.git
-=======
 [submodule "sse2neon"]
         path = third-party/sse2neon
         url = https://github.com/DLTcollab/sse2neon.git
->>>>>>> 9b39b415
+[submodule "third-party/json"]
+	path = third-party/json
+	url = https://github.com/astoeckel/json.git