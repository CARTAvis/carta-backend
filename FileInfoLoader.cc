--- conflicted
+++ resolved
@@ -236,24 +236,16 @@
         // Convert numeric values to string
         double val;
         bool ok;
-<<<<<<< HEAD
         ok = HDF5Attributes::GetDoubleAttribute(val, attributes, "EQUINOX");
-        if (ok) equinox = casacore::String::toString(val);
-        ok = HDF5Attributes::GetDoubleAttribute(val, attributes, "CRPIX1");
-        if (ok) crpix1 = casacore::String::toString(val);
-        ok = HDF5Attributes::GetDoubleAttribute(val, attributes, "CRPIX2");
-        if (ok) crpix2 = casacore::String::toString(val);
-=======
-        ok = HDF5Attributes::getDoubleAttribute(val, attributes, "EQUINOX");
         if (ok)
             equinox = casacore::String::toString(val);
-        ok = HDF5Attributes::getDoubleAttribute(val, attributes, "CRPIX1");
+        ok = HDF5Attributes::GetDoubleAttribute(val, attributes, "CRPIX1");
         if (ok)
             crpix1 = casacore::String::toString(val);
-        ok = HDF5Attributes::getDoubleAttribute(val, attributes, "CRPIX2");
+        ok = HDF5Attributes::GetDoubleAttribute(val, attributes, "CRPIX2");
         if (ok)
             crpix2 = casacore::String::toString(val);
->>>>>>> e4efcbab
+
         // Get numeric values
         double crval1 = (HDF5Attributes::GetDoubleAttribute(val, attributes, "CRVAL1") ? val : 0.0);
         double crval2 = (HDF5Attributes::GetDoubleAttribute(val, attributes, "CRVAL2") ? val : 0.0);
