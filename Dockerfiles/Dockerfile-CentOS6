FROM centos:centos6

# The carta-backend will use GCC 8 functions, so install and activate devtoolset-8 
RUN \
  yum -y install centos-release-scl && \
  yum install -y devtoolset-8-gcc devtoolset-8-gcc-c++ devtoolset-8-gcc-gfortran && \
  echo "source scl_source enable devtoolset-8" >> /etc/bashrc
 
# Install required packages
RUN \
  source /etc/bashrc && \
  yum -y install epel-release && \
  yum -y install autoconf automake bison blas-devel cfitsio-devel curl-devel flex git \
<<<<<<< HEAD
    gsl-devel hdf5-devel lapack-devel libtool libxml2-devel libzstd-devel wget
=======
    gsl-devel hdf5-devel lapack-devel libtool libxml2-devel libzstd-devel subversion wget
>>>>>>> 807ad1c7

# gRPC needs a newer openSSL
RUN \
  source /etc/bashrc && \
  cd /root && \
  wget https://www.openssl.org/source/openssl-1.1.1.tar.gz && \
  tar -xvf openssl-1.1.1.tar.gz && cd openssl-1.1.1 && \
  ./config --prefix=/usr && \
  make && make install && \
  cd /root && rm -rf openssl-1.1.1*

# git lfs is a little tricky to install on CentOS6
RUN \ 
  curl -s https://packagecloud.io/install/repositories/github/git-lfs/script.rpm.sh | bash && \
  yum install -y git-lfs

# gRPC will need cmake >3.13
RUN \
  source /etc/bashrc && \
  cd /root && \
  git clone https://github.com/Kitware/CMake.git && \
  cd CMake && git checkout v3.17.0 && ./configure && \
  make -j 2 && make install && \
  cd /root && rm -rf CMake

<<<<<<< HEAD
# Install fmt of at least version 5.3.0 because spdlog will need it for external 'fmt'
=======
# Install newer fmt
>>>>>>> 807ad1c7
RUN \
  source /etc/bashrc && \
  cd /root && \
  git clone https://github.com/fmtlib/fmt && \
  mkdir -p fmt/build && cd fmt/build && \
  cmake .. && make && make install && \
  cd /root && rm -rf fmt

<<<<<<< HEAD
# Install spdlog with external 'fmt' library support
RUN \
  source /etc/bashrc && \
  cd /root && \
  git clone https://github.com/gabime/spdlog && \
  mkdir -p spdlog/build && cd spdlog/build && \
  cmake .. -DSPDLOG_FMT_EXTERNAL=ON && \
  make && make install && \
  cd /root && rm -rf spdlog

=======
>>>>>>> 807ad1c7
# Install a newer pugixml from source
RUN \
  source /etc/bashrc && \
  cd /root && \
  git clone https://github.com/zeux/pugixml && \
  mkdir -p pugixml/build && cd pugixml/build && \
  CXXFLAGS="-DPUGIXML_COMPACT=1 -DPUGIXML_NO_XPATH=1" cmake -DCMAKE_BUILD_TYPE=RELEASE .. && \
  make && make install && \
  cd /root && rm -rf pugixml

# CARTA will have a problem finding the .h files in /usr/include/cfitsio/
RUN \
  source /etc/bashrc && \
  cp /usr/include/cfitsio/* /usr/include/

# casacore requies wcslib 5.15 but CentOS6 provides 4.3, so install wcslib from source
RUN \
  source /etc/bashrc && \
  cd /root && \
  wget https://casa.nrao.edu/download/devel/wcslib/wcslib-5.15.tar.bz2 && \
  tar -xf wcslib* && cd wcslib* && \
  ./configure && make && make install && \
  cd .. && rm -rf wcslib*

# CARTA needs proto3, CentOS6 only provides proto2
RUN \
  source /etc/bashrc && \
  cd /root && git clone https://github.com/protocolbuffers/protobuf.git && cd protobuf && \
  ./autogen.sh && ./configure && make && make install && \
# not all the .h files in stubs are copied over/installed for some reason
  yes | cp -rf /root/protobuf/src/google/protobuf/stubs /usr/local/include/google/protobuf/ && \
  cd .. && rm -rf protobuf

# CARTA has a problem with CentOS6 tbb version 2.2. Get a newer version:
RUN \
  source /etc/bashrc && \
  cd /root && \
  wget https://github.com/01org/tbb/releases/download/2017_U2/tbb2017_20161004oss_lin.tgz && \
  tar -xvf tbb2017_20161004oss_lin.tgz && \
  cp -r /root/tbb2017_20161004oss/lib/intel64/gcc4.7/* /usr/lib64/ && \
  cp -r /root/tbb2017_20161004oss/include/tbb /usr/include && \
  cd /root && rm -rf tbb2017_20161004oss*

# Get only the geodetic and ephemerides casa-data
RUN \
  source /etc/bashrc && \
  mkdir -p /usr/local/share/casacore/data/ephemerides && \
  mkdir -p /usr/local/share/casacore/data/geodetic && \
  svn co https://svn.cv.nrao.edu/svn/casa-data/distro/ephemerides/ /usr/local/share/casacore/data/ephemerides && \
  svn co https://svn.cv.nrao.edu/svn/casa-data/distro/geodetic/ /usr/local/share/casacore/data/geodetic && \
  rm -r /usr/local/share/casacore/data/ephemerides/splatalogue.db && \
  rm -r /usr/local/share/casacore/data/ephemerides/SplatDefault.tbl

# Get libsofa.a for casacore
RUN \
  source /etc/bashrc && \
  cd /root && \
  wget http://www.iausofa.org/2018_0130_F/sofa_f-20180130.tar.gz && \
  tar xzf sofa_f-20180130.tar.gz && rm sofa_f-20180130.tar.gz && \
  cd sofa/20180130/f77/src && make && cp libsofa.a /usr/lib/libsofa.a && \
  cd /root && rm -rf sofa

# Install carta-casacore from CARTAvis repo with fixed DATA_DIR
RUN \
  source /etc/bashrc && \
  cd /root && \
  git clone https://github.com/CARTAvis/carta-casacore.git && \
  cd carta-casacore && \
  git submodule init && git submodule update && \
  cd casa6 && \
  git submodule init && git submodule update && \
  cd ../ && mkdir -p build && cd build && \
  cmake .. -DUSE_FFTW3=ON \
           -DUSE_HDF5=ON \
           -DUSE_THREADS=ON \
           -DUSE_OPENMP=ON \
           -DCMAKE_BUILD_TYPE=Release \
           -DBUILD_TESTING=OFF \
           -DBUILD_PYTHON=OFF \
           -DUseCcache=1 \
           -DHAS_CXX11=1 \
           -DDATA_DIR=/usr/local/share/casacore/data && \
  make -j2 && make install && \
  cd /root && rm -rf carta-casacore

# Install gRPC for the scripting interface 
RUN \
  source /etc/bashrc && \
  cd /root && \
  git clone --recurse-submodules https://github.com/grpc/grpc && \
  mkdir -p grpc/cmake/build && cd grpc/cmake/build && \
  export LD_LIBRARY_PATH=/usr/local/lib:$LD_LIBRARY_PATH && \
  cmake -DgRPC_INSTALL=ON -DgRPC_BUILD_TESTS=OFF -DgRPC_PROTOBUF_PROVIDER=package -DgRPC_ZLIB_PROVIDER=package -DgRPC_SSL_PROVIDER=package ../.. && \
  make -j 2 && make install && \
  cd /root && rm -rf grpc

# Install uWS
RUN \
  source /etc/bashrc && \
  cd /root && \
  git clone https://github.com/uNetworking/uWebSockets.git && \
  cd uWebSockets && git checkout v0.14 && cd .. && \
  make default install -C uWebSockets && \
  rm -rf uWebSockets

# Install zfp
RUN \
  source /etc/bashrc && \
  cd /root && \
  git clone https://github.com/LLNL/zfp.git && \
  mkdir -p zfp/build && cd zfp/build && \
  cmake -DCMAKE_BUILD_TYPE=Release .. && make all install && \
  cd /root && rm -rf zfp

# Forward port so that the webapp can properly access it
# from outside of the container
EXPOSE 3002
# Do the same with the gRPC service port
EXPOSE 50051

ENV HOME /root

# Required for running the backend
ENV LD_LIBRARY_PATH "/usr/local/lib64:/usr/local/lib"
ENV CASAPATH "/usr/local/share/casacore linux local `hostname`"

WORKDIR /root

# overwrite this with 'CMD []' in a dependent Dockerfile
CMD ["bash"]<|MERGE_RESOLUTION|>--- conflicted
+++ resolved
@@ -11,11 +11,7 @@
   source /etc/bashrc && \
   yum -y install epel-release && \
   yum -y install autoconf automake bison blas-devel cfitsio-devel curl-devel flex git \
-<<<<<<< HEAD
-    gsl-devel hdf5-devel lapack-devel libtool libxml2-devel libzstd-devel wget
-=======
     gsl-devel hdf5-devel lapack-devel libtool libxml2-devel libzstd-devel subversion wget
->>>>>>> 807ad1c7
 
 # gRPC needs a newer openSSL
 RUN \
@@ -41,11 +37,7 @@
   make -j 2 && make install && \
   cd /root && rm -rf CMake
 
-<<<<<<< HEAD
-# Install fmt of at least version 5.3.0 because spdlog will need it for external 'fmt'
-=======
 # Install newer fmt
->>>>>>> 807ad1c7
 RUN \
   source /etc/bashrc && \
   cd /root && \
@@ -54,7 +46,6 @@
   cmake .. && make && make install && \
   cd /root && rm -rf fmt
 
-<<<<<<< HEAD
 # Install spdlog with external 'fmt' library support
 RUN \
   source /etc/bashrc && \
@@ -65,8 +56,6 @@
   make && make install && \
   cd /root && rm -rf spdlog
 
-=======
->>>>>>> 807ad1c7
 # Install a newer pugixml from source
 RUN \
   source /etc/bashrc && \
