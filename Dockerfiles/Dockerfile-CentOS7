FROM centos:7

# The carta-backend will use GCC 8 functions, so install and activate devtoolset-8 
RUN \
  yum -y install centos-release-scl && \
  yum install -y centos-release-scl && yum install -y devtoolset-8-gcc devtoolset-8-gcc-c++ devtoolset-8-gcc-gfortran && \
  echo "source scl_source enable devtoolset-8" >> /etc/bashrc

# Install the required packages
RUN \
  yum -y install epel-release && \
  yum install -y autoconf automake bison blas-devel bzip2 cfitsio-devel curl-devel flex \
    git git-lfs gsl-devel hdf5-devel lapack-devel libtool libxml2-devel libzstd-devel \
<<<<<<< HEAD
    make openssl-devel pugixml-devel systemd-devel wcslib-devel wget zlib-devel
=======
    make openssl-devel pugixml-devel subversion systemd-devel wcslib-devel wget zlib-devel
>>>>>>> 807ad1c7

# gRPC will need cmake >3.13
RUN \
  source /etc/bashrc && \
  cd /root && \
  git clone https://github.com/Kitware/CMake.git && \
  cd CMake && git checkout v3.17.0 && ./configure && \
  make -j 2 && make install && \
  cd /root && rm -rf CMake

<<<<<<< HEAD
# Install fmt of at least version 5.3.0 because spdlog will need it for external 'fmt'
=======
# Install newer fmt
>>>>>>> 807ad1c7
RUN \
  source /etc/bashrc && \
  cd /root && \
  git clone https://github.com/fmtlib/fmt && \
  mkdir -p fmt/build && cd fmt/build && \
  cmake .. && make && make install && \
  cd /root && rm -rf fmt

<<<<<<< HEAD
# Install spdlog with external 'fmt' library support
RUN \
  source /etc/bashrc && \
  cd /root && \
  git clone https://github.com/gabime/spdlog && \
  mkdir -p spdlog/build && cd spdlog/build && \
  cmake .. -DSPDLOG_FMT_EXTERNAL=ON && \
  make && make install && \
  cd /root && rm -rf spdlog

=======
>>>>>>> 807ad1c7
# CASA needs wcslib 4.7 but CentOS6 and CentOS7 provide 4.3, so install newer wcslib from source
RUN \
  source /etc/bashrc && \
  cd /root && \
  wget ftp://ftp.atnf.csiro.au/pub/software/wcslib/wcslib.tar.bz2 && \
  tar -xvf wcslib.tar.bz2 && cd wcslib* && \
  ./configure && make && make install && \
  cd .. && rm -rf wcslib*

# CARTA needs proto3, CentOS6 and CentOS7 only provide proto2
RUN \
  source /etc/bashrc && \
  cd /root && git clone https://github.com/protocolbuffers/protobuf.git && cd protobuf && \
  ./autogen.sh && ./configure && make && make install && \
# not all the .h files in stubs are copied over/installed for some reason
  yes | cp -rf /root/protobuf/src/google/protobuf/stubs /usr/local/include/google/protobuf/ && \
  cd .. && rm -rf protobuf

# CARTA will have a problem finding the .h files in /usr/include/cfitsio/
RUN \
  source /etc/bashrc && \
  cp /usr/include/cfitsio/* /usr/include/

# Get geodetic and ephemerides casa-data
RUN \
  source /etc/bashrc && \
  mkdir -p /usr/local/share/casacore/data/ephemerides && \
  mkdir -p /usr/local/share/casacore/data/geodetic && \
  svn co https://svn.cv.nrao.edu/svn/casa-data/distro/ephemerides/ /usr/local/share/casacore/data/ephemerides && \
  svn co https://svn.cv.nrao.edu/svn/casa-data/distro/geodetic/ /usr/local/share/casacore/data/geodetic && \
  rm -r /usr/local/share/casacore/data/ephemerides/splatalogue.db && \
  rm -r /usr/local/share/casacore/data/ephemerides/SplatDefault.tbl

# Get libsofa.a for casacore
RUN \
  source /etc/bashrc && \
  wget http://www.iausofa.org/2018_0130_F/sofa_f-20180130.tar.gz && \
  tar xzf sofa_f-20180130.tar.gz && rm sofa_f-20180130.tar.gz && \
  cd sofa/20180130/f77/src && make && cp libsofa.a /usr/lib/libsofa.a && \
  cd /root && rm -rf sofa

# Install carta-casacore from CARTAvis repo (with fixed CASAROOT)
RUN \
  source /etc/bashrc && \
  cd /root && \
  git clone https://github.com/CARTAvis/carta-casacore.git && \
  cd carta-casacore && \
  git submodule init && git submodule update && \
  cd casa6 && \
  git submodule init && git submodule update && \
  cd ../ && mkdir -p build && cd build && \
  cmake .. -DUSE_FFTW3=ON \
           -DUSE_HDF5=ON \
           -DUSE_THREADS=ON \
           -DUSE_OPENMP=ON \
           -DCMAKE_BUILD_TYPE=Release \
           -DBUILD_TESTING=OFF \
           -DBUILD_PYTHON=OFF \
           -DUseCcache=1 \
           -DHAS_CXX11=1 \
           -DDATA_DIR=/usr/local/share/casacore/data && \
  make -j2 && make install && \
  cd /root && rm -rf carta-casacore

# Install gRPC for the scripting interface 
RUN \
  source /etc/bashrc && \
  cd /root && \
  git clone --recurse-submodules https://github.com/grpc/grpc && \
  mkdir -p grpc/cmake/build && cd grpc/cmake/build && \
  export LD_LIBRARY_PATH=/usr/local/lib:$LD_LIBRARY_PATH && \
  cmake -DgRPC_INSTALL=ON -DgRPC_BUILD_TESTS=OFF -DgRPC_PROTOBUF_PROVIDER=package -DgRPC_ZLIB_PROVIDER=package -DgRPC_SSL_PROVIDER=package ../.. && \
  make -j 2 && make install && \
  cd /root && rm -rf grpc

# Install uWS
RUN \
  source /etc/bashrc && \
  cd /root && \
  git clone https://github.com/uNetworking/uWebSockets.git && \
  cd uWebSockets && git checkout v0.14 && cd .. && \
  make default install -C uWebSockets && \
  rm -rf uWebSockets

# Install zfp
RUN \
  source /etc/bashrc && \
  cd /root && \
  git clone https://github.com/LLNL/zfp.git && \
  mkdir -p zfp/build && cd zfp/build && \
  cmake .. && make all install && \
  cd /root && rm -rf zfp

# CARTA has a problem with CentOS7 tbb 4.1, so get a newer version:
RUN \
  source /etc/bashrc && \
  cd /root && \
  wget https://github.com/01org/tbb/releases/download/2017_U2/tbb2017_20161004oss_lin.tgz && \
  tar -xvf tbb2017_20161004oss_lin.tgz && \
  cp -r /root/tbb2017_20161004oss/lib/intel64/gcc4.7/* /usr/lib64/ && \
  cp -r /root/tbb2017_20161004oss/include/tbb /usr/include && \
  cd /root && rm -rf tbb2017_20161004oss*

# Forward port so that the webapp can properly access it
# from outside of the container
EXPOSE 3002
# Do the same with the gRPC service port
EXPOSE 50051

ENV HOME /root

# Required for running the backend
ENV LD_LIBRARY_PATH "/usr/local/lib64:/usr/local/lib"
ENV CASAPATH "/usr/local/share/casacore linux local `hostname`"

WORKDIR /root

# overwrite this with 'CMD []' in a dependent Dockerfile
CMD ["bash"]
<|MERGE_RESOLUTION|>--- conflicted
+++ resolved
@@ -11,11 +11,7 @@
   yum -y install epel-release && \
   yum install -y autoconf automake bison blas-devel bzip2 cfitsio-devel curl-devel flex \
     git git-lfs gsl-devel hdf5-devel lapack-devel libtool libxml2-devel libzstd-devel \
-<<<<<<< HEAD
-    make openssl-devel pugixml-devel systemd-devel wcslib-devel wget zlib-devel
-=======
     make openssl-devel pugixml-devel subversion systemd-devel wcslib-devel wget zlib-devel
->>>>>>> 807ad1c7
 
 # gRPC will need cmake >3.13
 RUN \
@@ -26,11 +22,7 @@
   make -j 2 && make install && \
   cd /root && rm -rf CMake
 
-<<<<<<< HEAD
-# Install fmt of at least version 5.3.0 because spdlog will need it for external 'fmt'
-=======
 # Install newer fmt
->>>>>>> 807ad1c7
 RUN \
   source /etc/bashrc && \
   cd /root && \
@@ -39,7 +31,6 @@
   cmake .. && make && make install && \
   cd /root && rm -rf fmt
 
-<<<<<<< HEAD
 # Install spdlog with external 'fmt' library support
 RUN \
   source /etc/bashrc && \
@@ -50,8 +41,6 @@
   make && make install && \
   cd /root && rm -rf spdlog
 
-=======
->>>>>>> 807ad1c7
 # CASA needs wcslib 4.7 but CentOS6 and CentOS7 provide 4.3, so install newer wcslib from source
 RUN \
   source /etc/bashrc && \
