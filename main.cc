#include "FileSettings.h"
#include "OnMessageTask.h"
#include "Session.h"
#include "EventMappings.h"
#include "util.h"
<<<<<<< HEAD
#include <unordered_map>
=======
#include "FileListHandler.h"
>>>>>>> 8d16bd03

#include <casacore/casa/OS/HostInfo.h>
#include <casacore/casa/Inputs/Input.h>
#include <fmt/format.h>
#include <tbb/concurrent_queue.h>
#include <tbb/concurrent_unordered_map.h>
#include <tbb/task_scheduler_init.h>
#include <uWS/uWS.h>

#include <fstream>
#include <iostream>
#include <regex>
#include <tuple>
#include <vector>
#include <signal.h>

#include <thread>
#include <mutex>


using namespace std;

// key is uuid:
using key_type = string;

// key is current folder
unordered_map<std::string, vector<string>> permissionsMap;

// file list handler for the file browser
FileListHandler* fileListHandler;

int sessionNumber;
uWS::Hub wsHub;

// Number of active sessions
int _num_sessions= 0;

// Map from string uuids to 32 bit ints.
unordered_map<std::string,uint8_t> _event_name_map;

// command-line arguments
string rootFolder("/"), baseFolder("."), version_id("1.1");
bool verbose, usePermissions;

bool checkRootBaseFolders(std::string& root, std::string& base) {
    if (root=="base" && base == "root") {
        fmt::print("ERROR: Must set root or base directory.\n");
        fmt::print("Exiting carta.\n");
        return false;
    }
    if (root=="base") root = base;
    if (base=="root") base = root;

    // check root
    casacore::File rootFolder(root);
    if (!(rootFolder.exists() && rootFolder.isDirectory(true) &&
          rootFolder.isReadable() && rootFolder.isExecutable())) {
        fmt::print("ERROR: Invalid root directory, does not exist or is not a readable directory.\n");
        fmt::print("Exiting carta.\n");
        return false;
    }
    // absolute path: resolve symlinks, relative paths, env vars e.g. $HOME
    try {
        root = rootFolder.path().resolvedName(); // fails on root folder /
    } catch (casacore::AipsError& err) {
        try {
            root = rootFolder.path().absoluteName();
        } catch (casacore::AipsError& err) {
            fmt::print(err.getMesg());
        }
        if (root.empty()) root = "/";
    }
    // check base
    casacore::File baseFolder(base);
    if (!(baseFolder.exists() && baseFolder.isDirectory(true) &&
          baseFolder.isReadable() && baseFolder.isExecutable())) {
        fmt::print("ERROR: Invalid base directory, does not exist or is not a readable directory.\n");
        fmt::print("Exiting carta.\n");
        return false;
    }
    // absolute path: resolve symlinks, relative paths, env vars e.g. $HOME
    try {
        base = baseFolder.path().resolvedName(); // fails on root folder /
    } catch (casacore::AipsError& err) {
        try {
            base = baseFolder.path().absoluteName();
        } catch (casacore::AipsError& err) {
            fmt::print(err.getMesg());
        }
        if (base.empty()) base = "/";
    }
    // check if base is same as or subdir of root
    if (base != root) {
        bool isSubdirectory(false);
        casacore::Path basePath(base);
        casacore::String parentString(basePath.dirName()), rootString(root);
	if (parentString == rootString)
            isSubdirectory = true;
        while (!isSubdirectory && (parentString != rootString)) {  // navigate up directory tree
            basePath = casacore::Path(parentString);
            parentString = basePath.dirName();
            if (parentString == rootString) {
                isSubdirectory = true;
	    } else if (parentString == "/") {
                break;
            }
        }
        if (!isSubdirectory) {
            fmt::print("ERROR: Base {} must be a subdirectory of root {}. Exiting carta.\n", base, root);
            return false;
        }
    }
    return true;
}

// Reads a permissions file to determine which API keys are required to access various subdirectories
void readPermissions(string filename) {
    ifstream permissionsFile(filename);
    if (permissionsFile.good()) {
        fmt::print("Reading permissions file\n");
        string line;
        regex commentRegex("\\s*#.*");
        regex folderRegex("\\s*(\\S+):\\s*");
        regex keyRegex("\\s*(\\S{4,}|\\*)\\s*");
        string currentFolder;
        while (getline(permissionsFile, line)) {
            smatch matches;
            if (regex_match(line, commentRegex)) {
                continue;
            } else if (regex_match(line, matches, folderRegex) && matches.size() == 2) {
                currentFolder = matches[1].str();
            } else if (currentFolder.length() && regex_match(line, matches, keyRegex) && matches.size() == 2) {
                string key = matches[1].str();
                permissionsMap[currentFolder].push_back(key);
            }
        }
    } else {
        fmt::print("Missing permissions file\n");
    }
}


inline uint8_t get_event_id_by_string(std::string& strname)
{
  int8_t ret= _event_name_map[ strname ];
  if( ! ret ) {
    std::cerr << "Name lookup failure in  get_event_no_by_string : "
	      << strname << endl;
  }
  return ret;
}



// Called on connection. Creates session objects and assigns UUID and API keys to it
void onConnect(uWS::WebSocket<uWS::SERVER>* ws, uWS::HttpRequest httpRequest) {
    string uuidstr = fmt::format("{}{}", ++sessionNumber,
        casacore::Int(casacore::HostInfo::secondsFrom1970()));

    auto &uuid= *((string *)new string(uuidstr));

    uS::Async *outgoing = new uS::Async(wsHub.getLoop());

    Session *session;

    outgoing->start(
        [](uS::Async *async) -> void {
	  Session * sess = ((Session*)async->getData());
	  sess->sendPendingMessages();
        });

<<<<<<< HEAD
    session= new Session(ws, uuid, permissionsMap, usePermissions,
			 rootFolder, baseFolder, outgoing, verbose);

    ws->setUserData(session);
    session->increase_ref_count();
    outgoing->setData(session);
    //    session->increase_ref_count();
=======
    // there is only one fileListHandler which handles all users file list browsing
    if (!fileListHandler) {
        fileListHandler = new FileListHandler(permissionsMap, usePermissions, rootFolder, baseFolder);
    }
    sessions[uuid] = new Session(ws, uuid, rootFolder, outgoing, fileListHandler, verbose);
    animationQueues[uuid] = new carta::AnimationQueue(sessions[uuid]);
    msgQueues[uuid] = new tbb::concurrent_queue<tuple<string,uint32_t,vector<char>>>;
    fileSettings[uuid] = new carta::FileSettings(sessions[uuid]);
>>>>>>> 8d16bd03

    log(uuid, "Client {} [{}] Connected. Clients: {}", uuid, ws->getAddress().address, ++_num_sessions);
}



// Called on disconnect. Cleans up sessions. In future, we may want to delay this (in case of unintentional disconnects)
void onDisconnect(uWS::WebSocket<uWS::SERVER>* ws, int code, char* message, size_t length) {
<<<<<<< HEAD
  Session * session= (Session*)ws->getUserData();
  if ( ! session->decrease_ref_count() ) {
    delete session;
  }
  ws->setUserData(0); //Avoid having destructor called twice.
  --_num_sessions;
=======
    auto &uuid = *((string*)ws->getUserData());
    auto session = sessions[uuid];
    if (session) {
        delete session;
        sessions.erase(uuid);
        delete animationQueues[uuid];
        animationQueues.erase(uuid);
        delete msgQueues[uuid];
        msgQueues.erase(uuid);
        delete fileSettings[uuid];
        fileSettings.erase(uuid);
    }
    log(uuid, "Client {} [{}] Disconnected. Remaining clients: {}", uuid, ws->getAddress().address, sessions.size());
    if (sessions.size() == 0 && fileListHandler) { // if there is no user connection, delete the fileListHandler
        delete fileListHandler;
        fileListHandler = nullptr;
    }
    delete &uuid;
>>>>>>> 8d16bd03
}


    
// Forward message requests to session callbacks after parsing message into relevant ProtoBuf message
void onMessage(uWS::WebSocket<uWS::SERVER>* ws, char* rawMessage,
	       size_t length, uWS::OpCode opCode) {
  Session * session= (Session*) ws->getUserData();
  if (!session) {
    fmt::print("Missing session!\n");
    return;
  }

  if (opCode == uWS::OpCode::BINARY) {
    if (length > 36) {
      static const size_t max_len = 32;
      string eventName(rawMessage, min(strlen(rawMessage), max_len));
      uint32_t requestId = *reinterpret_cast<uint32_t*>(rawMessage+32);
      vector<char> eventPayload(&rawMessage[36], &rawMessage[length]);
      
      OnMessageTask * tsk= nullptr;
      uint8_t event_id= get_event_id_by_string( eventName );

      switch(event_id) {
      case 0: {
	// Do nothing if event type is not known.
	break;
      }
      case SET_IMAGE_CHANNELS_ID: {
	CARTA::SetImageChannels message;
	message.ParseFromArray(eventPayload.data(), eventPayload.size());
	session->image_channel_lock();
	if( ! session->image_channel_task_test_and_set() ) {
	  tsk= new (tbb::task::allocate_root())
	    SetImageChannelsTask(session, make_pair(message, requestId));
	}
	else {
	// has its own queue to keep channels in order during animation
	  session->addToAniQueue(message, requestId);
	}
	session->image_channel_unlock();
	break;
      }
      case SET_IMAGE_VIEW_ID: {
        CARTA::SetImageView message;
        message.ParseFromArray(eventPayload.data(), eventPayload.size());
        session->addViewSetting(message, requestId);
        tsk= new (tbb::task::allocate_root())
	  SetImageViewTask(session, message.file_id());
	break;
      }	
      case SET_CURSOR_ID: {
	CARTA::SetCursor message;
        message.ParseFromArray(eventPayload.data(), eventPayload.size());
        session->addCursorSetting(message, requestId);
        tsk= new (tbb::task::allocate_root()) SetCursorTask(session, message.file_id());
	break;
      }
      case SET_HISTOGRAM_REQUIREMENTS_ID: {
        CARTA::SetHistogramRequirements message;
        message.ParseFromArray(eventPayload.data(), eventPayload.size());
        if(message.histograms_size() == 0) {
          session->cancel_SetHistReqs();
        }
        else {
          tsk= new (tbb::task::allocate_root())
	    SetHistogramReqsTask(session,
				 make_tuple(event_id,
					    requestId,
					    eventPayload));
        }
	break;
      }
      default: {
	tsk= new (tbb::task::allocate_root())
	  MultiMessageTask(session,
			   make_tuple(event_id,
				      requestId,
				      eventPayload) );
      }
      }
      if( tsk ) tbb::task::enqueue(*tsk);
    }
  }
  else if (opCode == uWS::OpCode::TEXT) {
    if (std::strncmp(rawMessage, "PING", 4) == 0) {
      ws->send("PONG");
    }
  }
}



void exit_backend(int s) {
    fmt::print("Exiting backend.\n");
    exit(0);
}





// Note : this is still under construction.
void populate_event_name_map(void)
{
  _event_name_map["REGISTER_VIEWER"]= REGISTER_VIEWER_ID;
  _event_name_map["FILE_LIST_REQUEST"]= FILE_LIST_REQUEST_ID;
  _event_name_map["FILE_INFO_REQUEST"]= FILE_INFO_REQUEST_ID;;
  _event_name_map["OPEN_FILE"]= OPEN_FILE_ID;
  _event_name_map["CLOSE_FILE"]= CLOSE_FILE_ID;
  _event_name_map["SET_IMAGE_VIEW"]= SET_IMAGE_VIEW_ID;
  _event_name_map["SET_IMAGE_CHANNELS"]= SET_IMAGE_CHANNELS_ID;
  _event_name_map["SET_CURSOR"]= SET_CURSOR_ID;
  _event_name_map["SET_SPATIAL_REQUIREMENTS"]= SET_SPATIAL_REQUIREMENTS_ID;
  _event_name_map["SET_SPECTRAL_REQUIREMENTS"]= SET_SPECTRAL_REQUIREMENTS_ID;
  _event_name_map["SET_HISTOGRAM_REQUIREMENTS"]= SET_HISTOGRAM_REQUIREMENTS_ID;
  _event_name_map["SET_STATS_REQUIREMENTS"]= SET_STATS_REQUIREMENTS_ID;
  _event_name_map["SET_REGION"]= SET_REGION_ID;
  _event_name_map["REMOVE_REGION"]= REMOVE_REGION_ID;
}


  
// Entry point. Parses command line arguments and starts server listening
int main(int argc, const char* argv[]) {
    try {
        // set up interrupt signal handler
        struct sigaction sigHandler;
        sigHandler.sa_handler = exit_backend;
        sigemptyset(&sigHandler.sa_mask);
        sigHandler.sa_flags = 0;
        sigaction(SIGINT, &sigHandler, nullptr);

        // define and get input arguments
        int port(3002);
        int threadCount(tbb::task_scheduler_init::default_num_threads());
        { // get values then let Input go out of scope
        casacore::Input inp;
        inp.version(version_id);
        inp.create("verbose", "False", "display verbose logging", "Bool");
        inp.create("permissions", "False", "use a permissions file for determining access", "Bool");
        inp.create("port", to_string(port), "set server port", "Int");
        inp.create("threads", to_string(threadCount), "set thread pool count", "Int");
        inp.create("base", baseFolder, "set folder for data files", "String");
        inp.create("root", rootFolder, "set top-level folder for data files", "String");
        inp.readArguments(argc, argv);

        verbose = inp.getBool("verbose");
        usePermissions = inp.getBool("permissions");
        port = inp.getInt("port");
        threadCount = inp.getInt("threads");
        baseFolder = inp.getString("base");
        rootFolder = inp.getString("root");

	populate_event_name_map();
        }

        if (!checkRootBaseFolders(rootFolder, baseFolder)) {
            return 1;
        }

        // Construct task scheduler, permissions
        tbb::task_scheduler_init task_sched(threadCount);
        if (usePermissions) {
            readPermissions("permissions.txt");
        }

        sessionNumber = 0;

        wsHub.onMessage(&onMessage);
        wsHub.onConnection(&onConnect);
        wsHub.onDisconnection(&onDisconnect);
        if (wsHub.listen(port)) {
            fmt::print("Listening on port {} with root folder {}, base folder {}, and {} threads in thread pool\n", port, rootFolder, baseFolder, threadCount);
            wsHub.run();
        } else {
            fmt::print("Error listening on port {}\n", port);
            return 1;
        }
    }
    catch (exception& e) {
        fmt::print("Error: {}\n", e.what());
        return 1;
    }
    catch (...) {
        fmt::print("Unknown error\n");
        return 1;
    }
    return 0;
}<|MERGE_RESOLUTION|>--- conflicted
+++ resolved
@@ -3,11 +3,11 @@
 #include "Session.h"
 #include "EventMappings.h"
 #include "util.h"
-<<<<<<< HEAD
-#include <unordered_map>
-=======
+
+	//#include <unordered_map>
+
 #include "FileListHandler.h"
->>>>>>> 8d16bd03
+
 
 #include <casacore/casa/OS/HostInfo.h>
 #include <casacore/casa/Inputs/Input.h>
@@ -179,24 +179,17 @@
 	  sess->sendPendingMessages();
         });
 
-<<<<<<< HEAD
     session= new Session(ws, uuid, permissionsMap, usePermissions,
 			 rootFolder, baseFolder, outgoing, verbose);
 
     ws->setUserData(session);
     session->increase_ref_count();
     outgoing->setData(session);
-    //    session->increase_ref_count();
-=======
+
     // there is only one fileListHandler which handles all users file list browsing
     if (!fileListHandler) {
         fileListHandler = new FileListHandler(permissionsMap, usePermissions, rootFolder, baseFolder);
     }
-    sessions[uuid] = new Session(ws, uuid, rootFolder, outgoing, fileListHandler, verbose);
-    animationQueues[uuid] = new carta::AnimationQueue(sessions[uuid]);
-    msgQueues[uuid] = new tbb::concurrent_queue<tuple<string,uint32_t,vector<char>>>;
-    fileSettings[uuid] = new carta::FileSettings(sessions[uuid]);
->>>>>>> 8d16bd03
 
     log(uuid, "Client {} [{}] Connected. Clients: {}", uuid, ws->getAddress().address, ++_num_sessions);
 }
@@ -205,33 +198,19 @@
 
 // Called on disconnect. Cleans up sessions. In future, we may want to delay this (in case of unintentional disconnects)
 void onDisconnect(uWS::WebSocket<uWS::SERVER>* ws, int code, char* message, size_t length) {
-<<<<<<< HEAD
   Session * session= (Session*)ws->getUserData();
   if ( ! session->decrease_ref_count() ) {
     delete session;
-  }
-  ws->setUserData(0); //Avoid having destructor called twice.
+    session= nullptr;
+  }
+  ws->setUserData(nullptr); //Avoid having destructor called twice.
   --_num_sessions;
-=======
-    auto &uuid = *((string*)ws->getUserData());
-    auto session = sessions[uuid];
-    if (session) {
-        delete session;
-        sessions.erase(uuid);
-        delete animationQueues[uuid];
-        animationQueues.erase(uuid);
-        delete msgQueues[uuid];
-        msgQueues.erase(uuid);
-        delete fileSettings[uuid];
-        fileSettings.erase(uuid);
-    }
-    log(uuid, "Client {} [{}] Disconnected. Remaining clients: {}", uuid, ws->getAddress().address, sessions.size());
-    if (sessions.size() == 0 && fileListHandler) { // if there is no user connection, delete the fileListHandler
-        delete fileListHandler;
-        fileListHandler = nullptr;
-    }
-    delete &uuid;
->>>>>>> 8d16bd03
+  log(uuid, "Client {} [{}] Disconnected. Remaining clients: {}", uuid, ws->getAddress().address, sessions.size());
+  
+  if ((session == 0) && fileListHandler) { // if there is no user connection, delete the fileListHandler
+    delete fileListHandler;  // This might not get deleted. Need to look into this more...
+    fileListHandler = nullptr;
+  }
 }
 
 
