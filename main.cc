--- conflicted
+++ resolved
@@ -10,8 +10,6 @@
 #include <iostream>
 #include "ctpl.h"
 #include "Session.h"
-#include "cmake-build-debug/carta-protobuf/set_cursor.pb.h"
-#include "cmake-build-debug/carta-protobuf/region_requirements.pb.h"
 
 #define MAX_THREADS 4
 
@@ -142,7 +140,6 @@
                 if (message.ParseFromArray(eventPayload, payloadSize)) {
                     session->onSetImageChannels(message, requestId);
                 }
-<<<<<<< HEAD
             }
             else if (eventName == "SET_CURSOR") {
                 CARTA::SetCursor message;
@@ -157,9 +154,6 @@
                 }
             }
             else {
-=======
-            } else {
->>>>>>> 4d73efe4
                 fmt::print("Unknown event type {}\n", eventName);
             }
         }
