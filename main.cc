#include <casacore/casa/OS/HostInfo.h>
#include <casacore/casa/Inputs/Input.h>
#include <fmt/format.h>
#include <tbb/concurrent_queue.h>
#include <tbb/concurrent_unordered_map.h>
#include <tbb/task_scheduler_init.h>
#include <uWS/uWS.h>

#include <iostream>
#include <tuple>
#include <vector>
#include <signal.h>

#include <thread>
#include <mutex>

#include "EventMappings.h"
#include "FileListHandler.h"
#include "FileSettings.h"
#include "OnMessageTask.h"
#include "Session.h"
#include "util.h"

using namespace std;

// key is uuid:
using key_type = string;

// key is current folder
unordered_map<string, vector<string>> permissionsMap;

// file list handler for the file browser
FileListHandler* fileListHandler;

int sessionNumber;
uWS::Hub wsHub;

<<<<<<< HEAD
// Map from string uuids to 8 bit ints.
unordered_map<std::string,uint8_t> _event_name_map;
=======
// Map from string uuids to 32 bit ints.
unordered_map<string,uint8_t> _event_name_map;
>>>>>>> 8790fcc1

// command-line arguments
string rootFolder("/"), baseFolder("."), version_id("1.1");
bool verbose, usePermissions;



inline uint8_t get_event_id_by_string(string& strname)
{
  int8_t ret= _event_name_map[ strname ];
  if( ! ret ) {
    cerr << "Name lookup failure in  get_event_no_by_string : "
	      << strname << endl;
  }
  return ret;
}



// Called on connection. Creates session objects and assigns UUID and API keys to it
void onConnect(uWS::WebSocket<uWS::SERVER>* ws, uWS::HttpRequest httpRequest) {
    string uuidstr = fmt::format("{}{}", ++sessionNumber,
        casacore::Int(casacore::HostInfo::secondsFrom1970()));

    auto &uuid= *((string *)new string(uuidstr));

    uS::Async *outgoing = new uS::Async(wsHub.getLoop());

    Session *session;

    outgoing->start(
        [](uS::Async *async) -> void {
	  Session * sess = ((Session*)async->getData());
	  sess->sendPendingMessages();
        });


    session= new Session(ws, uuid, rootFolder, outgoing, fileListHandler, verbose);

    ws->setUserData(session);
    session->increase_ref_count();
    outgoing->setData(session);

    log(uuid, "Client {} [{}] Connected. Num sessions: {}",
	uuid, ws->getAddress().address, Session::number_of_sessions());
}



// Called on disconnect. Cleans up sessions. In future, we may want to delay this (in case of unintentional disconnects)
void onDisconnect(uWS::WebSocket<uWS::SERVER>* ws, int code,
		  char* message, size_t length) {
  Session * session= (Session*)ws->getUserData();
  
  if( session ) {
    auto uuid= session->uuid;
    session->disconnect_called();
    log(uuid, "Client {} [{}] Disconnected. Remaining sessions: {}",
	uuid, ws->getAddress().address, Session::number_of_sessions());
    if ( ! session->decrease_ref_count() ) {
      delete session;
      ws->setUserData(nullptr);
    }
  }
  else {
    cerr <<
      "Warning: OnDisconnect called with no Session object.\n";
  }
}





// Forward message requests to session callbacks after parsing message into relevant ProtoBuf message
void onMessage(uWS::WebSocket<uWS::SERVER>* ws, char* rawMessage,
	       size_t length, uWS::OpCode opCode) {
  Session * session= (Session*) ws->getUserData();
  if (!session) {
    fmt::print("Missing session!\n");
    return;
  }

  if (opCode == uWS::OpCode::BINARY) {
    if (length > 36) {
      static const size_t max_len = 32;
      string eventName(rawMessage, min(strlen(rawMessage), max_len));
      uint32_t requestId = *reinterpret_cast<uint32_t*>(rawMessage+32);
      vector<char> eventPayload(&rawMessage[36], &rawMessage[length]);
      
      OnMessageTask * tsk= nullptr;
      uint8_t event_id= get_event_id_by_string( eventName );

      switch(event_id) {
      case 0: {
	// Do nothing if event type is not known.
	break;
      }
      case SET_IMAGE_CHANNELS_ID: {
	CARTA::SetImageChannels message;
	message.ParseFromArray(eventPayload.data(), eventPayload.size());
	session->image_channel_lock();
	if( ! session->image_channel_task_test_and_set() ) {
	  tsk= new (tbb::task::allocate_root())
	    SetImageChannelsTask(session, make_pair(message, requestId));
	}
	else {
	// has its own queue to keep channels in order during animation
	  session->addToAniQueue(message, requestId);
	}
	session->image_channel_unlock();
	break;
      }
      case SET_IMAGE_VIEW_ID: {
        CARTA::SetImageView message;
        message.ParseFromArray(eventPayload.data(), eventPayload.size());
        session->addViewSetting(message, requestId);
        tsk= new (tbb::task::allocate_root())
	  SetImageViewTask(session, message.file_id());
	break;
      }	
      case SET_CURSOR_ID: {
	CARTA::SetCursor message;
        message.ParseFromArray(eventPayload.data(), eventPayload.size());
        session->addCursorSetting(message, requestId);
        tsk= new (tbb::task::allocate_root()) SetCursorTask(session, message.file_id());
	break;
      }
      case SET_HISTOGRAM_REQUIREMENTS_ID: {
        CARTA::SetHistogramRequirements message;
        message.ParseFromArray(eventPayload.data(), eventPayload.size());
        if(message.histograms_size() == 0) {
          session->cancel_SetHistReqs();
        }
        else {
          tsk= new (tbb::task::allocate_root())
	    SetHistogramReqsTask(session,
				 make_tuple(event_id,
					    requestId,
					    eventPayload));
        }
	break;
      }
      case START_ANIMATION_ID: {
	CARTA::StartAnimation message;
	message.ParseFromArray(eventPayload.data(), eventPayload.size());
	tsk= new (tbb::task::allocate_root())
	  AnimationTask(session, requestId, message );
	break;
      }
      case STOP_ANIMATION_ID: {
	CARTA::StopAnimation message;
	message.ParseFromArray(eventPayload.data(), eventPayload.size());
	session->stop_animation( message.file_id(), message.end_frame() );
	break;
      }
      default: {
	tsk= new (tbb::task::allocate_root())
	  MultiMessageTask(session,
			   make_tuple(event_id,
				      requestId,
				      eventPayload) );
      }
      }
      if( tsk ) tbb::task::enqueue(*tsk);
    }
  }
  else if (opCode == uWS::OpCode::TEXT) {
    if (strncmp(rawMessage, "PING", 4) == 0) {
      ws->send("PONG");
    }
  }
}




void exit_backend(int s) {
    fmt::print("Exiting backend.\n");
    exit(0);
}





// Note : this is still under construction.
void populate_event_name_map(void)
{
  _event_name_map["REGISTER_VIEWER"]= REGISTER_VIEWER_ID;
  _event_name_map["FILE_LIST_REQUEST"]= FILE_LIST_REQUEST_ID;
  _event_name_map["FILE_INFO_REQUEST"]= FILE_INFO_REQUEST_ID;;
  _event_name_map["OPEN_FILE"]= OPEN_FILE_ID;
  _event_name_map["CLOSE_FILE"]= CLOSE_FILE_ID;
  _event_name_map["SET_IMAGE_VIEW"]= SET_IMAGE_VIEW_ID;
  _event_name_map["SET_IMAGE_CHANNELS"]= SET_IMAGE_CHANNELS_ID;
  _event_name_map["SET_CURSOR"]= SET_CURSOR_ID;
  _event_name_map["SET_SPATIAL_REQUIREMENTS"]= SET_SPATIAL_REQUIREMENTS_ID;
  _event_name_map["SET_SPECTRAL_REQUIREMENTS"]= SET_SPECTRAL_REQUIREMENTS_ID;
  _event_name_map["SET_HISTOGRAM_REQUIREMENTS"]= SET_HISTOGRAM_REQUIREMENTS_ID;
  _event_name_map["SET_STATS_REQUIREMENTS"]= SET_STATS_REQUIREMENTS_ID;
  _event_name_map["SET_REGION"]= SET_REGION_ID;
  _event_name_map["REMOVE_REGION"]= REMOVE_REGION_ID;
  _event_name_map["START_ANIMATION"]= START_ANIMATION_ID;
  _event_name_map["STOP_ANIMATION"]= STOP_ANIMATION_ID;
}


  
// Entry point. Parses command line arguments and starts server listening
int main(int argc, const char* argv[]) {
    try {
        // set up interrupt signal handler
        struct sigaction sigHandler;
        sigHandler.sa_handler = exit_backend;
        sigemptyset(&sigHandler.sa_mask);
        sigHandler.sa_flags = 0;
        sigaction(SIGINT, &sigHandler, nullptr);

        // define and get input arguments
        int port(3002);
        int threadCount(tbb::task_scheduler_init::default_num_threads());
        { // get values then let Input go out of scope
        casacore::Input inp;
        inp.version(version_id);
        inp.create("verbose", "False", "display verbose logging", "Bool");
        inp.create("permissions", "False", "use a permissions file for determining access", "Bool");
        inp.create("port", to_string(port), "set server port", "Int");
        inp.create("threads", to_string(threadCount), "set thread pool count", "Int");
        inp.create("base", baseFolder, "set folder for data files", "String");
        inp.create("root", rootFolder, "set top-level folder for data files", "String");
        inp.readArguments(argc, argv);

        verbose = inp.getBool("verbose");
        usePermissions = inp.getBool("permissions");
        port = inp.getInt("port");
        threadCount = inp.getInt("threads");
        baseFolder = inp.getString("base");
        rootFolder = inp.getString("root");

        }

        if (!checkRootBaseFolders(rootFolder, baseFolder)) {
            return 1;
        }

	// Used to map between sting names of messages and local int ids.
	populate_event_name_map();

        // Construct task scheduler, permissions
        tbb::task_scheduler_init task_sched(threadCount);
        if (usePermissions) {
            readPermissions("permissions.txt", permissionsMap);
        }

	// One filelisthandler works for all sessions.
	fileListHandler =
	  new FileListHandler(permissionsMap, usePermissions,
			      rootFolder, baseFolder);

        sessionNumber = 0;

        wsHub.onMessage(&onMessage);
        wsHub.onConnection(&onConnect);
        wsHub.onDisconnection(&onDisconnect);
        if (wsHub.listen(port)) {
            fmt::print("Listening on port {} with root folder {}, base folder {}, and {} threads in thread pool\n", port, rootFolder, baseFolder, threadCount);
            wsHub.run();
        } else {
            fmt::print("Error listening on port {}\n", port);
            return 1;
        }
    }
    catch (exception& e) {
        fmt::print("Error: {}\n", e.what());
        return 1;
    }
    catch (...) {
        fmt::print("Unknown error\n");
        return 1;
    }
    return 0;
}<|MERGE_RESOLUTION|>--- conflicted
+++ resolved
@@ -33,15 +33,10 @@
 FileListHandler* fileListHandler;
 
 int sessionNumber;
-uWS::Hub wsHub;
-
-<<<<<<< HEAD
+uWS::Hub
+
 // Map from string uuids to 8 bit ints.
-unordered_map<std::string,uint8_t> _event_name_map;
-=======
-// Map from string uuids to 32 bit ints.
 unordered_map<string,uint8_t> _event_name_map;
->>>>>>> 8790fcc1
 
 // command-line arguments
 string rootFolder("/"), baseFolder("."), version_id("1.1");
