--- conflicted
+++ resolved
@@ -12,36 +12,8 @@
     fmt::print("Session {} ({}): {}\n", id, time_string, log_message);
 }
 
-<<<<<<< HEAD
 } // namespace carta
 
-void ReadPermissions(const string& filename, unordered_map<string, vector<string>>& permissions_map) {
-    ifstream permissions_file(filename);
-    if (permissions_file.good()) {
-        fmt::print("Reading permissions file\n");
-        string line;
-        regex comment_regex("\\s*#.*");
-        regex folder_regex("\\s*(\\S+):\\s*");
-        regex key_regex("\\s*(\\S{4,}|\\*)\\s*");
-        string current_folder;
-        while (getline(permissions_file, line)) {
-            smatch matches;
-            if (regex_match(line, comment_regex)) {
-                continue;
-            } else if (regex_match(line, matches, folder_regex) && matches.size() == 2) {
-                current_folder = matches[1].str();
-            } else if (current_folder.length() && regex_match(line, matches, key_regex) && matches.size() == 2) {
-                string key = matches[1].str();
-                permissions_map[current_folder].push_back(key);
-            }
-        }
-    } else {
-        fmt::print("Missing permissions file\n");
-    }
-}
-
-=======
->>>>>>> 8c051bd1
 bool CheckRootBaseFolders(string& root, string& base) {
     if (root == "base" && base == "root") {
         fmt::print("ERROR: Must set root or base directory.\n");
