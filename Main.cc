--- conflicted
+++ resolved
@@ -243,20 +243,19 @@
                     }
                     break;
                 }
-<<<<<<< HEAD
-                case CARTA::EventType::IMPORT_REGION: {
-                    CARTA::ImportRegion message;
-                    if (message.ParseFromArray(event_buf, event_length)) {
-                        session->OnImportRegion(message, head.request_id);
-                    } else {
-                        fmt::print("Bad OPEN_FILE message!\n");
-                    }
-=======
                 case CARTA::EventType::ADD_REQUIRED_TILES: {
                     CARTA::AddRequiredTiles message;
                     message.ParseFromArray(event_buf, event_length);
                     tsk = new (tbb::task::allocate_root(session->Context())) OnAddRequiredTilesTask(session, message);
->>>>>>> 2c217e9b
+                    break;
+                }
+                case CARTA::EventType::IMPORT_REGION: {
+                    CARTA::ImportRegion message;
+                    if (message.ParseFromArray(event_buf, event_length)) {
+                        session->OnImportRegion(message, head.request_id);
+                    } else {
+                        fmt::print("Bad OPEN_FILE message!\n");
+                    }
                     break;
                 }
                 default: {
