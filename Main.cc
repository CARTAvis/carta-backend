--- conflicted
+++ resolved
@@ -514,11 +514,8 @@
             casacore::Input inp;
             inp.version(VERSION_ID);
             inp.create("verbose", "False", "display verbose logging", "Bool");
-<<<<<<< HEAD
             inp.create("log_dir", "", "set the path and name of a log file", "String");
-=======
             inp.create("perflog", "False", "display performance logging", "Bool");
->>>>>>> 807ad1c7
             inp.create("port", to_string(port), "set server port", "Int");
             inp.create("grpc_port", to_string(grpc_port), "set grpc server port", "Int");
             inp.create("threads", to_string(thread_count), "set thread pool count", "Int");
@@ -530,11 +527,8 @@
             inp.readArguments(argc, argv);
 
             verbose = inp.getBool("verbose");
-<<<<<<< HEAD
             log_folder = inp.getString("log_dir");
-=======
             perflog = inp.getBool("perflog");
->>>>>>> 807ad1c7
             port = inp.getInt("port");
             grpc_port = inp.getInt("grpc_port");
             thread_count = inp.getInt("threads");
