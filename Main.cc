#include <iostream>
#include <mutex>
#include <thread>
#include <tuple>
#include <vector>

#include <fmt/format.h>
#include <signal.h>
#include <tbb/concurrent_queue.h>
#include <tbb/concurrent_unordered_map.h>
#include <tbb/task.h>
#include <tbb/task_scheduler_init.h>
#include <uWS/uWS.h>

#include <casacore/casa/Inputs/Input.h>
#include <casacore/casa/OS/HostInfo.h>

#include "EventHeader.h"
#include "FileListHandler.h"
#include "FileSettings.h"
#include "OnMessageTask.h"
#include "Session.h"
#include "Util.h"

using namespace std;

// key is current folder
unordered_map<string, vector<string>> permissions_map;

// file list handler for the file browser
static FileListHandler* file_list_handler;

static uint32_t session_number;
static uWS::Hub websocket_hub;

// command-line arguments
static string root_folder("/"), base_folder("."), version_id("1.1");
static bool verbose, use_permissions;

// Called on connection. Creates session objects and assigns UUID and API keys to it
void OnConnect(uWS::WebSocket<uWS::SERVER>* ws, uWS::HttpRequest http_request) {
    session_number++;
    // protect against overflow
    session_number = max(session_number, 1u);

    uS::Async* outgoing = new uS::Async(websocket_hub.getLoop());

    Session* session;

    outgoing->start([](uS::Async* async) -> void {
        Session* current_session = ((Session*)async->getData());
        current_session->SendPendingMessages();
    });

    session = new Session(ws, session_number, root_folder, outgoing, file_list_handler, verbose);

    ws->setUserData(session);
    session->IncreaseRefCount();
    outgoing->setData(session);

    Log(session_number, "Client {} [{}] Connected. Num sessions: {}", session_number, ws->getAddress().address,
        Session::NumberOfSessions());
}

// Called on disconnect. Cleans up sessions. In future, we may want to delay this (in case of unintentional disconnects)
void OnDisconnect(uWS::WebSocket<uWS::SERVER>* ws, int code, char* message, size_t length) {
    Session* session = (Session*)ws->getUserData();

    if (session) {
        auto uuid = session->_id;
        session->DisconnectCalled();
        Log(uuid, "Client {} [{}] Disconnected. Remaining sessions: {}", uuid, ws->getAddress().address, Session::NumberOfSessions());
        if (!session->DecreaseRefCount()) {
            delete session;
            ws->setUserData(nullptr);
        }
    } else {
        cerr << "Warning: OnDisconnect called with no Session object.\n";
    }
}

// Forward message requests to session callbacks after parsing message into relevant ProtoBuf message
void OnMessage(uWS::WebSocket<uWS::SERVER>* ws, char* raw_message, size_t length, uWS::OpCode op_code) {
    Session* session = (Session*)ws->getUserData();
    if (!session) {
        fmt::print("Missing session!\n");
        return;
    }

    if (op_code == uWS::OpCode::BINARY) {
        if (length > sizeof(carta::EventHeader)) {
            carta::EventHeader head = *reinterpret_cast<carta::EventHeader*>(raw_message);
            char* event_buf = raw_message + sizeof(carta::EventHeader);
            int event_length = length - sizeof(carta::EventHeader);
            OnMessageTask* tsk = nullptr;

            switch (head.type) {
                case CARTA::EventType::REGISTER_VIEWER: {
                    CARTA::RegisterViewer message;
                    if (message.ParseFromArray(event_buf, event_length)) {
                        session->OnRegisterViewer(message, head.icd_version, head.request_id);
                    }
                    break;
                }
                case CARTA::EventType::SET_IMAGE_CHANNELS: {
                    CARTA::SetImageChannels message;
                    message.ParseFromArray(event_buf, event_length);
                    session->ImageChannelLock();
                    if (!session->ImageChannelTaskTestAndSet()) {
                        tsk = new (tbb::task::allocate_root(session->context()))
                            SetImageChannelsTask(session, make_pair(message, head.request_id));
                    } else {
                        // has its own queue to keep channels in order during animation
                        session->AddToSetChannelQueue(message, head.request_id);
                    }
                    session->ImageChannelUnlock();
                    break;
                }
                case CARTA::EventType::SET_IMAGE_VIEW: {
                    CARTA::SetImageView message;
                    message.ParseFromArray(event_buf, event_length);
                    session->AddViewSetting(message, head.request_id);
<<<<<<< HEAD
                    if (!session->animationRunning())
                        tsk = new (tbb::task::allocate_root(session->context())) SetImageViewTask(session, message.file_id());
=======
                    tsk = new (tbb::task::allocate_root(session->context())) SetImageViewTask(session, message.file_id());
>>>>>>> 2d672f77
                    break;
                }
                case CARTA::EventType::SET_CURSOR: {
                    CARTA::SetCursor message;
                    message.ParseFromArray(event_buf, event_length);
                    session->AddCursorSetting(message, head.request_id);
                    tsk = new (tbb::task::allocate_root(session->context())) SetCursorTask(session, message.file_id());
                    break;
                }
                case CARTA::EventType::SET_HISTOGRAM_REQUIREMENTS: {
                    CARTA::SetHistogramRequirements message;
                    message.ParseFromArray(event_buf, event_length);
                    if (message.histograms_size() == 0) {
                        session->CancelSetHistRequirements();
                    } else {
                        session->ResetHistContext();
                        tsk = new (tbb::task::allocate_root(session->HistContext()))
                            SetHistogramRequirementsTask(session, head, event_length, event_buf);
                    }
                    break;
                }
                case CARTA::EventType::CLOSE_FILE: {
                    CARTA::CloseFile message;
                    if (message.ParseFromArray(event_buf, event_length)) {
                        session->CheckCancelAnimationOnFileClose(message.file_id());
                        session->_file_settings.ClearSettings(message.file_id());
                        session->OnCloseFile(message);
                    }
                    break;
                }
                case CARTA::EventType::START_ANIMATION: {
                    CARTA::StartAnimation message;
                    message.ParseFromArray(event_buf, event_length);
                    session->cancelExistingAnimation();
                    session->BuildAnimationObject(message, head.request_id);
                    tsk = new (tbb::task::allocate_root(session->AnimationContext())) AnimationTask(session);
                    break;
                }
                case CARTA::EventType::STOP_ANIMATION: {
                    CARTA::StopAnimation message;
                    message.ParseFromArray(event_buf, event_length);
                    session->StopAnimation(message.file_id(), message.end_frame());
                    break;
                }
                case CARTA::EventType::ANIMATION_FLOW_CONTROL: {
                    CARTA::AnimationFlowControl message;
                    message.ParseFromArray(event_buf, event_length);
                    session->HandleAnimationFlowControlEvt(message);
                    break;
                }
                case CARTA::EventType::FILE_INFO_REQUEST: {
                    CARTA::FileInfoRequest message;
                    if (message.ParseFromArray(event_buf, event_length)) {
                        session->OnFileInfoRequest(message, head.request_id);
                    }
                    break;
                }
                case CARTA::EventType::FILE_LIST_REQUEST: {
                    CARTA::FileListRequest message;
                    if (message.ParseFromArray(event_buf, event_length)) {
                        session->OnFileListRequest(message, head.request_id);
                    }
                    break;
                }
                case CARTA::EventType::OPEN_FILE: {
                    CARTA::OpenFile message;
                    if (message.ParseFromArray(event_buf, event_length)) {
                        session->OnOpenFile(message, head.request_id);
                    }
                    break;
                }
                default: {
                    tsk = new (tbb::task::allocate_root(session->context())) MultiMessageTask(session, head, event_length, event_buf);
                }
            }

            if (tsk) {
                tbb::task::enqueue(*tsk);
            }
        }
    } else if (op_code == uWS::OpCode::TEXT) {
        if (strncmp(raw_message, "PING", 4) == 0) {
            ws->send("PONG");
        }
    }
}

void ExitBackend(int s) {
    fmt::print("Exiting backend.\n");
    exit(0);
}

// Entry point. Parses command line arguments and starts server listening
int main(int argc, const char* argv[]) {
    try {
        // set up interrupt signal handler
        struct sigaction sig_handler;
        sig_handler.sa_handler = ExitBackend;
        sigemptyset(&sig_handler.sa_mask);
        sig_handler.sa_flags = 0;
        sigaction(SIGINT, &sig_handler, nullptr);

        // define and get input arguments
        int port(3002);
        int thread_count(tbb::task_scheduler_init::default_num_threads());
        { // get values then let Input go out of scope
            casacore::Input inp;
            inp.version(version_id);
            inp.create("verbose", "False", "display verbose logging", "Bool");
            inp.create("permissions", "False", "use a permissions file for determining access", "Bool");
            inp.create("port", to_string(port), "set server port", "Int");
            inp.create("threads", to_string(thread_count), "set thread pool count", "Int");
            inp.create("base", base_folder, "set folder for data files", "String");
            inp.create("root", root_folder, "set top-level folder for data files", "String");
            inp.create("exit_after", "", "number of seconds to stay alive after last sessions exists", "Int");
            inp.readArguments(argc, argv);

            verbose = inp.getBool("verbose");
            use_permissions = inp.getBool("permissions");
            port = inp.getInt("port");
            thread_count = inp.getInt("threads");
            base_folder = inp.getString("base");
            root_folder = inp.getString("root");

            bool has_exit_after_arg = inp.getString("exit_after").size();
            if (has_exit_after_arg) {
                int wait_time = inp.getInt("exit_after");
                Session::SetExitTimeout(wait_time);
            }
        }

        if (!CheckRootBaseFolders(root_folder, base_folder)) {
            return 1;
        }

        // Construct task scheduler, permissions
        tbb::task_scheduler_init task_scheduler(thread_count);
        if (use_permissions) {
            ReadPermissions("permissions.txt", permissions_map);
        }

        // One FileListHandler works for all sessions.
        file_list_handler = new FileListHandler(permissions_map, use_permissions, root_folder, base_folder);

        session_number = 0;

        websocket_hub.onMessage(&OnMessage);
        websocket_hub.onConnection(&OnConnect);
        websocket_hub.onDisconnection(&OnDisconnect);
        if (websocket_hub.listen(port)) {
            fmt::print("Listening on port {} with root folder {}, base folder {}, and {} threads in thread pool\n", port, root_folder,
                base_folder, thread_count);
            websocket_hub.run();
        } else {
            fmt::print("Error listening on port {}\n", port);
            return 1;
        }
    } catch (exception& e) {
        fmt::print("Error: {}\n", e.what());
        return 1;
    } catch (...) {
        fmt::print("Unknown error\n");
        return 1;
    }
    return 0;
}<|MERGE_RESOLUTION|>--- conflicted
+++ resolved
@@ -120,12 +120,9 @@
                     CARTA::SetImageView message;
                     message.ParseFromArray(event_buf, event_length);
                     session->AddViewSetting(message, head.request_id);
-<<<<<<< HEAD
+
                     if (!session->animationRunning())
                         tsk = new (tbb::task::allocate_root(session->context())) SetImageViewTask(session, message.file_id());
-=======
-                    tsk = new (tbb::task::allocate_root(session->context())) SetImageViewTask(session, message.file_id());
->>>>>>> 2d672f77
                     break;
                 }
                 case CARTA::EventType::SET_CURSOR: {
