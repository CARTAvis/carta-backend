--- conflicted
+++ resolved
@@ -292,7 +292,6 @@
                     }
                     break;
                 }
-<<<<<<< HEAD
                 case CARTA::EventType::SET_USER_PREFERENCES: {
                     CARTA::SetUserPreferences message;
                     if (message.ParseFromArray(event_buf, event_length)) {
@@ -309,12 +308,10 @@
                     } else {
                         fmt::print("Bad SET_USER_LAYOUT message!\n");
                     }
-=======
                 case CARTA::EventType::SET_CONTOUR_PARAMETERS: {
                     CARTA::SetContourParameters message;
                     message.ParseFromArray(event_buf, event_length);
                     tsk = new (tbb::task::allocate_root(session->Context())) OnSetContourParametersTask(session, message);
->>>>>>> a219f85b
                     break;
                 }
                 default: {
