#include <jsoncpp/json/json.h>
#include <jsoncpp/json/value.h>
#include <fstream>
#include <iostream>
#include <mutex>
#include <thread>
#include <tuple>
#include <vector>

#include <fmt/format.h>
#include <signal.h>
#include <tbb/concurrent_queue.h>
#include <tbb/concurrent_unordered_map.h>
#include <tbb/task.h>
#include <tbb/task_scheduler_init.h>
#include <uWS/uWS.h>

#include <casacore/casa/Inputs/Input.h>
#include <casacore/casa/OS/HostInfo.h>

#include "EventHeader.h"
#include "FileListHandler.h"
#include "FileSettings.h"
#include "OnMessageTask.h"
#include "Session.h"
#include "Util.h"

using namespace std;

namespace CARTA {
int global_thread_count = 0;
}
// key is current folder
unordered_map<string, vector<string>> permissions_map;

// file list handler for the file browser
static FileListHandler* file_list_handler;

static uint32_t session_number;
static uWS::Hub websocket_hub;

// command-line arguments
static string root_folder("/"), base_folder("."), version_id("1.1");
static bool verbose, use_permissions;
static string token;

// Called on connection. Creates session objects and assigns UUID and API keys to it
void OnConnect(uWS::WebSocket<uWS::SERVER>* ws, uWS::HttpRequest http_request) {
    // Check for authorization token
    if (!token.empty()) {
        string expected_auth_header = fmt::format("CARTA-Authorization={}", token);
        auto cookie_header = http_request.getHeader("cookie");
        string auth_header_string(cookie_header.value, cookie_header.valueLength);
        if (auth_header_string.find(expected_auth_header) == string::npos) {
            Log(0, "Invalid authorization token header, closing socket");
            ws->close(403, "Invalid authorization token");
            return;
        }
    }
    session_number++;
    // protect against overflow
    session_number = max(session_number, 1u);

    uS::Async* outgoing = new uS::Async(websocket_hub.getLoop());

    Session* session;

    outgoing->start([](uS::Async* async) -> void {
        Session* current_session = ((Session*)async->getData());
        current_session->SendPendingMessages();
    });

    session = new Session(ws, session_number, root_folder, outgoing, file_list_handler, verbose);

    ws->setUserData(session);
    session->IncreaseRefCount();
    outgoing->setData(session);

    Log(session_number, "Client {} [{}] Connected. Num sessions: {}", session_number, ws->getAddress().address,
        Session::NumberOfSessions());
}

// Called on disconnect. Cleans up sessions. In future, we may want to delay this (in case of unintentional disconnects)
void OnDisconnect(uWS::WebSocket<uWS::SERVER>* ws, int code, char* message, size_t length) {
    // Skip server-forced disconnects
    if (code == 4003) {
        return;
    }

    Session* session = (Session*)ws->getUserData();

    if (session) {
        auto uuid = session->_id;
        session->DisconnectCalled();
        Log(uuid, "Client {} [{}] Disconnected. Remaining sessions: {}", uuid, ws->getAddress().address, Session::NumberOfSessions());
        if (!session->DecreaseRefCount()) {
            delete session;
            ws->setUserData(nullptr);
        }
    } else {
        cerr << "Warning: OnDisconnect called with no Session object.\n";
    }
}

// Forward message requests to session callbacks after parsing message into relevant ProtoBuf message
void OnMessage(uWS::WebSocket<uWS::SERVER>* ws, char* raw_message, size_t length, uWS::OpCode op_code) {
    Session* session = (Session*)ws->getUserData();
    if (!session) {
        fmt::print("Missing session!\n");
        return;
    }

    if (op_code == uWS::OpCode::BINARY) {
        if (length > sizeof(carta::EventHeader)) {
            carta::EventHeader head = *reinterpret_cast<carta::EventHeader*>(raw_message);
            char* event_buf = raw_message + sizeof(carta::EventHeader);
            int event_length = length - sizeof(carta::EventHeader);
            OnMessageTask* tsk = nullptr;

            switch (head.type) {
                case CARTA::EventType::REGISTER_VIEWER: {
                    CARTA::RegisterViewer message;
                    if (message.ParseFromArray(event_buf, event_length)) {
                        session->OnRegisterViewer(message, head.icd_version, head.request_id);
                    } else {
                        fmt::print("Bad REGISTER_VIEWER message!\n");
                    }
                    break;
                }
                case CARTA::EventType::SET_IMAGE_CHANNELS: {
                    CARTA::SetImageChannels message;
                    if (message.ParseFromArray(event_buf, event_length)) {
                        session->ImageChannelLock();
                        if (!session->ImageChannelTaskTestAndSet()) {
                            tsk = new (tbb::task::allocate_root(session->Context())) SetImageChannelsTask(session);
                        }
                        // has its own queue to keep channels in order during animation
                        session->AddToSetChannelQueue(message, head.request_id);
                        session->ImageChannelUnlock();
                    } else {
                        fmt::print("Bad SET_IMAGE_CHANNELS message!\n");
                    }
                    break;
                }
                case CARTA::EventType::SET_IMAGE_VIEW: {
                    CARTA::SetImageView message;
                    if (message.ParseFromArray(event_buf, event_length)) {
                        session->OnSetImageView(message);
                    } else {
                        fmt::print("Bad SET_IMAGE_VIEW message!\n");
                    }
                    break;
                }
                case CARTA::EventType::SET_CURSOR: {
                    CARTA::SetCursor message;
                    if (message.ParseFromArray(event_buf, event_length)) {
                        session->AddCursorSetting(message, head.request_id);
                        tsk = new (tbb::task::allocate_root(session->Context())) SetCursorTask(session, message.file_id());
                    } else {
                        fmt::print("Bad SET_CURSOR message!\n");
                    }
                    break;
                }
                case CARTA::EventType::SET_HISTOGRAM_REQUIREMENTS: {
                    CARTA::SetHistogramRequirements message;
                    if (message.ParseFromArray(event_buf, event_length)) {
                        if (message.histograms_size() == 0) {
                            session->CancelSetHistRequirements();
                        } else {
                            session->ResetHistContext();
                            tsk = new (tbb::task::allocate_root(session->HistContext()))
                                SetHistogramRequirementsTask(session, head, event_length, event_buf);
                        }
                    } else {
                        fmt::print("Bad SET_HISTOGRAM_REQUIREMENTS message!\n");
                    }
                    break;
                }
                case CARTA::EventType::CLOSE_FILE: {
                    CARTA::CloseFile message;
                    if (message.ParseFromArray(event_buf, event_length)) {
                        session->CheckCancelAnimationOnFileClose(message.file_id());
                        session->_file_settings.ClearSettings(message.file_id());
                        session->OnCloseFile(message);
                    } else {
                        fmt::print("Bad CLOSE_FILE message!\n");
                    }
                    break;
                }
                case CARTA::EventType::START_ANIMATION: {
                    CARTA::StartAnimation message;
                    if (message.ParseFromArray(event_buf, event_length)) {
                        session->CancelExistingAnimation();
                        session->BuildAnimationObject(message, head.request_id);
                        tsk = new (tbb::task::allocate_root(session->AnimationContext())) AnimationTask(session);
                    } else {
                        fmt::print("Bad START_ANIMATION message!\n");
                    }
                    break;
                }
                case CARTA::EventType::STOP_ANIMATION: {
                    CARTA::StopAnimation message;
                    if (message.ParseFromArray(event_buf, event_length)) {
                        session->StopAnimation(message.file_id(), message.end_frame());
                    } else {
                        fmt::print("Bad STOP_ANIMATION message!\n");
                    }
                    break;
                }
                case CARTA::EventType::ANIMATION_FLOW_CONTROL: {
                    CARTA::AnimationFlowControl message;
                    if (message.ParseFromArray(event_buf, event_length)) {
                        session->HandleAnimationFlowControlEvt(message);
                    } else {
                        fmt::print("Bad ANIMATION_FLOW_CONTROL message!\n");
                    }
                    break;
                }
                case CARTA::EventType::FILE_INFO_REQUEST: {
                    CARTA::FileInfoRequest message;
                    if (message.ParseFromArray(event_buf, event_length)) {
                        session->OnFileInfoRequest(message, head.request_id);
                    } else {
                        fmt::print("Bad FILE_INFO_REQUEST message!\n");
                    }
                    break;
                }
                case CARTA::EventType::FILE_LIST_REQUEST: {
                    CARTA::FileListRequest message;
                    if (message.ParseFromArray(event_buf, event_length)) {
                        session->OnFileListRequest(message, head.request_id);
                    } else {
                        fmt::print("Bad FILE_LIST_REQUEST message!\n");
                    }
                    break;
                }
                case CARTA::EventType::OPEN_FILE: {
                    CARTA::OpenFile message;
                    if (message.ParseFromArray(event_buf, event_length)) {
                        session->OnOpenFile(message, head.request_id);
                    } else {
                        fmt::print("Bad OPEN_FILE message!\n");
                    }
                    break;
                }
<<<<<<< HEAD
                case CARTA::EventType::ADD_REQUIRED_TILES: {
                    CARTA::AddRequiredTiles message;
                    message.ParseFromArray(event_buf, event_length);
                    tsk = new (tbb::task::allocate_root(session->Context())) OnAddRequiredTilesTask(session, message);
                    break;
                }
                case CARTA::EventType::IMPORT_REGION: {
                    CARTA::ImportRegion message;
                    if (message.ParseFromArray(event_buf, event_length)) {
                        session->OnImportRegion(message, head.request_id);
                    } else {
                        fmt::print("Bad IMPORT_REGION message!\n");
                    }
                    break;
                }
                case CARTA::EventType::EXPORT_REGION: {
                    CARTA::ExportRegion message;
                    if (message.ParseFromArray(event_buf, event_length)) {
                        session->OnExportRegion(message, head.request_id);
                    } else {
                        fmt::print("Bad EXPORT_REGION message!\n");
=======
                case CARTA::EventType::REGION_LIST_REQUEST: {
                    CARTA::RegionListRequest message;
                    if (message.ParseFromArray(event_buf, event_length)) {
                        session->OnRegionListRequest(message, head.request_id);
                    } else {
                        fmt::print("Bad REGION_LIST_REQUEST message!\n");
                    }
                    break;
                }
                case CARTA::EventType::REGION_FILE_INFO_REQUEST: {
                    CARTA::RegionFileInfoRequest message;
                    if (message.ParseFromArray(event_buf, event_length)) {
                        session->OnRegionFileInfoRequest(message, head.request_id);
                    } else {
                        fmt::print("Bad REGION_FILE_INFO_REQUEST message!\n");
>>>>>>> 9b6f99f2
                    }
                    break;
                }
                default: {
                    // Copy memory into new buffer to be used and disposed by MultiMessageTask::execute
                    char* message_buffer = new char[event_length];
                    memcpy(message_buffer, event_buf, event_length);
                    tsk = new (tbb::task::allocate_root(session->Context())) MultiMessageTask(session, head, event_length, message_buffer);
                }
            }

            if (tsk) {
                tbb::task::enqueue(*tsk);
            }
        }
    } else if (op_code == uWS::OpCode::TEXT) {
        if (strncmp(raw_message, "PING", 4) == 0) {
            ws->send("PONG");
        }
    }
}

void ExitBackend(int s) {
    fmt::print("Exiting backend.\n");
    exit(0);
}

void ReadJSONfile(string fname) {
    std::ifstream config_file(fname);
    if (!config_file.is_open()) {
        std::cerr << "Failed to open config file " << fname << std::endl;
        exit(1);
    }
    Json::Value json_config;
    Json::Reader reader;
    reader.parse(config_file, json_config);
    token = json_config["token"].asString();
    if (token.empty()) {
        std::cerr << "Bad config file.\n";
        exit(1);
    }
}

// Entry point. Parses command line arguments and starts server listening
int main(int argc, const char* argv[]) {
    try {
        // set up interrupt signal handler
        struct sigaction sig_handler;
        sig_handler.sa_handler = ExitBackend;
        sigemptyset(&sig_handler.sa_mask);
        sig_handler.sa_flags = 0;
        sigaction(SIGINT, &sig_handler, nullptr);

        // define and get input arguments
        int port(3002);
        int thread_count(tbb::task_scheduler_init::default_num_threads());
        { // get values then let Input go out of scope
            casacore::Input inp;
            string json_fname;
            inp.version(version_id);
            inp.create("verbose", "False", "display verbose logging", "Bool");
            inp.create("permissions", "False", "use a permissions file for determining access", "Bool");
            inp.create("token", token, "only accept connections with this authorization token", "String");
            inp.create("port", to_string(port), "set server port", "Int");
            inp.create("threads", to_string(thread_count), "set thread pool count", "Int");
            inp.create("base", base_folder, "set folder for data files", "String");
            inp.create("root", root_folder, "set top-level folder for data files", "String");
            inp.create("exit_after", "", "number of seconds to stay alive after last sessions exists", "Int");
            inp.create("init_exit_after", "", "number of seconds to stay alive at start if no clents connect", "Int");
            inp.create("read_json_file", json_fname, "read in json file with secure token", "String");
            inp.readArguments(argc, argv);

            verbose = inp.getBool("verbose");
            use_permissions = inp.getBool("permissions");
            port = inp.getInt("port");
            thread_count = inp.getInt("threads");
            base_folder = inp.getString("base");
            root_folder = inp.getString("root");
            token = inp.getString("token");

            bool has_exit_after_arg = inp.getString("exit_after").size();
            if (has_exit_after_arg) {
                int wait_time = inp.getInt("exit_after");
                Session::SetExitTimeout(wait_time);
            }
            bool has_init_exit_after_arg = inp.getString("init_exit_after").size();
            if (has_init_exit_after_arg) {
                int init_wait_time = inp.getInt("init_exit_after");
                Session::SetInitExitTimeout(init_wait_time);
            }
            bool should_read_json_file = inp.getString("read_json_file").size();
            if (should_read_json_file) {
                json_fname = inp.getString("read_json_file");
                ReadJSONfile(json_fname);
            }
        }

        if (!CheckRootBaseFolders(root_folder, base_folder)) {
            return 1;
        }

        // Construct task scheduler, permissions
        tbb::task_scheduler_init task_scheduler(thread_count);
        CARTA::global_thread_count = thread_count;
        if (use_permissions) {
            ReadPermissions("permissions.txt", permissions_map);
        }

        // One FileListHandler works for all sessions.
        file_list_handler = new FileListHandler(permissions_map, use_permissions, root_folder, base_folder);

        session_number = 0;

        websocket_hub.onMessage(&OnMessage);
        websocket_hub.onConnection(&OnConnect);
        websocket_hub.onDisconnection(&OnDisconnect);
        if (websocket_hub.listen(port)) {
            fmt::print("Listening on port {} with root folder {}, base folder {}, and {} threads in thread pool\n", port, root_folder,
                base_folder, thread_count);
            websocket_hub.run();
        } else {
            fmt::print("Error listening on port {}\n", port);
            return 1;
        }
    } catch (exception& e) {
        fmt::print("Error: {}\n", e.what());
        return 1;
    } catch (...) {
        fmt::print("Unknown error\n");
        return 1;
    }
    return 0;
}<|MERGE_RESOLUTION|>--- conflicted
+++ resolved
@@ -243,13 +243,30 @@
                     }
                     break;
                 }
-<<<<<<< HEAD
                 case CARTA::EventType::ADD_REQUIRED_TILES: {
                     CARTA::AddRequiredTiles message;
                     message.ParseFromArray(event_buf, event_length);
                     tsk = new (tbb::task::allocate_root(session->Context())) OnAddRequiredTilesTask(session, message);
                     break;
                 }
+                case CARTA::EventType::REGION_LIST_REQUEST: {
+                    CARTA::RegionListRequest message;
+                    if (message.ParseFromArray(event_buf, event_length)) {
+                        session->OnRegionListRequest(message, head.request_id);
+                    } else {
+                        fmt::print("Bad REGION_LIST_REQUEST message!\n");
+                    }
+                    break;
+                }
+                case CARTA::EventType::REGION_FILE_INFO_REQUEST: {
+                    CARTA::RegionFileInfoRequest message;
+                    if (message.ParseFromArray(event_buf, event_length)) {
+                        session->OnRegionFileInfoRequest(message, head.request_id);
+                    } else {
+                        fmt::print("Bad REGION_FILE_INFO_REQUEST message!\n");
+                    }
+                    break;
+                }
                 case CARTA::EventType::IMPORT_REGION: {
                     CARTA::ImportRegion message;
                     if (message.ParseFromArray(event_buf, event_length)) {
@@ -265,23 +282,6 @@
                         session->OnExportRegion(message, head.request_id);
                     } else {
                         fmt::print("Bad EXPORT_REGION message!\n");
-=======
-                case CARTA::EventType::REGION_LIST_REQUEST: {
-                    CARTA::RegionListRequest message;
-                    if (message.ParseFromArray(event_buf, event_length)) {
-                        session->OnRegionListRequest(message, head.request_id);
-                    } else {
-                        fmt::print("Bad REGION_LIST_REQUEST message!\n");
-                    }
-                    break;
-                }
-                case CARTA::EventType::REGION_FILE_INFO_REQUEST: {
-                    CARTA::RegionFileInfoRequest message;
-                    if (message.ParseFromArray(event_buf, event_length)) {
-                        session->OnRegionFileInfoRequest(message, head.request_id);
-                    } else {
-                        fmt::print("Bad REGION_FILE_INFO_REQUEST message!\n");
->>>>>>> 9b6f99f2
                     }
                     break;
                 }
