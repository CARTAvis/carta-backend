#include <iostream>
#include <thread>
#include <tuple>
#include <vector>

#include <omp.h>

#include <curl/curl.h>
#include <fmt/format.h>
#include <signal.h>
#include <tbb/task.h>
#include <tbb/task_scheduler_init.h>
#include <uWebSockets/App.h>

#include <casacore/casa/Inputs/Input.h>
#include <casacore/casa/OS/HostInfo.h>

#include "EventHeader.h"
#include "FileList/FileListHandler.h"
#include "FileSettings.h"
#include "GrpcServer/CartaGrpcService.h"
#include "OnMessageTask.h"
#include "Session.h"
#include "Util.h"

using namespace std;

namespace CARTA {
int global_thread_count = 0;
}
// file list handler for the file browser
static FileListHandler* file_list_handler;

static uint32_t session_number;

// grpc server for scripting client
static std::unique_ptr<CartaGrpcService> carta_grpc_service;
static std::unique_ptr<grpc::Server> carta_grpc_server;

// command-line arguments
static string root_folder("/"), base_folder(".");
// token to validate incoming WS connection header against
static string auth_token = "";
static bool verbose;
static bool perflog;
static int grpc_port(-1);

// Sessions map
std::unordered_map<uint32_t, Session*> sessions;

// Apply ws->getUserData and return one of these
struct PerSocketData {
    uint32_t session_id;
    string address;
};

void OnUpgrade(uWS::HttpResponse<true>* http_response, uWS::HttpRequest* http_request, struct us_socket_context_t* context) {
    session_number++;
    // protect against overflow
    session_number = max(session_number, 1u);

    string address;
    auto ip_header = http_request->getHeader("x-forwarded-for");
    if (!ip_header.empty()) {
        address = ip_header;
    } else {
        address = http_response->getRemoteAddress();
    }

    // Check if there's a token
    if (!auth_token.empty()) {
        auto token_header_entry = http_request->getHeader("carta-auth-token");
        if (!token_header_entry.empty()) {
            string token_header_value(token_header_entry);
            if (token_header_value != auth_token) {
                std::cerr << "Header auth failed!\n";
                http_response->close();
            }
        } else {
            std::cerr << "Header auth failed!\n";
            http_response->close();
        }
    }

<<<<<<< HEAD
    http_response->template upgrade<PerSocketData>({session_number, address}, http_request->getHeader("sec-websocket-key"),
        http_request->getHeader("sec-websocket-protocol"), http_request->getHeader("sec-websocket-extensions"), context);
}

// Called on connection. Creates session objects and assigns UUID to it
void OnConnect(uWS::WebSocket<true, true>* ws) {
    uint32_t session_id = static_cast<PerSocketData*>(ws->getUserData())->session_id;
    string address = static_cast<PerSocketData*>(ws->getUserData())->address;
    sessions[session_id] = new Session(ws, session_number, address, root_folder, base_folder, file_list_handler, verbose, perflog);
=======
    Session* session =
        new Session(ws, session_number, address, root_folder, base_folder, outgoing, file_list_handler, verbose, perflog, grpc_port);
>>>>>>> 807ad1c7

    if (carta_grpc_service) {
        carta_grpc_service->AddSession(sessions[session_id]);
    }
    sessions[session_id]->IncreaseRefCount();

    carta::Log(session_number, "Client {} [{}] Connected. Num sessions: {}", session_number, address, Session::NumberOfSessions());
}

// Called on disconnect. Cleans up sessions. In future, we may want to delay this (in case of unintentional disconnects)
void OnDisconnect(uWS::WebSocket<true, true>* ws, int code, std::string_view message) {
    // Skip server-forced disconnects
    if (code == 4003) {
        return;
    }

    // Get the Session object
    uint32_t session_id = static_cast<PerSocketData*>(ws->getUserData())->session_id;
    Session* session = sessions[session_id];

    if (session) {
        auto uuid = session->GetId();
        auto address = session->GetAddress();
        session->DisconnectCalled();
        carta::Log(uuid, "Client {} [{}] Disconnected. Remaining sessions: {}", uuid, address, Session::NumberOfSessions());
        if (carta_grpc_service) {
            carta_grpc_service->RemoveSession(session);
        }
        if (!session->DecreaseRefCount()) {
            delete session;
            ws->close();
        }
    } else {
        cerr << "Warning: OnDisconnect called with no Session object.\n";
    }
}

// Forward message requests to session callbacks after parsing message into relevant ProtoBuf message
void OnMessage(uWS::WebSocket<true, true>* ws, std::string_view message, uWS::OpCode op_code) {
    uint32_t session_id = static_cast<PerSocketData*>(ws->getUserData())->session_id;
    Session* session = sessions[session_id];
    if (!session) {
        fmt::print("Missing session!\n");
        return;
    }

    if (op_code == uWS::OpCode::BINARY) {
        if (message.length() >= sizeof(carta::EventHeader)) {
            carta::EventHeader head = *reinterpret_cast<const carta::EventHeader*>(message.data());
            const char* event_buf = message.data() + sizeof(carta::EventHeader);
            int event_length = message.length() - sizeof(carta::EventHeader);
            OnMessageTask* tsk = nullptr;
            switch (head.type) {
                case CARTA::EventType::REGISTER_VIEWER: {
                    CARTA::RegisterViewer message;
                    if (message.ParseFromArray(event_buf, event_length)) {
                        session->OnRegisterViewer(message, head.icd_version, head.request_id);
                    } else {
                        fmt::print("Bad REGISTER_VIEWER message!\n");
                    }
                    break;
                }
                case CARTA::EventType::RESUME_SESSION: {
                    CARTA::ResumeSession message;
                    if (message.ParseFromArray(event_buf, event_length)) {
                        session->OnResumeSession(message, head.request_id);
                    } else {
                        fmt::print("Bad RESUME_SESSION message!\n");
                    }
                    break;
                }
                case CARTA::EventType::SET_IMAGE_CHANNELS: {
                    CARTA::SetImageChannels message;
                    if (message.ParseFromArray(event_buf, event_length)) {
                        session->ImageChannelLock(message.file_id());
                        if (!session->ImageChannelTaskTestAndSet(message.file_id())) {
                            tsk = new (tbb::task::allocate_root(session->Context())) SetImageChannelsTask(session, message.file_id());
                        }
                        // has its own queue to keep channels in order during animation
                        session->AddToSetChannelQueue(message, head.request_id);
                        session->ImageChannelUnlock(message.file_id());
                    } else {
                        fmt::print("Bad SET_IMAGE_CHANNELS message!\n");
                    }
                    break;
                }
                case CARTA::EventType::SET_CURSOR: {
                    CARTA::SetCursor message;
                    if (message.ParseFromArray(event_buf, event_length)) {
                        session->AddCursorSetting(message, head.request_id);
                        tsk = new (tbb::task::allocate_root(session->Context())) SetCursorTask(session, message.file_id());
                    } else {
                        fmt::print("Bad SET_CURSOR message!\n");
                    }
                    break;
                }
                case CARTA::EventType::SET_HISTOGRAM_REQUIREMENTS: {
                    CARTA::SetHistogramRequirements message;
                    if (message.ParseFromArray(event_buf, event_length)) {
                        if (message.histograms_size() == 0) {
                            session->CancelSetHistRequirements();
                        } else {
                            session->ResetHistContext();
                            tsk = new (tbb::task::allocate_root(session->HistContext()))
                                SetHistogramRequirementsTask(session, head, event_length, event_buf);
                        }
                    } else {
                        fmt::print("Bad SET_HISTOGRAM_REQUIREMENTS message!\n");
                    }
                    break;
                }
                case CARTA::EventType::CLOSE_FILE: {
                    CARTA::CloseFile message;
                    if (message.ParseFromArray(event_buf, event_length)) {
                        session->OnCloseFile(message);
                    } else {
                        fmt::print("Bad CLOSE_FILE message!\n");
                    }
                    break;
                }
                case CARTA::EventType::START_ANIMATION: {
                    CARTA::StartAnimation message;
                    if (message.ParseFromArray(event_buf, event_length)) {
                        session->CancelExistingAnimation();
                        session->BuildAnimationObject(message, head.request_id);
                        tsk = new (tbb::task::allocate_root(session->AnimationContext())) AnimationTask(session);
                    } else {
                        fmt::print("Bad START_ANIMATION message!\n");
                    }
                    break;
                }
                case CARTA::EventType::STOP_ANIMATION: {
                    CARTA::StopAnimation message;
                    if (message.ParseFromArray(event_buf, event_length)) {
                        session->StopAnimation(message.file_id(), message.end_frame());
                    } else {
                        fmt::print("Bad STOP_ANIMATION message!\n");
                    }
                    break;
                }
                case CARTA::EventType::ANIMATION_FLOW_CONTROL: {
                    CARTA::AnimationFlowControl message;
                    if (message.ParseFromArray(event_buf, event_length)) {
                        session->HandleAnimationFlowControlEvt(message);
                    } else {
                        fmt::print("Bad ANIMATION_FLOW_CONTROL message!\n");
                    }
                    break;
                }
                case CARTA::EventType::FILE_INFO_REQUEST: {
                    CARTA::FileInfoRequest message;
                    if (message.ParseFromArray(event_buf, event_length)) {
                        session->OnFileInfoRequest(message, head.request_id);
                    } else {
                        fmt::print("Bad FILE_INFO_REQUEST message!\n");
                    }
                    break;
                }
                case CARTA::EventType::FILE_LIST_REQUEST: {
                    CARTA::FileListRequest message;
                    if (message.ParseFromArray(event_buf, event_length)) {
                        session->OnFileListRequest(message, head.request_id);
                    } else {
                        fmt::print("Bad FILE_LIST_REQUEST message!\n");
                    }
                    break;
                }
                case CARTA::EventType::OPEN_FILE: {
                    CARTA::OpenFile message;
                    if (message.ParseFromArray(event_buf, event_length)) {
                        session->OnOpenFile(message, head.request_id);
                    } else {
                        fmt::print("Bad OPEN_FILE message!\n");
                    }
                    break;
                }
                case CARTA::EventType::ADD_REQUIRED_TILES: {
                    CARTA::AddRequiredTiles message;
                    message.ParseFromArray(event_buf, event_length);
                    tsk = new (tbb::task::allocate_root(session->Context())) OnAddRequiredTilesTask(session, message);
                    break;
                }
                case CARTA::EventType::REGION_LIST_REQUEST: {
                    CARTA::RegionListRequest message;
                    if (message.ParseFromArray(event_buf, event_length)) {
                        session->OnRegionListRequest(message, head.request_id);
                    } else {
                        fmt::print("Bad REGION_LIST_REQUEST message!\n");
                    }
                    break;
                }
                case CARTA::EventType::REGION_FILE_INFO_REQUEST: {
                    CARTA::RegionFileInfoRequest message;
                    if (message.ParseFromArray(event_buf, event_length)) {
                        session->OnRegionFileInfoRequest(message, head.request_id);
                    } else {
                        fmt::print("Bad REGION_FILE_INFO_REQUEST message!\n");
                    }
                    break;
                }
                case CARTA::EventType::IMPORT_REGION: {
                    CARTA::ImportRegion message;
                    if (message.ParseFromArray(event_buf, event_length)) {
                        session->OnImportRegion(message, head.request_id);
                    } else {
                        fmt::print("Bad IMPORT_REGION message!\n");
                    }
                    break;
                }
                case CARTA::EventType::EXPORT_REGION: {
                    CARTA::ExportRegion message;
                    if (message.ParseFromArray(event_buf, event_length)) {
                        session->OnExportRegion(message, head.request_id);
                    } else {
                        fmt::print("Bad EXPORT_REGION message!\n");
                    }
                    break;
                }
                case CARTA::EventType::SET_CONTOUR_PARAMETERS: {
                    CARTA::SetContourParameters message;
                    message.ParseFromArray(event_buf, event_length);
                    tsk = new (tbb::task::allocate_root(session->Context())) OnSetContourParametersTask(session, message);
                    break;
                }
                case CARTA::EventType::SCRIPTING_RESPONSE: {
                    CARTA::ScriptingResponse message;
                    if (message.ParseFromArray(event_buf, event_length)) {
                        session->OnScriptingResponse(message, head.request_id);
                    } else {
                        fmt::print("Bad SCRIPTING_RESPONSE message!\n");
                    }
                    break;
                }
                case CARTA::EventType::SET_REGION: {
                    CARTA::SetRegion message;
                    if (message.ParseFromArray(event_buf, event_length)) {
                        session->OnSetRegion(message, head.request_id);
                    } else {
                        fmt::print("Bad SET_REGION message!\n");
                    }
                    break;
                }
                case CARTA::EventType::REMOVE_REGION: {
                    CARTA::RemoveRegion message;
                    if (message.ParseFromArray(event_buf, event_length)) {
                        session->OnRemoveRegion(message);
                    } else {
                        fmt::print("Bad REMOVE_REGION message!\n");
                    }
                    break;
                }
                case CARTA::EventType::SET_SPECTRAL_REQUIREMENTS: {
                    CARTA::SetSpectralRequirements message;
                    if (message.ParseFromArray(event_buf, event_length)) {
                        session->OnSetSpectralRequirements(message);
                    } else {
                        fmt::print("Bad SET_SPECTRAL_REQUIREMENTS message!\n");
                    }
                    break;
                }
                case CARTA::EventType::CATALOG_LIST_REQUEST: {
                    CARTA::CatalogListRequest message;
                    if (message.ParseFromArray(event_buf, event_length)) {
                        session->OnCatalogFileList(message, head.request_id);
                    } else {
                        fmt::print("Bad CATALOG_LIST_REQUEST message!\n");
                    }
                    break;
                }
                case CARTA::EventType::CATALOG_FILE_INFO_REQUEST: {
                    CARTA::CatalogFileInfoRequest message;
                    if (message.ParseFromArray(event_buf, event_length)) {
                        session->OnCatalogFileInfo(message, head.request_id);
                    } else {
                        fmt::print("Bad CATALOG_FILE_INFO_REQUEST message!\n");
                    }
                    break;
                }
                case CARTA::EventType::OPEN_CATALOG_FILE: {
                    CARTA::OpenCatalogFile message;
                    if (message.ParseFromArray(event_buf, event_length)) {
                        session->OnOpenCatalogFile(message, head.request_id);
                    } else {
                        fmt::print("Bad OPEN_CATALOG_FILE message!\n");
                    }
                    break;
                }
                case CARTA::EventType::CLOSE_CATALOG_FILE: {
                    CARTA::CloseCatalogFile message;
                    if (message.ParseFromArray(event_buf, event_length)) {
                        session->OnCloseCatalogFile(message);
                    } else {
                        fmt::print("Bad CLOSE_CATALOG_FILE message!\n");
                    }
                    break;
                }
                case CARTA::EventType::CATALOG_FILTER_REQUEST: {
                    CARTA::CatalogFilterRequest message;
                    if (message.ParseFromArray(event_buf, event_length)) {
                        session->OnCatalogFilter(message, head.request_id);
                    } else {
                        fmt::print("Bad CLOSE_CATALOG_FILE message!\n");
                    }
                    break;
                }
                case CARTA::EventType::STOP_MOMENT_CALC: {
                    CARTA::StopMomentCalc message;
                    if (message.ParseFromArray(event_buf, event_length)) {
                        session->OnStopMomentCalc(message);
                    } else {
                        fmt::print("Bad STOP_MOMENT_CALC message!\n");
                    }
                    break;
                }
                case CARTA::EventType::SAVE_FILE: {
                    CARTA::SaveFile message;
                    if (message.ParseFromArray(event_buf, event_length)) {
                        session->OnSaveFile(message, head.request_id);
                    } else {
                        fmt::print("Bad SAVE_FILE message!\n");
                    }
                    break;
                }
                case CARTA::EventType::SPECTRAL_LINE_REQUEST: {
                    CARTA::SpectralLineRequest message;
                    if (message.ParseFromArray(event_buf, event_length)) {
                        tsk =
                            new (tbb::task::allocate_root(session->Context())) OnSpectralLineRequestTask(session, message, head.request_id);
                    } else {
                        fmt::print("Bad SPECTRAL_LINE_REQUEST message!\n");
                    }
                    break;
                }
                default: {
                    // Copy memory into new buffer to be used and disposed by MultiMessageTask::execute
                    char* message_buffer = new char[event_length];
                    memcpy(message_buffer, event_buf, event_length);
                    tsk = new (tbb::task::allocate_root(session->Context())) MultiMessageTask(session, head, event_length, message_buffer);
                }
            }

            if (tsk) {
                tbb::task::enqueue(*tsk);
            }
        }
    } else if (op_code == uWS::OpCode::TEXT) {
        if (strncmp(message.data(), "PING", 4) == 0) {
            ws->send("PONG");
        }
    }
}

void GrpcSilentLogger(gpr_log_func_args*) {}

extern void gpr_default_log(gpr_log_func_args* args);

int StartGrpcService(int grpc_port) {
    // Silence grpc error log
    gpr_set_log_function(GrpcSilentLogger);

    // Set up address buffer
    std::string server_address = fmt::format("0.0.0.0:{}", grpc_port);

    // Build grpc service
    grpc::ServerBuilder builder;
    // BuildAndStart will populate this with the desired port if binding succeeds or 0 if it fails
    int selected_port(-1);
    // Listen on the given address without any authentication mechanism.
    builder.AddListeningPort(server_address, grpc::InsecureServerCredentials(), &selected_port);

    // Register and start carta grpc server
    carta_grpc_service = std::unique_ptr<CartaGrpcService>(new CartaGrpcService(verbose));
    builder.RegisterService(carta_grpc_service.get());
    // By default ports can be reused; we don't want this
    builder.AddChannelArgument(GRPC_ARG_ALLOW_REUSEPORT, 0);
    carta_grpc_server = builder.BuildAndStart();

    if (selected_port > 0) { // available port found
        fmt::print("CARTA gRPC service available at 0.0.0.0:{}\n", selected_port);
        // Turn logging back on
        gpr_set_log_function(gpr_default_log);
        return 0;
    } else {
        fmt::print("CARTA gRPC service failed to start. Could not bind to port {}. Aborting.\n", grpc_port);
        return 1;
    }
}

void ExitBackend(int s) {
    fmt::print("Exiting backend.\n");
    if (carta_grpc_server) {
        carta_grpc_server->Shutdown();
    }
    exit(0);
}

// Entry point. Parses command line arguments and starts server listening
int main(int argc, const char* argv[]) {
    try {
        // set up interrupt signal handler
        struct sigaction sig_handler;
        sig_handler.sa_handler = ExitBackend;
        sigemptyset(&sig_handler.sa_mask);
        sig_handler.sa_flags = 0;
        sigaction(SIGINT, &sig_handler, nullptr);

        // define and get input arguments
        int port(3002);
        int thread_count = TBB_THREAD_COUNT;
        int omp_thread_count = OMP_THREAD_COUNT;
        { // get values then let Input go out of scope
            casacore::Input inp;
            inp.version(VERSION_ID);
            inp.create("verbose", "False", "display verbose logging", "Bool");
            inp.create("perflog", "False", "display performance logging", "Bool");
            inp.create("port", to_string(port), "set server port", "Int");
            inp.create("grpc_port", to_string(grpc_port), "set grpc server port", "Int");
            inp.create("threads", to_string(thread_count), "set thread pool count", "Int");
            inp.create("omp_threads", to_string(omp_thread_count), "set OMP thread pool count", "Int");
            inp.create("base", base_folder, "set folder for data files", "String");
            inp.create("root", root_folder, "set top-level folder for data files", "String");
            inp.create("exit_after", "", "number of seconds to stay alive after last sessions exists", "Int");
            inp.create("init_exit_after", "", "number of seconds to stay alive at start if no clents connect", "Int");
            inp.readArguments(argc, argv);

            verbose = inp.getBool("verbose");
            perflog = inp.getBool("perflog");
            port = inp.getInt("port");
            grpc_port = inp.getInt("grpc_port");
            thread_count = inp.getInt("threads");
            omp_thread_count = inp.getInt("omp_threads");
            base_folder = inp.getString("base");
            root_folder = inp.getString("root");

            if (!inp.getString("exit_after").empty()) {
                int wait_time = inp.getInt("exit_after");
                Session::SetExitTimeout(wait_time);
            }
            if (!inp.getString("init_exit_after").empty()) {
                int init_wait_time = inp.getInt("init_exit_after");
                Session::SetInitExitTimeout(init_wait_time);
            }
        }

        if (!CheckRootBaseFolders(root_folder, base_folder)) {
            return 1;
        }

        auto env_entry = getenv("CARTA_AUTH_TOKEN");
        if (env_entry) {
            auth_token = env_entry;
        }

        tbb::task_scheduler_init task_scheduler(thread_count);
        omp_set_num_threads(omp_thread_count);
        CARTA::global_thread_count = omp_thread_count;

        // One FileListHandler works for all sessions.
        file_list_handler = new FileListHandler(root_folder, base_folder);

        // Start grpc service for scripting client
        if (grpc_port >= 0) {
            int grpc_status = StartGrpcService(grpc_port);
            if (grpc_status) {
                return 1;
            }
        }

        // Init curl
        curl_global_init(CURL_GLOBAL_ALL);

        session_number = 0;

        uWS::SSLApp({/* Set certificates in uWebSockets.js repo */
                        .key_file_name = "",
                        .cert_file_name = "",
                        .passphrase = ""})
            .ws<PerSocketData>("/*", {/* Settings */
                                         .compression = uWS::SHARED_COMPRESSOR,
                                         //.maxPayloadLength = 16 * 1024,
                                         .idleTimeout = 10,
                                         //.maxBackpressure = 1 * 1024 * 1024,
                                         /* Handlers */
                                         .upgrade = OnUpgrade,
                                         .open = OnConnect,
                                         .message = OnMessage,
                                         .drain =
                                             [](auto* ws) {
                                                 /* Check ws->getBufferedAmount() here */
                                             },
                                         .ping =
                                             [](auto* ws) {
                                                 /* Not implemented yet */
                                             },
                                         .pong =
                                             [](auto* ws) {
                                                 /* Not implemented yet */
                                             },
                                         .close = OnDisconnect})
            .listen(port,
                [=](auto* token) {
                    if (token) {
                        std::cout << "Listening on port " << port << std::endl;
                    }
                })
            .run();

    } catch (exception& e) {
        fmt::print("Error: {}\n", e.what());
        return 1;
    } catch (...) {
        fmt::print("Unknown error\n");
        return 1;
    }

    return 0;
}<|MERGE_RESOLUTION|>--- conflicted
+++ resolved
@@ -82,7 +82,6 @@
         }
     }
 
-<<<<<<< HEAD
     http_response->template upgrade<PerSocketData>({session_number, address}, http_request->getHeader("sec-websocket-key"),
         http_request->getHeader("sec-websocket-protocol"), http_request->getHeader("sec-websocket-extensions"), context);
 }
@@ -91,11 +90,8 @@
 void OnConnect(uWS::WebSocket<true, true>* ws) {
     uint32_t session_id = static_cast<PerSocketData*>(ws->getUserData())->session_id;
     string address = static_cast<PerSocketData*>(ws->getUserData())->address;
-    sessions[session_id] = new Session(ws, session_number, address, root_folder, base_folder, file_list_handler, verbose, perflog);
-=======
-    Session* session =
-        new Session(ws, session_number, address, root_folder, base_folder, outgoing, file_list_handler, verbose, perflog, grpc_port);
->>>>>>> 807ad1c7
+    sessions[session_id] =
+        new Session(ws, session_number, address, root_folder, base_folder, file_list_handler, verbose, perflog, grpc_port);
 
     if (carta_grpc_service) {
         carta_grpc_service->AddSession(sessions[session_id]);
