#if _AUTH_SERVER_
#include <jsoncpp/json/json.h>
#include <jsoncpp/json/value.h>

#include "DBConnect.h"
#endif

#include <fstream>
#include <iostream>
#include <mutex>
#include <thread>
#include <tuple>
#include <vector>

#include <omp.h>

#include <fmt/format.h>
#include <signal.h>
#include <tbb/concurrent_queue.h>
#include <tbb/concurrent_unordered_map.h>
#include <tbb/task.h>
#include <tbb/task_scheduler_init.h>
#include <uWS/uWS.h>

#include <casacore/casa/Inputs/Input.h>
#include <casacore/casa/OS/HostInfo.h>

#include "EventHeader.h"
#include "FileList/FileListHandler.h"
#include "FileSettings.h"
#include "OnMessageTask.h"
#include "Session.h"
#include "Util.h"

using namespace std;

namespace CARTA {
int global_thread_count = 0;
const char* mongo_default_uri = "mongodb://localhost:27017/";
} // namespace CARTA
// key is current folder
unordered_map<string, vector<string>> permissions_map;

// file list handler for the file browser
static FileListHandler* file_list_handler;

static uint32_t session_number;
static uWS::Hub websocket_hub(uWS::PERMESSAGE_DEFLATE);

// command-line arguments
static string root_folder("/"), base_folder(".");
static bool verbose, use_permissions, use_mongodb;
namespace CARTA {
string token;
string mongo_db_contact_string;
} // namespace CARTA

void GetMongoURIString(string& uri) {
    uri = CARTA::mongo_db_contact_string;
}

// Called on connection. Creates session objects and assigns UUID and API keys to it
void OnConnect(uWS::WebSocket<uWS::SERVER>* ws, uWS::HttpRequest http_request) {
    // Check for authorization token
    if (!CARTA::token.empty()) {
        string expected_auth_header = fmt::format("CARTA-Authorization={}", CARTA::token);
        auto cookie_header = http_request.getHeader("cookie");
        string auth_header_string(cookie_header.value, cookie_header.valueLength);
        if (auth_header_string.find(expected_auth_header) == string::npos) {
            Log(0, "Invalid authorization token header, closing socket");
            ws->close(403, "Invalid authorization token");
            return;
        }
    }
    session_number++;
    // protect against overflow
    session_number = max(session_number, 1u);

    uS::Async* outgoing = new uS::Async(websocket_hub.getLoop());

    outgoing->start([](uS::Async* async) -> void {
        Session* current_session = ((Session*)async->getData());
        current_session->SendPendingMessages();
    });

    Session* session = new Session(ws, session_number, root_folder, outgoing, file_list_handler, verbose);

    ws->setUserData(session);
    session->IncreaseRefCount();
    outgoing->setData(session);

    Log(session_number, "Client {} [{}] Connected. Num sessions: {}", session_number, ws->getAddress().address,
        Session::NumberOfSessions());
}

// Called on disconnect. Cleans up sessions. In future, we may want to delay this (in case of unintentional disconnects)
void OnDisconnect(uWS::WebSocket<uWS::SERVER>* ws, int code, char* message, size_t length) {
    // Skip server-forced disconnects
    if (code == 4003) {
        return;
    }

    Session* session = (Session*)ws->getUserData();

    if (session) {
        auto uuid = session->_id;
        session->DisconnectCalled();
        Log(uuid, "Client {} [{}] Disconnected. Remaining sessions: {}", uuid, ws->getAddress().address, Session::NumberOfSessions());
        if (!session->DecreaseRefCount()) {
            delete session;
            ws->setUserData(nullptr);
        }
    } else {
        cerr << "Warning: OnDisconnect called with no Session object.\n";
    }
}

void OnError(void* user) {
    switch ((long)user) {
        case 3:
            cerr << "Client emitted error on connection timeout (non-SSL)" << endl;
            break;
        case 5:
            cerr << "Client emitted error on connection timeout (SSL)" << endl;
            break;
        default:
            cerr << "FAILURE: " << user << " should not emit error!" << endl;
    }
}

// Forward message requests to session callbacks after parsing message into relevant ProtoBuf message
void OnMessage(uWS::WebSocket<uWS::SERVER>* ws, char* raw_message, size_t length, uWS::OpCode op_code) {
    Session* session = (Session*)ws->getUserData();
    if (!session) {
        fmt::print("Missing session!\n");
        return;
    }

    if (op_code == uWS::OpCode::BINARY) {
        if (length > sizeof(carta::EventHeader)) {
            carta::EventHeader head = *reinterpret_cast<carta::EventHeader*>(raw_message);
            char* event_buf = raw_message + sizeof(carta::EventHeader);
            int event_length = length - sizeof(carta::EventHeader);
            OnMessageTask* tsk = nullptr;

            switch (head.type) {
                case CARTA::EventType::REGISTER_VIEWER: {
                    CARTA::RegisterViewer message;
                    if (message.ParseFromArray(event_buf, event_length)) {
                        session->OnRegisterViewer(message, head.icd_version, head.request_id);
                    } else {
                        fmt::print("Bad REGISTER_VIEWER message!\n");
                    }
                    break;
                }
                case CARTA::EventType::RESUME_SESSION: {
                    CARTA::ResumeSession message;
                    if (message.ParseFromArray(event_buf, event_length)) {
                        session->OnResumeSession(message, head.request_id);
                    } else {
                        fmt::print("Bad RESUME_SESSION message!\n");
                    }
                    break;
                }
                case CARTA::EventType::SET_IMAGE_CHANNELS: {
                    CARTA::SetImageChannels message;
                    if (message.ParseFromArray(event_buf, event_length)) {
                        session->ImageChannelLock(message.file_id());
                        if (!session->ImageChannelTaskTestAndSet(message.file_id())) {
                            tsk = new (tbb::task::allocate_root(session->Context())) SetImageChannelsTask(session, message.file_id());
                        }
                        // has its own queue to keep channels in order during animation
                        session->AddToSetChannelQueue(message, head.request_id);
                        session->ImageChannelUnlock(message.file_id());
                    } else {
                        fmt::print("Bad SET_IMAGE_CHANNELS message!\n");
                    }
                    break;
                }
                case CARTA::EventType::SET_CURSOR: {
                    CARTA::SetCursor message;
                    if (message.ParseFromArray(event_buf, event_length)) {
                        session->AddCursorSetting(message, head.request_id);
                        tsk = new (tbb::task::allocate_root(session->Context())) SetCursorTask(session, message.file_id());
                    } else {
                        fmt::print("Bad SET_CURSOR message!\n");
                    }
                    break;
                }
                case CARTA::EventType::SET_HISTOGRAM_REQUIREMENTS: {
                    CARTA::SetHistogramRequirements message;
                    if (message.ParseFromArray(event_buf, event_length)) {
                        if (message.histograms_size() == 0) {
                            session->CancelSetHistRequirements();
                        } else {
                            session->ResetHistContext();
                            tsk = new (tbb::task::allocate_root(session->HistContext()))
                                SetHistogramRequirementsTask(session, head, event_length, event_buf);
                        }
                    } else {
                        fmt::print("Bad SET_HISTOGRAM_REQUIREMENTS message!\n");
                    }
                    break;
                }
                case CARTA::EventType::CLOSE_FILE: {
                    CARTA::CloseFile message;
                    if (message.ParseFromArray(event_buf, event_length)) {
                        session->OnCloseFile(message);
                    } else {
                        fmt::print("Bad CLOSE_FILE message!\n");
                    }
                    break;
                }
                case CARTA::EventType::START_ANIMATION: {
                    CARTA::StartAnimation message;
                    if (message.ParseFromArray(event_buf, event_length)) {
                        session->CancelExistingAnimation();
                        session->BuildAnimationObject(message, head.request_id);
                        tsk = new (tbb::task::allocate_root(session->AnimationContext())) AnimationTask(session);
                    } else {
                        fmt::print("Bad START_ANIMATION message!\n");
                    }
                    break;
                }
                case CARTA::EventType::STOP_ANIMATION: {
                    CARTA::StopAnimation message;
                    if (message.ParseFromArray(event_buf, event_length)) {
                        session->StopAnimation(message.file_id(), message.end_frame());
                    } else {
                        fmt::print("Bad STOP_ANIMATION message!\n");
                    }
                    break;
                }
                case CARTA::EventType::ANIMATION_FLOW_CONTROL: {
                    CARTA::AnimationFlowControl message;
                    if (message.ParseFromArray(event_buf, event_length)) {
                        session->HandleAnimationFlowControlEvt(message);
                    } else {
                        fmt::print("Bad ANIMATION_FLOW_CONTROL message!\n");
                    }
                    break;
                }
                case CARTA::EventType::FILE_INFO_REQUEST: {
                    CARTA::FileInfoRequest message;
                    if (message.ParseFromArray(event_buf, event_length)) {
                        session->OnFileInfoRequest(message, head.request_id);
                    } else {
                        fmt::print("Bad FILE_INFO_REQUEST message!\n");
                    }
                    break;
                }
                case CARTA::EventType::FILE_LIST_REQUEST: {
                    CARTA::FileListRequest message;
                    if (message.ParseFromArray(event_buf, event_length)) {
                        session->OnFileListRequest(message, head.request_id);
                    } else {
                        fmt::print("Bad FILE_LIST_REQUEST message!\n");
                    }
                    break;
                }
                case CARTA::EventType::OPEN_FILE: {
                    CARTA::OpenFile message;
                    if (message.ParseFromArray(event_buf, event_length)) {
                        session->OnOpenFile(message, head.request_id);
                    } else {
                        fmt::print("Bad OPEN_FILE message!\n");
                    }
                    break;
                }
                case CARTA::EventType::ADD_REQUIRED_TILES: {
                    CARTA::AddRequiredTiles message;
                    message.ParseFromArray(event_buf, event_length);
                    tsk = new (tbb::task::allocate_root(session->Context())) OnAddRequiredTilesTask(session, message);
                    break;
                }
                case CARTA::EventType::REGION_LIST_REQUEST: {
                    CARTA::RegionListRequest message;
                    if (message.ParseFromArray(event_buf, event_length)) {
                        session->OnRegionListRequest(message, head.request_id);
                    } else {
                        fmt::print("Bad REGION_LIST_REQUEST message!\n");
                    }
                    break;
                }
                case CARTA::EventType::REGION_FILE_INFO_REQUEST: {
                    CARTA::RegionFileInfoRequest message;
                    if (message.ParseFromArray(event_buf, event_length)) {
                        session->OnRegionFileInfoRequest(message, head.request_id);
                    } else {
                        fmt::print("Bad REGION_FILE_INFO_REQUEST message!\n");
                    }
                    break;
                }
                case CARTA::EventType::IMPORT_REGION: {
                    CARTA::ImportRegion message;
                    if (message.ParseFromArray(event_buf, event_length)) {
                        session->OnImportRegion(message, head.request_id);
                    } else {
                        fmt::print("Bad IMPORT_REGION message!\n");
                    }
                    break;
                }
                case CARTA::EventType::EXPORT_REGION: {
                    CARTA::ExportRegion message;
                    if (message.ParseFromArray(event_buf, event_length)) {
                        session->OnExportRegion(message, head.request_id);
                    } else {
                        fmt::print("Bad EXPORT_REGION message!\n");
                    }
                    break;
                }
                case CARTA::EventType::SET_USER_PREFERENCES: {
                    CARTA::SetUserPreferences message;
                    if (message.ParseFromArray(event_buf, event_length)) {
                        session->OnSetUserPreferences(message, head.request_id);
                    } else {
                        fmt::print("Bad SET_USER_PREFERENCES message!\n");
                    }
                    break;
                }
                case CARTA::EventType::SET_USER_LAYOUT: {
                    CARTA::SetUserLayout message;
                    if (message.ParseFromArray(event_buf, event_length)) {
                        session->OnSetUserLayout(message, head.request_id);
                    } else {
                        fmt::print("Bad SET_USER_LAYOUT message!\n");
                    }
                    break;
                }
                case CARTA::EventType::SET_CONTOUR_PARAMETERS: {
                    CARTA::SetContourParameters message;
                    message.ParseFromArray(event_buf, event_length);
                    tsk = new (tbb::task::allocate_root(session->Context())) OnSetContourParametersTask(session, message);
                    break;
                }
<<<<<<< HEAD
                case CARTA::EventType::CATALOG_LIST_REQUEST: {
                    CARTA::CatalogListRequest message;
                    if (message.ParseFromArray(event_buf, event_length)) {
                        session->OnCatalogFileList(message, head.request_id);
                    } else {
                        fmt::print("Bad CATALOG_LIST_REQUEST message!\n");
                    }
                    break;
                }
                case CARTA::EventType::CATALOG_FILE_INFO_REQUEST: {
                    CARTA::CatalogFileInfoRequest message;
                    if (message.ParseFromArray(event_buf, event_length)) {
                        session->OnCatalogFileInfo(message, head.request_id);
                    } else {
                        fmt::print("Bad CATALOG_FILE_INFO_REQUEST message!\n");
                    }
                    break;
                }
                case CARTA::EventType::OPEN_CATALOG_FILE: {
                    CARTA::OpenCatalogFile message;
                    if (message.ParseFromArray(event_buf, event_length)) {
                        session->OnOpenCatalogFile(message, head.request_id);
                    } else {
                        fmt::print("Bad OPEN_CATALOG_FILE message!\n");
                    }
                    break;
                }
                case CARTA::EventType::CLOSE_CATALOG_FILE: {
                    CARTA::CloseCatalogFile message;
                    if (message.ParseFromArray(event_buf, event_length)) {
                        session->OnCloseCatalogFile(message);
                    } else {
                        fmt::print("Bad CLOSE_CATALOG_FILE message!\n");
=======
                case CARTA::EventType::SET_REGION: {
                    CARTA::SetRegion message;
                    if (message.ParseFromArray(event_buf, event_length)) {
                        session->OnSetRegion(message, head.request_id);
                    } else {
                        fmt::print("Bad SET_REGION message!\n");
                    }
                    break;
                }
                case CARTA::EventType::REMOVE_REGION: {
                    CARTA::RemoveRegion message;
                    if (message.ParseFromArray(event_buf, event_length)) {
                        session->OnRemoveRegion(message);
                    } else {
                        fmt::print("Bad REMOVE_REGION message!\n");
                    }
                    break;
                }
                case CARTA::EventType::SET_SPECTRAL_REQUIREMENTS: {
                    CARTA::SetSpectralRequirements message;
                    if (message.ParseFromArray(event_buf, event_length)) {
                        session->OnSetSpectralRequirements(message);
                    } else {
                        fmt::print("Bad SET_SPECTRAL_REQUIREMENTS message!\n");
>>>>>>> e2d2f355
                    }
                    break;
                }
                default: {
                    // Copy memory into new buffer to be used and disposed by MultiMessageTask::execute
                    char* message_buffer = new char[event_length];
                    memcpy(message_buffer, event_buf, event_length);
                    tsk = new (tbb::task::allocate_root(session->Context())) MultiMessageTask(session, head, event_length, message_buffer);
                }
            }

            if (tsk) {
                tbb::task::enqueue(*tsk);
            }
        }
    } else if (op_code == uWS::OpCode::TEXT) {
        if (strncmp(raw_message, "PING", 4) == 0) {
            ws->send("PONG");
        }
    }
}

void ExitBackend(int s) {
    fmt::print("Exiting backend.\n");
    exit(0);
}

void ReadJsonFile(const string& fname) {
#if _AUTH_SERVER_
    std::ifstream config_file(fname);
    if (!config_file.is_open()) {
        std::cerr << "Failed to open config file " << fname << std::endl;
        exit(1);
    }
    Json::Value json_config;
    Json::Reader reader;
    reader.parse(config_file, json_config);
    CARTA::token = json_config["token"].asString();
    if (CARTA::token.empty()) {
        std::cerr << "Bad config file.\n";
        exit(1);
    }
#else
    std::cerr << "Not configured to use JSON." << std::endl;
#endif
}

// Entry point. Parses command line arguments and starts server listening
int main(int argc, const char* argv[]) {
    try {
        // set up interrupt signal handler
        struct sigaction sig_handler;
        sig_handler.sa_handler = ExitBackend;
        sigemptyset(&sig_handler.sa_mask);
        sig_handler.sa_flags = 0;
        sigaction(SIGINT, &sig_handler, nullptr);

        // define and get input arguments
        int port(3002);
        int thread_count = TBB_THREAD_COUNT;
        int omp_thread_count = OMP_THREAD_COUNT;
        { // get values then let Input go out of scope
            casacore::Input inp;
            string json_fname;
            inp.version(VERSION_ID);
            inp.create("verbose", "False", "display verbose logging", "Bool");
            inp.create("permissions", "False", "use a permissions file for determining access", "Bool");
            inp.create("token", CARTA::token, "only accept connections with this authorization token", "String");
            inp.create("port", to_string(port), "set server port", "Int");
            inp.create("threads", to_string(thread_count), "set thread pool count", "Int");
            inp.create("omp_threads", to_string(omp_thread_count), "set OMP thread pool count", "Int");
            inp.create("base", base_folder, "set folder for data files", "String");
            inp.create("root", root_folder, "set top-level folder for data files", "String");
            inp.create("exit_after", "", "number of seconds to stay alive after last sessions exists", "Int");
            inp.create("init_exit_after", "", "number of seconds to stay alive at start if no clents connect", "Int");
            inp.create("read_json_file", json_fname, "read in json file with secure token", "String");
            inp.create("use_mongodb", "False", "use mongo db", "Bool");
            inp.create("mongo_uri", CARTA::mongo_db_contact_string, "URI to connect to MongoDB", "String");
            inp.readArguments(argc, argv);

            verbose = inp.getBool("verbose");
            use_mongodb = inp.getBool("use_mongodb");
            use_permissions = inp.getBool("permissions");
            port = inp.getInt("port");
            thread_count = inp.getInt("threads");
            omp_thread_count = inp.getInt("omp_threads");
            base_folder = inp.getString("base");
            root_folder = inp.getString("root");
            CARTA::token = inp.getString("token");
            CARTA::mongo_db_contact_string = CARTA::mongo_default_uri;
            if (!inp.getString("mongo_uri").empty()) {
                CARTA::mongo_db_contact_string = inp.getString("mongo_uri");
            }
            if (use_mongodb) {
#if _AUTH_SERVER_
                ConnectToMongoDB();
#else
                std::cerr << "Not configured to use MongoDB" << std::endl;
                exit(1);
#endif
            }
            if (!inp.getString("exit_after").empty()) {
                int wait_time = inp.getInt("exit_after");
                Session::SetExitTimeout(wait_time);
            }
            if (!inp.getString("init_exit_after").empty()) {
                int init_wait_time = inp.getInt("init_exit_after");
                Session::SetInitExitTimeout(init_wait_time);
            }
            if (!inp.getString("read_json_file").empty()) {
                json_fname = inp.getString("read_json_file");
                ReadJsonFile(json_fname);
            }
        }

        if (!CheckRootBaseFolders(root_folder, base_folder)) {
            return 1;
        }

        tbb::task_scheduler_init task_scheduler(thread_count);
        omp_set_num_threads(omp_thread_count);
        CARTA::global_thread_count = omp_thread_count;
        if (use_permissions) {
            ReadPermissions("permissions.txt", permissions_map);
        }

        // One FileListHandler works for all sessions.
        file_list_handler = new FileListHandler(permissions_map, use_permissions, root_folder, base_folder);

        session_number = 0;

        websocket_hub.onMessage(&OnMessage);
        websocket_hub.onConnection(&OnConnect);
        websocket_hub.onDisconnection(&OnDisconnect);
        websocket_hub.onError(&OnError);

        if (websocket_hub.listen(port)) {
            fmt::print("Listening on port {} with root folder {}, base folder {}, {} threads in worker thread pool and {} OMP threads\n",
                port, root_folder, base_folder, thread_count, omp_thread_count);
            websocket_hub.run();
        } else {
            fmt::print("Error listening on port {}\n", port);
            return 1;
        }
    } catch (exception& e) {
        fmt::print("Error: {}\n", e.what());
        return 1;
    } catch (...) {
        fmt::print("Unknown error\n");
        return 1;
    }

    return 0;
}<|MERGE_RESOLUTION|>--- conflicted
+++ resolved
@@ -333,7 +333,33 @@
                     tsk = new (tbb::task::allocate_root(session->Context())) OnSetContourParametersTask(session, message);
                     break;
                 }
-<<<<<<< HEAD
+                case CARTA::EventType::SET_REGION: {
+                    CARTA::SetRegion message;
+                    if (message.ParseFromArray(event_buf, event_length)) {
+                        session->OnSetRegion(message, head.request_id);
+                    } else {
+                        fmt::print("Bad SET_REGION message!\n");
+                    }
+                    break;
+                }
+                case CARTA::EventType::REMOVE_REGION: {
+                    CARTA::RemoveRegion message;
+                    if (message.ParseFromArray(event_buf, event_length)) {
+                        session->OnRemoveRegion(message);
+                    } else {
+                        fmt::print("Bad REMOVE_REGION message!\n");
+                    }
+                    break;
+                }
+                case CARTA::EventType::SET_SPECTRAL_REQUIREMENTS: {
+                    CARTA::SetSpectralRequirements message;
+                    if (message.ParseFromArray(event_buf, event_length)) {
+                        session->OnSetSpectralRequirements(message);
+                    } else {
+                        fmt::print("Bad SET_SPECTRAL_REQUIREMENTS message!\n");
+                    }
+                    break;
+                }
                 case CARTA::EventType::CATALOG_LIST_REQUEST: {
                     CARTA::CatalogListRequest message;
                     if (message.ParseFromArray(event_buf, event_length)) {
@@ -367,32 +393,6 @@
                         session->OnCloseCatalogFile(message);
                     } else {
                         fmt::print("Bad CLOSE_CATALOG_FILE message!\n");
-=======
-                case CARTA::EventType::SET_REGION: {
-                    CARTA::SetRegion message;
-                    if (message.ParseFromArray(event_buf, event_length)) {
-                        session->OnSetRegion(message, head.request_id);
-                    } else {
-                        fmt::print("Bad SET_REGION message!\n");
-                    }
-                    break;
-                }
-                case CARTA::EventType::REMOVE_REGION: {
-                    CARTA::RemoveRegion message;
-                    if (message.ParseFromArray(event_buf, event_length)) {
-                        session->OnRemoveRegion(message);
-                    } else {
-                        fmt::print("Bad REMOVE_REGION message!\n");
-                    }
-                    break;
-                }
-                case CARTA::EventType::SET_SPECTRAL_REQUIREMENTS: {
-                    CARTA::SetSpectralRequirements message;
-                    if (message.ParseFromArray(event_buf, event_length)) {
-                        session->OnSetSpectralRequirements(message);
-                    } else {
-                        fmt::print("Bad SET_SPECTRAL_REQUIREMENTS message!\n");
->>>>>>> e2d2f355
                     }
                     break;
                 }
