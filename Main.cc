#include <iostream>
#include <thread>
#include <tuple>
#include <vector>

#include <omp.h>

#include <curl/curl.h>
#include <fmt/format.h>
#include <signal.h>
#include <tbb/task.h>
#include <tbb/task_scheduler_init.h>
#include <uWS/uWS.h>

#include <casacore/casa/Inputs/Input.h>
#include <casacore/casa/OS/HostInfo.h>

#include "EventHeader.h"
#include "FileList/FileListHandler.h"
#include "FileSettings.h"
#include "GrpcServer/CartaGrpcService.h"
#include "Logger/Logger.h"
#include "OnMessageTask.h"
#include "Session.h"
#include "Util.h"

using namespace std;

namespace CARTA {
int global_thread_count = 0;
}
// file list handler for the file browser
static FileListHandler* file_list_handler;

static uint32_t session_number;
static uWS::Hub websocket_hub(uWS::PERMESSAGE_DEFLATE);

// grpc server for scripting client
static std::unique_ptr<CartaGrpcService> carta_grpc_service;
static std::unique_ptr<grpc::Server> carta_grpc_server;

// command-line arguments
<<<<<<< HEAD
static string root_folder("/"), base_folder("."), log_folder("");
static bool verbose, use_permissions, use_mongodb;
namespace CARTA {
string token;
string mongo_db_contact_string;
} // namespace CARTA
=======
static string root_folder("/"), base_folder(".");
// token to validate incoming WS connection header against
static string auth_token = "";
static bool verbose;
>>>>>>> 8c051bd1

// Called on connection. Creates session objects and assigns UUID to it
void OnConnect(uWS::WebSocket<uWS::SERVER>* ws, uWS::HttpRequest http_request) {
    session_number++;
    // protect against overflow
    session_number = max(session_number, 1u);

    uS::Async* outgoing = new uS::Async(websocket_hub.getLoop());

    outgoing->start([](uS::Async* async) -> void {
        Session* current_session = ((Session*)async->getData());
        current_session->SendPendingMessages();
    });

    string address;
    auto ip_header = http_request.getHeader("x-forwarded-for");
    if (ip_header) {
        address = ip_header.toString();
    } else {
        address = ws->getAddress().address;
    }

    // Check if there's a token
    if (!auth_token.empty()) {
        auto token_header_entry = http_request.getHeader("carta-auth-token");
        if (token_header_entry) {
            string token_header_value = token_header_entry.toString();
            if (token_header_value != auth_token) {
                ws->close(1000, "Header auth failed");
            }
        } else {
            ws->close(1000, "Header auth failed");
        }
    }

    Session* session = new Session(ws, session_number, address, root_folder, base_folder, outgoing, file_list_handler, verbose);

    ws->setUserData(session);
    if (carta_grpc_service) {
        carta_grpc_service->AddSession(session);
    }
    session->IncreaseRefCount();
    outgoing->setData(session);
    Log(session_number, "Client {} [{}] Connected. Num sessions: {}", session_number, address, Session::NumberOfSessions());
}

// Called on disconnect. Cleans up sessions. In future, we may want to delay this (in case of unintentional disconnects)
void OnDisconnect(uWS::WebSocket<uWS::SERVER>* ws, int code, char* message, size_t length) {
    // Skip server-forced disconnects
    if (code == 4003) {
        return;
    }

    Session* session = (Session*)ws->getUserData();

    if (session) {
        auto uuid = session->GetId();
        auto address = session->GetAddress();
        session->DisconnectCalled();
        Log(uuid, "Client {} [{}] Disconnected. Remaining sessions: {}", uuid, address, Session::NumberOfSessions());
        if (carta_grpc_service) {
            carta_grpc_service->RemoveSession(session);
        }
        if (!session->DecreaseRefCount()) {
            delete session;
            ws->setUserData(nullptr);
        }
    } else {
        cerr << "Warning: OnDisconnect called with no Session object.\n";
    }
}

void OnError(void* user) {
    switch ((long)user) {
        case 3:
            cerr << "Client emitted error on connection timeout (non-SSL)" << endl;
            break;
        case 5:
            cerr << "Client emitted error on connection timeout (SSL)" << endl;
            break;
        default:
            cerr << "FAILURE: " << user << " should not emit error!" << endl;
    }
}

// Forward message requests to session callbacks after parsing message into relevant ProtoBuf message
void OnMessage(uWS::WebSocket<uWS::SERVER>* ws, char* raw_message, size_t length, uWS::OpCode op_code) {
    Session* session = (Session*)ws->getUserData();
    if (!session) {
        fmt::print("Missing session!\n");
        return;
    }

    if (op_code == uWS::OpCode::BINARY) {
        if (length >= sizeof(carta::EventHeader)) {
            carta::EventHeader head = *reinterpret_cast<carta::EventHeader*>(raw_message);
            char* event_buf = raw_message + sizeof(carta::EventHeader);
            int event_length = length - sizeof(carta::EventHeader);
            OnMessageTask* tsk = nullptr;

            if (verbose) {
                CARTA::EventType event_type = static_cast<CARTA::EventType>(head.type);
                LogReceivedEventType(event_type);
            }

            switch (head.type) {
                case CARTA::EventType::REGISTER_VIEWER: {
                    CARTA::RegisterViewer message;
                    if (message.ParseFromArray(event_buf, event_length)) {
                        session->OnRegisterViewer(message, head.icd_version, head.request_id);
                    } else {
                        fmt::print("Bad REGISTER_VIEWER message!\n");
                    }
                    break;
                }
                case CARTA::EventType::RESUME_SESSION: {
                    CARTA::ResumeSession message;
                    if (message.ParseFromArray(event_buf, event_length)) {
                        session->OnResumeSession(message, head.request_id);
                    } else {
                        fmt::print("Bad RESUME_SESSION message!\n");
                    }
                    break;
                }
                case CARTA::EventType::SET_IMAGE_CHANNELS: {
                    CARTA::SetImageChannels message;
                    if (message.ParseFromArray(event_buf, event_length)) {
                        session->ImageChannelLock(message.file_id());
                        if (!session->ImageChannelTaskTestAndSet(message.file_id())) {
                            tsk = new (tbb::task::allocate_root(session->Context())) SetImageChannelsTask(session, message.file_id());
                        }
                        // has its own queue to keep channels in order during animation
                        session->AddToSetChannelQueue(message, head.request_id);
                        session->ImageChannelUnlock(message.file_id());
                    } else {
                        fmt::print("Bad SET_IMAGE_CHANNELS message!\n");
                    }
                    break;
                }
                case CARTA::EventType::SET_CURSOR: {
                    CARTA::SetCursor message;
                    if (message.ParseFromArray(event_buf, event_length)) {
                        session->AddCursorSetting(message, head.request_id);
                        tsk = new (tbb::task::allocate_root(session->Context())) SetCursorTask(session, message.file_id());
                    } else {
                        fmt::print("Bad SET_CURSOR message!\n");
                    }
                    break;
                }
                case CARTA::EventType::SET_HISTOGRAM_REQUIREMENTS: {
                    CARTA::SetHistogramRequirements message;
                    if (message.ParseFromArray(event_buf, event_length)) {
                        if (message.histograms_size() == 0) {
                            session->CancelSetHistRequirements();
                        } else {
                            session->ResetHistContext();
                            tsk = new (tbb::task::allocate_root(session->HistContext()))
                                SetHistogramRequirementsTask(session, head, event_length, event_buf);
                        }
                    } else {
                        fmt::print("Bad SET_HISTOGRAM_REQUIREMENTS message!\n");
                    }
                    break;
                }
                case CARTA::EventType::CLOSE_FILE: {
                    CARTA::CloseFile message;
                    if (message.ParseFromArray(event_buf, event_length)) {
                        session->OnCloseFile(message);
                    } else {
                        fmt::print("Bad CLOSE_FILE message!\n");
                    }
                    break;
                }
                case CARTA::EventType::START_ANIMATION: {
                    CARTA::StartAnimation message;
                    if (message.ParseFromArray(event_buf, event_length)) {
                        session->CancelExistingAnimation();
                        session->BuildAnimationObject(message, head.request_id);
                        tsk = new (tbb::task::allocate_root(session->AnimationContext())) AnimationTask(session);
                    } else {
                        fmt::print("Bad START_ANIMATION message!\n");
                    }
                    break;
                }
                case CARTA::EventType::STOP_ANIMATION: {
                    CARTA::StopAnimation message;
                    if (message.ParseFromArray(event_buf, event_length)) {
                        session->StopAnimation(message.file_id(), message.end_frame());
                    } else {
                        fmt::print("Bad STOP_ANIMATION message!\n");
                    }
                    break;
                }
                case CARTA::EventType::ANIMATION_FLOW_CONTROL: {
                    CARTA::AnimationFlowControl message;
                    if (message.ParseFromArray(event_buf, event_length)) {
                        session->HandleAnimationFlowControlEvt(message);
                    } else {
                        fmt::print("Bad ANIMATION_FLOW_CONTROL message!\n");
                    }
                    break;
                }
                case CARTA::EventType::FILE_INFO_REQUEST: {
                    CARTA::FileInfoRequest message;
                    if (message.ParseFromArray(event_buf, event_length)) {
                        session->OnFileInfoRequest(message, head.request_id);
                    } else {
                        fmt::print("Bad FILE_INFO_REQUEST message!\n");
                    }
                    break;
                }
                case CARTA::EventType::FILE_LIST_REQUEST: {
                    CARTA::FileListRequest message;
                    if (message.ParseFromArray(event_buf, event_length)) {
                        session->OnFileListRequest(message, head.request_id);
                    } else {
                        fmt::print("Bad FILE_LIST_REQUEST message!\n");
                    }
                    break;
                }
                case CARTA::EventType::OPEN_FILE: {
                    CARTA::OpenFile message;
                    if (message.ParseFromArray(event_buf, event_length)) {
                        session->OnOpenFile(message, head.request_id);
                    } else {
                        fmt::print("Bad OPEN_FILE message!\n");
                    }
                    break;
                }
                case CARTA::EventType::ADD_REQUIRED_TILES: {
                    CARTA::AddRequiredTiles message;
                    message.ParseFromArray(event_buf, event_length);
                    tsk = new (tbb::task::allocate_root(session->Context())) OnAddRequiredTilesTask(session, message);
                    break;
                }
                case CARTA::EventType::REGION_LIST_REQUEST: {
                    CARTA::RegionListRequest message;
                    if (message.ParseFromArray(event_buf, event_length)) {
                        session->OnRegionListRequest(message, head.request_id);
                    } else {
                        fmt::print("Bad REGION_LIST_REQUEST message!\n");
                    }
                    break;
                }
                case CARTA::EventType::REGION_FILE_INFO_REQUEST: {
                    CARTA::RegionFileInfoRequest message;
                    if (message.ParseFromArray(event_buf, event_length)) {
                        session->OnRegionFileInfoRequest(message, head.request_id);
                    } else {
                        fmt::print("Bad REGION_FILE_INFO_REQUEST message!\n");
                    }
                    break;
                }
                case CARTA::EventType::IMPORT_REGION: {
                    CARTA::ImportRegion message;
                    if (message.ParseFromArray(event_buf, event_length)) {
                        session->OnImportRegion(message, head.request_id);
                    } else {
                        fmt::print("Bad IMPORT_REGION message!\n");
                    }
                    break;
                }
                case CARTA::EventType::EXPORT_REGION: {
                    CARTA::ExportRegion message;
                    if (message.ParseFromArray(event_buf, event_length)) {
                        session->OnExportRegion(message, head.request_id);
                    } else {
                        fmt::print("Bad EXPORT_REGION message!\n");
                    }
                    break;
                }
                case CARTA::EventType::SET_CONTOUR_PARAMETERS: {
                    CARTA::SetContourParameters message;
                    message.ParseFromArray(event_buf, event_length);
                    tsk = new (tbb::task::allocate_root(session->Context())) OnSetContourParametersTask(session, message);
                    break;
                }
                case CARTA::EventType::SCRIPTING_RESPONSE: {
                    CARTA::ScriptingResponse message;
                    if (message.ParseFromArray(event_buf, event_length)) {
                        session->OnScriptingResponse(message, head.request_id);
                    } else {
                        fmt::print("Bad SCRIPTING_RESPONSE message!\n");
                    }
                    break;
                }
                case CARTA::EventType::SET_REGION: {
                    CARTA::SetRegion message;
                    if (message.ParseFromArray(event_buf, event_length)) {
                        session->OnSetRegion(message, head.request_id);
                    } else {
                        fmt::print("Bad SET_REGION message!\n");
                    }
                    break;
                }
                case CARTA::EventType::REMOVE_REGION: {
                    CARTA::RemoveRegion message;
                    if (message.ParseFromArray(event_buf, event_length)) {
                        session->OnRemoveRegion(message);
                    } else {
                        fmt::print("Bad REMOVE_REGION message!\n");
                    }
                    break;
                }
                case CARTA::EventType::SET_SPECTRAL_REQUIREMENTS: {
                    CARTA::SetSpectralRequirements message;
                    if (message.ParseFromArray(event_buf, event_length)) {
                        session->OnSetSpectralRequirements(message);
                    } else {
                        fmt::print("Bad SET_SPECTRAL_REQUIREMENTS message!\n");
                    }
                    break;
                }
                case CARTA::EventType::CATALOG_LIST_REQUEST: {
                    CARTA::CatalogListRequest message;
                    if (message.ParseFromArray(event_buf, event_length)) {
                        session->OnCatalogFileList(message, head.request_id);
                    } else {
                        fmt::print("Bad CATALOG_LIST_REQUEST message!\n");
                    }
                    break;
                }
                case CARTA::EventType::CATALOG_FILE_INFO_REQUEST: {
                    CARTA::CatalogFileInfoRequest message;
                    if (message.ParseFromArray(event_buf, event_length)) {
                        session->OnCatalogFileInfo(message, head.request_id);
                    } else {
                        fmt::print("Bad CATALOG_FILE_INFO_REQUEST message!\n");
                    }
                    break;
                }
                case CARTA::EventType::OPEN_CATALOG_FILE: {
                    CARTA::OpenCatalogFile message;
                    if (message.ParseFromArray(event_buf, event_length)) {
                        session->OnOpenCatalogFile(message, head.request_id);
                    } else {
                        fmt::print("Bad OPEN_CATALOG_FILE message!\n");
                    }
                    break;
                }
                case CARTA::EventType::CLOSE_CATALOG_FILE: {
                    CARTA::CloseCatalogFile message;
                    if (message.ParseFromArray(event_buf, event_length)) {
                        session->OnCloseCatalogFile(message);
                    } else {
                        fmt::print("Bad CLOSE_CATALOG_FILE message!\n");
                    }
                    break;
                }
                case CARTA::EventType::CATALOG_FILTER_REQUEST: {
                    CARTA::CatalogFilterRequest message;
                    if (message.ParseFromArray(event_buf, event_length)) {
                        session->OnCatalogFilter(message, head.request_id);
                    } else {
                        fmt::print("Bad CLOSE_CATALOG_FILE message!\n");
                    }
                    break;
                }
                case CARTA::EventType::SPECTRAL_LINE_REQUEST: {
                    CARTA::SpectralLineRequest message;
                    if (message.ParseFromArray(event_buf, event_length)) {
                        tsk =
                            new (tbb::task::allocate_root(session->Context())) OnSpectralLineRequestTask(session, message, head.request_id);
                    } else {
                        fmt::print("Bad SPECTRAL_LINE_REQUEST message!\n");
                    }
                    break;
                }
                default: {
                    // Copy memory into new buffer to be used and disposed by MultiMessageTask::execute
                    char* message_buffer = new char[event_length];
                    memcpy(message_buffer, event_buf, event_length);
                    tsk = new (tbb::task::allocate_root(session->Context())) MultiMessageTask(session, head, event_length, message_buffer);
                }
            }

            if (tsk) {
                tbb::task::enqueue(*tsk);
            }
        }
    } else if (op_code == uWS::OpCode::TEXT) {
        if (strncmp(raw_message, "PING", 4) == 0) {
            ws->send("PONG");
        }
    }
}

void GrpcSilentLogger(gpr_log_func_args*) {}

extern void gpr_default_log(gpr_log_func_args* args);

int StartGrpcService(int grpc_port) {
    // Silence grpc error log
    gpr_set_log_function(GrpcSilentLogger);

    // Set up address buffer
    std::string server_address = fmt::format("0.0.0.0:{}", grpc_port);

    // Build grpc service
    grpc::ServerBuilder builder;
    // BuildAndStart will populate this with the desired port if binding succeeds or 0 if it fails
    int selected_port(-1);
    // Listen on the given address without any authentication mechanism.
    builder.AddListeningPort(server_address, grpc::InsecureServerCredentials(), &selected_port);

    // Register and start carta grpc server
    carta_grpc_service = std::unique_ptr<CartaGrpcService>(new CartaGrpcService(verbose));
    builder.RegisterService(carta_grpc_service.get());
    // By default ports can be reused; we don't want this
    builder.AddChannelArgument(GRPC_ARG_ALLOW_REUSEPORT, 0);
    carta_grpc_server = builder.BuildAndStart();

    if (selected_port > 0) { // available port found
        fmt::print("CARTA gRPC service available at 0.0.0.0:{}\n", selected_port);
        // Turn logging back on
        gpr_set_log_function(gpr_default_log);
        return 0;
    } else {
        fmt::print("CARTA gRPC service failed to start. Could not bind to port {}. Aborting.\n", grpc_port);
        return 1;
    }
}

void ExitBackend(int s) {
    fmt::print("Exiting backend.\n");
    if (carta_grpc_server) {
        carta_grpc_server->Shutdown();
    }
    exit(0);
}

// Entry point. Parses command line arguments and starts server listening
int main(int argc, const char* argv[]) {
    try {
        // set up interrupt signal handler
        struct sigaction sig_handler;
        sig_handler.sa_handler = ExitBackend;
        sigemptyset(&sig_handler.sa_mask);
        sig_handler.sa_flags = 0;
        sigaction(SIGINT, &sig_handler, nullptr);

        // define and get input arguments
        int port(3002);
        int thread_count = TBB_THREAD_COUNT;
        int omp_thread_count = OMP_THREAD_COUNT;
        int grpc_port(-1);
        { // get values then let Input go out of scope
            casacore::Input inp;
            inp.version(VERSION_ID);
            inp.create("verbose", "False", "display verbose logging", "Bool");
<<<<<<< HEAD
            inp.create("log_dir", "", "set the path and name of a log file", "String");
            inp.create("permissions", "False", "use a permissions file for determining access", "Bool");
            inp.create("token", CARTA::token, "only accept connections with this authorization token", "String");
=======
>>>>>>> 8c051bd1
            inp.create("port", to_string(port), "set server port", "Int");
            inp.create("grpc_port", to_string(grpc_port), "set grpc server port", "Int");
            inp.create("threads", to_string(thread_count), "set thread pool count", "Int");
            inp.create("omp_threads", to_string(omp_thread_count), "set OMP thread pool count", "Int");
            inp.create("base", base_folder, "set folder for data files", "String");
            inp.create("root", root_folder, "set top-level folder for data files", "String");
            inp.create("exit_after", "", "number of seconds to stay alive after last sessions exists", "Int");
            inp.create("init_exit_after", "", "number of seconds to stay alive at start if no clents connect", "Int");
            inp.readArguments(argc, argv);

            verbose = inp.getBool("verbose");
<<<<<<< HEAD
            log_folder = inp.getString("log_dir");
            use_mongodb = inp.getBool("use_mongodb");
            use_permissions = inp.getBool("permissions");
=======
>>>>>>> 8c051bd1
            port = inp.getInt("port");
            grpc_port = inp.getInt("grpc_port");
            thread_count = inp.getInt("threads");
            omp_thread_count = inp.getInt("omp_threads");
            base_folder = inp.getString("base");
            root_folder = inp.getString("root");

            if (!inp.getString("exit_after").empty()) {
                int wait_time = inp.getInt("exit_after");
                Session::SetExitTimeout(wait_time);
            }
            if (!inp.getString("init_exit_after").empty()) {
                int init_wait_time = inp.getInt("init_exit_after");
                Session::SetInitExitTimeout(init_wait_time);
            }
<<<<<<< HEAD
            if (!inp.getString("read_json_file").empty()) {
                json_fname = inp.getString("read_json_file");
                ReadJsonFile(json_fname);
            }
            if (verbose) {
                CreateLoggers(log_folder);
            }
=======
>>>>>>> 8c051bd1
        }

        if (!CheckRootBaseFolders(root_folder, base_folder)) {
            return 1;
        }

        auto env_entry = getenv("CARTA_AUTH_TOKEN");
        if (env_entry) {
            auth_token = env_entry;
        }

        tbb::task_scheduler_init task_scheduler(thread_count);
        omp_set_num_threads(omp_thread_count);
        CARTA::global_thread_count = omp_thread_count;

        // One FileListHandler works for all sessions.
        file_list_handler = new FileListHandler(root_folder, base_folder);

        // Start grpc service for scripting client
        if (grpc_port >= 0) {
            int grpc_status = StartGrpcService(grpc_port);
            if (grpc_status) {
                return 1;
            }
        }

        // Init curl
        curl_global_init(CURL_GLOBAL_ALL);

        session_number = 0;

        websocket_hub.onMessage(&OnMessage);
        websocket_hub.onConnection(&OnConnect);
        websocket_hub.onDisconnection(&OnDisconnect);
        websocket_hub.onError(&OnError);

        if (websocket_hub.listen(port)) {
            fmt::print("Listening on port {} with root folder {}, base folder {}, {} threads in worker thread pool and {} OMP threads\n",
                port, root_folder, base_folder, thread_count, omp_thread_count);
            websocket_hub.run();
        } else {
            fmt::print("Error listening on port {}\n", port);
            return 1;
        }
    } catch (exception& e) {
        fmt::print("Error: {}\n", e.what());
        return 1;
    } catch (...) {
        fmt::print("Unknown error\n");
        return 1;
    }

    return 0;
}<|MERGE_RESOLUTION|>--- conflicted
+++ resolved
@@ -40,19 +40,10 @@
 static std::unique_ptr<grpc::Server> carta_grpc_server;
 
 // command-line arguments
-<<<<<<< HEAD
 static string root_folder("/"), base_folder("."), log_folder("");
-static bool verbose, use_permissions, use_mongodb;
-namespace CARTA {
-string token;
-string mongo_db_contact_string;
-} // namespace CARTA
-=======
-static string root_folder("/"), base_folder(".");
 // token to validate incoming WS connection header against
 static string auth_token = "";
 static bool verbose;
->>>>>>> 8c051bd1
 
 // Called on connection. Creates session objects and assigns UUID to it
 void OnConnect(uWS::WebSocket<uWS::SERVER>* ws, uWS::HttpRequest http_request) {
@@ -503,12 +494,7 @@
             casacore::Input inp;
             inp.version(VERSION_ID);
             inp.create("verbose", "False", "display verbose logging", "Bool");
-<<<<<<< HEAD
             inp.create("log_dir", "", "set the path and name of a log file", "String");
-            inp.create("permissions", "False", "use a permissions file for determining access", "Bool");
-            inp.create("token", CARTA::token, "only accept connections with this authorization token", "String");
-=======
->>>>>>> 8c051bd1
             inp.create("port", to_string(port), "set server port", "Int");
             inp.create("grpc_port", to_string(grpc_port), "set grpc server port", "Int");
             inp.create("threads", to_string(thread_count), "set thread pool count", "Int");
@@ -520,12 +506,7 @@
             inp.readArguments(argc, argv);
 
             verbose = inp.getBool("verbose");
-<<<<<<< HEAD
             log_folder = inp.getString("log_dir");
-            use_mongodb = inp.getBool("use_mongodb");
-            use_permissions = inp.getBool("permissions");
-=======
->>>>>>> 8c051bd1
             port = inp.getInt("port");
             grpc_port = inp.getInt("grpc_port");
             thread_count = inp.getInt("threads");
@@ -541,16 +522,9 @@
                 int init_wait_time = inp.getInt("init_exit_after");
                 Session::SetInitExitTimeout(init_wait_time);
             }
-<<<<<<< HEAD
-            if (!inp.getString("read_json_file").empty()) {
-                json_fname = inp.getString("read_json_file");
-                ReadJsonFile(json_fname);
-            }
             if (verbose) {
                 CreateLoggers(log_folder);
             }
-=======
->>>>>>> 8c051bd1
         }
 
         if (!CheckRootBaseFolders(root_folder, base_folder)) {
