--- conflicted
+++ resolved
@@ -416,7 +416,15 @@
                     }
                     break;
                 }
-<<<<<<< HEAD
+                case CARTA::EventType::CATALOG_FILTER_REQUEST: {
+                    CARTA::CatalogFilterRequest message;
+                    if (message.ParseFromArray(event_buf, event_length)) {
+                        session->OnCatalogFilter(message, head.request_id);
+                    } else {
+                        fmt::print("Bad CLOSE_CATALOG_FILE message!\n");
+                    }
+                    break;
+                }
                 case CARTA::EventType::STOP_MOMENT_CALC: {
                     CARTA::StopMomentCalc message;
                     if (message.ParseFromArray(event_buf, event_length)) {
@@ -432,14 +440,6 @@
                         session->OnSaveFile(message, head.request_id);
                     } else {
                         fmt::print("Bad SAVE_FILE message!\n");
-=======
-                case CARTA::EventType::CATALOG_FILTER_REQUEST: {
-                    CARTA::CatalogFilterRequest message;
-                    if (message.ParseFromArray(event_buf, event_length)) {
-                        session->OnCatalogFilter(message, head.request_id);
-                    } else {
-                        fmt::print("Bad CLOSE_CATALOG_FILE message!\n");
->>>>>>> a531e8a7
                     }
                     break;
                 }
