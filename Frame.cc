#include "Frame.h"

#include <tbb/blocked_range2d.h>
#include <tbb/parallel_for.h>

#include <algorithm>
#include <fstream>
#include <thread>

#include <casacore/tables/DataMan/TiledFileAccess.h>
#include <imageanalysis/Annotations/AnnotationBase.h>
#include <imageanalysis/Annotations/RegionTextList.h>

#include "Compression.h"
#include "Ds9Parser.h"

using namespace carta;

Frame::Frame(uint32_t session_id, const std::string& filename, const std::string& hdu, const CARTA::FileInfoExtended* info, bool verbose,
    int default_channel)
    : _session_id(session_id),
      _valid(true),
      _z_profile_count(0),
      _cursor_set(false),
      _filename(filename),
      _loader(FileLoader::GetLoader(filename)),
      _spectral_axis(-1),
      _stokes_axis(-1),
      _channel_index(-1),
      _stokes_index(-1),
      _num_channels(1),
      _num_stokes(1),
      _verbose(verbose) {
    casacore::Path ccpath(filename);
    casacore::String filename_only = ccpath.baseName();
    if (_loader == nullptr) {
        _open_image_error = fmt::format("Problem loading file {}: loader not implemented", filename_only);
        if (_verbose) {
            Log(session_id, _open_image_error);
        }
        _valid = false;
        return;
    }

    _loader->SetFramePtr(this);

    try {
        _loader->OpenFile(hdu, info);
    } catch (casacore::AipsError& err) {
        _open_image_error = fmt::format("Problem loading file {}: {}", filename_only, err.getMesg());
        if (_verbose) {
            Log(session_id, _open_image_error);
        }
        _valid = false;
        return;
    }

    // Get shape and axis values from the loader
    std::string log_message;
    if (!_loader->FindShape(_image_shape, _spectral_axis, _stokes_axis, log_message)) {
        _open_image_error = fmt::format("Problem loading file {}: {}", filename_only, log_message);
        if (_verbose) {
            Log(session_id, _open_image_error);
        }
        _valid = false;
        return;
    }
    _num_channels = (_spectral_axis >= 0 ? _image_shape(_spectral_axis) : 1);
    _num_stokes = (_stokes_axis >= 0 ? _image_shape(_stokes_axis) : 1);

    // make Region for entire image (after current channel/stokes set)
    SetImageRegion(IMAGE_REGION_ID);
    SetDefaultCursor();  // frontend sets requirements for cursor before cursor set
    _cursor_set = false; // only true if set by frontend

    // set current channel, stokes, imageCache
    _channel_index = default_channel;
    _stokes_index = DEFAULT_STOKES;
    SetImageCache();

    try {
        // resize stats vectors and load data from image, if the format supports it
        // A failure here shouldn't invalidate the frame
        _loader->LoadImageStats();
    } catch (casacore::AipsError& err) {
        _open_image_error = fmt::format("Problem loading statistics from file {}: {}", filename_only, err.getMesg());
        if (_verbose) {
            Log(session_id, _open_image_error);
        }
    }
}

Frame::~Frame() {
    for (auto& region : _regions) {
        region.second.reset();
    }
    _regions.clear();
}

bool Frame::IsValid() {
    return _valid;
}

std::string Frame::GetErrorMessage() {
    return _open_image_error;
}

void Frame::DisconnectCalled() {
    SetConnectionFlag(false); // set a false flag to interrupt the running jobs in loader
    while (_z_profile_count) {
        std::this_thread::sleep_for(std::chrono::milliseconds(10));
    } // wait for the jobs finished
}

std::vector<int> Frame::GetRegionIds() {
    // return list of region ids for this frame
    std::vector<int> region_ids;
    for (auto& region : _regions) {
        region_ids.push_back(region.first);
    }
    return region_ids;
}

int Frame::GetMaxRegionId() {
    std::vector<int> ids(GetRegionIds());
    return *std::max_element(ids.begin(), ids.end());
}

size_t Frame::NumChannels() {
    return _num_channels;
}

size_t Frame::NumStokes() {
    return _num_stokes;
}

int Frame::CurrentChannel() {
    return _channel_index;
}

int Frame::CurrentStokes() {
    return _stokes_index;
}

bool Frame::CheckChannel(int channel) {
    return ((channel >= 0) && (channel < NumChannels()));
}

bool Frame::CheckStokes(int stokes) {
    return ((stokes >= 0) && (stokes < NumStokes()));
}

bool Frame::ChannelsChanged(int channel, int stokes) {
    return (channel != _channel_index || stokes != _stokes_index);
}

// ********************************************************************
// Set regions

bool Frame::SetRegion(int region_id, const std::string& name, CARTA::RegionType type, std::vector<CARTA::Point>& points, float rotation,
    std::string& message) {
    // Create or update Region
    bool region_set(false);

    // create or update Region
    if (_regions.count(region_id)) { // update Region
        auto& region = _regions[region_id];
        region_set = region->UpdateRegionParameters(name, type, points, rotation);
        if (region->RegionChanged()) {
            region->SetAllProfilesUnsent(); // force new profiles for new region settings
        }
    } else { // map new Region to region id
        const casacore::CoordinateSystem coord_sys = _loader->LoadData(FileInfo::Data::Image)->coordinates();
        auto region = std::unique_ptr<carta::Region>(
            new carta::Region(name, type, points, rotation, _image_shape, _spectral_axis, _stokes_axis, coord_sys));
        if (region->IsValid()) {
            _regions[region_id] = move(region);
            region_set = true;
        }
    }

    if (region_set) {
        if (name == "cursor" && type == CARTA::RegionType::POINT) { // update current cursor's x-y coordinate
            SetCursorXy(points[0].x(), points[0].y());
        }
    } else {
        message = fmt::format("Region parameters failed to validate for region id {}", region_id);
    }

    return region_set;
}

// special cases of setRegion for image and cursor
void Frame::SetImageRegion(int region_id) {
    // Create a Region for the entire image plane: Image or Cube
    if ((region_id != IMAGE_REGION_ID) && (region_id != CUBE_REGION_ID)) {
        return;
    }

    std::string name = (region_id == IMAGE_REGION_ID ? "image" : "cube");
    // control points: center pt [cx, cy], [width, height]
    std::vector<CARTA::Point> points(2);
    CARTA::Point point;
    point.set_x(_image_shape(0) / 2.0); // center x
    point.set_y(_image_shape(1) / 2.0); // center y
    points[0] = point;
    point.set_x(_image_shape(0) + 1.0); // entire width
    point.set_y(_image_shape(1) + 1.0); // entire height
    points[1] = point;
    // rotation
    float rotation(0.0);

    // create new region
    std::string message;
    SetRegion(region_id, name, CARTA::RECTANGLE, points, rotation, message);
    if (region_id == IMAGE_REGION_ID) { // set histogram requirements: use current channel
        CARTA::SetHistogramRequirements_HistogramConfig config;
        config.set_channel(CURRENT_CHANNEL);
        config.set_num_bins(AUTO_BIN_SIZE);
        std::vector<CARTA::SetHistogramRequirements_HistogramConfig> default_configs(1, config);
        SetRegionHistogramRequirements(IMAGE_REGION_ID, default_configs);
    }
}

bool Frame::SetCursorRegion(int region_id, const CARTA::Point& point) {
    // a cursor is a region with one control point and all channels for spectral profile
    std::vector<CARTA::Point> points(1, point);
    float rotation(0.0);
    std::string message;
    _cursor_set = SetRegion(region_id, "cursor", CARTA::POINT, points, rotation, message);
    return _cursor_set;
}

void Frame::SetDefaultCursor() {
    CARTA::Point default_point;
    default_point.set_x(0);
    default_point.set_y(0);
    SetCursorRegion(CURSOR_REGION_ID, default_point);
    _cursor_set = false;
}

bool Frame::RegionChanged(int region_id) {
    bool changed(false);
    if (_regions.count(region_id)) {
        auto& region = _regions[region_id];
        changed = region->RegionChanged();
    }
    return changed;
}

void Frame::RemoveRegion(int region_id) {
    if (_regions.count(region_id)) {
        _regions[region_id]->DisconnectCalled();
        _regions[region_id].reset();
        _regions.erase(region_id);
    }
}

void Frame::ImportRegion(
    CARTA::FileType file_type, std::string& filename, std::vector<std::string>& contents, CARTA::ImportRegionAck& import_ack) {
    // Import region from file
    if (filename.empty() && contents.empty()) {
        import_ack.set_success(false);
        import_ack.set_message("Import region failed: no region file contents.");
        import_ack.add_regions();
        return;
    }

    // concat contents into one string delimited by newline
    std::string file_contents;
    if (!contents.empty()) {
        for (auto& line : contents) {
            file_contents.append(line + "\n");
        }
    }

    const casacore::CoordinateSystem coord_sys = _loader->LoadData(FileInfo::Data::Image)->coordinates();
    std::string message;
    switch (file_type) {
        case CARTA::FileType::CRTF: {
            try {
                // use RegionTextList to import file and create annotation file lines
                casa::RegionTextList region_list;
                if (!filename.empty()) {
                    region_list = casa::RegionTextList(filename, coord_sys, _image_shape);
                } else {
                    region_list = casa::RegionTextList(coord_sys, file_contents, _image_shape);
                }
                // iterate through annotations to create regions if valid
                for (unsigned int iline = 0; iline < region_list.nLines(); ++iline) {
                    casa::AsciiAnnotationFileLine file_line = region_list.lineAt(iline);
<<<<<<< HEAD
                    ImportAnnotationFileLine(file_line, coord_sys, file_type, import_ack, message);
=======
                    ImportCrtfFileLine(file_line, coord_sys, import_ack, message);
>>>>>>> 46203f26
                }
            } catch (casacore::AipsError& err) {
                if (_verbose) {
                    std::cerr << "Import region failed: " << err.getMesg() << std::endl;
                }
                import_ack.set_success(false);
                import_ack.set_message("CRTF region file import failed.");
                import_ack.add_regions();
            }
            break;
        }
<<<<<<< HEAD
        case CARTA::FileType::REG: {
            /*
            carta::Ds9Parser parser = carta::Ds9Parser(filename, coord_sys, _image_shape);
            // iterate through annotations to create regions if valid
            for (unsigned int iline = 0; iline < parser.nLines(); ++iline) {
                casa::AsciiAnnotationFileLine file_line = parser.lineAt(iline);
                ImportAnnotationFileLine(file_line, coord_sys, file_type, import_ack, message);
            }
	    */
            break;
        }
        default: {
            message = "Import region failed: file type not supported.";
            break;
        }
    }

    // determine success
    bool success(true);
    if (import_ack.regions_size() == 0) {
        success = false;
        if (message.empty()) {
            message = "Region file import failed: zero regions set";
        }
        import_ack.add_regions();
=======
        case CARTA::FileType::REG:
        default: {
            message = "Import region failed: file type not supported.";
            break;
        }
    }
    if (import_ack.regions_size() == 0) {
        import_ack.set_success(false);
        if (message.empty()) {
            message = "Region file import failed: zero regions set";
        }
        import_ack.set_message(message);
        import_ack.add_regions();
    } else {
        import_ack.set_success(true); // true if at least one region was set
        import_ack.set_message(message);
>>>>>>> 46203f26
    }

    // complete message
    import_ack.set_success(success); // true if at least one region was set
    import_ack.set_message(message);
}

<<<<<<< HEAD

void Frame::ImportAnnotationFileLine(casa::AsciiAnnotationFileLine& file_line, const casacore::CoordinateSystem& coord_sys,
    CARTA::FileType file_type, CARTA::ImportRegionAck& import_ack, std::string message) {
=======
void Frame::ImportCrtfFileLine(casa::AsciiAnnotationFileLine& file_line, const casacore::CoordinateSystem& coord_sys,
    CARTA::ImportRegionAck& import_ack, std::string message) {
>>>>>>> 46203f26
    // Process a single CRTF annotation file line to set region; adds region to frame regions.
    // Completes ack message with region properties or appends to message if failed.
    switch (file_line.getType()) {
        case casa::AsciiAnnotationFileLine::ANNOTATION: {
            auto annotation_base = file_line.getAnnotationBase();
            const casa::AnnotationBase::Type annotation_type = annotation_base->getType();
            casacore::String ann_type_str = casa::AnnotationBase::typeToString(annotation_type);
	    casacore::String ds9_type_str = AnnTypeToDs9String(annotation_type);
            switch (annotation_type) {
                case casa::AnnotationBase::VECTOR:
                case casa::AnnotationBase::TEXT: {
                    break;
                }
                case casa::AnnotationBase::LINE:
                case casa::AnnotationBase::POLYLINE:
                case casa::AnnotationBase::ANNULUS: {
                    message += " CRTF region type " + ann_type_str + " is not supported.";
                    break;
                }
                case casa::AnnotationBase::SYMBOL:
                case casa::AnnotationBase::RECT_BOX:
                case casa::AnnotationBase::CENTER_BOX:
                case casa::AnnotationBase::ROTATED_BOX:
                case casa::AnnotationBase::POLYGON:
                case casa::AnnotationBase::CIRCLE:
                case casa::AnnotationBase::ELLIPSE: {
                    if ((annotation_type == casa::AnnotationBase::SYMBOL) || // symbol is a carta point region
                        !annotation_base->isAnnotationOnly()) {              // shape could be annotation-layer only
                        auto region = std::unique_ptr<carta::Region>(
                            new carta::Region(annotation_base, _image_shape, _spectral_axis, _stokes_axis, coord_sys));
                        if (region && region->IsValid()) {
                            // add to frame's regions
                            auto region_id = GetMaxRegionId() + 1;
                            _regions[region_id] = move(region);
<<<<<<< HEAD

                            // get region info parameters
=======
                            // region parameters
>>>>>>> 46203f26
                            std::string name(_regions[region_id]->Name());
                            CARTA::RegionType type(_regions[region_id]->Type());
                            std::vector<CARTA::Point> points = _regions[region_id]->GetControlPoints();
                            float rotation(_regions[region_id]->Rotation());

                            // add to ack
                            auto region_properties = import_ack.add_regions();
                            region_properties->set_region_id(region_id);
                            auto region_info = region_properties->mutable_region_info();
                            region_info->set_region_name(name);
                            region_info->set_region_type(type);
                            *region_info->mutable_control_points() = {points.begin(), points.end()};
                            region_info->set_rotation(rotation);
                        } else {
                            casacore::String region_str = (file_type == CARTA::FileType::CRTF ? ann_type_str : ds9_type_str);
                            message += " Region " + region_str + " was not validated.";
                        }
                    }
                }
            }
            break;
        }
        case casa::AsciiAnnotationFileLine::GLOBAL:
        case casa::AsciiAnnotationFileLine::COMMENT:
        case casa::AsciiAnnotationFileLine::UNKNOWN_TYPE: {
            break;
        }
    }
<<<<<<< HEAD
}

casacore::String Frame::AnnTypeToDs9String(casa::AnnotationBase::Type ann_type) {
    // convert annotation type to DS9 region type string
    casacore::String ds9_string;
    // TODO
    return ds9_string;
=======
>>>>>>> 46203f26
}

void Frame::ExportRegion(CARTA::FileType file_type, CARTA::CoordinateType coord_type, std::vector<int>& region_ids, std::string& filename,
    CARTA::ExportRegionAck& export_ack) {
    // Export regions to file with filename; if no filename, add contents to ack message for client-side export.
    // Check if regions to export
    if (region_ids.empty()) {
        export_ack.set_success(false);
        export_ack.set_message("Export failed: no regions requested.");
        export_ack.add_contents();
        return;
    }

    // Check export file before creating file contents
    bool export_to_file(!filename.empty());
    if (export_to_file) {
        casacore::File export_file(filename);
        if (!export_file.canCreate()) {
            export_ack.set_success(false);
            export_ack.set_message("Export region failed: cannot create file.");
            export_ack.add_contents();
            return;
        }
    }

    // export according to type
    switch (file_type) {
        case CARTA::FileType::CRTF: {
            ExportCrtfRegion(region_ids, coord_type, filename, export_ack);
            break;
        }
        case CARTA::FileType::REG:
        default: {
            export_ack.set_success(false);
            export_ack.set_message("Export region failed: file type not supported.");
            export_ack.add_contents();
        }
    }
}

void Frame::ExportCrtfRegion(
    std::vector<int>& region_ids, CARTA::CoordinateType coord_type, std::string& filename, CARTA::ExportRegionAck& export_ack) {
    // Create RegionTextList for all requested regions and export to file or put in ack contents[]
    std::string message;
    const casacore::CoordinateSystem coord_sys = _loader->LoadData(FileInfo::Data::Image)->coordinates();
    casa::RegionTextList region_list = casa::RegionTextList(coord_sys, _image_shape);

    // create file line for each region
    for (int region_id : region_ids) {
        if (_regions.count(region_id)) {
            auto& region = _regions[region_id];
            if (region->IsValid()) {
                bool pixel_coord(coord_type == CARTA::CoordinateType::PIXEL);
                casacore::CountedPtr<const casa::AnnotationBase> annotation_region = region->AnnotationRegion(pixel_coord);
                if (annotation_region.null()) {
                    message += " Region " + std::to_string(region_id) + " export failed: region is not valid for this image.";
                } else {
                    casa::AsciiAnnotationFileLine file_line = casa::AsciiAnnotationFileLine(annotation_region);
                    region_list.addLine(file_line);
                }
            } else {
                message += " Region " + std::to_string(region_id) + " export failed: region is not valid for this image.";
            }
        } else {
            message += " Region " + std::to_string(region_id) + " export failed: does not exist.";
        }
    }

    // check if file lines created
    if (region_list.nLines() == 0) {
        export_ack.set_success(false);
        export_ack.set_message("Export region failed: no regions to export.");
        export_ack.add_contents();
        return;
    }

    if (filename.empty()) {
        // fill contents[] of ack message
        std::vector<std::string> contents;
        for (unsigned int i = 0; i < region_list.nLines(); ++i) {
            casa::AsciiAnnotationFileLine file_line = region_list.lineAt(i);
            std::ostringstream export_stream;
            file_line.print(export_stream);
            contents.push_back(export_stream.str());
        }
        export_ack.set_success(true);
        export_ack.set_message(message);
        *export_ack.mutable_contents() = {contents.begin(), contents.end()};
    } else {
        // export to file; empty contents[] returned
        std::ofstream export_file(filename);
        region_list.print(export_file);
        export_file.close();
        export_ack.set_success(true);
        export_ack.set_message(message);
        export_ack.add_contents();
    }
}

// ********************************************************************
// Image region parameters: view, channel/stokes, slicers

bool Frame::SetImageView(
    const CARTA::ImageBounds& image_bounds, int new_mip, CARTA::CompressionType compression, float quality, int num_subsets) {
    // set image bounds and compression settings
    if (!_valid) {
        return false;
    }
    const int x_min = image_bounds.x_min();
    const int x_max = image_bounds.x_max();
    const int y_min = image_bounds.y_min();
    const int y_max = image_bounds.y_max();
    const int req_height = y_max - y_min;
    const int req_width = x_max - x_min;

    // out of bounds check
    if ((req_height < 0) || (req_width < 0)) {
        return false;
    }
    if ((_image_shape(1) < y_min + req_height) || (_image_shape(0) < x_min + req_width)) {
        return false;
    }
    if (new_mip <= 0) {
        return false;
    }

    // changed check
    ViewSettings current_view_settings = GetViewSettings();
    CARTA::ImageBounds current_view_bounds = current_view_settings.image_bounds;
    if ((current_view_bounds.x_min() == x_min) && (current_view_bounds.x_max() == x_max) && (current_view_bounds.y_min() == y_min) &&
        (current_view_bounds.y_max() == y_max) && (current_view_settings.mip == new_mip) &&
        (current_view_settings.compression_type == compression) && (current_view_settings.quality == quality) &&
        (current_view_settings.num_subsets == num_subsets)) {
        return false;
    }

    SetViewSettings(image_bounds, new_mip, compression, quality, num_subsets);
    return true;
}

void Frame::SetViewSettings(
    const CARTA::ImageBounds& new_bounds, int new_mip, CARTA::CompressionType new_compression, float new_quality, int new_subsets) {
    // save new view settings in atomic operation
    ViewSettings settings;
    settings.image_bounds = new_bounds;
    settings.mip = new_mip;
    settings.compression_type = new_compression;
    settings.quality = new_quality;
    settings.num_subsets = new_subsets;
    _view_settings = settings;
}

bool Frame::SetImageChannels(int new_channel, int new_stokes, std::string& message) {
    bool updated(false);

    if (!_valid || (_regions.count(IMAGE_REGION_ID) == 0)) {
        message = "No file loaded";
    } else {
        if ((new_channel != _channel_index) || (new_stokes != _stokes_index)) {
            auto& region = _regions[IMAGE_REGION_ID];
            bool chan_ok(CheckChannel(new_channel));
            bool stokes_ok(CheckStokes(new_stokes));
            if (chan_ok && stokes_ok) {
                _channel_index = new_channel;
                _stokes_index = new_stokes;
                SetImageCache();
                updated = true;
                for (auto& region : _regions) {
                    // force sending new profiles for new chan/stokes
                    region.second->SetAllProfilesUnsent();
                }
            } else {
                message = fmt::format("Channel {} or Stokes {} is invalid in file {}", new_channel, new_stokes, _filename);
            }
        }
    }
    return updated;
}

void Frame::SetImageCache() {
    // get image data for channel, stokes
    bool write_lock(true);
    tbb::queuing_rw_mutex::scoped_lock cache_lock(_cache_mutex, write_lock);
    _image_cache.resize(_image_shape(0) * _image_shape(1));
    casacore::Slicer section = GetChannelMatrixSlicer(_channel_index, _stokes_index);
    casacore::Array<float> tmp(section.length(), _image_cache.data(), casacore::StorageInitPolicy::SHARE);
    std::lock_guard<std::mutex> guard(_image_mutex);
    _loader->LoadData(FileInfo::Data::Image)->getSlice(tmp, section, true);
}

void Frame::GetChannelMatrix(std::vector<float>& chan_matrix, size_t channel, size_t stokes) {
    // fill matrix for given channel and stokes
    casacore::Slicer section = GetChannelMatrixSlicer(channel, stokes);
    chan_matrix.resize(_image_shape(0) * _image_shape(1));
    casacore::Array<float> tmp(section.length(), chan_matrix.data(), casacore::StorageInitPolicy::SHARE);
    // slice image data
    std::lock_guard<std::mutex> guard(_image_mutex);
    _loader->LoadData(FileInfo::Data::Image)->getSlice(tmp, section, true);
}

casacore::Slicer Frame::GetChannelMatrixSlicer(size_t channel, size_t stokes) {
    // slicer for spectral and stokes axes to select channel, stokes
    casacore::IPosition count(_image_shape);
    casacore::IPosition start(_image_shape.size());
    start = 0;

    if (_spectral_axis >= 0) {
        start(_spectral_axis) = channel;
        count(_spectral_axis) = 1;
    }
    if (_stokes_axis >= 0) {
        start(_stokes_axis) = stokes;
        count(_stokes_axis) = 1;
    }
    // slicer for image data
    casacore::Slicer section(start, count);
    return section;
}

void Frame::GetImageSlicer(casacore::Slicer& image_slicer, int x, int y, int channel, int stokes) {
    // to slice image data along axes (full axis indicated with -1)
    // Start with entire image:
    casacore::IPosition count(_image_shape);
    casacore::IPosition start(_image_shape.size());
    start = 0;

    if (x >= 0) {
        start(0) = x;
        count(0) = 1;
    }

    if (y >= 0) {
        start(1) = y;
        count(1) = 1;
    }

    if ((channel >= 0) && (_spectral_axis >= 0)) {
        start(_spectral_axis) = channel;
        count(_spectral_axis) = 1;
    }

    if ((stokes >= 0) && (_stokes_axis >= 0)) {
        start(_stokes_axis) = stokes;
        count(_stokes_axis) = 1;
    }

    casacore::Slicer section(start, count);
    image_slicer = section;
}

bool Frame::GetRegionSubImage(int region_id, casacore::SubImage<float>& sub_image, int stokes, ChannelRange channel_range) {
    // Apply ImageRegion to image and return SubImage.
    // channel could be ALL_CHANNELS in region channel range (default) or
    //     a given channel (e.g. current channel).
    // Returns false if image region is invalid and cannot make subimage.
    bool sub_image_ok(false);
    if (CheckStokes(stokes) && (_regions.count(region_id))) {
        auto& region = _regions[region_id];
        if (region->IsValid()) {
            casacore::ImageRegion image_region;
            if (region->GetRegion(image_region, stokes, channel_range)) {
                try {
                    sub_image = casacore::SubImage<float>(*_loader->LoadData(FileInfo::Data::Image), image_region);
                    sub_image_ok = true;
                } catch (casacore::AipsError& err) {
                    Log(_session_id, "Region creation for {} failed: {}", region->Name(), err.getMesg());
                }
            }
        }
    }
    return sub_image_ok;
}

// ****************************************************
// Region requirements

bool Frame::SetRegionHistogramRequirements(int region_id, const std::vector<CARTA::SetHistogramRequirements_HistogramConfig>& histograms) {
    // set channel and num_bins for required histograms
    bool region_ok(false);
    if ((region_id == CUBE_REGION_ID) && (!_regions.count(region_id))) {
        SetImageRegion(CUBE_REGION_ID);
    } // create this region
    if (_regions.count(region_id)) {
        auto& region = _regions[region_id];
        region_ok = region->SetHistogramRequirements(histograms);
    }
    return region_ok;
}

bool Frame::SetRegionSpatialRequirements(int region_id, const std::vector<std::string>& profiles) {
    // set requested spatial profiles e.g. ["Qx", "Uy"] or just ["x","y"] to use current stokes
    bool region_ok(false);
    if (_regions.count(region_id)) {
        auto& region = _regions[region_id];
        region_ok = region->SetSpatialRequirements(profiles, NumStokes());
    }
    return region_ok;
}

bool Frame::SetRegionSpectralRequirements(int region_id, const std::vector<CARTA::SetSpectralRequirements_SpectralConfig>& profiles) {
    // set requested spectral profiles e.g. ["Qz", "Uz"] or just ["z"] to use current stokes
    bool region_ok(false);
    if (_regions.count(region_id)) {
        auto& region = _regions[region_id];
        region_ok = region->SetSpectralRequirements(profiles, NumStokes());
    }
    return region_ok;
}

bool Frame::SetRegionStatsRequirements(int region_id, const std::vector<int>& stats_types) {
    bool region_ok(false);
    if (_regions.count(region_id)) {
        auto& region = _regions[region_id];
        region->SetStatsRequirements(stats_types);
        region_ok = true;
    }
    return region_ok;
}

// ****************************************************
// Data for Image region

bool Frame::FillRasterImageData(CARTA::RasterImageData& raster_image_data, std::string& message) {
    // fill data message with compressed channel cache data
    bool raster_data_ok(false);
    // retrieve settings
    ViewSettings view_settings = GetViewSettings();
    // get downsampled raster data for message
    std::vector<float> image_data;
    CARTA::ImageBounds bounds_setting(view_settings.image_bounds);
    int mip_setting(view_settings.mip);
    if (GetRasterData(image_data, bounds_setting, mip_setting)) {
        // set common message fields
        raster_image_data.mutable_image_bounds()->set_x_min(bounds_setting.x_min());
        raster_image_data.mutable_image_bounds()->set_x_max(bounds_setting.x_max());
        raster_image_data.mutable_image_bounds()->set_y_min(bounds_setting.y_min());
        raster_image_data.mutable_image_bounds()->set_y_max(bounds_setting.y_max());
        raster_image_data.set_channel(_channel_index);
        raster_image_data.set_stokes(_stokes_index);
        raster_image_data.set_mip(mip_setting);
        CARTA::CompressionType compression_setting = view_settings.compression_type;
        raster_image_data.set_compression_type(compression_setting);

        // add data
        if (compression_setting == CARTA::CompressionType::NONE) {
            raster_image_data.set_compression_quality(0);
            raster_image_data.add_image_data(image_data.data(), image_data.size() * sizeof(float));
            raster_data_ok = true;
        } else if (compression_setting == CARTA::CompressionType::ZFP) {
            // compression settings
            float quality_setting(view_settings.quality);
            int num_subsets_setting(view_settings.num_subsets);

            int precision = lround(quality_setting);
            raster_image_data.set_compression_quality(precision);

            auto row_length = (bounds_setting.x_max() - bounds_setting.x_min()) / mip_setting;
            auto num_rows = (bounds_setting.y_max() - bounds_setting.y_min()) / mip_setting;
            std::vector<std::vector<char>> compression_buffers(num_subsets_setting);
            std::vector<size_t> compressed_sizes(num_subsets_setting);
            std::vector<std::vector<int32_t>> nan_encodings(num_subsets_setting);

            auto num_subsets = std::min(num_subsets_setting, MAX_SUBSETS);
            auto range = tbb::blocked_range<int>(0, num_subsets);
            auto loop = [&](const tbb::blocked_range<int>& r) {
                for (int i = r.begin(); i != r.end(); ++i) {
                    int subset_row_start = i * (num_rows / num_subsets);
                    int subset_row_end = (i + 1) * (num_rows / num_subsets);
                    if (i == num_subsets - 1) {
                        subset_row_end = num_rows;
                    }
                    int subset_element_start = subset_row_start * row_length;
                    int subset_element_end = subset_row_end * row_length;
                    nan_encodings[i] =
                        GetNanEncodingsBlock(image_data, subset_element_start, row_length, subset_row_end - subset_row_start);
                    Compress(image_data, subset_element_start, compression_buffers[i], compressed_sizes[i], row_length,
                        subset_row_end - subset_row_start, precision);
                }
            };
            tbb::parallel_for(range, loop);

            // Complete message
            for (auto i = 0; i < num_subsets_setting; i++) {
                raster_image_data.add_image_data(compression_buffers[i].data(), compressed_sizes[i]);
                raster_image_data.add_nan_encodings((char*)nan_encodings[i].data(), nan_encodings[i].size() * sizeof(int));
            }
            raster_data_ok = true;
        } else {
            message = "SZ compression not implemented";
        }
    } else {
        message = "Raster image data failed to load";
    }
    return raster_data_ok;
}

bool Frame::GetRasterData(std::vector<float>& image_data, CARTA::ImageBounds& bounds, int mip, bool mean_filter) {
    // apply bounds and downsample image cache
    if (!_valid || _image_cache.empty()) {
        return false;
    }

    const int x = bounds.x_min();
    const int y = bounds.y_min();
    const int req_height = bounds.y_max() - y;
    const int req_width = bounds.x_max() - x;

    // check bounds
    if ((req_height < 0) || (req_width < 0)) {
        return false;
    }
    if (_image_shape(1) < y + req_height || _image_shape(0) < x + req_width) {
        return false;
    }
    // check mip; cannot divide by zero
    if (mip <= 0) {
        return false;
    }

    // size returned vector
    size_t num_rows_region = req_height / mip;
    size_t row_length_region = req_width / mip;
    image_data.resize(num_rows_region * row_length_region);
    int num_image_columns = _image_shape(0);

    // read lock imageCache
    bool write_lock(false);
    tbb::queuing_rw_mutex::scoped_lock lock(_cache_mutex, write_lock);

    if (mean_filter && mip > 1) {
        // Perform down-sampling by calculating the mean for each MIPxMIP block
        auto range = tbb::blocked_range<size_t>(0, num_rows_region);
        auto loop = [&](const tbb::blocked_range<size_t>& r) {
            for (size_t j = r.begin(); j != r.end(); ++j) {
                for (size_t i = 0; i != row_length_region; ++i) {
                    float pixel_sum = 0;
                    int pixel_count = 0;
                    size_t image_row = y + (j * mip);
                    for (size_t pixel_y = 0; pixel_y < mip; pixel_y++) {
                        size_t image_col = x + (i * mip);
                        for (size_t pixel_x = 0; pixel_x < mip; pixel_x++) {
                            float pix_val = _image_cache[(image_row * num_image_columns) + image_col];
                            if (std::isfinite(pix_val)) {
                                pixel_count++;
                                pixel_sum += pix_val;
                            }
                            image_col++;
                        }
                        image_row++;
                    }
                    image_data[j * row_length_region + i] = pixel_count ? pixel_sum / pixel_count : NAN;
                }
            }
        };
        tbb::parallel_for(range, loop);
    } else {
        // Nearest neighbour filtering
        auto range = tbb::blocked_range<size_t>(0, num_rows_region);
        auto loop = [&](const tbb::blocked_range<size_t>& r) {
            for (size_t j = r.begin(); j != r.end(); ++j) {
                for (auto i = 0; i < row_length_region; i++) {
                    auto image_row = y + j * mip;
                    auto image_col = x + i * mip;
                    image_data[j * row_length_region + i] = _image_cache[(image_row * num_image_columns) + image_col];
                }
            }
        };
        tbb::parallel_for(range, loop);
    }
    return true;
}

// Tile data
bool Frame::FillRasterTileData(CARTA::RasterTileData& raster_tile_data, const Tile& tile, int channel, int stokes,
    CARTA::CompressionType compression_type, float compression_quality) {
    // Early exit if channel has changed
    if (ChannelsChanged(channel, stokes)) {
        return false;
    }
    raster_tile_data.set_channel(channel);
    raster_tile_data.set_stokes(stokes);
    raster_tile_data.set_compression_type(compression_type);
    raster_tile_data.set_compression_quality(compression_quality);

    if (raster_tile_data.tiles_size()) {
        raster_tile_data.clear_tiles();
    }

    CARTA::TileData* tile_ptr = raster_tile_data.add_tiles();
    tile_ptr->set_layer(tile.layer);
    tile_ptr->set_x(tile.x);
    tile_ptr->set_y(tile.y);

    std::vector<float> tile_image_data;
    int tile_width;
    int tile_height;
    if (GetRasterTileData(tile_image_data, tile, tile_width, tile_height)) {
        if (ChannelsChanged(channel, stokes)) {
            return false;
        }
        tile_ptr->set_width(tile_width);
        tile_ptr->set_height(tile_height);
        if (compression_type == CARTA::CompressionType::NONE) {
            tile_ptr->set_image_data(tile_image_data.data(), sizeof(float) * tile_image_data.size());
            return true;
        } else if (compression_type == CARTA::CompressionType::ZFP) {
            auto nan_encodings = GetNanEncodingsBlock(tile_image_data, 0, tile_width, tile_height);
            tile_ptr->set_nan_encodings(nan_encodings.data(), sizeof(int32_t) * nan_encodings.size());

            if (ChannelsChanged(channel, stokes)) {
                return false;
            }

            std::vector<char> compression_buffer;
            size_t compressed_size;
            int precision = lround(compression_quality);
            Compress(tile_image_data, 0, compression_buffer, compressed_size, tile_width, tile_height, precision);
            tile_ptr->set_image_data(compression_buffer.data(), compressed_size);

            return !(ChannelsChanged(channel, stokes));
        }
    }
    return false;
}

bool Frame::GetRasterTileData(std::vector<float>& tile_data, const Tile& tile, int& width, int& height) {
    int tile_size = 256;
    int mip = Tile::LayerToMip(tile.layer, _image_shape(0), _image_shape(1), tile_size, tile_size);
    int tile_size_original = tile_size * mip;
    CARTA::ImageBounds bounds;
    // crop to image size
    bounds.set_x_min(std::max(0, tile.x * tile_size_original));
    bounds.set_x_max(std::min((int)_image_shape(0), (tile.x + 1) * tile_size_original));
    bounds.set_y_min(std::max(0, tile.y * tile_size_original));
    bounds.set_y_max(std::min((int)_image_shape(1), (tile.y + 1) * tile_size_original));

    const int req_height = bounds.y_max() - bounds.y_min();
    const int req_width = bounds.x_max() - bounds.x_min();
    width = req_width / mip;
    height = req_height / mip;
    return GetRasterData(tile_data, bounds, mip, true);
}

// ****************************************************
// Region histograms, profiles, stats

bool Frame::FillRegionHistogramData(int region_id, CARTA::RegionHistogramData* histogram_data, bool channel_changed) {
    // Fill histogram message with histograms for requested channel/num bins.
    // Do not send cube histogram if channel changed.
    bool histogram_ok(false);
    if (_regions.count(region_id)) {
        auto& region = _regions[region_id];
        size_t num_histograms(region->NumHistogramConfigs());
        if (num_histograms == 0) {
            return false;
        } // not requested

        int curr_stokes(CurrentStokes());
        histogram_data->set_stokes(curr_stokes);
        histogram_data->set_progress(1.0); // send entire histogram
        for (size_t i = 0; i < num_histograms; ++i) {
            // get histogram requirements for this index
            CARTA::SetHistogramRequirements_HistogramConfig config = region->GetHistogramConfig(i);
            int config_channel(config.channel()), config_num_bins(config.num_bins());

            if ((config_channel == ALL_CHANNELS) && channel_changed) {
                continue; // do not send
            }
            if (config_channel == CURRENT_CHANNEL) {
                config_channel = _channel_index;
            }

            auto new_histogram = histogram_data->add_histograms();
            new_histogram->set_channel(config_channel);
            // get stored histograms or fill new histograms

            bool have_histogram(false);
            // Check if read from image file (HDF5 only)
            if (region_id == IMAGE_REGION_ID || region_id == CUBE_REGION_ID) {
                have_histogram = GetImageHistogram(config_channel, curr_stokes, config_num_bins, *new_histogram);
            }

            if (!have_histogram) {
                // Retrieve histogram if stored
                int num_bins = (config_num_bins == AUTO_BIN_SIZE ? CalcAutoNumBins(region_id) : config_num_bins);
                if (!GetRegionHistogram(region_id, config_channel, curr_stokes, num_bins, *new_histogram)) {
                    // Calculate histogram
                    float min_val(0.0), max_val(0.0);
                    if (region_id == IMAGE_REGION_ID) {
                        if (config_channel == _channel_index) { // use imageCache
                            if (!GetRegionMinMax(region_id, config_channel, curr_stokes, min_val, max_val)) {
                                CalcRegionMinMax(region_id, config_channel, curr_stokes, min_val, max_val);
                            }
                            CalcRegionHistogram(region_id, config_channel, curr_stokes, num_bins, min_val, max_val, *new_histogram);
                        } else { // use matrix slicer on image
                            std::vector<float> data;
                            GetChannelMatrix(data, config_channel, curr_stokes); // slice image once
                            if (!GetRegionMinMax(region_id, config_channel, curr_stokes, min_val, max_val)) {
                                region->CalcMinMax(config_channel, curr_stokes, data, min_val, max_val);
                            }
                            region->CalcHistogram(config_channel, curr_stokes, num_bins, min_val, max_val, data, *new_histogram);
                        }
                    } else {
                        casacore::SubImage<float> sub_image;
                        std::unique_lock<std::mutex> ulock(_image_mutex);
                        bool has_subimage = GetRegionSubImage(region_id, sub_image, curr_stokes, ChannelRange(config_channel));
                        ulock.unlock();
                        if (has_subimage) {
                            std::vector<float> region_data;
                            std::unique_lock<std::mutex> ulock2(_image_mutex);
                            bool has_region_data = region->GetData(region_data, sub_image); // get subimage data once
                            ulock2.unlock();
                            if (has_region_data) {
                                if (!GetRegionMinMax(region_id, config_channel, curr_stokes, min_val, max_val)) {
                                    region->CalcMinMax(config_channel, curr_stokes, region_data, min_val, max_val);
                                }
                                region->CalcHistogram(config_channel, curr_stokes, num_bins, min_val, max_val, region_data, *new_histogram);
                            }
                        }
                    }
                }
            }
        }
        histogram_ok = (histogram_data->histograms_size() > 0); // do not send if no histograms
    }
    return histogram_ok;
}

bool Frame::FillSpatialProfileData(int region_id, CARTA::SpatialProfileData& profile_data, bool stokes_changed) {
    // Fill spatial profile message with requested x/y profiles (for a point region).
    // Do not send spatial profile for fixed stokes when stokes changed.
    bool profile_ok(false);
    if ((region_id == CURSOR_REGION_ID) && !IsCursorSet()) {
        return profile_ok; // no profile if frontend has not set cursor
    }

    if (_regions.count(region_id)) {
        auto& region = _regions[region_id];
        if (!region->IsValid() || !region->IsPoint()) {
            return profile_ok;
        }

        // set spatial profile fields
        std::vector<CARTA::Point> control_points = region->GetControlPoints();
        int x(static_cast<int>(std::round(control_points[0].x()))), y(static_cast<int>(std::round(control_points[0].y())));
        // check that control points in image
        bool point_in_image((x >= 0) && (x < _image_shape(0)) && (y >= 0) && (y < _image_shape(1)));
        ssize_t num_image_cols(_image_shape(0)), num_image_rows(_image_shape(1));
        float value(0.0);
        if (!_image_cache.empty()) {
            bool write_lock(false);
            tbb::queuing_rw_mutex::scoped_lock cache_lock(_cache_mutex, write_lock);
            value = _image_cache[(y * num_image_cols) + x];
            cache_lock.release();
        }
        profile_data.set_x(x);
        profile_data.set_y(y);
        profile_data.set_channel(_channel_index);
        profile_data.set_stokes(_stokes_index);
        profile_data.set_value(value);

        if (point_in_image) {
            // set profiles
            size_t nprofiles(region->NumSpatialProfiles());
            for (size_t i = 0; i < nprofiles; ++i) {
                if (!region->GetSpatialProfileSent(i)) {
                    // get <axis, stokes> for slicing image data
                    std::pair<int, int> axis_stokes = region->GetSpatialProfileAxes(i);
                    if (axis_stokes.first < 0) { // invalid index
                        return profile_ok;
                    }

                    if (stokes_changed && (axis_stokes.second != CURRENT_STOKES)) {
                        // Do not send fixed stokes profile when stokes changes.
                        // When chan/stokes changes, all messages are set to unsent to force new profiles;
                        // put fixed stokes profile back to sent
                        region->SetSpatialProfileSent(i, true);
                        continue;
                    }
                    int profile_stokes = (axis_stokes.second < 0 ? _stokes_index : axis_stokes.second);

                    std::vector<float> profile;
                    int end(0);
                    if ((profile_stokes == _stokes_index) && !_image_cache.empty()) {
                        // use stored channel cache
                        bool write_lock(false);
                        switch (axis_stokes.first) {
                            case 0: { // x
                                tbb::queuing_rw_mutex::scoped_lock cache_lock(_cache_mutex, write_lock);
                                auto x_start = y * num_image_cols;
                                profile.reserve(_image_shape(0));
                                for (unsigned int j = 0; j < _image_shape(0); ++j) {
                                    auto idx = x_start + j;
                                    profile.push_back(_image_cache[idx]);
                                }
                                cache_lock.release();
                                end = _image_shape(0);
                                break;
                            }
                            case 1: { // y
                                tbb::queuing_rw_mutex::scoped_lock cache_lock(_cache_mutex, write_lock);
                                profile.reserve(_image_shape(1));
                                for (unsigned int j = 0; j < _image_shape(1); ++j) {
                                    auto idx = (j * num_image_cols) + x;
                                    profile.push_back(_image_cache[idx]);
                                }
                                cache_lock.release();
                                end = _image_shape(1);
                                break;
                            }
                        }
                    } else {
                        // slice image data
                        casacore::Slicer section;
                        switch (axis_stokes.first) {
                            case 0: { // x
                                GetImageSlicer(section, -1, y, _channel_index, profile_stokes);
                                end = _image_shape(0);
                                break;
                            }
                            case 1: { // y
                                GetImageSlicer(section, x, -1, _channel_index, profile_stokes);
                                end = _image_shape(1);
                                break;
                            }
                        }
                        profile.resize(end);
                        casacore::Array<float> tmp(section.length(), profile.data(), casacore::StorageInitPolicy::SHARE);
                        std::lock_guard<std::mutex> guard(_image_mutex);
                        _loader->LoadData(FileInfo::Data::Image)->getSlice(tmp, section, true);
                    }
                    // SpatialProfile
                    auto new_profile = profile_data.add_profiles();
                    new_profile->set_coordinate(region->GetSpatialCoordinate(i));
                    new_profile->set_start(0);
                    new_profile->set_end(end);
                    new_profile->set_raw_values_fp32(profile.data(), profile.size() * sizeof(float));
                    region->SetSpatialProfileSent(i, true);
                }
            }
            // send if no profiles requested (for cursor value), but not if requested profiles do not need to be sent
            if ((nprofiles > 0) && (profile_data.profiles_size() == 0)) {
                profile_ok = false;
            } else {
                profile_ok = true;
            }
        }
    }
    return profile_ok;
}

bool Frame::FillSpectralProfileData(
    std::function<void(CARTA::SpectralProfileData profile_data)> cb, int region_id, bool channel_changed, bool stokes_changed) {
    // fill spectral profile message with requested statistics (or values for a point region)
    bool profile_ok(false);
    if (_regions.count(region_id)) {
        auto& region = _regions[region_id];
        if (!region->IsValid()) {
            return false;
        }
        size_t num_profiles(region->NumSpectralProfiles());
        if (num_profiles == 0) {
            return false; // not requested
        }
        // set profile parameters
        int curr_stokes(CurrentStokes());
        std::vector<SpectralProfile> profiles = region->GetSpectralProfiles();
        for (auto& profile : profiles) {
            SpectralConfig spectral_config = profile.config;
            int config_stokes(spectral_config.stokes_index);
            if (region->GetSpectralProfileAllStatsSent(config_stokes)) {
                continue; // already loaded or no longer needed
            }
            if (config_stokes >= CURRENT_STOKES) {
                // When chan/stokes changes, all messages are set to unsent to force new profiles;
                // put fixed stokes profile back to sent for the following:
                if (channel_changed && !stokes_changed) {
                    region->SetSpectralProfileAllStatsSent(config_stokes, true);
                    continue; // do not send spectral profile when only channel changes
                }
                if ((channel_changed || stokes_changed) && (config_stokes != CURRENT_STOKES)) {
                    // Do not send fixed stokes profile when stokes changes.
                    region->SetSpectralProfileAllStatsSent(config_stokes, true);
                    continue;
                }

                // Return NaNs if the region is entirely outside the image
                std::shared_ptr<casacore::ArrayLattice<casacore::Bool>> mask;
                std::unique_lock<std::mutex> guard(_image_mutex);
                try {
                    // check is the region mask valid (outside the lattice or not)
                    mask = region->XyMask();
                } catch (casacore::AipsError& err) {
                }
                guard.unlock();
                if (!mask) {
                    // if region mask not valid, send a NaN to the frontend
                    CARTA::SpectralProfileData profile_message;
                    profile_message.set_stokes(curr_stokes);
                    profile_message.set_progress(1.0);
                    region->FillNaNSpectralProfileDataMessage(profile_message, config_stokes);
                    // send empty (NaN) result to Session
                    cb(profile_message);
                    profile_ok = true;
                    return profile_ok;
                }

                // config_stokes is the stokes index in config, which could be CURRENT_STOKES = -1
                // profile_stokes is a valid stokes index used to slice image
                int profile_stokes = (config_stokes == CURRENT_STOKES ? curr_stokes : config_stokes);

                // fill SpectralProfiles for this config
                if (region->IsPoint()) {
                    // profile is values in image slice
                    std::vector<float> spectral_data;
                    auto cursor_point = region->GetControlPoints()[0];
                    // try use the loader's optimized cursor profile reader first
                    bool have_spectral_data = _loader->GetCursorSpectralData(
                        spectral_data, profile_stokes, cursor_point.x() + 0.5, 1, cursor_point.y() + 0.5, 1, _image_mutex);
                    if (have_spectral_data) {
                        CARTA::SpectralProfileData profile_message;
                        profile_message.set_stokes(curr_stokes);
                        profile_message.set_progress(1.0);
                        region->FillPointSpectralProfileDataMessage(profile_message, config_stokes, spectral_data);
                        // send result to Session
                        cb(profile_message);
                        profile_ok = true;
                    } else {
                        casacore::SubImage<float> sub_image;
                        std::unique_lock<std::mutex> guard(_image_mutex);
                        bool has_subimage = GetRegionSubImage(region_id, sub_image, profile_stokes, ChannelRange());
                        guard.unlock();
                        if (has_subimage) {
                            profile_ok =
                                GetPointSpectralData(region_id, sub_image, [&](std::vector<float> tmp_spectral_data, float progress) {
                                    CARTA::SpectralProfileData profile_message;
                                    profile_message.set_stokes(curr_stokes);
                                    profile_message.set_progress(progress);
                                    region->FillPointSpectralProfileDataMessage(profile_message, config_stokes, tmp_spectral_data);
                                    // send (partial) result to Session
                                    cb(profile_message);
                                });
                        }
                    }
                } else {
                    // profile is statistics for image region (SubImage)
                    if (_image_shape.size() < 3) { // no spectral axis
                        // send empty (NaN) result
                        CARTA::SpectralProfileData profile_message;
                        profile_message.set_stokes(curr_stokes);
                        profile_message.set_progress(1.0);
                        region->FillNaNSpectralProfileDataMessage(profile_message, config_stokes);
                        cb(profile_message);
                        profile_ok = true;
                        return profile_ok;
                    }

                    // if region mask is valid, then check is swizzled data available
                    if (_loader->UseRegionSpectralData(mask, _image_mutex)) {
                        profile_ok = _loader->GetRegionSpectralData(region_id, config_stokes, profile_stokes, mask, region->XyOrigin(),
                            _image_mutex, [&](std::map<CARTA::StatsType, std::vector<double>>* stats_values_map, float progress) {
                                CARTA::SpectralProfileData profile_message;
                                profile_message.set_stokes(curr_stokes);
                                profile_message.set_progress(progress);
                                region->FillSpectralProfileDataMessage(profile_message, config_stokes, *stats_values_map);
                                // send (partial) result to Session
                                cb(profile_message);
                            });
                    } else {
                        profile_ok = GetRegionSpectralData(region_id, config_stokes, profile_stokes,
                            [&](std::map<CARTA::StatsType, std::vector<double>> results, float progress) {
                                CARTA::SpectralProfileData profile_message;
                                profile_message.set_stokes(curr_stokes);
                                profile_message.set_progress(progress);
                                region->FillSpectralProfileDataMessage(profile_message, config_stokes, results);
                                // send (partial) result to Session
                                cb(profile_message);
                            });
                    }
                }
            }
        }
    }
    return profile_ok;
}

bool Frame::FillRegionStatsData(int region_id, CARTA::RegionStatsData& stats_data) {
    // fill stats data message with requested statistics for the region with current channel and stokes
    bool stats_ok(false);
    if (_regions.count(region_id)) {
        auto& region = _regions[region_id];
        if (!region->IsValid()) {
            return false;
        }
        if (region->NumStats() == 0) {
            return false;
        } // not requested

        // If we're using the whole image, try to use loader image stats
        if (region_id == IMAGE_REGION_ID || region_id == CUBE_REGION_ID) {
            int stats_channel = (region_id == CUBE_REGION_ID) ? ALL_CHANNELS : _channel_index;
            auto& image_stats = _loader->GetImageStats(_stokes_index, stats_channel);
            if (image_stats.full) {
                stats_data.set_channel(stats_channel);
                stats_data.set_stokes(_stokes_index);
                region->FillStatsData(stats_data, image_stats.basic_stats);
                stats_ok = true;
            }
        }

        if (!stats_ok) {
            stats_data.set_channel(_channel_index);
            stats_data.set_stokes(_stokes_index);
            casacore::SubImage<float> sub_image;
            std::unique_lock<std::mutex> ulock(_image_mutex);
            bool have_subimage = GetRegionSubImage(region_id, sub_image, _stokes_index, ChannelRange(_channel_index));
            ulock.unlock();
            if (have_subimage) {
                std::lock_guard<std::mutex> guard(_image_mutex);
                region->FillStatsData(stats_data, sub_image, _channel_index, _stokes_index);
            } else {
                region->FillNaNStatsData(stats_data);
            }
            stats_ok = true;
        }
    }
    return stats_ok;
}

// ****************************************************
// Region histograms only (not full data message)

int Frame::CalcAutoNumBins(int region_id) {
    // automatic bin size for histogram when num_bins == AUTO_BIN_SIZE
    int auto_num_bins = int(std::max(sqrt(_image_shape(0) * _image_shape(1)), 2.0)); // default: use image plane
    if ((region_id != IMAGE_REGION_ID) && (region_id != CUBE_REGION_ID)) {
        if (_regions.count(region_id)) {
            auto& region = _regions[region_id];
            casacore::IPosition region_shape(region->XyShape()); // bounding box
            if (region_shape.size() > 0) {
                auto_num_bins = (int(std::max(sqrt(region_shape(0) * region_shape(1)), 2.0)));
            }
        }
    }
    return auto_num_bins;
}

bool Frame::GetRegionMinMax(int region_id, int channel, int stokes, float& min_val, float& max_val) {
    // Return stored min and max value; false if not stored
    bool have_min_max(false);
    if (_regions.count(region_id)) {
        auto& region = _regions[region_id];
        have_min_max = region->GetMinMax(channel, stokes, min_val, max_val);
    }
    return have_min_max;
}

bool Frame::CalcRegionMinMax(int region_id, int channel, int stokes, float& min_val, float& max_val) {
    // Calculate min/max for region data; primarily for cube histogram
    bool min_max_ok(false);
    if (_regions.count(region_id)) {
        auto& region = _regions[region_id];
        if (region_id == IMAGE_REGION_ID) {
            if (channel == _channel_index) { // use channel cache
                bool write_lock(false);
                tbb::queuing_rw_mutex::scoped_lock cache_lock(_cache_mutex, write_lock);
                region->CalcMinMax(channel, stokes, _image_cache, min_val, max_val);
            } else {
                std::vector<float> data;
                GetChannelMatrix(data, channel, stokes);
                region->CalcMinMax(channel, stokes, data, min_val, max_val);
            }
            min_max_ok = true;
        } else {
            casacore::SubImage<float> sub_image;
            std::unique_lock<std::mutex> ulock(_image_mutex);
            bool has_subimage = GetRegionSubImage(region_id, sub_image, stokes, ChannelRange(channel));
            ulock.unlock();
            bool has_data(false);
            if (has_subimage) {
                std::vector<float> region_data;
                std::unique_lock<std::mutex> ulock2(_image_mutex);
                has_data = region->GetData(region_data, sub_image);
                ulock2.unlock();
                if (has_data) {
                    region->CalcMinMax(channel, stokes, region_data, min_val, max_val);
                }
            }
            min_max_ok = has_data;
        }
    }
    return min_max_ok;
}

bool Frame::GetImageHistogram(int channel, int stokes, int num_bins, CARTA::Histogram& histogram) {
    // Return image histogram in histogram parameter
    bool have_histogram(false);

    auto& current_stats = _loader->GetImageStats(stokes, channel);

    if (current_stats.valid) {
        int image_num_bins(current_stats.histogram_bins.size());

        if ((num_bins == AUTO_BIN_SIZE) || (num_bins == image_num_bins)) {
            double min_val(current_stats.basic_stats[CARTA::StatsType::Min]);
            double max_val(current_stats.basic_stats[CARTA::StatsType::Max]);

            histogram.set_num_bins(image_num_bins);
            histogram.set_bin_width((max_val - min_val) / image_num_bins);
            histogram.set_first_bin_center(min_val + (histogram.bin_width() / 2.0));
            *histogram.mutable_bins() = {current_stats.histogram_bins.begin(), current_stats.histogram_bins.end()};
            have_histogram = true;
        }
    }

    return have_histogram;
}

bool Frame::GetRegionHistogram(int region_id, int channel, int stokes, int num_bins, CARTA::Histogram& histogram) {
    // Return stored histogram in histogram parameter
    bool have_histogram(false);
    if (_regions.count(region_id)) {
        auto& region = _regions[region_id];
        num_bins = (num_bins == AUTO_BIN_SIZE ? CalcAutoNumBins(region_id) : num_bins);
        have_histogram = region->GetHistogram(channel, stokes, num_bins, histogram);
    }
    return have_histogram;
}

bool Frame::CalcRegionHistogram(
    int region_id, int channel, int stokes, int num_bins, float min_val, float max_val, CARTA::Histogram& histogram) {
    // Return calculated histogram in histogram parameter; primarily for cube histogram
    bool histogram_ok(false);
    if (_regions.count(region_id)) {
        auto& region = _regions[region_id];
        num_bins = (num_bins == AUTO_BIN_SIZE ? CalcAutoNumBins(region_id) : num_bins);
        if (region_id == IMAGE_REGION_ID) {
            if (channel == _channel_index) { // use channel cache
                bool write_lock(false);
                tbb::queuing_rw_mutex::scoped_lock cache_lock(_cache_mutex, write_lock);
                region->CalcHistogram(channel, stokes, num_bins, min_val, max_val, _image_cache, histogram);
            } else {
                std::vector<float> data;
                GetChannelMatrix(data, channel, stokes);
                region->CalcHistogram(channel, stokes, num_bins, min_val, max_val, data, histogram);
            }
            histogram_ok = true;
        } else {
            bool has_data(false);
            casacore::SubImage<float> sub_image;
            std::unique_lock<std::mutex> ulock(_image_mutex);
            bool has_subimage = GetRegionSubImage(region_id, sub_image, stokes, ChannelRange(channel));
            ulock.unlock();
            if (has_subimage) {
                std::vector<float> region_data;
                std::unique_lock<std::mutex> ulock2(_image_mutex);
                has_data = region->GetData(region_data, sub_image);
                ulock2.unlock();
                if (has_data) {
                    region->CalcHistogram(channel, stokes, num_bins, min_val, max_val, region_data, histogram);
                }
            }
            histogram_ok = has_data;
        }
    }
    return histogram_ok;
}

// store cube histogram calculations
void Frame::SetRegionMinMax(int region_id, int channel, int stokes, float min_val, float max_val) {
    // Store cube min/max calculated in Session
    if (!_regions.count(region_id) && (region_id == CUBE_REGION_ID)) {
        SetImageRegion(CUBE_REGION_ID);
    }

    if (_regions.count(region_id)) {
        auto& region = _regions[region_id];
        region->SetMinMax(channel, stokes, min_val, max_val);
    }
}

void Frame::SetRegionHistogram(int region_id, int channel, int stokes, CARTA::Histogram& histogram) {
    // Store cube histogram calculated in Session
    if (!_regions.count(region_id) && (region_id == CUBE_REGION_ID)) {
        SetImageRegion(CUBE_REGION_ID);
    }

    if (_regions.count(region_id)) {
        auto& region = _regions[region_id];
        region->SetHistogram(channel, stokes, histogram);
    }
}

bool Frame::GetSubImageXy(casacore::SubImage<float>& sub_image, CursorXy& cursor_xy) {
    bool result(false);
    casacore::IPosition subimage_shape = sub_image.shape();
    casacore::IPosition start(subimage_shape.size(), 0);
    casacore::IPosition count(subimage_shape);
    if (count(0) == 1 && count(1) == 1) { // make sure the subimage is a point region in x-y plane
        casacore::IPosition parent_position = sub_image.getRegionPtr()->convert(start);
        cursor_xy = CursorXy(parent_position(0), parent_position(1));
        result = true;
    }
    return result;
}

bool Frame::GetPointSpectralData(
    int region_id, casacore::SubImage<float>& sub_image, const std::function<void(std::vector<float>, float)>& partial_results_callback) {
    // slice image data for point region (including cursor)
    bool data_ok(false);
    casacore::IPosition sub_image_shape = sub_image.shape();
    std::vector<float> data;
    data.resize(sub_image_shape.product(), std::numeric_limits<double>::quiet_NaN());

    try {
        if ((sub_image_shape.size() > 2) && (_spectral_axis >= 0)) {
            // stoppable spectral profile process
            size_t delta_channels = INIT_DELTA_CHANNEL; // the increment of channels for each step
            size_t dt_target = TARGET_DELTA_TIME;       // the target time elapse for each step, in the unit of milliseconds
            size_t profile_size = NumChannels();        // profile vector size
            casacore::IPosition start(sub_image_shape.size(), 0);
            casacore::IPosition count(sub_image_shape);
            float progress = 0.0;
            // get cursor's x-y coordinate from subimage
            CursorXy subimage_cursor;
            if (GetSubImageXy(sub_image, subimage_cursor)) {
                // get spectral profile for the cursor
                auto t_partial_profile_start = std::chrono::high_resolution_clock::now();
                while (start(_spectral_axis) < profile_size) {
                    // start the timer
                    auto t_start = std::chrono::high_resolution_clock::now();

                    // check if cursor/region point changed from subimage point
                    if ((region_id == CURSOR_REGION_ID) && (Interrupt(region_id, _cursor_xy, subimage_cursor))) {
                        return false; // cursor moved
                    }
                    if (region_id > CURSOR_REGION_ID) {
                        if (_regions.count(region_id)) {
                            std::vector<CARTA::Point> region_points = _regions[region_id]->GetControlPoints();
                            // round the region cursor float values since subimage cursor comes from IPosition
                            CursorXy region_cursor(round(region_points[0].x()), round(region_points[0].y()));
                            if (Interrupt(region_id, region_cursor, subimage_cursor)) { // point region moved
                                return false;
                            }
                        } else { // region closed
                            return false;
                        }
                    }

                    // Slice subimage for this step; modify the count and update progress
                    count(_spectral_axis) =
                        (start(_spectral_axis) + delta_channels < profile_size ? delta_channels : profile_size - start(_spectral_axis));
                    casacore::Slicer slicer(start, count);
                    casacore::Array<float> buffer;
                    std::unique_lock<std::mutex> guard(_image_mutex);
                    sub_image.doGetSlice(buffer, slicer);
                    guard.unlock();
                    memcpy(&data[start(_spectral_axis)], buffer.data(), count(_spectral_axis) * sizeof(float));
                    start(_spectral_axis) += count(_spectral_axis);
                    progress = (float)start(_spectral_axis) / profile_size;

                    // get the time elapse for this step
                    auto t_end = std::chrono::high_resolution_clock::now();
                    auto dt = std::chrono::duration<double, std::milli>(t_end - t_start).count();
                    auto dt_partial_profile = std::chrono::duration<double, std::milli>(t_end - t_partial_profile_start).count();

                    // adjust the increment of channels according to the time elapse
                    delta_channels *= dt_target / dt;
                    if (delta_channels < 1) {
                        delta_channels = 1;
                    }
                    if (delta_channels > profile_size) {
                        delta_channels = profile_size;
                    }

                    if ((dt_partial_profile > TARGET_PARTIAL_CURSOR_TIME) || (progress >= 1.0f)) {
                        // send partial result by the callback function
                        t_partial_profile_start = std::chrono::high_resolution_clock::now();
                        partial_results_callback(data, progress);
                    }
                }
                data_ok = true;
            }
        } else {
            // non-stoppable spectral profile process
            casacore::Array<float> tmp(sub_image_shape, data.data(), casacore::StorageInitPolicy::SHARE);
            std::unique_lock<std::mutex> guard(_image_mutex);
            sub_image.doGetSlice(tmp, casacore::Slicer(casacore::IPosition(sub_image_shape.size(), 0), sub_image_shape));
            guard.unlock();
            data_ok = true;
        }
    } catch (casacore::AipsError& err) {
        std::cerr << "Point region spectral profile error: " << err.getMesg() << std::endl;
    }
    return data_ok;
}

bool Frame::GetRegionSpectralData(int region_id, int config_stokes, int profile_stokes,
    const std::function<void(std::map<CARTA::StatsType, std::vector<double>>, float)>& partial_results_callback) {
    // get starting spectral config
    SpectralConfig start_config_stats;
    if (!GetRegionSpectralConfig(region_id, config_stokes, start_config_stats)) {
        return false;
    }
    // get starting region state
    RegionState start_region_state;
    if (!GetRegionState(region_id, start_region_state)) {
        return false;
    }

    bool data_ok(false);
    if (_regions.count(region_id)) {
        auto& region = _regions[region_id];

        // initialize the spectral data
        std::map<CARTA::StatsType, std::vector<double>> results;
        size_t profile_size = NumChannels(); // total number of channels
        if (!region->InitSpectralData(config_stokes, profile_size, results)) {
            // config removed or no unsent stats
            return false;
        }

        // initialize the variables
        size_t start = 0;
        size_t count, end;
        float progress = 0;
        casacore::SubImage<float> sub_image;
        int delta_channels = INIT_DELTA_CHANNEL; // the increment of channels for each step
        int dt_target = TARGET_DELTA_TIME;       // the target time elapse for each step, in the unit of milliseconds
        auto t_partial_profile_start = std::chrono::high_resolution_clock::now();

        // get stats data
        while (start < profile_size) {
            // start the timer
            auto t_start = std::chrono::high_resolution_clock::now();

            // check if region, current stokes, spectral requirements changed
            if (Interrupt(region_id, profile_stokes, start_region_state, start_config_stats)) {
                return data_ok; // false until complete
            }

            end = (start + delta_channels > profile_size ? profile_size - 1 : start + delta_channels - 1);
            count = end - start + 1;

            // try to get sub-image and its stats data
            std::unique_lock<std::mutex> ulock(_image_mutex);
            bool has_subimage = GetRegionSubImage(region_id, sub_image, profile_stokes, ChannelRange(start, end));
            ulock.unlock();
            if (has_subimage) {
                std::map<CARTA::StatsType, std::vector<double>> buffers;
                std::unique_lock<std::mutex> ulock2(_image_mutex);
                bool has_data = region->GetSpectralProfileData(buffers, config_stokes, sub_image);
                ulock2.unlock();
                if (has_data) {
                    for (const auto& buffer : buffers) {
                        auto stats_type = buffer.first;
                        if (results.count(stats_type)) {
                            const std::vector<double>& stats_data = buffer.second;
                            memcpy(&results[stats_type][start], &stats_data[0], stats_data.size() * sizeof(double));
                        }
                    }
                } else {
                    if (_verbose) {
                        std::cerr << "Can not get zprofile, region id: " << region_id << ", channel range: [" << start << "," << end << "]"
                                  << std::endl;
                    }
                    return data_ok;
                }
            }

            start += count;
            progress = (float)start / profile_size;

            // get the time elapse for this step
            auto t_end = std::chrono::high_resolution_clock::now();
            auto dt = std::chrono::duration<double, std::milli>(t_end - t_start).count();
            auto dt_partial_profile = std::chrono::duration<double, std::milli>(t_end - t_partial_profile_start).count();

            // adjust the increment of channels according to the time elapse
            delta_channels *= dt_target / dt;
            if (delta_channels < 1) {
                delta_channels = 1;
            }
            if (delta_channels > profile_size) {
                delta_channels = profile_size;
            }

            // send partial result by the callback function
            if (dt_partial_profile > TARGET_PARTIAL_REGION_TIME || progress >= 1.0f) {
                t_partial_profile_start = std::chrono::high_resolution_clock::now();
                partial_results_callback(results, progress);
            }
        }
        data_ok = true;
    }
    return data_ok;
}

bool Frame::Interrupt(int region_id, const CursorXy& cursor1, const CursorXy& cursor2) {
    // check if point moved, spectral requirements changed
    if (!IsConnected(region_id)) {
        if (_verbose) {
            std::cerr << "Closing image/region, exit zprofile before complete" << std::endl;
        }
        return true;
    }
    if (!(cursor1 == cursor2)) {
        if (_verbose) {
            std::cerr << "Cursor/Point changed, exit zprofile before complete" << std::endl;
        }
        return true;
    }
    // check is the Cursor/Point shown on the frontend spectral widget
    if (_regions.count(region_id) && _regions[region_id]->NumSpectralProfiles() == 0) {
        if (_verbose) {
            std::cerr << "Cursor/Point profile not needed, exit zprofile before complete" << std::endl;
        }
        return true;
    }
    return false;
}

bool Frame::Interrupt(
    int region_id, int profile_stokes, const RegionState& start_region_state, const SpectralConfig& start_config_stats, bool is_HDF5) {
    // check if region, current stokes, spectral requirements changed
    bool interrupt(true);
    if (!IsConnected(region_id)) {
        if (_verbose) {
            std::cerr << "[Region " << region_id << "] closing image/region, exit zprofile before complete" << std::endl;
        }
        return interrupt;
    }
    if (!IsSameRegionState(region_id, start_region_state)) {
        if (_verbose) {
            std::cerr << "[Region " << region_id << "] region state changed, exit zprofile before complete" << std::endl;
        }
        return interrupt;
    }
    if (!IsSameRegionSpectralConfig(region_id, profile_stokes, start_config_stats, is_HDF5)) {
        if (_verbose) {
            std::cerr << "[Region " << region_id << "] region requirement changed, exit zprofile before complete" << std::endl;
        }
        return interrupt;
    }
    interrupt = false;
    return interrupt;
}

bool Frame::IsConnected(int region_id) {
    if (_regions.count(region_id)) {
        return (_connected && _regions[region_id]->IsConnected());
    }
    return _connected;
}

bool Frame::IsSameRegionState(int region_id, const RegionState& region_state) {
    if (_regions.count(region_id)) {
        return (_regions[region_id]->GetRegionState() == region_state);
    }
    return false;
}

bool Frame::IsSameRegionSpectralConfig(int region_id, int profile_stokes, const SpectralConfig& start_config_stats, bool is_HDF5) {
    // compare stokes, spectral requirements
    if (!_regions.count(region_id)) { // region closed
        return false;
    }

    // Check CURRENT_STOKES changed
    if ((start_config_stats.stokes_index == CURRENT_STOKES) && (profile_stokes != CurrentStokes())) {
        return false;
    }

    auto& region = _regions[region_id];

    // region has no spectral widgets
    if (region->NumSpectralProfiles() == 0) {
        return false;
    }

    // config removed or changed
    if (!is_HDF5 && !region->IsValidSpectralConfig(start_config_stats)) {
        return false;
    }

    return true; // passed all checks
}

void Frame::SetConnectionFlag(bool connected) {
    _connected = connected;
}

void Frame::SetCursorXy(float x, float y) {
    _cursor_xy = CursorXy(x, y);
}

bool Frame::GetRegionState(int region_id, RegionState& region_state) {
    if (_regions.count(region_id)) {
        region_state = _regions[region_id]->GetRegionState();
        return true;
    }
    return false;
}

bool Frame::GetRegionSpectralConfig(int region_id, int config_stokes, SpectralConfig& config_stats) {
    if (_regions.count(region_id)) {
        return _regions[region_id]->GetSpectralConfig(config_stokes, config_stats);
    }
    return false;
}<|MERGE_RESOLUTION|>--- conflicted
+++ resolved
@@ -289,11 +289,7 @@
                 // iterate through annotations to create regions if valid
                 for (unsigned int iline = 0; iline < region_list.nLines(); ++iline) {
                     casa::AsciiAnnotationFileLine file_line = region_list.lineAt(iline);
-<<<<<<< HEAD
                     ImportAnnotationFileLine(file_line, coord_sys, file_type, import_ack, message);
-=======
-                    ImportCrtfFileLine(file_line, coord_sys, import_ack, message);
->>>>>>> 46203f26
                 }
             } catch (casacore::AipsError& err) {
                 if (_verbose) {
@@ -305,7 +301,6 @@
             }
             break;
         }
-<<<<<<< HEAD
         case CARTA::FileType::REG: {
             /*
             carta::Ds9Parser parser = carta::Ds9Parser(filename, coord_sys, _image_shape);
@@ -331,24 +326,6 @@
             message = "Region file import failed: zero regions set";
         }
         import_ack.add_regions();
-=======
-        case CARTA::FileType::REG:
-        default: {
-            message = "Import region failed: file type not supported.";
-            break;
-        }
-    }
-    if (import_ack.regions_size() == 0) {
-        import_ack.set_success(false);
-        if (message.empty()) {
-            message = "Region file import failed: zero regions set";
-        }
-        import_ack.set_message(message);
-        import_ack.add_regions();
-    } else {
-        import_ack.set_success(true); // true if at least one region was set
-        import_ack.set_message(message);
->>>>>>> 46203f26
     }
 
     // complete message
@@ -356,14 +333,8 @@
     import_ack.set_message(message);
 }
 
-<<<<<<< HEAD
-
 void Frame::ImportAnnotationFileLine(casa::AsciiAnnotationFileLine& file_line, const casacore::CoordinateSystem& coord_sys,
     CARTA::FileType file_type, CARTA::ImportRegionAck& import_ack, std::string message) {
-=======
-void Frame::ImportCrtfFileLine(casa::AsciiAnnotationFileLine& file_line, const casacore::CoordinateSystem& coord_sys,
-    CARTA::ImportRegionAck& import_ack, std::string message) {
->>>>>>> 46203f26
     // Process a single CRTF annotation file line to set region; adds region to frame regions.
     // Completes ack message with region properties or appends to message if failed.
     switch (file_line.getType()) {
@@ -371,7 +342,7 @@
             auto annotation_base = file_line.getAnnotationBase();
             const casa::AnnotationBase::Type annotation_type = annotation_base->getType();
             casacore::String ann_type_str = casa::AnnotationBase::typeToString(annotation_type);
-	    casacore::String ds9_type_str = AnnTypeToDs9String(annotation_type);
+            casacore::String ds9_type_str = AnnTypeToDs9String(annotation_type);
             switch (annotation_type) {
                 case casa::AnnotationBase::VECTOR:
                 case casa::AnnotationBase::TEXT: {
@@ -398,12 +369,8 @@
                             // add to frame's regions
                             auto region_id = GetMaxRegionId() + 1;
                             _regions[region_id] = move(region);
-<<<<<<< HEAD
 
                             // get region info parameters
-=======
-                            // region parameters
->>>>>>> 46203f26
                             std::string name(_regions[region_id]->Name());
                             CARTA::RegionType type(_regions[region_id]->Type());
                             std::vector<CARTA::Point> points = _regions[region_id]->GetControlPoints();
@@ -432,7 +399,6 @@
             break;
         }
     }
-<<<<<<< HEAD
 }
 
 casacore::String Frame::AnnTypeToDs9String(casa::AnnotationBase::Type ann_type) {
@@ -440,8 +406,6 @@
     casacore::String ds9_string;
     // TODO
     return ds9_string;
-=======
->>>>>>> 46203f26
 }
 
 void Frame::ExportRegion(CARTA::FileType file_type, CARTA::CoordinateType coord_type, std::vector<int>& region_ids, std::string& filename,
