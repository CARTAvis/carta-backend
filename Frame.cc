--- conflicted
+++ resolved
@@ -845,13 +845,9 @@
         casacore::SubLattice<float> sublattice;
         std::lock_guard<std::mutex> guard(latticeMutex);
         getRegionSubLattice(regionId, sublattice, stokesIndex, channelIndex);
-<<<<<<< HEAD
-        region->fillStatsData(statsData, sublattice, channelIndex, stokesIndex);
-=======
         if (!sublattice.shape().empty())
              setPixelMask(sublattice);
-        region->fillStatsData(statsData, sublattice);
->>>>>>> ca580dda
+        region->fillStatsData(statsData, sublattice, channelIndex, stokesIndex);
         statsOK = true;
     }
     return statsOK;
