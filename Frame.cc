#include "Frame.h"
#include "util.h"

#include <tbb/blocked_range2d.h>
#include <tbb/parallel_for.h>

using namespace carta;
using namespace std;

Frame::Frame(const string& uuidString, const string& filename, const string& hdu, int defaultChannel)
    : uuid(uuidString),
      valid(true),
      cursorSet(false),
      filename(filename),
      fileType(casacore::ImageOpener::imageType(filename)),
      loader(FileLoader::getLoader(filename)),
      nchan(1),
      channelIndex(-1), stokesIndex(-1), spectralAxis(-1), stokesAxis(-1) {
    try {
        if (loader==nullptr) {
            log(uuid, "Problem loading file {}: loader not implemented", filename);
            valid = false;
            return;
        }
        loader->openFile(filename, hdu);
        auto &dataSet = loader->loadData(FileInfo::Data::XYZW);

        imageShape = dataSet.shape();
        size_t ndims = imageShape.size();
        if (ndims < 2 || ndims > 4) {
            valid = false;
            return;
        }

        // determine axis order (0-based)
        if (ndims == 3) { // use defaults
            spectralAxis = 2;
            stokesAxis = -1;
        } else if (ndims == 4) {  // find spectral and stokes axes
            loader->findCoords(spectralAxis, stokesAxis);
        }
        nchan = (spectralAxis>=0 ? imageShape(spectralAxis) : 1);

        // set current channel, stokes, channelCache
        std::string errMessage;
        setImageChannels(defaultChannel, 0, errMessage);

        // make Region for entire image (after current channel/stokes set)
        setImageRegion(IMAGE_REGION_ID);
        loadImageChannelStats(false); // from image file if exists
    } catch (casacore::AipsError& err) {
        log(uuid, "Problem loading file {}: {}", filename, err.getMesg());
        valid = false;
    }
}

Frame::~Frame() {
    for (auto& region : regions) {
        region.second.reset();
    }
    regions.clear();
}

bool Frame::isValid() {
    return valid;
}

int Frame::getMaxRegionId() {
    int maxRegionId(INT_MIN);
    for (auto it = regions.begin(); it != regions.end(); ++it)
        maxRegionId = max(maxRegionId, it->first);
    return maxRegionId;
}

// ********************************************************************
// Image data

std::vector<float> Frame::getImageData(CARTA::ImageBounds& bounds, int mip, bool meanFilter) {
    if (!valid) {
        return std::vector<float>();
    }

    const int x = bounds.x_min();
    const int y = bounds.y_min();
    const int reqHeight = bounds.y_max() - y;
    const int reqWidth = bounds.x_max() - x;

    // check bounds
    if ((reqHeight < 0) || (reqWidth < 0))
        return std::vector<float>();
    if (imageShape(1) < y + reqHeight || imageShape(0) < x + reqWidth)
        return std::vector<float>();
    // check mip
    if (mip < 0)
        return std::vector<float>();

    // size returned vector
    size_t numRowsRegion = reqHeight / mip;
    size_t rowLengthRegion = reqWidth / mip;
    std::vector<float> regionData;
    regionData.resize(numRowsRegion * rowLengthRegion);
    int nImgCol = imageShape(0);

    // read lock channelCache
    bool writeLock(false);
    tbb::queuing_rw_mutex::scoped_lock lock(cacheMutex, writeLock);

    if (meanFilter) {
        // Perform down-sampling by calculating the mean for each MIPxMIP block
        auto range = tbb::blocked_range2d<size_t>(0, numRowsRegion, 0, rowLengthRegion);
        auto loop = [&](const tbb::blocked_range2d<size_t> &r) {
            for(size_t j = r.rows().begin(); j != r.rows().end(); ++j) {
                for(size_t i = r.cols().begin(); i != r.cols().end(); ++i) {
                    float pixelSum = 0;
                    int pixelCount = 0;
                    for (auto pixelX = 0; pixelX < mip; pixelX++) {
                        for (auto pixelY = 0; pixelY < mip; pixelY++) {
                            auto imageRow = y + j * mip + pixelY;
                            auto imageCol = x + i * mip + pixelX;
                            float pixVal = channelCache[(imageRow * nImgCol) + imageCol];
                            if (!isnan(pixVal) && !isinf(pixVal)) {
                                pixelCount++;
                                pixelSum += pixVal;
                            }
                        }
                    }
                    regionData[j * rowLengthRegion + i] = pixelCount ? pixelSum / pixelCount : NAN;
                }
            }
        };
        tbb::parallel_for(range, loop);
    } else {
        // Nearest neighbour filtering
        auto range = tbb::blocked_range2d<size_t>(0, numRowsRegion, 0, rowLengthRegion);
        auto loop = [&](const tbb::blocked_range2d<size_t> &r) {
            for (auto j = 0; j < numRowsRegion; j++) {
                for (auto i = 0; i < rowLengthRegion; i++) {
                    auto imageRow = y + j * mip;
                    auto imageCol = x + i * mip;
                    regionData[j * rowLengthRegion + i] = channelCache[(imageRow * nImgCol) + imageCol];
                }
            }
        };
        tbb::parallel_for(range, loop);
    }
    return regionData;
}

std::vector<float> Frame::getImageChanData(size_t chan) {
    // get data for given chan, current stokes
    std::vector<float> data;
    casacore::Matrix<float> chanMatrix;
    getChannelMatrix(chanMatrix, chan, currentStokes());
    data = chanMatrix.tovector();
    return data;
}

bool Frame::loadImageChannelStats(bool loadPercentiles) {
    // load channel stats for entire image (all channels and stokes) from header
    // channelStats[stokes][chan]
    if (!valid) {
        return false;
    }

    size_t depth(nchannels());
    size_t nstokes(stokesAxis>=0 ? imageShape(stokesAxis) : 1);
    channelStats.resize(nstokes);
    for (auto i = 0; i < nstokes; i++) {
        channelStats[i].resize(depth);
    }
    size_t ndims = imageShape.size();

    //TODO: Support multiple HDUs
    if (loader->hasData(FileInfo::Data::Stats) && loader->hasData(FileInfo::Data::Stats2D)) {
        if (loader->hasData(FileInfo::Data::S2DMax)) {
            auto &dataSet = loader->loadData(FileInfo::Data::S2DMax);
            casacore::IPosition statDims = dataSet.shape();

            // 2D cubes
            if (ndims == 2 && statDims.size() == 0) {
                casacore::Array<float> data;
                dataSet.get(data, true);
                auto it = data.begin();
                channelStats[0][0].maxVal = *it;
            } // 3D cubes
            else if (ndims == 3 && statDims.size() == 1 && statDims[0] == depth) {
                casacore::Array<float> data;
                dataSet.get(data, true);
                auto it = data.begin();
                for (auto i = 0; i < depth; ++i) {
                    channelStats[0][i].maxVal = *it++;
                }
            } // 4D cubes
            else if (ndims == 4 && statDims.size() == 2 &&
                     statDims[0] == nstokes && statDims[1] == depth) {
                casacore::Array<float> data;
                dataSet.get(data, true);
                auto it = data.begin();
                for (auto i = 0; i < nstokes; i++) {
                    for (auto j = 0; j < depth; j++) {
                        channelStats[i][j].maxVal = *it++;
                    }
                }
            }
        }

        if (loader->hasData(FileInfo::Data::S2DMin)) {
            auto &dataSet = loader->loadData(FileInfo::Data::S2DMin);
            casacore::IPosition statDims = dataSet.shape();

            // 2D cubes
            if (ndims == 2 && statDims.size() == 0) {
                casacore::Array<float> data;
                dataSet.get(data, true);
                auto it = data.begin();
                channelStats[0][0].maxVal = *it;
            } // 3D cubes
            else if (ndims == 3 && statDims.size() == 1 && statDims[0] == depth) {
                casacore::Array<float> data;
                dataSet.get(data, true);
                auto it = data.begin();
                for (auto i = 0; i < depth; ++i) {
                    channelStats[0][i].maxVal = *it++;
                }
            } // 4D cubes
            else if (ndims == 4 && statDims.size() == 2 &&
                     statDims[0] == nstokes && statDims[1] == depth) {
                casacore::Array<float> data;
                dataSet.get(data, true);
                auto it = data.begin();
                for (auto i = 0; i < nstokes; i++) {
                    for (auto j = 0; j < depth; j++) {
                        channelStats[i][j].maxVal = *it++;
                    }
                }
            }
        }

        if (loader->hasData(FileInfo::Data::S2DMean)) {
            auto &dataSet = loader->loadData(FileInfo::Data::S2DMean);
            casacore::IPosition statDims = dataSet.shape();

            // 2D cubes
            if (ndims == 2 && statDims.size() == 0) {
                casacore::Array<float> data;
                dataSet.get(data, true);
                auto it = data.begin();
                channelStats[0][0].maxVal = *it;
            } // 3D cubes
            else if (ndims == 3 && statDims.size() == 1 && statDims[0] == depth) {
                casacore::Array<float> data;
                dataSet.get(data, true);
                auto it = data.begin();
                for (auto i = 0; i < depth; ++i) {
                    channelStats[0][i].maxVal = *it++;
                }
            } // 4D cubes
            else if (ndims == 4 && statDims.size() == 2 &&
                     statDims[0] == nstokes && statDims[1] == depth) {
                casacore::Array<float> data;
                dataSet.get(data, true);
                auto it = data.begin();
                for (auto i = 0; i < nstokes; i++) {
                    for (auto j = 0; j < depth; j++) {
                        channelStats[i][j].maxVal = *it++;
                    }
                }
            }
        }

        if (loader->hasData(FileInfo::Data::S2DNans)) {
            auto &dataSet = loader->loadData(FileInfo::Data::S2DNans);
            casacore::IPosition statDims = dataSet.shape();

            // 2D cubes
            if (ndims == 2 && statDims.size() == 0) {
                casacore::Array<float> data;
                dataSet.get(data, true);
                auto it = data.begin();
                channelStats[0][0].maxVal = *it;
            } // 3D cubes
            else if (ndims == 3 && statDims.size() == 1 && statDims[0] == depth) {
                casacore::Array<float> data;
                dataSet.get(data, true);
                auto it = data.begin();
                for (auto i = 0; i < depth; ++i) {
                    channelStats[0][i].maxVal = *it++;
                }
            } // 4D cubes
            else if (ndims == 4 && statDims.size() == 2 &&
                     statDims[0] == nstokes && statDims[1] == depth) {
                casacore::Array<float> data;
                dataSet.get(data, true);
                auto it = data.begin();
                for (auto i = 0; i < nstokes; i++) {
                    for (auto j = 0; j < depth; j++) {
                        channelStats[i][j].maxVal = *it++;
                    }
                }
            }
        }

        if (loader->hasData(FileInfo::Data::S2DHist)) {
            auto &dataSet = loader->loadData(FileInfo::Data::S2DHist);
            casacore::IPosition statDims = dataSet.shape();
            auto numBins = statDims[2];

            // 2D cubes
            if (ndims == 2 && statDims.size() == 0) {
                casacore::Array<float> data;
                dataSet.get(data, true);
                auto it = data.begin();
                std::copy(data.begin(), data.end(),
                          std::back_inserter(channelStats[0][0].histogramBins));
            } // 3D cubes
            else if (ndims == 3 && statDims.size() == 1 && statDims[0] == depth) {
                casacore::Array<float> data;
                dataSet.get(data, true);
                auto it = data.begin();
                for (auto i = 0; i < depth; ++i) {
                    channelStats[0][i].histogramBins.resize(numBins);
                    for (auto j = 0; j < numBins; j++) {
                        channelStats[0][i].histogramBins[j] = *it++;
                    }
                }
            } // 4D cubes
            else if (ndims == 4 && statDims.size() == 2 &&
                     statDims[0] == nstokes && statDims[1] == depth) {
                casacore::Array<float> data;
                dataSet.get(data, true);
                auto it = data.begin();
                for (auto i = 0; i < nstokes; i++) {
                    for (auto j = 0; j < depth; j++) {
                        auto& stats = channelStats[i][j];
                        stats.histogramBins.resize(numBins);
                        for (auto k = 0; k < numBins; k++) {
                            stats.histogramBins[k] = *it++;
                        }
                    }
                }
            }
        }

        if (loadPercentiles) {
            if (loader->hasData(FileInfo::Data::S2DPercent) &&
                loader->hasData(FileInfo::Data::Ranks)) {
                auto &dataSetPercentiles = loader->loadData(FileInfo::Data::S2DPercent);
                auto &dataSetPercentilesRank = loader->loadData(FileInfo::Data::Ranks);

                casacore::IPosition dimsPercentiles = dataSetPercentiles.shape();
                casacore::IPosition dimsRanks = dataSetPercentilesRank.shape();

                auto numRanks = dimsRanks[0];
                casacore::Vector<float> ranks(numRanks);
                dataSetPercentilesRank.get(ranks, false);

                if (ndims == 2 && dimsPercentiles.size() == 1 && dimsPercentiles[0] == numRanks) {
                    casacore::Vector<float> vals(numRanks);
                    dataSetPercentiles.get(vals, true);
                    vals.tovector(channelStats[0][0].percentiles);
                    ranks.tovector(channelStats[0][0].percentileRanks);
                }
                    // 3D cubes
                else if (ndims == 3 && dimsPercentiles.size() == 2 && dimsPercentiles[0] == depth &&
                         dimsPercentiles[1] == numRanks) {
                    casacore::Matrix<float> vals(depth, numRanks);
                    dataSetPercentiles.get(vals, false);

                    for (auto i = 0; i < depth; i++) {
                        ranks.tovector(channelStats[0][i].percentileRanks);
                        channelStats[0][i].percentiles.resize(numRanks);
                        for (auto j = 0; j < numRanks; j++) {
                            channelStats[0][i].percentiles[j] = vals(i,j);
                        }
                    }
                }
                    // 4D cubes
                else if (ndims == 4 && dimsPercentiles.size() == 3 && dimsPercentiles[0] == nstokes &&
                         dimsPercentiles[1] == depth && dimsPercentiles[2] == numRanks) {
                    casacore::Cube<float> vals(nstokes, depth, numRanks);
                    dataSetPercentiles.get(vals, false);

                    for (auto i = 0; i < nstokes; i++) {
                        for (auto j = 0; j < depth; j++) {
                            auto& stats = channelStats[i][j];
                            stats.percentiles.resize(numRanks);
                            for (auto k = 0; k < numRanks; k++) {
                                stats.percentiles[k] = vals(i,j,k);
                            }
                            ranks.tovector(stats.percentileRanks);
                        }
                    }
                }
            }
        }
    } else {
        return false;
    }
    return true;
}

// ********************************************************************
// Image view

bool Frame::setBounds(CARTA::ImageBounds imageBounds, int newMip) {
    if (!valid) {
        return false;
    }
    const int xmin = imageBounds.x_min();
    const int xmax = imageBounds.x_max();
    const int ymin = imageBounds.y_min();
    const int ymax = imageBounds.y_max();
    const int reqHeight = ymax - ymin;
    const int reqWidth = xmax - xmin;

    // out of bounds check
    if ((reqHeight < 0) || (reqWidth < 0))
        return false;
    if ((imageShape(1) < ymin + reqHeight) || (imageShape(0) < xmin + reqWidth))
        return false;

    bounds = imageBounds;
    mip = newMip;
    return true;
}

void Frame::setCompression(CompressionSettings& settings) {
    compression.type = settings.type;
    compression.quality = settings.quality;
    compression.nsubsets = settings.nsubsets;
}

CARTA::ImageBounds Frame::currentBounds() {
    return bounds;
}

int Frame::currentMip() {
    return mip;
}

CompressionSettings Frame::compressionSettings() {
    return compression;
}

// ********************************************************************
// Image channels

bool Frame::setImageChannels(int newChannel, int newStokes, std::string& message) {
    if (!valid) {
        message = "No file loaded";
        return false;
    } else {
        if (newChannel < 0 || newChannel >= nchannels()) {
            message = fmt::format("Channel {} is invalid in file {}", newChannel, filename);
            return false; // invalid channel
        }
        size_t nstokes(stokesAxis>=0 ? imageShape(stokesAxis) : 1);
        if (newStokes < 0 || newStokes >= nstokes) {
            message = fmt::format("Stokes {} is invalid in file {}", newStokes, filename);
            return false; // invalid stokes
        }
    }

    bool updated(false);  // no change
    if ((newChannel != currentChannel()) || newStokes != currentStokes()) {
        // update channelCache with new chan and stokes
        setChannelCache(newChannel, newStokes);
        stokesIndex = newStokes;
        channelIndex = newChannel;
        updated = true;
    }
    return updated;
}

void Frame::setChannelCache(size_t channel, size_t stokes) {
    // get image data for given channel, stokes
    if (channel != currentChannel() || stokes != currentStokes()) {
        bool writeLock(true);
        tbb::queuing_rw_mutex::scoped_lock cacheLock(cacheMutex, writeLock);
        casacore::Slicer section = getChannelMatrixSlicer(channel, stokes);
        std::lock_guard<std::mutex> guard(latticeMutex);
        getData<float>(loader->loadData(FileInfo::Data::XYZW), section, channelCache);
    }
}

void Frame::getChannelMatrix(casacore::Matrix<float>& chanMatrix, size_t channel, size_t stokes) {
    // fill matrix for given channel and stokes
    casacore::Slicer section = getChannelMatrixSlicer(channel, stokes);
    casacore::Array<float> tmp;
    // slice image data
    std::unique_lock<std::mutex> guard(latticeMutex);
    loader->loadData(FileInfo::Data::XYZW).getSlice(tmp, section, true);
    chanMatrix.reference(tmp);
}

casacore::Slicer Frame::getChannelMatrixSlicer(size_t channel, size_t stokes) {
    // slicer for spectral and stokes axes to select channel, stokes
    casacore::IPosition count(imageShape);
    casacore::IPosition start(imageShape.size());
    start = 0;

    if (spectralAxis >= 0) {
        start(spectralAxis) = channel;
        count(spectralAxis) = 1;
    }
    if (stokesAxis >= 0) {
        start(stokesAxis) = stokes;
        count(stokesAxis) = 1;
    }
    // slicer for image data
    casacore::Slicer section(start, count);
    return section;
}

void Frame::getLatticeSlicer(casacore::Slicer& latticeSlicer, int x, int y, int channel, int stokes) {
    // to slice image data along axes (full axis indicated with -1)
    // Start with entire image:
    casacore::IPosition count(imageShape);
    casacore::IPosition start(imageShape.size());
    start = 0;

    if (x >= 0) {
        start(0) = x;
        count(0) = 1;
    }

    if (y >= 0) {
        start(1) = y;
        count(1) = 1;
    }

    if ((channel >= 0) && (spectralAxis >=0)) {
        start(spectralAxis) = channel;
        count(spectralAxis) = 1;
    }

    if ((stokes >= 0) && (stokesAxis >=0)) {
        start(stokesAxis) = stokes;
        count(stokesAxis) = 1;
    }

    casacore::Slicer section(start, count);
    latticeSlicer = section;
}

size_t Frame::nchannels() {
    return nchan;
}

int Frame::currentChannel() {
    return channelIndex;
}

int Frame::currentStokes() {
    return stokesIndex;
}

// ********************************************************************
// Region

bool Frame::setRegion(int regionId, std::string name, CARTA::RegionType type, int minchan,
        int maxchan, std::vector<int>& stokes, std::vector<CARTA::Point>& points,
        float rotation, std::string& message) {
    // Create or update Region
    // check channel bounds and stokes
    int nchan(nchannels());
    if ((minchan < 0 || minchan >= nchan) || (maxchan < 0 || maxchan>=nchan)) {
        message = "min/max region channel bounds out of range";
        return false;
    }
    if (stokes.empty()) {
        stokes.push_back(currentStokes());
    } else {
        int nstokes(stokesAxis>=0 ? imageShape(stokesAxis) : 1);
        for (auto stokeVal : stokes) {
            if (stokeVal < 0 || stokeVal >= nstokes) {
                message = "region stokes value out of range";
                return false;
            }
        }
    }

    // check region control points
    for (auto point : points) {
        if ((point.x() < 0 || point.x() >= imageShape(0)) ||
            (point.y() < 0 || point.y() >= imageShape(1))) {
            message = "region control point value out of range";
            return false;
        }
    }

    // create or update Region
    if (regions.count(regionId)) { // update Region
        auto& region = regions[regionId];
        region->setChannels(minchan, maxchan, stokes);
        region->setControlPoints(points);
        region->setRotation(rotation);
    }  else { // map new Region to region id
        auto region = unique_ptr<carta::Region>(new carta::Region(name, type));
        region->setChannels(minchan, maxchan, stokes);
        region->setControlPoints(points);
        region->setRotation(rotation);
        regions[regionId] = move(region);
    }
    return true;
}

// special cases of setRegion for image and cursor
void Frame::setImageRegion(int regionId) {
    // Create a Region for the entire image plane (default)
    // regionId must be IMAGE_REGION_ID or CUBE_REGION_ID.
    if ((regionId != IMAGE_REGION_ID) && (regionId != CUBE_REGION_ID))
        return;

    // set image region channels: all channels, all stokes
    int minchan(0);
    int maxchan(nchannels()-1);
    std::vector<int> allStokes;
    if (stokesAxis > 0) {
        for (int i=0; i<imageShape(stokesAxis); ++i)
            allStokes.push_back(i);
    }
    // control points: rectangle from top left (0,height-1) to bottom right (width-1,0)
    std::vector<CARTA::Point> points(2);
    CARTA::Point point;
    point.set_x(0);
    point.set_y(imageShape(1)-1); // height
    points.push_back(point);
    point.set_x(imageShape(0)-1); // width
    point.set_y(0);
    points.push_back(point);
    // rotation
    float rotation(0.0);

    // create new region
    std::string name = (regionId == IMAGE_REGION_ID ? "image" : "cube");
    std::string message;
    setRegion(regionId, name, CARTA::RECTANGLE, minchan, maxchan, allStokes, points,
        rotation, message);
    if (regionId == IMAGE_REGION_ID) {
        // histogram requirements: use current channel, for now
        std::vector<CARTA::SetHistogramRequirements_HistogramConfig> configs;
        setRegionHistogramRequirements(IMAGE_REGION_ID, configs);
        // frontend sets region requirements for cursor before cursor set
        setDefaultCursor();
        cursorSet = false;  // only true if set by frontend
    }
}

bool Frame::setCursorRegion(int regionId, const CARTA::Point& point) {
    // a cursor is a region with one control point
    bool cursorOk(true);
    std::vector<CARTA::Point> points;
    points.push_back(point);
    // use current channel and stokes
    int currChan(currentChannel());
    std::vector<int> currStokes;
    currStokes.push_back(currentStokes());

    if (regions.count(regionId)) { // update point region
        // validate point
        if ((point.x() < 0 || point.x() >= imageShape(0)) ||
            (point.y() < 0 || point.y() >= imageShape(1))) {
            cursorOk = false;
        } else {
            auto& region = regions[regionId];
            region->setControlPoints(points);
            region->setChannels(currChan, currChan, currStokes);
        }
    } else { // create new point region
        float rotation(0.0);
        std::string message;
        cursorOk = setRegion(regionId, "cursor", CARTA::POINT, currChan, currChan, currStokes,
            points, rotation, message);
    }
    if (cursorOk) cursorSet = true;
    return cursorOk;
}

void Frame::setDefaultCursor() {
    CARTA::Point defaultPoint;
    defaultPoint.set_x(0);
    defaultPoint.set_y(0);
    setCursorRegion(CURSOR_REGION_ID, defaultPoint);
    cursorSet = false;
}

void Frame::removeRegion(int regionId) {
    if (regions.count(regionId)) {
        regions[regionId].reset();
        regions.erase(regionId);
    }
}

// ****************************************************
// region profiles

// ***** region requirements *****

bool Frame::setRegionHistogramRequirements(int regionId,
        const std::vector<CARTA::SetHistogramRequirements_HistogramConfig>& histograms) {
    // set channel and num_bins for required histograms
    bool regionOK(false);
    if ((regionId == CUBE_REGION_ID) && (!regions.count(regionId)))
        setImageRegion(CUBE_REGION_ID); // create this region
    if (regions.count(regionId)) {
        auto& region = regions[regionId];
        if (histograms.empty()) {  // default to current channel, auto bin size for image region
            std::vector<CARTA::SetHistogramRequirements_HistogramConfig> defaultConfigs;
            CARTA::SetHistogramRequirements_HistogramConfig config;
            config.set_channel(CURRENT_CHANNEL);
            config.set_num_bins(AUTO_BIN_SIZE);
            defaultConfigs.push_back(config);
            regionOK = region->setHistogramRequirements(defaultConfigs);
        } else {
            regionOK = region->setHistogramRequirements(histograms);
        }
    }
    return regionOK;
}

bool Frame::setRegionSpatialRequirements(int regionId, const std::vector<std::string>& profiles) {
    // set requested spatial profiles e.g. ["Qx", "Uy"] or just ["x","y"] to use current stokes
    bool regionOK(false);
    int nstokes(stokesAxis>=0 ? imageShape(stokesAxis) : 1);
    if (regions.count(regionId)) {
        auto& region = regions[regionId];
        regionOK = region->setSpatialRequirements(profiles, nstokes);
    } else if (regionId == CURSOR_REGION_ID) {
        setDefaultCursor();
        auto& region = regions[regionId];
        regionOK = region->setSpatialRequirements(profiles, nstokes);
    }
    return regionOK;
}

bool Frame::setRegionSpectralRequirements(int regionId,
        const std::vector<CARTA::SetSpectralRequirements_SpectralConfig>& profiles) {
    // set requested spectral profiles e.g. ["Qz", "Uz"] or just ["z"] to use current stokes
    bool regionOK(false);
    int nstokes(stokesAxis>=0 ? imageShape(stokesAxis) : 1);
    if (regions.count(regionId)) {
        auto& region = regions[regionId];
        regionOK = region->setSpectralRequirements(profiles, nstokes);
    } else if (regionId == CURSOR_REGION_ID) {
        setDefaultCursor();
        auto& region = regions[regionId];
        regionOK = region->setSpectralRequirements(profiles, nstokes);
    }
    return regionOK;
}

bool Frame::setRegionStatsRequirements(int regionId, const std::vector<int> statsTypes) {
    bool regionOK(false);
    if (regions.count(regionId)) {
        auto& region = regions[regionId];
        region->setStatsRequirements(statsTypes);
        regionOK = true;
    }
    return regionOK;
}

// ***** region data *****

// ***** histograms *****

bool Frame::fillRegionHistogramData(int regionId, CARTA::RegionHistogramData* histogramData) {
    bool histogramOK(false);
    if (regions.count(regionId)) {
        auto& region = regions[regionId];
        int currStokes(currentStokes());
        histogramData->set_stokes(currStokes);
        histogramData->set_progress(1.0); // send entire histogram
        for (int i=0; i<region->numHistogramConfigs(); ++i) {
            CARTA::SetHistogramRequirements_HistogramConfig config = region->getHistogramConfig(i);
            int configChannel(config.channel()), configNumBins(config.num_bins());
            if (configChannel == CURRENT_CHANNEL) configChannel = currentChannel();
            // fill Histograms
            auto newHistogram = histogramData->add_histograms();
            newHistogram->set_channel(configChannel);
            bool haveHistogram(false);
            if (configChannel >= 0) {
                // use histogram from image file if correct channel, stokes, and numBins
                auto& currentStats = channelStats[currStokes][configChannel];
                if (!channelStats[currStokes][configChannel].histogramBins.empty()) {
                    int nbins(currentStats.histogramBins.size());
                    if ((configNumBins == AUTO_BIN_SIZE) || (configNumBins == nbins)) {
                        newHistogram->set_num_bins(nbins);
                        newHistogram->set_bin_width((currentStats.maxVal - currentStats.minVal) / nbins);
                        newHistogram->set_first_bin_center(currentStats.minVal + (newHistogram->bin_width()/2.0));
                        *newHistogram->mutable_bins() = {currentStats.histogramBins.begin(),
                            currentStats.histogramBins.end()};
                        haveHistogram = true;
                    }
                }
            }
            if (!haveHistogram) {
                // get histogram from Region
                std::vector<float> data;
                configNumBins = (configNumBins==AUTO_BIN_SIZE ? calcAutoNumBins() : configNumBins);
                float minval, maxval;
                if (configChannel == ALL_CHANNELS ) { // all channels in region: cube!
                    casacore::Slicer latticeSlicer;
                    getLatticeSlicer(latticeSlicer, -1, -1, -1, currStokes);
                    std::unique_lock<std::mutex> guard(latticeMutex);
                    getData<float>(loader->loadData(FileInfo::Data::XYZW), latticeSlicer, data);
                    guard.unlock();
<<<<<<< HEAD
=======
                    data = tmp.tovector();
                    region->getMinMax(minval, maxval, data);
                    region->fillHistogram(newHistogram, data, configChannel, currStokes, configNumBins, minval, maxval);
>>>>>>> 27b38a36
                } else { // requested channel (current or specified)
                    if (configChannel == currentChannel()) {  // use channel cache
                        bool writeLock(false);
                        tbb::queuing_rw_mutex::scoped_lock cacheLock(cacheMutex, writeLock);
                        region->getMinMax(minval, maxval, channelCache);
                        region->fillHistogram(newHistogram, channelCache, configChannel, currStokes, configNumBins, minval, maxval);
                    } else {
                        casacore::Matrix<float> chanMatrix;
                        getChannelMatrix(chanMatrix, configChannel, currStokes);
                        data = chanMatrix.tovector();
                        region->getMinMax(minval, maxval, data);
                        region->fillHistogram(newHistogram, data, configChannel, currStokes, configNumBins, minval, maxval);
                    }
                }
            }
        }
        histogramOK = true;
    }
    return histogramOK;
}

bool Frame::getChannelHistogramData(CARTA::RegionHistogramData& histogramData, int chan, int stokes, int numbins) {
    // Get existing channel histogram for given channel and stokes; return false if does not exist.
    // Note: probably no longer needed as frontend hides cube histogram for 2d images
    numbins = (numbins == AUTO_BIN_SIZE ? calcAutoNumBins() : numbins);
    auto newHistogram = histogramData.mutable_histograms(0);
    return regions[IMAGE_REGION_ID]->getChannelHistogram(newHistogram, chan, stokes, numbins);
}

bool Frame::fillChannelHistogramData(CARTA::RegionHistogramData& histogramData, std::vector<float>& data,
        size_t channel, int numBins, float minval, float maxval) {
    // Frame completes message with CARTA::Histogram
    int numbins = (numBins == AUTO_BIN_SIZE ? calcAutoNumBins() : numBins);
    auto newHistogram = histogramData.add_histograms();
    if (!regions.count(CUBE_REGION_ID))
        setImageRegion(CUBE_REGION_ID);
    auto& region = regions[CUBE_REGION_ID];
    region->fillHistogram(newHistogram, data, channel, currentStokes(), numbins, minval, maxval);
    return true;
}

void Frame::getMinMax(float& minval, float& maxval, std::vector<float>& data) {
    // determine min and max value in cube data
    if (!regions.count(CUBE_REGION_ID))
        setImageRegion(CUBE_REGION_ID);
    auto& region = regions[CUBE_REGION_ID];
    region->getMinMax(minval, maxval, data);
}

int Frame::calcAutoNumBins() {
    // automatic bin size for histogram when num_bins = -1
    return int(max(sqrt(imageShape(0) * imageShape(1)), 2.0));
}

// ***** profiles *****

bool Frame::fillSpatialProfileData(int regionId, CARTA::SpatialProfileData& profileData) {
    bool profileOK(false);
    if (regions.count(regionId)) {
        auto& region = regions[regionId];
        // set profile parameters
        std::vector<CARTA::Point> ctrlPts = region->getControlPoints();
        int x(ctrlPts[0].x()), y(ctrlPts[0].y());
        int chan(currentChannel()), stokes(currentStokes());
        ssize_t nImageCol(imageShape(0)), nImageRow(imageShape(1));
        bool writeLock(false);
        tbb::queuing_rw_mutex::scoped_lock cacheLock(cacheMutex, writeLock);
        float value = channelCache[(y*nImageCol) + x];
        cacheLock.release();
        profileData.set_x(x);
        profileData.set_y(y);
        profileData.set_channel(chan);
        profileData.set_stokes(stokes);
        profileData.set_value(value);
        // set profiles
        for (size_t i=0; i<region->numSpatialProfiles(); ++i) {
            // SpatialProfile
            auto newProfile = profileData.add_profiles();
            // get <axis, stokes> for slicing image data
            std::pair<int,int> axisStokes = region->getSpatialProfileReq(i);
            std::vector<float> profile;
            int end;
            if ((axisStokes.second == -1) || (axisStokes.second == stokes)) {
                // use stored channel cache
                switch (axisStokes.first) {
                    case 0: { // x
                        tbb::queuing_rw_mutex::scoped_lock cacheLock(cacheMutex, writeLock);
                        auto xStart = y * nImageCol;
                        for (unsigned int i=0; i<imageShape(0); ++i) {
                            auto idx = xStart + i;
                            profile.push_back(channelCache[idx]);
                        }
                        cacheLock.release();
                        end = imageShape(0);
                        break;
                    }
                    case 1: { // y
                        tbb::queuing_rw_mutex::scoped_lock cacheLock(cacheMutex, writeLock);
                        for (unsigned int i=0; i<imageShape(1); ++i) {
                            auto idx = (i * nImageCol) + x;
                            profile.push_back(channelCache[idx]);
                        }
                        cacheLock.release();
                        end = imageShape(1);
                        break;
                    }
                }
            } else {
                // slice image data
                casacore::Slicer section;
                switch (axisStokes.first) {
                    case 0: {  // x
                        getLatticeSlicer(section, -1, y, chan, axisStokes.second);
                        end = imageShape(0);
                        break;
                    }
                    case 1: { // y
                        getLatticeSlicer(section, x, -1, chan, axisStokes.second);
                        end = imageShape(1);
                        break;
                    }
                }
                std::unique_lock<std::mutex> guard(latticeMutex);
                getData<float>(loader->loadData(FileInfo::Data::XYZW), section, profile);
            }
            newProfile->set_coordinate(region->getSpatialProfileStr(i));
            newProfile->set_start(0);
            newProfile->set_end(end);
            *newProfile->mutable_values() = {profile.begin(), profile.end()};
        }
        profileOK = true;
    }
    return profileOK;
}

bool Frame::fillSpectralProfileData(int regionId, CARTA::SpectralProfileData& profileData) {
    bool profileOK(false);
    if (regions.count(regionId)) {  // for cursor only, currently
        auto& region = regions[regionId];
        // set profile parameters
        int currStokes(currentStokes());
        profileData.set_stokes(currStokes);
        profileData.set_progress(1.0); // send profile and stats together
        // channel_vals field determined by frontend
        std::vector<CARTA::Point> ctrlPts = region->getControlPoints();
        int x(ctrlPts[0].x()), y(ctrlPts[0].y());
        // set stats profiles
        for (size_t i=0; i<region->numSpectralProfiles(); ++i) {
            // get sublattice for stokes requested in profile
            int profileStokes;
            if (region->getSpectralConfigStokes(profileStokes, i)) {
                if (profileStokes == -1) profileStokes = currStokes;
                casacore::Slicer lattSlicer;
                getLatticeSlicer(lattSlicer, x, y, -1, profileStokes);
                casacore::SubLattice<float> subLattice(loader->loadData(FileInfo::Data::XYZW), lattSlicer);
                std::unique_lock<std::mutex> guard(latticeMutex);
                region->fillProfileStats(i, profileData, subLattice);
            }
        }
        profileOK = true;
    }
    return profileOK;
}

// ***** stats *****

bool Frame::fillRegionStatsData(int regionId, CARTA::RegionStatsData& statsData) {
    bool statsOK(false);
    if (regions.count(regionId)) {
        auto& region = regions[regionId];
        if (region->numStats() > 0) {
            int currChan(currentChannel()), currStokes(currentStokes());
            statsData.set_channel(currChan);
            statsData.set_stokes(currStokes);
            casacore::Slicer lattSlicer;
            lattSlicer = getChannelMatrixSlicer(currChan, currStokes);  // for entire 2D image, for now
            casacore::SubLattice<float> subLattice(loader->loadData(FileInfo::Data::XYZW), lattSlicer);
            std::unique_lock<std::mutex> guard(latticeMutex);
            region->fillStatsData(statsData, subLattice);
            statsOK = true;
        }
    }
    return statsOK;
<<<<<<< HEAD
}

template<typename T>
void Frame::getData(const casacore::Lattice<T>& lattice, const casacore::Slicer& section, std::vector<T>& data) {
    auto imgDims = lattice.ndim();
    // set the section shape to load partial image data
    casacore::IPosition sectionShape(imgDims, 0), offset(imgDims, 1);
    sectionShape = section.end() - section.start() + offset;
    // get tile shape
    casacore::IPosition tileShape = lattice.niceCursorShape();
    // set lattice stepper with the tile shape
    casacore::LatticeStepper stepper(imageShape, tileShape, casacore::LatticeStepper::RESIZE);
    // subsection the stepper so it only iterates through the range we select
    stepper.subSection(section.start(), section.end(), section.stride());
    // get lattice iterator
    casacore::RO_LatticeIterator<T> iter(lattice, stepper);
    // reset (reuse) the data cache by resizing (pre-allocate) the memory size of data cache
    data.resize(sectionShape.product());
    // increment the tile shape to the end of section
    std::vector<T> tmp;
    // the data reading orders are different between CASA and non-CASA images, so we handle them separately
    if (fileType == casacore::ImageOpener::AIPSPP) { // for CASA image files
        auto tileRowLength = tileShape(0);
        auto tileColLength = tileShape(1);
        auto tileRowSize = imageShape(0) / tileRowLength;
        auto tileColSize = imageShape(1) / tileColLength;
        size_t tileNo = 0; // tile No.
        size_t tileRowNo; // tile row No.
        size_t tileColNo; // tile column No.
        for (iter.reset(); !iter.atEnd(); iter++) {
            tileRowNo = tileNo % tileRowSize;
            tileColNo = tileNo / tileRowSize;
            // ".cursor()" converts to casacore::Array<T>, ".tovector()" converts to std::vector<T>, and we assign it to std::vector<T> tmp
            iter.cursor().tovector(tmp);
            // parallelize the copy of tile data to a data cache
            auto range = tbb::blocked_range<size_t>(0, tileColLength);
            auto loop = [&](const tbb::blocked_range<size_t> &r) {
                for(size_t i = r.begin(); i != r.end(); ++i) {
                    // calculate the tile (local) coordinate
                    size_t tileCord = i * tileRowLength;
                    // calculate the data (global) coordinate
                    size_t dataCord = (tileRowLength * tileRowSize) * (tileColLength * tileColNo + i) + (tileRowNo * tileRowLength);
                    memcpy(&data[dataCord], &tmp[tileCord], tileRowLength * sizeof(T));
                }
            };
            tbb::parallel_for(range, loop);
            tileNo++;
        }
    } else { // for non-CASA image files
        size_t begin = 0;
        for (iter.reset(); !iter.atEnd(); iter++) {
            // ".cursor()" converts to casacore::Array<T>, ".tovector()" converts to std::vector<T>, and we assign it to std::vector<T> tmp
            iter.cursor().tovector(tmp);
            memcpy(&data[begin], &tmp[0], tmp.size() * sizeof(T));
            begin += tmp.size();
        }
    }
=======
>>>>>>> 27b38a36
}<|MERGE_RESOLUTION|>--- conflicted
+++ resolved
@@ -805,12 +805,8 @@
                     std::unique_lock<std::mutex> guard(latticeMutex);
                     getData<float>(loader->loadData(FileInfo::Data::XYZW), latticeSlicer, data);
                     guard.unlock();
-<<<<<<< HEAD
-=======
-                    data = tmp.tovector();
                     region->getMinMax(minval, maxval, data);
                     region->fillHistogram(newHistogram, data, configChannel, currStokes, configNumBins, minval, maxval);
->>>>>>> 27b38a36
                 } else { // requested channel (current or specified)
                     if (configChannel == currentChannel()) {  // use channel cache
                         bool writeLock(false);
@@ -994,7 +990,6 @@
         }
     }
     return statsOK;
-<<<<<<< HEAD
 }
 
 template<typename T>
@@ -1052,6 +1047,4 @@
             begin += tmp.size();
         }
     }
-=======
->>>>>>> 27b38a36
 }