--- conflicted
+++ resolved
@@ -153,16 +153,10 @@
         message = fmt::format("Region parameters failed to validate for region id {}", region_id);
     }
 
-<<<<<<< HEAD
     if (name == "cursor" && type == CARTA::RegionType::POINT) { // set current cursor's x-y coordinate
         _cursor_xy = std::make_pair(points[0].x(), points[0].y());
     } else if (region_id > 0 && RegionChanged(region_id)) { // set current region's states
         _region_states[region_id].UpdateState(name, type, points, rotation);
-=======
-    // set cursor's x-y coordinate cache
-    if (name == "cursor" && type == CARTA::RegionType::POINT) {
-        _cursor_xy = std::make_pair(points[0].x(), points[0].y());
->>>>>>> dd0d9ae7
     }
 
     return region_set;
