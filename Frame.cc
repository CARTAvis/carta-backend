--- conflicted
+++ resolved
@@ -816,10 +816,6 @@
                     std::unique_lock<std::mutex> guard(latticeMutex);
                     getData<float>(loader->loadData(FileInfo::Data::XYZW), latticeSlicer, data);
                     guard.unlock();
-<<<<<<< HEAD
-=======
-                    data = tmp.tovector();
->>>>>>> 1e30a909
                     region->getMinMax(minval, maxval, data);
                     region->fillHistogram(newHistogram, data, configChannel, currStokes, configNumBins, minval, maxval);
                 } else { // requested channel (current or specified)
@@ -1016,7 +1012,6 @@
         }
     }
     return statsOK;
-<<<<<<< HEAD
 }
 
 template<typename T>
@@ -1074,6 +1069,4 @@
             begin += tmp.size();
         }
     }
-=======
->>>>>>> 1e30a909
 }