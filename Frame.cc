#include "Frame.h"

#include <tbb/blocked_range2d.h>
#include <tbb/parallel_for.h>

#include <thread>

#include <casacore/tables/DataMan/TiledFileAccess.h>

#include "Compression.h"
#include "Util.h"

using namespace carta;

Frame::Frame(
    uint32_t session_id, const std::string& filename, const std::string& hdu, const CARTA::FileInfoExtended* info, int default_channel)
    : _session_id(session_id),
      _valid(true),
      _z_profile_count(0),
      _cursor_set(false),
      _filename(filename),
      _loader(FileLoader::GetLoader(filename)),
      _spectral_axis(-1),
      _stokes_axis(-1),
      _channel_index(-1),
      _stokes_index(-1),
      _num_channels(1),
      _num_stokes(1) {
    if (_loader == nullptr) {
        Log(session_id, "Problem loading file {}: loader not implemented", filename);
        _valid = false;
        return;
    }

    _loader->SetFramePtr(this);

    try {
        _loader->OpenFile(hdu, info);
    } catch (casacore::AipsError& err) {
        Log(session_id, "Problem loading file {}: {}", filename, err.getMesg());
        _valid = false;
        return;
    }

    // Get shape and axis values from the loader
    if (!_loader->FindShape(_image_shape, _num_channels, _num_stokes, _spectral_axis, _stokes_axis)) {
        Log(session_id, "Problem loading file {}: could not determine image shape", filename);
        _valid = false;
        return;
    }

    // make Region for entire image (after current channel/stokes set)
    SetImageRegion(IMAGE_REGION_ID);
    SetDefaultCursor();  // frontend sets requirements for cursor before cursor set
    _cursor_set = false; // only true if set by frontend

    // set current channel, stokes, imageCache
    _channel_index = default_channel;
    _stokes_index = DEFAULT_STOKES;
    SetImageCache();

    try {
        // resize stats vectors and load data from image, if the format supports it
        // A failure here shouldn't invalidate the frame
        _loader->LoadImageStats();
    } catch (casacore::AipsError& err) {
        Log(session_id, "Problem loading statistics from file {}: {}", filename, err.getMesg());
    }
}

Frame::~Frame() {
    for (auto& region : _regions) {
        region.second.reset();
    }
    _regions.clear();
}

bool Frame::IsValid() {
    return _valid;
}

void Frame::DisconnectCalled() {
    SetConnectionFlag(false); // set a false flag to interrupt the running jobs in loader
    while (_z_profile_count) {
        std::this_thread::sleep_for(std::chrono::milliseconds(10));
    } // wait for the jobs finished
}

std::vector<int> Frame::GetRegionIds() {
    // return list of region ids for this frame
    std::vector<int> region_ids;
    for (auto& region : _regions) {
        region_ids.push_back(region.first);
    }
    return region_ids;
}

int Frame::GetMaxRegionId() {
    std::vector<int> ids(GetRegionIds());
    return *std::max_element(ids.begin(), ids.end());
}

size_t Frame::NumChannels() {
    return _num_channels;
}

size_t Frame::NumStokes() {
    return _num_stokes;
}

int Frame::CurrentChannel() {
    return _channel_index;
}

int Frame::CurrentStokes() {
    return _stokes_index;
}

bool Frame::CheckChannel(int channel) {
    return ((channel >= 0) && (channel < NumChannels()));
}

bool Frame::CheckStokes(int stokes) {
    return ((stokes >= 0) && (stokes < NumStokes()));
}

bool Frame::ChannelsChanged(int channel, int stokes) {
    return (channel != _channel_index || stokes != _stokes_index);
}

// ********************************************************************
// Set regions

bool Frame::SetRegion(int region_id, const std::string& name, CARTA::RegionType type, std::vector<CARTA::Point>& points, float rotation,
    std::string& message) {
    // Create or update Region
    bool region_set(false);

    // create or update Region
    if (_regions.count(region_id)) { // update Region
        auto& region = _regions[region_id];
        region_set = region->UpdateRegionParameters(name, type, points, rotation);
        if (region->RegionChanged()) {
            region->SetAllProfilesUnsent(); // force new profiles for new region settings
        }
    } else { // map new Region to region id
        const casacore::CoordinateSystem coord_sys = _loader->LoadData(FileInfo::Data::Image)->coordinates();
        auto region = std::unique_ptr<carta::Region>(
            new carta::Region(name, type, points, rotation, _image_shape, _spectral_axis, _stokes_axis, coord_sys));
        if (region->IsValid()) {
            _regions[region_id] = move(region);
            region_set = true;
        }
    }

    if (region_set) {
        if (name == "cursor" && type == CARTA::RegionType::POINT) { // update current cursor's x-y coordinate
            SetCursorXy(points[0].x(), points[0].y());
        }
    } else {
        message = fmt::format("Region parameters failed to validate for region id {}", region_id);
    }

    return region_set;
}

// special cases of setRegion for image and cursor
void Frame::SetImageRegion(int region_id) {
    // Create a Region for the entire image plane: Image or Cube
    if ((region_id != IMAGE_REGION_ID) && (region_id != CUBE_REGION_ID)) {
        return;
    }

    std::string name = (region_id == IMAGE_REGION_ID ? "image" : "cube");
    // control points: center pt [cx, cy], [width, height]
    std::vector<CARTA::Point> points(2);
    CARTA::Point point;
    point.set_x(_image_shape(0) / 2.0); // center x
    point.set_y(_image_shape(1) / 2.0); // center y
    points[0] = point;
    point.set_x(_image_shape(0) + 1.0); // entire width
    point.set_y(_image_shape(1) + 1.0); // entire height
    points[1] = point;
    // rotation
    float rotation(0.0);

    // create new region
    std::string message;
    SetRegion(region_id, name, CARTA::RECTANGLE, points, rotation, message);
    if (region_id == IMAGE_REGION_ID) { // set histogram requirements: use current channel
        CARTA::SetHistogramRequirements_HistogramConfig config;
        config.set_channel(CURRENT_CHANNEL);
        config.set_num_bins(AUTO_BIN_SIZE);
        std::vector<CARTA::SetHistogramRequirements_HistogramConfig> default_configs(1, config);
        SetRegionHistogramRequirements(IMAGE_REGION_ID, default_configs);
    }
}

bool Frame::SetCursorRegion(int region_id, const CARTA::Point& point) {
    // a cursor is a region with one control point and all channels for spectral profile
    std::vector<CARTA::Point> points(1, point);
    float rotation(0.0);
    std::string message;
    _cursor_set = SetRegion(region_id, "cursor", CARTA::POINT, points, rotation, message);
    return _cursor_set;
}

void Frame::SetDefaultCursor() {
    CARTA::Point default_point;
    default_point.set_x(0);
    default_point.set_y(0);
    SetCursorRegion(CURSOR_REGION_ID, default_point);
    _cursor_set = false;
}

bool Frame::RegionChanged(int region_id) {
    bool changed(false);
    if (_regions.count(region_id)) {
        auto& region = _regions[region_id];
        changed = region->RegionChanged();
    }
    return changed;
}

void Frame::RemoveRegion(int region_id) {
    if (_regions.count(region_id)) {
        _regions[region_id]->DisconnectCalled();
        _regions[region_id].reset();
        _regions.erase(region_id);
    }
}

// ********************************************************************
// Image region parameters: view, channel/stokes, slicers

bool Frame::SetImageView(
    const CARTA::ImageBounds& image_bounds, int new_mip, CARTA::CompressionType compression, float quality, int num_subsets) {
    // set image bounds and compression settings
    if (!_valid) {
        return false;
    }
    const int x_min = image_bounds.x_min();
    const int x_max = image_bounds.x_max();
    const int y_min = image_bounds.y_min();
    const int y_max = image_bounds.y_max();
    const int req_height = y_max - y_min;
    const int req_width = x_max - x_min;

    // out of bounds check
    if ((req_height < 0) || (req_width < 0)) {
        return false;
    }
    if ((_image_shape(1) < y_min + req_height) || (_image_shape(0) < x_min + req_width)) {
        return false;
    }
    if (new_mip <= 0) {
        return false;
    }

    // changed check
    ViewSettings current_view_settings = GetViewSettings();
    CARTA::ImageBounds current_view_bounds = current_view_settings.image_bounds;
    if ((current_view_bounds.x_min() == x_min) && (current_view_bounds.x_max() == x_max) && (current_view_bounds.y_min() == y_min) &&
        (current_view_bounds.y_max() == y_max) && (current_view_settings.mip == new_mip) &&
        (current_view_settings.compression_type == compression) && (current_view_settings.quality == quality) &&
        (current_view_settings.num_subsets == num_subsets)) {
        return false;
    }

    SetViewSettings(image_bounds, new_mip, compression, quality, num_subsets);
    return true;
}

void Frame::SetViewSettings(
    const CARTA::ImageBounds& new_bounds, int new_mip, CARTA::CompressionType new_compression, float new_quality, int new_subsets) {
    // save new view settings in atomic operation
    ViewSettings settings;
    settings.image_bounds = new_bounds;
    settings.mip = new_mip;
    settings.compression_type = new_compression;
    settings.quality = new_quality;
    settings.num_subsets = new_subsets;
    _view_settings = settings;
}

bool Frame::SetImageChannels(int new_channel, int new_stokes, std::string& message) {
    bool updated(false);

    if (!_valid || (_regions.count(IMAGE_REGION_ID) == 0)) {
        message = "No file loaded";
    } else {
        if ((new_channel != _channel_index) || (new_stokes != _stokes_index)) {
            auto& region = _regions[IMAGE_REGION_ID];
            bool chan_ok(CheckChannel(new_channel));
            bool stokes_ok(CheckStokes(new_stokes));
            if (chan_ok && stokes_ok) {
                _channel_index = new_channel;
                _stokes_index = new_stokes;
                SetImageCache();
                updated = true;
                for (auto& region : _regions) {
                    // force sending new profiles for new chan/stokes
                    region.second->SetAllProfilesUnsent();
                }
            } else {
                message = fmt::format("Channel {} or Stokes {} is invalid in file {}", new_channel, new_stokes, _filename);
            }
        }
    }
    return updated;
}

void Frame::SetImageCache() {
    // get image data for channel, stokes
    bool write_lock(true);
    tbb::queuing_rw_mutex::scoped_lock cache_lock(_cache_mutex, write_lock);
    _image_cache.resize(_image_shape(0) * _image_shape(1));
    casacore::Slicer section = GetChannelMatrixSlicer(_channel_index, _stokes_index);
    casacore::Array<float> tmp(section.length(), _image_cache.data(), casacore::StorageInitPolicy::SHARE);
    std::lock_guard<std::mutex> guard(_image_mutex);
    _loader->LoadData(FileInfo::Data::Image)->getSlice(tmp, section, true);
}

void Frame::GetChannelMatrix(std::vector<float>& chan_matrix, size_t channel, size_t stokes) {
    // fill matrix for given channel and stokes
    casacore::Slicer section = GetChannelMatrixSlicer(channel, stokes);
    chan_matrix.resize(_image_shape(0) * _image_shape(1));
    casacore::Array<float> tmp(section.length(), chan_matrix.data(), casacore::StorageInitPolicy::SHARE);
    // slice image data
    std::lock_guard<std::mutex> guard(_image_mutex);
    _loader->LoadData(FileInfo::Data::Image)->getSlice(tmp, section, true);
}

casacore::Slicer Frame::GetChannelMatrixSlicer(size_t channel, size_t stokes) {
    // slicer for spectral and stokes axes to select channel, stokes
    casacore::IPosition count(_image_shape);
    casacore::IPosition start(_image_shape.size());
    start = 0;

    if (_spectral_axis >= 0) {
        start(_spectral_axis) = channel;
        count(_spectral_axis) = 1;
    }
    if (_stokes_axis >= 0) {
        start(_stokes_axis) = stokes;
        count(_stokes_axis) = 1;
    }
    // slicer for image data
    casacore::Slicer section(start, count);
    return section;
}

void Frame::GetImageSlicer(casacore::Slicer& image_slicer, int x, int y, int channel, int stokes) {
    // to slice image data along axes (full axis indicated with -1)
    // Start with entire image:
    casacore::IPosition count(_image_shape);
    casacore::IPosition start(_image_shape.size());
    start = 0;

    if (x >= 0) {
        start(0) = x;
        count(0) = 1;
    }

    if (y >= 0) {
        start(1) = y;
        count(1) = 1;
    }

    if ((channel >= 0) && (_spectral_axis >= 0)) {
        start(_spectral_axis) = channel;
        count(_spectral_axis) = 1;
    }

    if ((stokes >= 0) && (_stokes_axis >= 0)) {
        start(_stokes_axis) = stokes;
        count(_stokes_axis) = 1;
    }

    casacore::Slicer section(start, count);
    image_slicer = section;
}

bool Frame::GetRegionSubImage(int region_id, casacore::SubImage<float>& sub_image, int stokes, ChannelRange channel_range) {
    // Apply ImageRegion to image and return SubImage.
    // channel could be ALL_CHANNELS in region channel range (default) or
    //     a given channel (e.g. current channel).
    // Returns false if image region is invalid and cannot make subimage.
    bool sub_image_ok(false);
    if (CheckStokes(stokes) && (_regions.count(region_id))) {
        auto& region = _regions[region_id];
        if (region->IsValid()) {
            casacore::ImageRegion image_region;
            if (region->GetRegion(image_region, stokes, channel_range)) {
                try {
                    sub_image = casacore::SubImage<float>(*_loader->LoadData(FileInfo::Data::Image), image_region);
                    sub_image_ok = true;
                } catch (casacore::AipsError& err) {
                    Log(_session_id, "Region creation for {} failed: {}", region->Name(), err.getMesg());
                }
            }
        }
    }
    return sub_image_ok;
}

// ****************************************************
// Region requirements

bool Frame::SetRegionHistogramRequirements(int region_id, const std::vector<CARTA::SetHistogramRequirements_HistogramConfig>& histograms) {
    // set channel and num_bins for required histograms
    bool region_ok(false);
    if ((region_id == CUBE_REGION_ID) && (!_regions.count(region_id))) {
        SetImageRegion(CUBE_REGION_ID);
    } // create this region
    if (_regions.count(region_id)) {
        auto& region = _regions[region_id];
        region_ok = region->SetHistogramRequirements(histograms);
    }
    return region_ok;
}

bool Frame::SetRegionSpatialRequirements(int region_id, const std::vector<std::string>& profiles) {
    // set requested spatial profiles e.g. ["Qx", "Uy"] or just ["x","y"] to use current stokes
    bool region_ok(false);
    if (_regions.count(region_id)) {
        auto& region = _regions[region_id];
        region_ok = region->SetSpatialRequirements(profiles, NumStokes());
    }
    return region_ok;
}

bool Frame::SetRegionSpectralRequirements(int region_id, const std::vector<CARTA::SetSpectralRequirements_SpectralConfig>& profiles) {
    // set requested spectral profiles e.g. ["Qz", "Uz"] or just ["z"] to use current stokes
    bool region_ok(false);
    if (_regions.count(region_id)) {
        auto& region = _regions[region_id];
        region_ok = region->SetSpectralRequirements(profiles, NumStokes());
        // set the current requested region id
        if (profiles.size() > 0) {
            SetRegionId(region_id);
        }
    }
    return region_ok;
}

bool Frame::SetRegionStatsRequirements(int region_id, const std::vector<int>& stats_types) {
    bool region_ok(false);
    if (_regions.count(region_id)) {
        auto& region = _regions[region_id];
        region->SetStatsRequirements(stats_types);
        region_ok = true;
    }
    return region_ok;
}

// ****************************************************
// Data for Image region

bool Frame::FillRasterImageData(CARTA::RasterImageData& raster_image_data, std::string& message) {
    // fill data message with compressed channel cache data
    bool raster_data_ok(false);
    // retrieve settings
    ViewSettings view_settings = GetViewSettings();
    // get downsampled raster data for message
    std::vector<float> image_data;
    CARTA::ImageBounds bounds_setting(view_settings.image_bounds);
    int mip_setting(view_settings.mip);
    if (GetRasterData(image_data, bounds_setting, mip_setting)) {
        // set common message fields
        raster_image_data.mutable_image_bounds()->set_x_min(bounds_setting.x_min());
        raster_image_data.mutable_image_bounds()->set_x_max(bounds_setting.x_max());
        raster_image_data.mutable_image_bounds()->set_y_min(bounds_setting.y_min());
        raster_image_data.mutable_image_bounds()->set_y_max(bounds_setting.y_max());
        raster_image_data.set_channel(_channel_index);
        raster_image_data.set_stokes(_stokes_index);
        raster_image_data.set_mip(mip_setting);
        CARTA::CompressionType compression_setting = view_settings.compression_type;
        raster_image_data.set_compression_type(compression_setting);

        // add data
        if (compression_setting == CARTA::CompressionType::NONE) {
            raster_image_data.set_compression_quality(0);
            raster_image_data.add_image_data(image_data.data(), image_data.size() * sizeof(float));
            raster_data_ok = true;
        } else if (compression_setting == CARTA::CompressionType::ZFP) {
            // compression settings
            float quality_setting(view_settings.quality);
            int num_subsets_setting(view_settings.num_subsets);

            int precision = lround(quality_setting);
            raster_image_data.set_compression_quality(precision);

            auto row_length = (bounds_setting.x_max() - bounds_setting.x_min()) / mip_setting;
            auto num_rows = (bounds_setting.y_max() - bounds_setting.y_min()) / mip_setting;
            std::vector<std::vector<char>> compression_buffers(num_subsets_setting);
            std::vector<size_t> compressed_sizes(num_subsets_setting);
            std::vector<std::vector<int32_t>> nan_encodings(num_subsets_setting);

            auto num_subsets = std::min(num_subsets_setting, MAX_SUBSETS);
            auto range = tbb::blocked_range<int>(0, num_subsets);
            auto loop = [&](const tbb::blocked_range<int>& r) {
                for (int i = r.begin(); i != r.end(); ++i) {
                    int subset_row_start = i * (num_rows / num_subsets);
                    int subset_row_end = (i + 1) * (num_rows / num_subsets);
                    if (i == num_subsets - 1) {
                        subset_row_end = num_rows;
                    }
                    int subset_element_start = subset_row_start * row_length;
                    int subset_element_end = subset_row_end * row_length;
                    nan_encodings[i] =
                        GetNanEncodingsBlock(image_data, subset_element_start, row_length, subset_row_end - subset_row_start);
                    Compress(image_data, subset_element_start, compression_buffers[i], compressed_sizes[i], row_length,
                        subset_row_end - subset_row_start, precision);
                }
            };
            tbb::parallel_for(range, loop);

            // Complete message
            for (auto i = 0; i < num_subsets_setting; i++) {
                raster_image_data.add_image_data(compression_buffers[i].data(), compressed_sizes[i]);
                raster_image_data.add_nan_encodings((char*)nan_encodings[i].data(), nan_encodings[i].size() * sizeof(int));
            }
            raster_data_ok = true;
        } else {
            message = "SZ compression not implemented";
        }
    } else {
        message = "Raster image data failed to load";
    }
    return raster_data_ok;
}

bool Frame::GetRasterData(std::vector<float>& image_data, CARTA::ImageBounds& bounds, int mip, bool mean_filter) {
    // apply bounds and downsample image cache
    if (!_valid || _image_cache.empty()) {
        return false;
    }

    const int x = bounds.x_min();
    const int y = bounds.y_min();
    const int req_height = bounds.y_max() - y;
    const int req_width = bounds.x_max() - x;

    // check bounds
    if ((req_height < 0) || (req_width < 0)) {
        return false;
    }
    if (_image_shape(1) < y + req_height || _image_shape(0) < x + req_width) {
        return false;
    }
    // check mip; cannot divide by zero
    if (mip <= 0) {
        return false;
    }

    // size returned vector
    size_t num_rows_region = req_height / mip;
    size_t row_length_region = req_width / mip;
    image_data.resize(num_rows_region * row_length_region);
    int num_image_columns = _image_shape(0);

    // read lock imageCache
    bool write_lock(false);
    tbb::queuing_rw_mutex::scoped_lock lock(_cache_mutex, write_lock);

    if (mean_filter && mip > 1) {
        // Perform down-sampling by calculating the mean for each MIPxMIP block
        auto range = tbb::blocked_range<size_t>(0, num_rows_region);
        auto loop = [&](const tbb::blocked_range<size_t>& r) {
            for (size_t j = r.begin(); j != r.end(); ++j) {
                for (size_t i = 0; i != row_length_region; ++i) {
                    float pixel_sum = 0;
                    int pixel_count = 0;
                    size_t image_row = y + (j * mip);
                    for (size_t pixel_y = 0; pixel_y < mip; pixel_y++) {
                        size_t image_col = x + (i * mip);
                        for (size_t pixel_x = 0; pixel_x < mip; pixel_x++) {
                            float pix_val = _image_cache[(image_row * num_image_columns) + image_col];
                            if (std::isfinite(pix_val)) {
                                pixel_count++;
                                pixel_sum += pix_val;
                            }
                            image_col++;
                        }
                        image_row++;
                    }
                    image_data[j * row_length_region + i] = pixel_count ? pixel_sum / pixel_count : NAN;
                }
            }
        };
        tbb::parallel_for(range, loop);
    } else {
        // Nearest neighbour filtering
        auto range = tbb::blocked_range<size_t>(0, num_rows_region);
        auto loop = [&](const tbb::blocked_range<size_t>& r) {
            for (size_t j = r.begin(); j != r.end(); ++j) {
                for (auto i = 0; i < row_length_region; i++) {
                    auto image_row = y + j * mip;
                    auto image_col = x + i * mip;
                    image_data[j * row_length_region + i] = _image_cache[(image_row * num_image_columns) + image_col];
                }
            }
        };
        tbb::parallel_for(range, loop);
    }
    return true;
}

// Tile data
bool Frame::FillRasterTileData(CARTA::RasterTileData& raster_tile_data, const Tile& tile, int channel, int stokes,
    CARTA::CompressionType compression_type, float compression_quality) {
    // Early exit if channel has changed
    if (ChannelsChanged(channel, stokes)) {
        return false;
    }
    raster_tile_data.set_channel(channel);
    raster_tile_data.set_stokes(stokes);
    raster_tile_data.set_compression_type(compression_type);
    raster_tile_data.set_compression_quality(compression_quality);

    if (raster_tile_data.tiles_size()) {
        raster_tile_data.clear_tiles();
    }

    CARTA::TileData* tile_ptr = raster_tile_data.add_tiles();
    tile_ptr->set_layer(tile.layer);
    tile_ptr->set_x(tile.x);
    tile_ptr->set_y(tile.y);

    std::vector<float> tile_image_data;
    int tile_width;
    int tile_height;
    if (GetRasterTileData(tile_image_data, tile, tile_width, tile_height)) {
        if (ChannelsChanged(channel, stokes)) {
            return false;
        }
        tile_ptr->set_width(tile_width);
        tile_ptr->set_height(tile_height);
        if (compression_type == CARTA::CompressionType::NONE) {
            tile_ptr->set_image_data(tile_image_data.data(), sizeof(float) * tile_image_data.size());
            return true;
        } else if (compression_type == CARTA::CompressionType::ZFP) {
            auto nan_encodings = GetNanEncodingsBlock(tile_image_data, 0, tile_width, tile_height);
            tile_ptr->set_nan_encodings(nan_encodings.data(), sizeof(int32_t) * nan_encodings.size());

            if (ChannelsChanged(channel, stokes)) {
                return false;
            }

            std::vector<char> compression_buffer;
            size_t compressed_size;
            int precision = lround(compression_quality);
            Compress(tile_image_data, 0, compression_buffer, compressed_size, tile_width, tile_height, precision);
            tile_ptr->set_image_data(compression_buffer.data(), compressed_size);

            return !(ChannelsChanged(channel, stokes));
        }
    }
    return false;
}

bool Frame::GetRasterTileData(std::vector<float>& tile_data, const Tile& tile, int& width, int& height) {
    int tile_size = 256;
    int mip = Tile::LayerToMip(tile.layer, _image_shape(0), _image_shape(1), tile_size, tile_size);
    int tile_size_original = tile_size * mip;
    CARTA::ImageBounds bounds;
    // crop to image size
    bounds.set_x_min(std::max(0, tile.x * tile_size_original));
    bounds.set_x_max(std::min((int)_image_shape(0), (tile.x + 1) * tile_size_original));
    bounds.set_y_min(std::max(0, tile.y * tile_size_original));
    bounds.set_y_max(std::min((int)_image_shape(1), (tile.y + 1) * tile_size_original));

    const int req_height = bounds.y_max() - bounds.y_min();
    const int req_width = bounds.x_max() - bounds.x_min();
    width = req_width / mip;
    height = req_height / mip;
    return GetRasterData(tile_data, bounds, mip, true);
}

// ****************************************************
// Region histograms, profiles, stats

bool Frame::FillRegionHistogramData(int region_id, CARTA::RegionHistogramData* histogram_data, bool channel_changed) {
    // Fill histogram message with histograms for requested channel/num bins.
    // Do not send cube histogram if channel changed.
    bool histogram_ok(false);
    if (_regions.count(region_id)) {
        auto& region = _regions[region_id];
        size_t num_histograms(region->NumHistogramConfigs());
        if (num_histograms == 0) {
            return false;
        } // not requested

        int curr_stokes(CurrentStokes());
        histogram_data->set_stokes(curr_stokes);
        histogram_data->set_progress(1.0); // send entire histogram
        for (size_t i = 0; i < num_histograms; ++i) {
            // get histogram requirements for this index
            CARTA::SetHistogramRequirements_HistogramConfig config = region->GetHistogramConfig(i);
            int config_channel(config.channel()), config_num_bins(config.num_bins());

            if ((config_channel == ALL_CHANNELS) && channel_changed) {
                continue; // do not send
            }
            if (config_channel == CURRENT_CHANNEL) {
                config_channel = _channel_index;
            }

            auto new_histogram = histogram_data->add_histograms();
            new_histogram->set_channel(config_channel);
            // get stored histograms or fill new histograms

            bool have_histogram(false);
            // Check if read from image file (HDF5 only)
            if (region_id == IMAGE_REGION_ID || region_id == CUBE_REGION_ID) {
                have_histogram = GetImageHistogram(config_channel, curr_stokes, config_num_bins, *new_histogram);
            }

            if (!have_histogram) {
                // Retrieve histogram if stored
                int num_bins = (config_num_bins == AUTO_BIN_SIZE ? CalcAutoNumBins(region_id) : config_num_bins);
                if (!GetRegionHistogram(region_id, config_channel, curr_stokes, num_bins, *new_histogram)) {
                    // Calculate histogram
                    float min_val(0.0), max_val(0.0);
                    if (region_id == IMAGE_REGION_ID) {
                        if (config_channel == _channel_index) { // use imageCache
                            if (!GetRegionMinMax(region_id, config_channel, curr_stokes, min_val, max_val)) {
                                CalcRegionMinMax(region_id, config_channel, curr_stokes, min_val, max_val);
                            }
                            CalcRegionHistogram(region_id, config_channel, curr_stokes, num_bins, min_val, max_val, *new_histogram);
                        } else { // use matrix slicer on image
                            std::vector<float> data;
                            GetChannelMatrix(data, config_channel, curr_stokes); // slice image once
                            if (!GetRegionMinMax(region_id, config_channel, curr_stokes, min_val, max_val)) {
                                region->CalcMinMax(config_channel, curr_stokes, data, min_val, max_val);
                            }
                            region->CalcHistogram(config_channel, curr_stokes, num_bins, min_val, max_val, data, *new_histogram);
                        }
                    } else {
                        std::unique_lock<std::mutex> guard(_image_mutex);
                        casacore::SubImage<float> sub_image;
                        GetRegionSubImage(region_id, sub_image, curr_stokes, ChannelRange(config_channel));
                        std::vector<float> region_data;
                        bool has_data(region->GetData(region_data, sub_image)); // get subimage data once
                        guard.unlock();
                        if (has_data) {
                            if (!GetRegionMinMax(region_id, config_channel, curr_stokes, min_val, max_val)) {
                                region->CalcMinMax(config_channel, curr_stokes, region_data, min_val, max_val);
                            }
                        }
                        region->CalcHistogram(config_channel, curr_stokes, num_bins, min_val, max_val, region_data, *new_histogram);
                    }
                }
            }
        }
        histogram_ok = (histogram_data->histograms_size() > 0); // do not send if no histograms
    }
    return histogram_ok;
}

bool Frame::FillSpatialProfileData(int region_id, CARTA::SpatialProfileData& profile_data, bool stokes_changed) {
    // Fill spatial profile message with requested x/y profiles (for a point region).
    // Do not send spatial profile for fixed stokes when stokes changed.
    bool profile_ok(false);
    if ((region_id == CURSOR_REGION_ID) && !IsCursorSet()) {
        return profile_ok; // no profile if frontend has not set cursor
    }

    if (_regions.count(region_id)) {
        auto& region = _regions[region_id];
        if (!region->IsValid() || !region->IsPoint()) {
            return profile_ok;
        }

        // set spatial profile fields
        std::vector<CARTA::Point> control_points = region->GetControlPoints();
        int x(static_cast<int>(std::round(control_points[0].x()))), y(static_cast<int>(std::round(control_points[0].y())));
        // check that control points in image
        bool point_in_image((x >= 0) && (x < _image_shape(0)) && (y >= 0) && (y < _image_shape(1)));
        ssize_t num_image_cols(_image_shape(0)), num_image_rows(_image_shape(1));
        float value(0.0);
        if (!_image_cache.empty()) {
            bool write_lock(false);
            tbb::queuing_rw_mutex::scoped_lock cache_lock(_cache_mutex, write_lock);
            value = _image_cache[(y * num_image_cols) + x];
            cache_lock.release();
        }
        profile_data.set_x(x);
        profile_data.set_y(y);
        profile_data.set_channel(_channel_index);
        profile_data.set_stokes(_stokes_index);
        profile_data.set_value(value);

        if (point_in_image) {
            // set profiles
            size_t nprofiles(region->NumSpatialProfiles());
            for (size_t i = 0; i < nprofiles; ++i) {
                if (!region->GetSpatialProfileSent(i)) {
                    // get <axis, stokes> for slicing image data
                    std::pair<int, int> axis_stokes = region->GetSpatialProfileAxes(i);
                    if (axis_stokes.first < 0) { // invalid index
                        return profile_ok;
                    }

                    if (stokes_changed && (axis_stokes.second != CURRENT_STOKES)) {
                        // Do not send fixed stokes profile when stokes changes.
                        // When chan/stokes changes, all messages are set to unsent to force new profiles;
                        // put fixed stokes profile back to sent
                        region->SetSpatialProfileSent(i, true);
                        continue;
                    }
                    int profile_stokes = (axis_stokes.second < 0 ? _stokes_index : axis_stokes.second);

                    std::vector<float> profile;
                    int end(0);
                    if ((profile_stokes == _stokes_index) && !_image_cache.empty()) {
                        // use stored channel cache
                        bool write_lock(false);
                        switch (axis_stokes.first) {
                            case 0: { // x
                                tbb::queuing_rw_mutex::scoped_lock cache_lock(_cache_mutex, write_lock);
                                auto x_start = y * num_image_cols;
                                profile.reserve(_image_shape(0));
                                for (unsigned int j = 0; j < _image_shape(0); ++j) {
                                    auto idx = x_start + j;
                                    profile.push_back(_image_cache[idx]);
                                }
                                cache_lock.release();
                                end = _image_shape(0);
                                break;
                            }
                            case 1: { // y
                                tbb::queuing_rw_mutex::scoped_lock cache_lock(_cache_mutex, write_lock);
                                profile.reserve(_image_shape(1));
                                for (unsigned int j = 0; j < _image_shape(1); ++j) {
                                    auto idx = (j * num_image_cols) + x;
                                    profile.push_back(_image_cache[idx]);
                                }
                                cache_lock.release();
                                end = _image_shape(1);
                                break;
                            }
                        }
                    } else {
                        // slice image data
                        casacore::Slicer section;
                        switch (axis_stokes.first) {
                            case 0: { // x
                                GetImageSlicer(section, -1, y, _channel_index, profile_stokes);
                                end = _image_shape(0);
                                break;
                            }
                            case 1: { // y
                                GetImageSlicer(section, x, -1, _channel_index, profile_stokes);
                                end = _image_shape(1);
                                break;
                            }
                        }
                        profile.resize(end);
                        casacore::Array<float> tmp(section.length(), profile.data(), casacore::StorageInitPolicy::SHARE);
                        std::lock_guard<std::mutex> guard(_image_mutex);
                        _loader->LoadData(FileInfo::Data::Image)->getSlice(tmp, section, true);
                    }
                    // SpatialProfile
                    auto new_profile = profile_data.add_profiles();
                    new_profile->set_coordinate(region->GetSpatialCoordinate(i));
                    new_profile->set_start(0);
                    new_profile->set_end(end);
                    new_profile->set_raw_values_fp32(profile.data(), profile.size() * sizeof(float));
                    region->SetSpatialProfileSent(i, true);
                }
            }
            // send if no profiles requested (for cursor value), but not if requested profiles do not need to be sent
            if ((nprofiles > 0) && (profile_data.profiles_size() == 0)) {
                profile_ok = false;
            } else {
                profile_ok = true;
            }
        }
    }
    return profile_ok;
}

bool Frame::FillSpectralProfileData(
    std::function<void(CARTA::SpectralProfileData profile_data)> cb, int region_id, bool channel_changed, bool stokes_changed) {
    // fill spectral profile message with requested statistics (or values for a point region)
    bool profile_ok(false);
    if (_regions.count(region_id)) {
        auto& region = _regions[region_id];
        if (!region->IsValid()) {
            return false;
        }
        size_t num_profiles(region->NumSpectralProfiles());
        if (num_profiles == 0) {
            return false; // not requested
        }
        // set profile parameters
        int curr_stokes(CurrentStokes());
        // send profile and stats together
        // set stats profiles
        for (size_t i = 0; i < num_profiles; ++i) {
            if (region->NumStatsToLoad(i) == 0) {
                continue; // already loaded
            }
            int profile_stokes(region->GetSpectralConfigStokes(i));
            if (profile_stokes >= CURRENT_STOKES) {
                // When chan/stokes changes, all messages are set to unsent to force new profiles;
                // put fixed stokes profile back to sent for the following:
                if (channel_changed && !stokes_changed) {
                    region->SetSpectralProfileAllStatsSent(i, true);
                    continue; // do not send spectral profile when only channel changes
                }
                if ((channel_changed || stokes_changed) && (profile_stokes != CURRENT_STOKES)) {
                    // Do not send fixed stokes profile when stokes changes.
                    region->SetSpectralProfileAllStatsSent(i, true);
                    continue;
                }

                if (profile_stokes == CURRENT_STOKES) {
                    profile_stokes = curr_stokes;
                }

                // Return NaNs if the region is entirely outside the image
                std::shared_ptr<casacore::ArrayLattice<casacore::Bool>> mask;
                try {
                    // check is the region mask valid (outside the lattice or not)
                    mask = region->XyMask();
                } catch (casacore::AipsError& err) {
                }
                if (!mask) {
                    // if region mask not valid, send a NaN to the frontend
                    CARTA::SpectralProfileData profile_data;
                    profile_data.set_stokes(curr_stokes);
                    profile_data.set_progress(1.0);
                    region->FillNaNSpectralProfileData(profile_data, i);
                    // send empty (NaN) result to Session
                    cb(profile_data);
                    profile_ok = true;
                    return profile_ok;
                }

                // fill SpectralProfiles for this config
                if (region->IsPoint()) { // values
                    std::vector<float> spectral_data;
                    auto cursor_point = region->GetControlPoints()[0];
                    // try use the loader's optimized cursor profile reader first
                    std::unique_lock<std::mutex> guard(_image_mutex);
                    bool have_spectral_data =
                        _loader->GetCursorSpectralData(spectral_data, profile_stokes, cursor_point.x() + 0.5, 1, cursor_point.y() + 0.5, 1);
                    guard.unlock();
                    if (have_spectral_data) {
                        CARTA::SpectralProfileData profile_data;
                        profile_data.set_stokes(curr_stokes);
                        profile_data.set_progress(1.0);
                        region->FillPointSpectralProfileData(profile_data, i, spectral_data);
                        // send result to Session
                        cb(profile_data);
                        profile_ok = true;
                    } else {
                        casacore::SubImage<float> sub_image;
                        std::unique_lock<std::mutex> guard(_image_mutex);
                        GetRegionSubImage(region_id, sub_image, profile_stokes, ChannelRange());
                        profile_ok = GetPointSpectralData(
                            spectral_data, region_id, sub_image, [&](std::vector<float> tmp_spectral_data, float progress) {
                                CARTA::SpectralProfileData profile_data;
                                profile_data.set_stokes(curr_stokes);
                                profile_data.set_progress(progress);
                                region->FillPointSpectralProfileData(profile_data, i, tmp_spectral_data);
                                // send (partial) result to Session
                                cb(profile_data);
                            });
                        guard.unlock();
                    }
                } else { // statistics
                    // do calculations for the image dimensions >= 3
                    if (_image_shape.size() < 3) {
                        CARTA::SpectralProfileData profile_data;
                        profile_data.set_stokes(curr_stokes);
                        profile_data.set_progress(1.0);
                        region->FillNaNSpectralProfileData(profile_data, i);
                        // send empty (NaN) result to Session
                        cb(profile_data);
                        profile_ok = true;
                        return profile_ok;
                    }

                    // if region mask is valid, then check is swizzled data available
                    bool use_swizzled_data(_loader->UseRegionSpectralData(mask));

                    if (use_swizzled_data) {
                        std::unique_lock<std::mutex> guard(_image_mutex);
                        profile_ok = _loader->GetRegionSpectralData(profile_stokes, region_id, mask, region->XyOrigin(),
                            [&](std::map<CARTA::StatsType, std::vector<double>>* stats_values, float progress) {
                                CARTA::SpectralProfileData profile_data;
                                profile_data.set_stokes(curr_stokes);
                                profile_data.set_progress(progress);
                                region->FillSpectralProfileData(profile_data, i, *stats_values);
                                // send (partial) result to Session
                                cb(profile_data);
                            });
                        guard.unlock();
                    } else {
                        std::unique_lock<std::mutex> guard(_image_mutex);
<<<<<<< HEAD
                        GetRegionSpectralData(region_id, i, profile_stokes, [&](std::vector<std::vector<double>> results, float progress) {
                            CARTA::SpectralProfileData profile_data;
                            profile_data.set_stokes(curr_stokes);
                            profile_data.set_progress(progress);
                            region->FillSpectralProfileData(profile_data, i, results);
                            // send (partial) result to Session
                            cb(profile_data);
                        });
=======
                        profile_ok = GetRegionSpectralData(
                            stats_values, region_id, i, profile_stokes, [&](std::vector<std::vector<double>> results, float progress) {
                                CARTA::SpectralProfileData profile_data;
                                profile_data.set_stokes(curr_stokes);
                                profile_data.set_progress(progress);
                                region->FillSpectralProfileData(profile_data, i, results);
                                // send (partial) result to Session
                                cb(profile_data);
                            });
>>>>>>> f7171520
                        guard.unlock();
                    }
                }
            }
        }
    }
    return profile_ok;
}

bool Frame::FillRegionStatsData(int region_id, CARTA::RegionStatsData& stats_data) {
    // fill stats data message with requested statistics for the region with current channel and stokes
    bool stats_ok(false);
    if (_regions.count(region_id)) {
        auto& region = _regions[region_id];
        if (!region->IsValid()) {
            return false;
        }
        if (region->NumStats() == 0) {
            return false;
        } // not requested

        // If we're using the whole image, try to use loader image stats
        if (region_id == IMAGE_REGION_ID || region_id == CUBE_REGION_ID) {
            int stats_channel = (region_id == CUBE_REGION_ID) ? ALL_CHANNELS : _channel_index;
            auto& image_stats = _loader->GetImageStats(_stokes_index, stats_channel);
            if (image_stats.full) {
                stats_data.set_channel(stats_channel);
                stats_data.set_stokes(_stokes_index);
                region->FillStatsData(stats_data, image_stats.basic_stats);
                stats_ok = true;
            }
        }

        if (!stats_ok) {
            stats_data.set_channel(_channel_index);
            stats_data.set_stokes(_stokes_index);
            casacore::SubImage<float> sub_image;
            std::unique_lock<std::mutex> guard(_image_mutex);
            if (GetRegionSubImage(region_id, sub_image, _stokes_index, ChannelRange(_channel_index))) {
                region->FillStatsData(stats_data, sub_image, _channel_index, _stokes_index);
            } else {
                guard.unlock(); // not using ImageStatistics
                region->FillNaNStatsData(stats_data);
            }
            stats_ok = true;
        }
    }
    return stats_ok;
}

// ****************************************************
// Region histograms only (not full data message)

int Frame::CalcAutoNumBins(int region_id) {
    // automatic bin size for histogram when num_bins == AUTO_BIN_SIZE
    int auto_num_bins = int(std::max(sqrt(_image_shape(0) * _image_shape(1)), 2.0)); // default: use image plane
    if ((region_id != IMAGE_REGION_ID) && (region_id != CUBE_REGION_ID)) {
        if (_regions.count(region_id)) {
            auto& region = _regions[region_id];
            casacore::IPosition region_shape(region->XyShape()); // bounding box
            if (region_shape.size() > 0) {
                auto_num_bins = (int(std::max(sqrt(region_shape(0) * region_shape(1)), 2.0)));
            }
        }
    }
    return auto_num_bins;
}

bool Frame::GetRegionMinMax(int region_id, int channel, int stokes, float& min_val, float& max_val) {
    // Return stored min and max value; false if not stored
    bool have_min_max(false);
    if (_regions.count(region_id)) {
        auto& region = _regions[region_id];
        have_min_max = region->GetMinMax(channel, stokes, min_val, max_val);
    }
    return have_min_max;
}

bool Frame::CalcRegionMinMax(int region_id, int channel, int stokes, float& min_val, float& max_val) {
    // Calculate min/max for region data; primarily for cube histogram
    bool min_max_ok(false);
    if (_regions.count(region_id)) {
        auto& region = _regions[region_id];
        if (region_id == IMAGE_REGION_ID) {
            if (channel == _channel_index) { // use channel cache
                bool write_lock(false);
                tbb::queuing_rw_mutex::scoped_lock cache_lock(_cache_mutex, write_lock);
                region->CalcMinMax(channel, stokes, _image_cache, min_val, max_val);
            } else {
                std::vector<float> data;
                GetChannelMatrix(data, channel, stokes);
                region->CalcMinMax(channel, stokes, data, min_val, max_val);
            }
            min_max_ok = true;
        } else {
            std::unique_lock<std::mutex> guard(_image_mutex);
            casacore::SubImage<float> sub_image;
            GetRegionSubImage(region_id, sub_image, stokes, ChannelRange(channel));
            std::vector<float> region_data;
            bool has_data(region->GetData(region_data, sub_image));
            guard.unlock();
            if (has_data) {
                region->CalcMinMax(channel, stokes, region_data, min_val, max_val);
            }
            min_max_ok = has_data;
        }
    }
    return min_max_ok;
}

bool Frame::GetImageHistogram(int channel, int stokes, int num_bins, CARTA::Histogram& histogram) {
    // Return image histogram in histogram parameter
    bool have_histogram(false);

    auto& current_stats = _loader->GetImageStats(stokes, channel);

    if (current_stats.valid) {
        int image_num_bins(current_stats.histogram_bins.size());

        if ((num_bins == AUTO_BIN_SIZE) || (num_bins == image_num_bins)) {
            double min_val(current_stats.basic_stats[CARTA::StatsType::Min]);
            double max_val(current_stats.basic_stats[CARTA::StatsType::Max]);

            histogram.set_num_bins(image_num_bins);
            histogram.set_bin_width((max_val - min_val) / image_num_bins);
            histogram.set_first_bin_center(min_val + (histogram.bin_width() / 2.0));
            *histogram.mutable_bins() = {current_stats.histogram_bins.begin(), current_stats.histogram_bins.end()};
            have_histogram = true;
        }
    }

    return have_histogram;
}

bool Frame::GetRegionHistogram(int region_id, int channel, int stokes, int num_bins, CARTA::Histogram& histogram) {
    // Return stored histogram in histogram parameter
    bool have_histogram(false);
    if (_regions.count(region_id)) {
        auto& region = _regions[region_id];
        num_bins = (num_bins == AUTO_BIN_SIZE ? CalcAutoNumBins(region_id) : num_bins);
        have_histogram = region->GetHistogram(channel, stokes, num_bins, histogram);
    }
    return have_histogram;
}

bool Frame::CalcRegionHistogram(
    int region_id, int channel, int stokes, int num_bins, float min_val, float max_val, CARTA::Histogram& histogram) {
    // Return calculated histogram in histogram parameter; primarily for cube histogram
    bool histogram_ok(false);
    if (_regions.count(region_id)) {
        auto& region = _regions[region_id];
        num_bins = (num_bins == AUTO_BIN_SIZE ? CalcAutoNumBins(region_id) : num_bins);
        if (region_id == IMAGE_REGION_ID) {
            if (channel == _channel_index) { // use channel cache
                bool write_lock(false);
                tbb::queuing_rw_mutex::scoped_lock cache_lock(_cache_mutex, write_lock);
                region->CalcHistogram(channel, stokes, num_bins, min_val, max_val, _image_cache, histogram);
            } else {
                std::vector<float> data;
                GetChannelMatrix(data, channel, stokes);
                region->CalcHistogram(channel, stokes, num_bins, min_val, max_val, data, histogram);
            }
            histogram_ok = true;
        } else {
            std::unique_lock<std::mutex> guard(_image_mutex);
            casacore::SubImage<float> sub_image;
            GetRegionSubImage(region_id, sub_image, stokes, ChannelRange(channel));
            std::vector<float> region_data;
            bool has_data(region->GetData(region_data, sub_image));
            guard.unlock();
            if (has_data) {
                region->CalcHistogram(channel, stokes, num_bins, min_val, max_val, region_data, histogram);
            }
            histogram_ok = has_data;
        }
    }
    return histogram_ok;
}

// store cube histogram calculations
void Frame::SetRegionMinMax(int region_id, int channel, int stokes, float min_val, float max_val) {
    // Store cube min/max calculated in Session
    if (!_regions.count(region_id) && (region_id == CUBE_REGION_ID)) {
        SetImageRegion(CUBE_REGION_ID);
    }

    if (_regions.count(region_id)) {
        auto& region = _regions[region_id];
        region->SetMinMax(channel, stokes, min_val, max_val);
    }
}

void Frame::SetRegionHistogram(int region_id, int channel, int stokes, CARTA::Histogram& histogram) {
    // Store cube histogram calculated in Session
    if (!_regions.count(region_id) && (region_id == CUBE_REGION_ID)) {
        SetImageRegion(CUBE_REGION_ID);
    }

    if (_regions.count(region_id)) {
        auto& region = _regions[region_id];
        region->SetHistogram(channel, stokes, histogram);
    }
}

bool Frame::GetSubImageXy(casacore::SubImage<float>& sub_image, CursorXy& cursor_xy) {
    bool result(false);
    casacore::IPosition subimage_shape = sub_image.shape();
    casacore::IPosition start(subimage_shape.size(), 0);
    casacore::IPosition count(subimage_shape);
    if (count(0) == 1 && count(1) == 1) { // make sure the subimage is a point region in x-y plane
        casacore::IPosition parent_position = sub_image.getRegionPtr()->convert(start);
        cursor_xy = CursorXy(parent_position(0), parent_position(1));
        result = true;
    }
    return result;
}

bool Frame::GetPointSpectralData(std::vector<float>& data, int region_id, casacore::SubImage<float>& sub_image,
    const std::function<void(std::vector<float>, float)>& partial_results_callback) {
    // slice image data for point region (including cursor)
    bool data_ok(false);
    casacore::IPosition sub_image_shape = sub_image.shape();
    data.resize(sub_image_shape.product(), std::numeric_limits<double>::quiet_NaN());
    if ((sub_image_shape.size() > 2) && (_spectral_axis >= 0)) { // stoppable spectral profile process
        try {
            size_t delta_channels = INIT_DELTA_CHANNEL; // the increment of channels for each step
            size_t dt_target = TARGET_DELTA_TIME;       // the target time elapse for each step, in the unit of milliseconds
            size_t profile_size = NumChannels();        // profile vector size
            casacore::IPosition start(sub_image_shape.size(), 0);
            casacore::IPosition count(sub_image_shape);
            float progress = 0.0;
            // get cursor's x-y coordinate from subimage
            CursorXy subimage_cursor;
            GetSubImageXy(sub_image, subimage_cursor);
            // get spectral profile for the cursor
            auto t_partial_profile_start = std::chrono::high_resolution_clock::now();
            while (start(_spectral_axis) < profile_size) {
                // start the timer
                auto t_start = std::chrono::high_resolution_clock::now();
                // check if region point changed from subimage point
                if ((region_id == CURSOR_REGION_ID) && (Interrupt(region_id, _cursor_xy, subimage_cursor))) {
                    return false; // cursor moved
                }
                if (region_id > CURSOR_REGION_ID) {
                    if (_regions.count(region_id)) {
                        std::vector<CARTA::Point> region_points = _regions[region_id]->GetControlPoints();
                        // round the region cursor float values since subimage cursor comes from IPosition
                        CursorXy region_cursor(round(region_points[0].x()), round(region_points[0].y()));
                        if (Interrupt(region_id, region_cursor, subimage_cursor)) { // point region moved
                            return false;
                        }
                    } else { // region closed
                        return false;
                    }
                }

                // modify the count for slicer
                count(_spectral_axis) =
                    (start(_spectral_axis) + delta_channels < profile_size ? delta_channels : profile_size - start(_spectral_axis));
                casacore::Slicer slicer(start, count);
                casacore::Array<float> buffer;
                sub_image.doGetSlice(buffer, slicer);
                memcpy(&data[start(_spectral_axis)], buffer.data(), count(_spectral_axis) * sizeof(float));
                start(_spectral_axis) += count(_spectral_axis);
                progress = (float)start(_spectral_axis) / profile_size;
                // get the time elapse for this step
                auto t_end = std::chrono::high_resolution_clock::now();
                auto dt = std::chrono::duration<double, std::milli>(t_end - t_start).count();
                auto dt_partial_profile = std::chrono::duration<double, std::milli>(t_end - t_partial_profile_start).count();
                // adjust the increment of channels according to the time elapse
                delta_channels *= dt_target / dt;
                if (delta_channels < 1) {
                    delta_channels = 1;
                }
                if (delta_channels > profile_size) {
                    delta_channels = profile_size;
                }
                if ((dt_partial_profile > TARGET_PARTIAL_CURSOR_TIME) || (progress >= 1.0f)) {
                    // send partial result by the callback function
                    t_partial_profile_start = std::chrono::high_resolution_clock::now();
                    partial_results_callback(data, progress);
                }
            }
            data_ok = true;
        } catch (casacore::AipsError& err) {
            std::cerr << "Spectral profile error: " << err.getMesg() << std::endl;
        }
    } else { // non-stoppable spectral profile process
        casacore::Array<float> tmp(sub_image_shape, data.data(), casacore::StorageInitPolicy::SHARE);
        try {
            sub_image.doGetSlice(tmp, casacore::Slicer(casacore::IPosition(sub_image_shape.size(), 0), sub_image_shape));
            data_ok = true;
        } catch (casacore::AipsError& err) {
            std::cerr << "Spectral profile error: " << err.getMesg() << std::endl;
        }
    }
    return data_ok;
}

bool Frame::GetRegionSpectralData(int region_id, int profile_index, int profile_stokes,
    const std::function<void(std::vector<std::vector<double>>, float)>& partial_results_callback) {
    bool data_ok(false);
    auto& region = _regions[region_id];

    // get statistical requirements for this process
    ZProfileWidget config_stats;
    if (!region->GetSpectralConfigStats(profile_index, config_stats)) { // stats in config, to see if req changed
        return data_ok;
    }

    // initialize the stats data
    std::vector<std::vector<double>> results;
    size_t profile_size = NumChannels(); // total number of channels
    if (!region->InitStatsData(profile_index, profile_size, results)) {
        return data_ok;
    }

    // get region state at the start of this process
    RegionState region_state = region->GetRegionState();

    // initialize the variables
    size_t start = 0;
    size_t count, end;
    float progress = 0;
    int stats_size = results.size();
    casacore::SubImage<float> sub_image;
    int delta_channels = INIT_DELTA_CHANNEL; // the increment of channels for each step
    int dt_target = TARGET_DELTA_TIME;       // the target time elapse for each step, in the unit of milliseconds
    auto t_partial_profile_start = std::chrono::high_resolution_clock::now();

    // get stats data
    while (start < profile_size) {
        // start the timer
        auto t_start = std::chrono::high_resolution_clock::now();

        // check if frontend's requirements changed
        if (Interrupt(region_id, region_state, config_stats)) {
            return data_ok;
        }

        end = (start + delta_channels > profile_size ? profile_size - 1 : start + delta_channels - 1);
        count = end - start + 1;

        // try to get sub-image and its stats data
        if (GetRegionSubImage(region_id, sub_image, profile_stokes, ChannelRange(start, end))) {
            std::vector<std::vector<double>> buffer;
            if (region->GetSpectralProfileData(buffer, profile_index, sub_image)) {
                for (int j = 0; j < stats_size; ++j) {
                    memcpy(&results[j][start], &buffer[j][0], buffer[j].size() * sizeof(double));
                }
            } else {
                std::cerr << "Can not get zprofile (statistics), region id: " << region_id << ", channel range: [" << start << "," << end
                          << "]" << std::endl;
                return data_ok;
            }
        }

        start += count;
        progress = (float)start / profile_size;

        // get the time elapse for this step
        auto t_end = std::chrono::high_resolution_clock::now();
        auto dt = std::chrono::duration<double, std::milli>(t_end - t_start).count();
        auto dt_partial_profile = std::chrono::duration<double, std::milli>(t_end - t_partial_profile_start).count();

        // adjust the increment of channels according to the time elapse
        delta_channels *= dt_target / dt;
        if (delta_channels < 1) {
            delta_channels = 1;
        }
        if (delta_channels > profile_size) {
            delta_channels = profile_size;
        }

        // send partial result by the callback function
        if (dt_partial_profile > TARGET_PARTIAL_REGION_TIME || progress >= 1.0f) {
            t_partial_profile_start = std::chrono::high_resolution_clock::now();
            partial_results_callback(results, progress);
        }
    }

    data_ok = true;
    return data_ok;
}

bool Frame::Interrupt(int region_id, const CursorXy& cursor1, const CursorXy& cursor2) {
<<<<<<< HEAD
    bool interrupt(true);
    if (!IsConnected()) {
        std::cerr << "Closing image, exit zprofile before complete" << std::endl;
        return interrupt;
    }
    if (!IsSameRegionId(region_id)) {
        std::cerr << "[Region " << region_id << "] region changed, exit zprofile (statistics) before complete" << std::endl;
        return interrupt;
=======
    if (!IsConnected(region_id)) {
        std::cerr << "Closing image/region, exit zprofile before complete" << std::endl;
        return true;
>>>>>>> f7171520
    }
    if (!(cursor1 == cursor2)) {
        std::cerr << "Cursor/Point changed, exit zprofile before complete" << std::endl;
        return interrupt;
    }
    interrupt = false;
    return interrupt;
}

bool Frame::Interrupt(int region_id, const RegionState& region_state) {
<<<<<<< HEAD
    bool interrupt(true);
    if (!IsConnected()) {
        std::cerr << "[Region " << region_id << "] closing image, exit zprofile (statistics) before complete" << std::endl;
        return interrupt;
    }
    if (!IsSameRegionId(region_id)) {
        std::cerr << "[Region " << region_id << "] region changed, exit zprofile (statistics) before complete" << std::endl;
        return interrupt;
=======
    if (!IsConnected(region_id)) {
        std::cerr << "[Region " << region_id << "] closing image/region, exit zprofile (statistics) before complete" << std::endl;
        return true;
>>>>>>> f7171520
    }
    if (!IsSameRegionState(region_id, region_state)) {
        std::cerr << "[Region " << region_id << "] region state changed, exit zprofile (statistics) before complete" << std::endl;
        return interrupt;
    }
    interrupt = false;
    return interrupt;
}

<<<<<<< HEAD
bool Frame::Interrupt(int region_id, const RegionState& region_state, const ZProfileWidget& config_stats) {
    bool interrupt(true);
    if (!IsConnected()) {
        std::cerr << "[Region " << region_id << "] closing image, exit zprofile (statistics) before complete" << std::endl;
        return interrupt;
    }
    if (!IsSameRegionId(region_id)) {
        std::cerr << "[Region " << region_id << "] region changed, exit zprofile (statistics) before complete" << std::endl;
        return interrupt;
=======
bool Frame::Interrupt(int region_id, int profile_index, const RegionState& region_state, const std::vector<int>& requested_stats) {
    if (!IsConnected(region_id)) {
        std::cerr << "[Region " << region_id << "] closing image/region, exit zprofile (statistics) before complete" << std::endl;
        return true;
>>>>>>> f7171520
    }
    if (!IsSameRegionState(region_id, region_state)) {
        std::cerr << "[Region " << region_id << "] region state changed, exit zprofile (statistics) before complete" << std::endl;
        return interrupt;
    }
    if (!IsSameRegionSpectralConfig(region_id, config_stats)) {
        std::cerr << "[Region " << region_id << "] region requirement changed, exit zprofile (statistics) before complete" << std::endl;
        return interrupt;
    }
    interrupt = false;
    return interrupt;
}

bool Frame::IsConnected(int region_id) {
    if (_regions.count(region_id)) {
        return (_connected && _regions[region_id]->IsConnected());
    }
    return _connected;
}

bool Frame::IsSameRegionId(int region_id) {
    return (_region_id == region_id);
}

bool Frame::IsSameRegionState(int region_id, const RegionState& region_state) {
    if (_regions.count(region_id)) {
        return (_regions[region_id]->GetRegionState() == region_state);
    }
    return false;
}

bool Frame::IsSameRegionSpectralConfig(int region_id, const ZProfileWidget& config_stats) {
    if (_regions.count(region_id)) {
        // check are the settings of zprofile widgets changed
        if (_regions[region_id]->IsValidSpectralConfigStats(config_stats)) {
            return true;
        }
    }
    return false;
}

void Frame::SetConnectionFlag(bool connected) {
    _connected = connected;
}

void Frame::SetCursorXy(float x, float y) {
    _cursor_xy = CursorXy(x, y);
}

void Frame::SetRegionId(int region_id) {
    _region_id = region_id;
}

RegionState Frame::GetRegionState(int region_id) {
    if (_regions.count(region_id)) {
        return _regions[region_id]->GetRegionState();
    }
    std::cerr << "ERROR: region id " << region_id << " does not exist!" << std::endl;
    return RegionState();
}<|MERGE_RESOLUTION|>--- conflicted
+++ resolved
@@ -1002,18 +1002,8 @@
                         guard.unlock();
                     } else {
                         std::unique_lock<std::mutex> guard(_image_mutex);
-<<<<<<< HEAD
-                        GetRegionSpectralData(region_id, i, profile_stokes, [&](std::vector<std::vector<double>> results, float progress) {
-                            CARTA::SpectralProfileData profile_data;
-                            profile_data.set_stokes(curr_stokes);
-                            profile_data.set_progress(progress);
-                            region->FillSpectralProfileData(profile_data, i, results);
-                            // send (partial) result to Session
-                            cb(profile_data);
-                        });
-=======
                         profile_ok = GetRegionSpectralData(
-                            stats_values, region_id, i, profile_stokes, [&](std::vector<std::vector<double>> results, float progress) {
+                            region_id, i, profile_stokes, [&](std::vector<std::vector<double>> results, float progress) {
                                 CARTA::SpectralProfileData profile_data;
                                 profile_data.set_stokes(curr_stokes);
                                 profile_data.set_progress(progress);
@@ -1021,7 +1011,6 @@
                                 // send (partial) result to Session
                                 cb(profile_data);
                             });
->>>>>>> f7171520
                         guard.unlock();
                     }
                 }
@@ -1408,20 +1397,14 @@
 }
 
 bool Frame::Interrupt(int region_id, const CursorXy& cursor1, const CursorXy& cursor2) {
-<<<<<<< HEAD
     bool interrupt(true);
-    if (!IsConnected()) {
-        std::cerr << "Closing image, exit zprofile before complete" << std::endl;
+    if (!IsConnected(region_id)) {
+        std::cerr << "Closing image/region, exit zprofile before complete" << std::endl;
         return interrupt;
     }
     if (!IsSameRegionId(region_id)) {
         std::cerr << "[Region " << region_id << "] region changed, exit zprofile (statistics) before complete" << std::endl;
         return interrupt;
-=======
-    if (!IsConnected(region_id)) {
-        std::cerr << "Closing image/region, exit zprofile before complete" << std::endl;
-        return true;
->>>>>>> f7171520
     }
     if (!(cursor1 == cursor2)) {
         std::cerr << "Cursor/Point changed, exit zprofile before complete" << std::endl;
@@ -1432,20 +1415,14 @@
 }
 
 bool Frame::Interrupt(int region_id, const RegionState& region_state) {
-<<<<<<< HEAD
     bool interrupt(true);
-    if (!IsConnected()) {
-        std::cerr << "[Region " << region_id << "] closing image, exit zprofile (statistics) before complete" << std::endl;
+    if (!IsConnected(region_id)) {
+        std::cerr << "[Region " << region_id << "] closing image/region, exit zprofile (statistics) before complete" << std::endl;
         return interrupt;
     }
     if (!IsSameRegionId(region_id)) {
         std::cerr << "[Region " << region_id << "] region changed, exit zprofile (statistics) before complete" << std::endl;
         return interrupt;
-=======
-    if (!IsConnected(region_id)) {
-        std::cerr << "[Region " << region_id << "] closing image/region, exit zprofile (statistics) before complete" << std::endl;
-        return true;
->>>>>>> f7171520
     }
     if (!IsSameRegionState(region_id, region_state)) {
         std::cerr << "[Region " << region_id << "] region state changed, exit zprofile (statistics) before complete" << std::endl;
@@ -1455,22 +1432,15 @@
     return interrupt;
 }
 
-<<<<<<< HEAD
 bool Frame::Interrupt(int region_id, const RegionState& region_state, const ZProfileWidget& config_stats) {
     bool interrupt(true);
-    if (!IsConnected()) {
-        std::cerr << "[Region " << region_id << "] closing image, exit zprofile (statistics) before complete" << std::endl;
+    if (!IsConnected(region_id)) {
+        std::cerr << "[Region " << region_id << "] closing image/region, exit zprofile (statistics) before complete" << std::endl;
         return interrupt;
     }
     if (!IsSameRegionId(region_id)) {
         std::cerr << "[Region " << region_id << "] region changed, exit zprofile (statistics) before complete" << std::endl;
         return interrupt;
-=======
-bool Frame::Interrupt(int region_id, int profile_index, const RegionState& region_state, const std::vector<int>& requested_stats) {
-    if (!IsConnected(region_id)) {
-        std::cerr << "[Region " << region_id << "] closing image/region, exit zprofile (statistics) before complete" << std::endl;
-        return true;
->>>>>>> f7171520
     }
     if (!IsSameRegionState(region_id, region_state)) {
         std::cerr << "[Region " << region_id << "] region state changed, exit zprofile (statistics) before complete" << std::endl;
