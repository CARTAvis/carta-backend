#include "Frame.h"

#include <tbb/blocked_range2d.h>
#include <tbb/parallel_for.h>

#include <thread>

#include <casacore/tables/DataMan/TiledFileAccess.h>

#include "Compression.h"
#include "Util.h"

using namespace carta;

Frame::Frame(
    uint32_t session_id, const std::string& filename, const std::string& hdu, const CARTA::FileInfoExtended* info, int default_channel)
    : _session_id(session_id),
      _valid(true),
      _connected(true),
      _z_profile_count(0),
      _cursor_set(false),
      _filename(filename),
      _loader(FileLoader::GetLoader(filename)),
      _spectral_axis(-1),
      _stokes_axis(-1),
      _channel_index(-1),
      _stokes_index(-1),
      _num_channels(1),
      _num_stokes(1) {
    if (_loader == nullptr) {
        Log(session_id, "Problem loading file {}: loader not implemented", filename);
        _valid = false;
        return;
    }

    try {
        _loader->OpenFile(hdu, info);
    } catch (casacore::AipsError& err) {
        Log(session_id, "Problem loading file {}: {}", filename, err.getMesg());
        _valid = false;
        return;
    }

    // Get shape and axis values from the loader
    if (!_loader->FindShape(_image_shape, _num_channels, _num_stokes, _spectral_axis, _stokes_axis)) {
        Log(session_id, "Problem loading file {}: could not determine image shape", filename);
        _valid = false;
        return;
    }

    // make Region for entire image (after current channel/stokes set)
    SetImageRegion(IMAGE_REGION_ID);
    SetDefaultCursor();  // frontend sets requirements for cursor before cursor set
    _cursor_set = false; // only true if set by frontend
    _valid = true;

    // set current channel, stokes, imageCache
    _channel_index = default_channel;
    _stokes_index = DEFAULT_STOKES;
    SetImageCache();

    try {
        // resize stats vectors and load data from image, if the format supports it
        // A failure here shouldn't invalidate the frame
        _loader->LoadImageStats();
    } catch (casacore::AipsError& err) {
        Log(session_id, "Problem loading statistics from file {}: {}", filename, err.getMesg());
    }
}

Frame::~Frame() {
    for (auto& region : _regions) {
        region.second.reset();
    }
    _regions.clear();
}

bool Frame::IsValid() {
    return _valid;
}

void Frame::DisconnectCalled() {
    _connected = false; // set a false flag to interrupt the running jobs
    while (_z_profile_count) {
        std::this_thread::sleep_for(std::chrono::milliseconds(10));
    } // wait for the jobs finished
}

std::vector<int> Frame::GetRegionIds() {
    // return list of region ids for this frame
    std::vector<int> region_ids;
    for (auto& region : _regions) {
        region_ids.push_back(region.first);
    }
    return region_ids;
}

int Frame::GetMaxRegionId() {
    std::vector<int> ids(GetRegionIds());
    return *std::max_element(ids.begin(), ids.end());
}

size_t Frame::NumChannels() {
    return _num_channels;
}

size_t Frame::NumStokes() {
    return _num_stokes;
}

int Frame::CurrentChannel() {
    return _channel_index;
}

int Frame::CurrentStokes() {
    return _stokes_index;
}

bool Frame::CheckChannel(int channel) {
    return ((channel >= 0) && (channel < NumChannels()));
}

bool Frame::CheckStokes(int stokes) {
    return ((stokes >= 0) && (stokes < NumStokes()));
}

// ********************************************************************
// Set regions

bool Frame::SetRegion(int region_id, const std::string& name, CARTA::RegionType type, std::vector<CARTA::Point>& points, float rotation,
    std::string& message) {
    // Create or update Region
    bool region_set(false);

    // create or update Region
    if (_regions.count(region_id)) { // update Region
        auto& region = _regions[region_id];
        region_set = region->UpdateRegionParameters(name, type, points, rotation);
    } else { // map new Region to region id
        const casacore::CoordinateSystem coord_sys = _loader->LoadData(FileInfo::Data::Image)->coordinates();
        auto region = std::unique_ptr<carta::Region>(
            new carta::Region(name, type, points, rotation, _image_shape, _spectral_axis, _stokes_axis, coord_sys));
        if (region->IsValid()) {
            _regions[region_id] = move(region);
            region_set = true;
        }
    }
    if (!region_set) {
        message = fmt::format("Region parameters failed to validate for region id {}", region_id);
    }

    if (name == "cursor" && type == CARTA::RegionType::POINT) { // set current cursor's x-y coordinate
        _cursor_xy = std::make_pair(points[0].x(), points[0].y());
    } else if (region_id > 0 && RegionChanged(region_id)) { // set current region's states
        _region_states[region_id].UpdateState(name, type, points, rotation);
    }

    return region_set;
}

// special cases of setRegion for image and cursor
void Frame::SetImageRegion(int region_id) {
    // Create a Region for the entire image plane: Image or Cube
    if ((region_id != IMAGE_REGION_ID) && (region_id != CUBE_REGION_ID))
        return;

    std::string name = (region_id == IMAGE_REGION_ID ? "image" : "cube");
    // control points: center pt [cx, cy], [width, height]
    std::vector<CARTA::Point> points(2);
    CARTA::Point point;
    point.set_x(_image_shape(0) / 2.0); // center x
    point.set_y(_image_shape(1) / 2.0); // center y
    points[0] = point;
    point.set_x(_image_shape(0)); // entire width
    point.set_y(_image_shape(1)); // entire height
    points[1] = point;
    // rotation
    float rotation(0.0);

    // create new region
    std::string message;
    SetRegion(region_id, name, CARTA::RECTANGLE, points, rotation, message);
    if (region_id == IMAGE_REGION_ID) { // set histogram requirements: use current channel
        CARTA::SetHistogramRequirements_HistogramConfig config;
        config.set_channel(CURRENT_CHANNEL);
        config.set_num_bins(AUTO_BIN_SIZE);
        std::vector<CARTA::SetHistogramRequirements_HistogramConfig> default_configs(1, config);
        SetRegionHistogramRequirements(IMAGE_REGION_ID, default_configs);
    }
}

bool Frame::SetCursorRegion(int region_id, const CARTA::Point& point) {
    // a cursor is a region with one control point and all channels for spectral profile
    std::vector<CARTA::Point> points(1, point);
    float rotation(0.0);
    std::string message;
    _cursor_set = SetRegion(region_id, "cursor", CARTA::POINT, points, rotation, message);
    return _cursor_set;
}

void Frame::SetDefaultCursor() {
    CARTA::Point default_point;
    default_point.set_x(0);
    default_point.set_y(0);
    SetCursorRegion(CURSOR_REGION_ID, default_point);
    _cursor_set = false;
}

bool Frame::RegionChanged(int region_id) {
    bool changed(false);
    if (_regions.count(region_id)) {
        auto& region = _regions[region_id];
        changed = region->RegionChanged();
    }
    return changed;
}

void Frame::RemoveRegion(int region_id) {
    if (_regions.count(region_id)) {
        _regions[region_id].reset();
        _regions.erase(region_id);
    }
}

// ********************************************************************
// Image region parameters: view, channel/stokes, slicers

bool Frame::SetImageView(
    const CARTA::ImageBounds& image_bounds, int new_mip, CARTA::CompressionType compression, float quality, int num_subsets) {
    // set image bounds and compression settings
    if (!_valid) {
        return false;
    }
    const int x_min = image_bounds.x_min();
    const int x_max = image_bounds.x_max();
    const int y_min = image_bounds.y_min();
    const int y_max = image_bounds.y_max();
    const int req_height = y_max - y_min;
    const int req_width = x_max - x_min;

    // out of bounds check
    if ((req_height < 0) || (req_width < 0))
        return false;
    if ((_image_shape(1) < y_min + req_height) || (_image_shape(0) < x_min + req_width))
        return false;
    if (new_mip <= 0)
        return false;

    // changed check
    ViewSettings current_view_settings = GetViewSettings();
    CARTA::ImageBounds current_view_bounds = current_view_settings.image_bounds;
    if ((current_view_bounds.x_min() == x_min) && (current_view_bounds.x_max() == x_max) && (current_view_bounds.y_min() == y_min) &&
        (current_view_bounds.y_max() == y_max) && (current_view_settings.mip == new_mip) &&
        (current_view_settings.compression_type == compression) && (current_view_settings.quality == quality) &&
        (current_view_settings.num_subsets == num_subsets))
        return false;

    SetViewSettings(image_bounds, new_mip, compression, quality, num_subsets);
    return true;
}

void Frame::SetViewSettings(
    const CARTA::ImageBounds& new_bounds, int new_mip, CARTA::CompressionType new_compression, float new_quality, int new_subsets) {
    // save new view settings in atomic operation
    ViewSettings settings;
    settings.image_bounds = new_bounds;
    settings.mip = new_mip;
    settings.compression_type = new_compression;
    settings.quality = new_quality;
    settings.num_subsets = new_subsets;
    _view_settings = settings;
}

bool Frame::SetImageChannels(int new_channel, int new_stokes, std::string& message) {
    bool updated(false);
    if (!_valid || (_regions.count(IMAGE_REGION_ID) == 0)) {
        message = "No file loaded";
    } else {
        if ((new_channel != _channel_index) || (new_stokes != _stokes_index)) {
            auto& region = _regions[IMAGE_REGION_ID];
            bool chan_ok(CheckChannel(new_channel));
            bool stokes_ok(CheckStokes(new_stokes));
            if (chan_ok && stokes_ok) {
                _channel_index = new_channel;
                _stokes_index = new_stokes;
                SetImageCache();
                updated = true;
            } else {
                message = fmt::format("Channel {} or Stokes {} is invalid in file {}", new_channel, new_stokes, _filename);
            }
        }
    }
    return updated;
}

void Frame::SetImageCache() {
    // get image data for channel, stokes
    bool write_lock(true);
    tbb::queuing_rw_mutex::scoped_lock cache_lock(_cache_mutex, write_lock);
    _image_cache.resize(_image_shape(0) * _image_shape(1));
    casacore::Slicer section = GetChannelMatrixSlicer(_channel_index, _stokes_index);
    casacore::Array<float> tmp(section.length(), _image_cache.data(), casacore::StorageInitPolicy::SHARE);
    std::lock_guard<std::mutex> guard(_image_mutex);
    _loader->LoadData(FileInfo::Data::Image)->getSlice(tmp, section, true);
}

void Frame::GetChannelMatrix(std::vector<float>& chan_matrix, size_t channel, size_t stokes) {
    // fill matrix for given channel and stokes
    casacore::Slicer section = GetChannelMatrixSlicer(channel, stokes);
    chan_matrix.resize(_image_shape(0) * _image_shape(1));
    casacore::Array<float> tmp(section.length(), chan_matrix.data(), casacore::StorageInitPolicy::SHARE);
    // slice image data
    std::lock_guard<std::mutex> guard(_image_mutex);
    _loader->LoadData(FileInfo::Data::Image)->getSlice(tmp, section, true);
}

casacore::Slicer Frame::GetChannelMatrixSlicer(size_t channel, size_t stokes) {
    // slicer for spectral and stokes axes to select channel, stokes
    casacore::IPosition count(_image_shape);
    casacore::IPosition start(_image_shape.size());
    start = 0;

    if (_spectral_axis >= 0) {
        start(_spectral_axis) = channel;
        count(_spectral_axis) = 1;
    }
    if (_stokes_axis >= 0) {
        start(_stokes_axis) = stokes;
        count(_stokes_axis) = 1;
    }
    // slicer for image data
    casacore::Slicer section(start, count);
    return section;
}

void Frame::GetImageSlicer(casacore::Slicer& image_slicer, int x, int y, int channel, int stokes) {
    // to slice image data along axes (full axis indicated with -1)
    // Start with entire image:
    casacore::IPosition count(_image_shape);
    casacore::IPosition start(_image_shape.size());
    start = 0;

    if (x >= 0) {
        start(0) = x;
        count(0) = 1;
    }

    if (y >= 0) {
        start(1) = y;
        count(1) = 1;
    }

    if ((channel >= 0) && (_spectral_axis >= 0)) {
        start(_spectral_axis) = channel;
        count(_spectral_axis) = 1;
    }

    if ((stokes >= 0) && (_stokes_axis >= 0)) {
        start(_stokes_axis) = stokes;
        count(_stokes_axis) = 1;
    }

    casacore::Slicer section(start, count);
    image_slicer = section;
}

bool Frame::GetRegionSubImage(int region_id, casacore::SubImage<float>& sub_image, int stokes, ChannelRange channel_range) {
    // Apply ImageRegion to image and return SubImage.
    // channel could be ALL_CHANNELS in region channel range (default) or
    //     a given channel (e.g. current channel).
    // Returns false if image region is invalid and cannot make subimage.
    bool sub_image_ok(false);
    if (CheckStokes(stokes) && (_regions.count(region_id))) {
        auto& region = _regions[region_id];
        if (region->IsValid()) {
            casacore::ImageRegion image_region;
            if (region->GetRegion(image_region, stokes, channel_range)) {
                try {
                    sub_image = casacore::SubImage<float>(*_loader->LoadData(FileInfo::Data::Image), image_region);
                    sub_image_ok = true;
                } catch (casacore::AipsError& err) {
                    Log(_session_id, "Region creation for {} failed: {}", region->Name(), err.getMesg());
                }
            }
        }
    }
    return sub_image_ok;
}

// ****************************************************
// Region requirements

bool Frame::SetRegionHistogramRequirements(int region_id, const std::vector<CARTA::SetHistogramRequirements_HistogramConfig>& histograms) {
    // set channel and num_bins for required histograms
    bool region_ok(false);
    if ((region_id == CUBE_REGION_ID) && (!_regions.count(region_id)))
        SetImageRegion(CUBE_REGION_ID); // create this region
    if (_regions.count(region_id)) {
        auto& region = _regions[region_id];
        region_ok = region->SetHistogramRequirements(histograms);
    }
    return region_ok;
}

bool Frame::SetRegionSpatialRequirements(int region_id, const std::vector<std::string>& profiles) {
    // set requested spatial profiles e.g. ["Qx", "Uy"] or just ["x","y"] to use current stokes
    bool region_ok(false);
    if (_regions.count(region_id)) {
        auto& region = _regions[region_id];
        region_ok = region->SetSpatialRequirements(profiles, NumStokes());
    }
    return region_ok;
}

bool Frame::SetRegionSpectralRequirements(int region_id, const std::vector<CARTA::SetSpectralRequirements_SpectralConfig>& profiles) {
    // set requested spectral profiles e.g. ["Qz", "Uz"] or just ["z"] to use current stokes
    bool region_ok(false);
    if (_regions.count(region_id)) {
        auto& region = _regions[region_id];
        region_ok = region->SetSpectralRequirements(profiles, NumStokes());
        _region_configs[region_id].UpdateConfig(profiles);
    }
    return region_ok;
}

bool Frame::SetRegionStatsRequirements(int region_id, const std::vector<int>& stats_types) {
    bool region_ok(false);
    if (_regions.count(region_id)) {
        auto& region = _regions[region_id];
        region->SetStatsRequirements(stats_types);
        region_ok = true;
    }
    return region_ok;
}

// ****************************************************
// Data for Image region

bool Frame::FillRasterImageData(CARTA::RasterImageData& raster_image_data, std::string& message) {
    // fill data message with compressed channel cache data
    bool raster_data_ok(false);
    // retrieve settings
    ViewSettings view_settings = GetViewSettings();
    // get downsampled raster data for message
    std::vector<float> image_data;
    CARTA::ImageBounds bounds_setting(view_settings.image_bounds);
    int mip_setting(view_settings.mip);
    if (GetRasterData(image_data, bounds_setting, mip_setting)) {
        // set common message fields
        raster_image_data.mutable_image_bounds()->set_x_min(bounds_setting.x_min());
        raster_image_data.mutable_image_bounds()->set_x_max(bounds_setting.x_max());
        raster_image_data.mutable_image_bounds()->set_y_min(bounds_setting.y_min());
        raster_image_data.mutable_image_bounds()->set_y_max(bounds_setting.y_max());
        raster_image_data.set_channel(_channel_index);
        raster_image_data.set_stokes(_stokes_index);
        raster_image_data.set_mip(mip_setting);
        CARTA::CompressionType compression_setting = view_settings.compression_type;
        raster_image_data.set_compression_type(compression_setting);

        // add data
        if (compression_setting == CARTA::CompressionType::NONE) {
            raster_image_data.set_compression_quality(0);
            raster_image_data.add_image_data(image_data.data(), image_data.size() * sizeof(float));
            raster_data_ok = true;
        } else if (compression_setting == CARTA::CompressionType::ZFP) {
            // compression settings
            float quality_setting(view_settings.quality);
            int num_subsets_setting(view_settings.num_subsets);

            int precision = lround(quality_setting);
            raster_image_data.set_compression_quality(precision);

            auto row_length = (bounds_setting.x_max() - bounds_setting.x_min()) / mip_setting;
            auto num_rows = (bounds_setting.y_max() - bounds_setting.y_min()) / mip_setting;
            std::vector<std::vector<char>> compression_buffers(num_subsets_setting);
            std::vector<size_t> compressed_sizes(num_subsets_setting);
            std::vector<std::vector<int32_t>> nan_encodings(num_subsets_setting);

            auto num_subsets = std::min(num_subsets_setting, MAX_SUBSETS);
            auto range = tbb::blocked_range<int>(0, num_subsets);
            auto loop = [&](const tbb::blocked_range<int>& r) {
                for (int i = r.begin(); i != r.end(); ++i) {
                    int subset_row_start = i * (num_rows / num_subsets);
                    int subset_row_end = (i + 1) * (num_rows / num_subsets);
                    if (i == num_subsets - 1) {
                        subset_row_end = num_rows;
                    }
                    int subset_element_start = subset_row_start * row_length;
                    int subset_element_end = subset_row_end * row_length;
                    nan_encodings[i] =
                        GetNanEncodingsBlock(image_data, subset_element_start, row_length, subset_row_end - subset_row_start);
                    Compress(image_data, subset_element_start, compression_buffers[i], compressed_sizes[i], row_length,
                        subset_row_end - subset_row_start, precision);
                }
            };
            tbb::parallel_for(range, loop);

            // Complete message
            for (auto i = 0; i < num_subsets_setting; i++) {
                raster_image_data.add_image_data(compression_buffers[i].data(), compressed_sizes[i]);
                raster_image_data.add_nan_encodings((char*)nan_encodings[i].data(), nan_encodings[i].size() * sizeof(int));
            }
            raster_data_ok = true;
        } else {
            message = "SZ compression not implemented";
        }
    } else {
        message = "Raster image data failed to load";
    }
    return raster_data_ok;
}

bool Frame::GetRasterData(std::vector<float>& image_data, CARTA::ImageBounds& bounds, int mip, bool mean_filter) {
    // apply bounds and downsample image cache
    if (!_valid || _image_cache.empty()) {
        return false;
    }

    const int x = bounds.x_min();
    const int y = bounds.y_min();
    const int req_height = bounds.y_max() - y;
    const int req_width = bounds.x_max() - x;

    // check bounds
    if ((req_height < 0) || (req_width < 0))
        return false;
    if (_image_shape(1) < y + req_height || _image_shape(0) < x + req_width)
        return false;
    // check mip; cannot divide by zero
    if (mip <= 0)
        return false;

    // size returned vector
    size_t num_rows_region = req_height / mip;
    size_t row_length_region = req_width / mip;
    image_data.resize(num_rows_region * row_length_region);
    int num_image_columns = _image_shape(0);

    // read lock imageCache
    bool write_lock(false);
    tbb::queuing_rw_mutex::scoped_lock lock(_cache_mutex, write_lock);

    if (mean_filter) {
        // Perform down-sampling by calculating the mean for each MIPxMIP block
        auto range = tbb::blocked_range2d<size_t>(0, num_rows_region, 0, row_length_region);
        auto loop = [&](const tbb::blocked_range2d<size_t>& r) {
            for (size_t j = r.rows().begin(); j != r.rows().end(); ++j) {
                for (size_t i = r.cols().begin(); i != r.cols().end(); ++i) {
                    float pixel_sum = 0;
                    int pixel_count = 0;
                    size_t image_row = y + (j * mip);
                    for (size_t pixel_y = 0; pixel_y < mip; pixel_y++) {
                        size_t image_col = x + (i * mip);
                        for (size_t pixel_x = 0; pixel_x < mip; pixel_x++) {
                            float pix_val = _image_cache[(image_row * num_image_columns) + image_col];
                            if (isfinite(pix_val)) {
                                pixel_count++;
                                pixel_sum += pix_val;
                            }
                            image_col++;
                        }
                        image_row++;
                    }
                    image_data[j * row_length_region + i] = pixel_count ? pixel_sum / pixel_count : NAN;
                }
            }
        };
        tbb::parallel_for(range, loop);
    } else {
        // Nearest neighbour filtering
        auto range = tbb::blocked_range2d<size_t>(0, num_rows_region, 0, row_length_region);
        auto loop = [&](const tbb::blocked_range2d<size_t>& r) {
            for (auto j = 0; j < num_rows_region; j++) {
                for (auto i = 0; i < row_length_region; i++) {
                    auto image_row = y + j * mip;
                    auto image_col = x + i * mip;
                    image_data[j * row_length_region + i] = _image_cache[(image_row * num_image_columns) + image_col];
                }
            }
        };
        tbb::parallel_for(range, loop);
    }
    return true;
}

// ****************************************************
// Region histograms, profiles, stats

bool Frame::FillRegionHistogramData(int region_id, CARTA::RegionHistogramData* histogram_data, bool check_current_chan) {
    // fill histogram message with histograms for requested channel/num bins
    bool histogram_ok(false);
    if (_regions.count(region_id)) {
        auto& region = _regions[region_id];
        size_t num_histograms(region->NumHistogramConfigs());
        if (num_histograms == 0)
            return false; // not requested

        int curr_stokes(CurrentStokes());
        histogram_data->set_stokes(curr_stokes);
        histogram_data->set_progress(1.0); // send entire histogram
        for (size_t i = 0; i < num_histograms; ++i) {
            // get histogram requirements for this index
            CARTA::SetHistogramRequirements_HistogramConfig config = region->GetHistogramConfig(i);
            int config_channel(config.channel()), config_num_bins(config.num_bins());
            // only send if using current channel, which changed
            if (check_current_chan && (config_channel != CURRENT_CHANNEL))
                return false;
            if (config_channel == CURRENT_CHANNEL) {
                config_channel = _channel_index;
            }
            auto new_histogram = histogram_data->add_histograms();
            new_histogram->set_channel(config_channel);
            // get stored histograms or fill new histograms

            bool have_histogram(false);
            // Check if read from image file (HDF5 only)
            if (region_id == IMAGE_REGION_ID || region_id == CUBE_REGION_ID) {
                have_histogram = GetImageHistogram(config_channel, curr_stokes, config_num_bins, *new_histogram);
            }

            if (!have_histogram) {
                // Retrieve histogram if stored
                int num_bins = (config_num_bins == AUTO_BIN_SIZE ? CalcAutoNumBins(region_id) : config_num_bins);
                if (!GetRegionHistogram(region_id, config_channel, curr_stokes, num_bins, *new_histogram)) {
                    // Calculate histogram
                    float min_val(0.0), max_val(0.0);
                    if (region_id == IMAGE_REGION_ID) {
                        if (config_channel == _channel_index) { // use imageCache
                            if (!GetRegionMinMax(region_id, config_channel, curr_stokes, min_val, max_val)) {
                                CalcRegionMinMax(region_id, config_channel, curr_stokes, min_val, max_val);
                            }
                            CalcRegionHistogram(region_id, config_channel, curr_stokes, num_bins, min_val, max_val, *new_histogram);
                        } else { // use matrix slicer on image
                            std::vector<float> data;
                            GetChannelMatrix(data, config_channel, curr_stokes); // slice image once
                            if (!GetRegionMinMax(region_id, config_channel, curr_stokes, min_val, max_val)) {
                                region->CalcMinMax(config_channel, curr_stokes, data, min_val, max_val);
                            }
                            region->CalcHistogram(config_channel, curr_stokes, num_bins, min_val, max_val, data, *new_histogram);
                        }
                    } else {
                        std::unique_lock<std::mutex> guard(_image_mutex);
                        casacore::SubImage<float> sub_image;
                        GetRegionSubImage(region_id, sub_image, curr_stokes, {config_channel, config_channel});
                        std::vector<float> region_data;
                        bool has_data(region->GetData(region_data, sub_image)); // get subimage data once
                        guard.unlock();
                        if (has_data) {
                            if (!GetRegionMinMax(region_id, config_channel, curr_stokes, min_val, max_val)) {
                                region->CalcMinMax(config_channel, curr_stokes, region_data, min_val, max_val);
                            }
                        }
                        region->CalcHistogram(config_channel, curr_stokes, num_bins, min_val, max_val, region_data, *new_histogram);
                    }
                }
            }
        }
        histogram_ok = true;
    }
    return histogram_ok;
}

bool Frame::FillSpatialProfileData(int region_id, CARTA::SpatialProfileData& profile_data, bool check_current_stokes) {
    // fill spatial profile message with requested x/y profiles (for a point region)
    bool profile_ok(false);
    if (_regions.count(region_id)) {
        auto& region = _regions[region_id];
        if (!region->IsValid() || !region->IsPoint())
            return profile_ok;
        size_t num_profiles(region->NumSpatialProfiles());
        if (num_profiles == 0)
            return profile_ok; // not requested

        // set spatial profile fields
        std::vector<CARTA::Point> control_points = region->GetControlPoints();
        int x(static_cast<int>(std::round(control_points[0].x()))), y(static_cast<int>(std::round(control_points[0].y())));
        // check that control points in image
        bool point_in_image((x >= 0) && (x < _image_shape(0)) && (y >= 0) && (y < _image_shape(1)));
        ssize_t num_image_cols(_image_shape(0)), num_image_rows(_image_shape(1));
        float value(0.0);
        if (!_image_cache.empty()) {
            bool write_lock(false);
            tbb::queuing_rw_mutex::scoped_lock cache_lock(_cache_mutex, write_lock);
            value = _image_cache[(y * num_image_cols) + x];
            cache_lock.release();
        }
        profile_data.set_x(x);
        profile_data.set_y(y);
        profile_data.set_channel(_channel_index);
        profile_data.set_stokes(_stokes_index);
        profile_data.set_value(value);

        if (point_in_image) {
            // set profiles
            for (size_t i = 0; i < num_profiles; ++i) {
                // get <axis, stokes> for slicing image data
                std::pair<int, int> axis_stokes = region->GetSpatialProfileReq(i);
                // only send if using current stokes, which changed
                if (check_current_stokes && (axis_stokes.second != CURRENT_STOKES))
                    return false;

                int profile_stokes = (axis_stokes.second < 0 ? _stokes_index : axis_stokes.second);
                std::vector<float> profile;
                int end(0);
                if ((profile_stokes == _stokes_index) && !_image_cache.empty()) {
                    // use stored channel cache
                    bool write_lock(false);
                    switch (axis_stokes.first) {
                        case 0: { // x
                            tbb::queuing_rw_mutex::scoped_lock cache_lock(_cache_mutex, write_lock);
                            auto x_start = y * num_image_cols;
                            profile.reserve(_image_shape(0));
                            for (unsigned int j = 0; j < _image_shape(0); ++j) {
                                auto idx = x_start + j;
                                profile.push_back(_image_cache[idx]);
                            }
                            cache_lock.release();
                            end = _image_shape(0);
                            break;
                        }
                        case 1: { // y
                            tbb::queuing_rw_mutex::scoped_lock cache_lock(_cache_mutex, write_lock);
                            profile.reserve(_image_shape(1));
                            for (unsigned int j = 0; j < _image_shape(1); ++j) {
                                auto idx = (j * num_image_cols) + x;
                                profile.push_back(_image_cache[idx]);
                            }
                            cache_lock.release();
                            end = _image_shape(1);
                            break;
                        }
                    }
                } else {
                    // slice image data
                    casacore::Slicer section;
                    switch (axis_stokes.first) {
                        case 0: { // x
                            GetImageSlicer(section, -1, y, _channel_index, profile_stokes);
                            end = _image_shape(0);
                            break;
                        }
                        case 1: { // y
                            GetImageSlicer(section, x, -1, _channel_index, profile_stokes);
                            end = _image_shape(1);
                            break;
                        }
                    }
                    profile.resize(end);
                    casacore::Array<float> tmp(section.length(), profile.data(), casacore::StorageInitPolicy::SHARE);
                    std::lock_guard<std::mutex> guard(_image_mutex);
                    _loader->LoadData(FileInfo::Data::Image)->getSlice(tmp, section, true);
                }
                // SpatialProfile
                auto new_profile = profile_data.add_profiles();
                new_profile->set_coordinate(region->GetSpatialCoordinate(i));
                new_profile->set_start(0);
                new_profile->set_end(end);
                *new_profile->mutable_values() = {profile.begin(), profile.end()};
            }
            profile_ok = true;
        }
    }
    return profile_ok;
}

bool Frame::FillSpectralProfileData(int region_id, CARTA::SpectralProfileData& profile_data, bool check_current_stokes) {
    // fill spectral profile message with requested statistics (or values for a point region)
    bool profile_ok(false);
    if (_regions.count(region_id)) {
        auto& region = _regions[region_id];
        if (!region->IsValid()) {
            return false;
        }
        size_t num_profiles(region->NumSpectralProfiles());
        if (num_profiles == 0) {
            return false; // not requested
        }

        // set profile parameters
        int curr_stokes(CurrentStokes());
        profile_data.set_stokes(curr_stokes);
        profile_data.set_progress(1.0); // send profile and stats together
        // set stats profiles
        for (size_t i = 0; i < num_profiles; ++i) {
            int profile_stokes;
            if (region->GetSpectralConfigStokes(profile_stokes, i)) {
                // only send if using current stokes, which changed
                if (check_current_stokes && (profile_stokes != CURRENT_STOKES)) {
                    return false;
                }
                if (profile_stokes == CURRENT_STOKES)
                    profile_stokes = curr_stokes;
                // fill SpectralProfiles for this config
                if (region->IsPoint()) { // values
                    std::vector<float> spectral_data;
                    auto cursor_point = region->GetControlPoints()[0];
                    // try use the loader's optimized cursor profile reader first
                    bool have_spectral_data =
                        _loader->GetCursorSpectralData(spectral_data, profile_stokes, cursor_point.x(), cursor_point.y());
                    if (!have_spectral_data) { // load from subimage in 100-channel chunks
                        casacore::SubImage<float> sub_image;
                        std::unique_lock<std::mutex> guard(_image_mutex);
                        GetRegionSubImage(region_id, sub_image, profile_stokes);
                        have_spectral_data = GetSpectralData(spectral_data, sub_image, 100);
                        guard.unlock();
                    }
                    if (have_spectral_data) {
                        region->FillSpectralProfileData(profile_data, i, spectral_data);
                    }
                } else { // statistics
<<<<<<< HEAD
                    std::vector<std::vector<double>> stats_values;
                    std::unique_lock<std::mutex> guard(_image_mutex);
                    bool have_spectral_data(GetRegionalSpectralData(stats_values, region_id, i, profile_stokes));
                    guard.unlock();
                    if (have_spectral_data) {
                        region->FillSpectralProfileData(profile_data, i, stats_values);
=======
                    auto stats_values = _loader->GetRegionSpectralData(profile_stokes, region_id, region->XyMask(), region->XyOrigin());
                    if (stats_values) {
                        region->FillSpectralProfileData(profile_data, i, *stats_values);
                    } else {
                        casacore::SubImage<float> sub_image;
                        std::unique_lock<std::mutex> guard(_image_mutex);
                        GetRegionSubImage(region_id, sub_image, profile_stokes);
                        region->FillSpectralProfileData(profile_data, i, sub_image);
                        guard.unlock();
>>>>>>> a0b154b1
                    }
                }
            }
        }
        profile_ok = true;
    }
    return profile_ok;
}

bool Frame::FillRegionStatsData(int region_id, CARTA::RegionStatsData& stats_data) {
    // fill stats data message with requested statistics for the region with
    // current channel and stokes
    bool stats_ok(false);
    if (_regions.count(region_id)) {
        auto& region = _regions[region_id];
        if (!region->IsValid())
            return false;
        if (region->NumStats() == 0)
            return false; // not requested

        stats_data.set_channel(_channel_index);
        stats_data.set_stokes(_stokes_index);
        casacore::SubImage<float> sub_image;
        std::lock_guard<std::mutex> guard(_image_mutex);
        if (GetRegionSubImage(region_id, sub_image, _stokes_index, {_channel_index, _channel_index})) {
            region->FillStatsData(stats_data, sub_image, _channel_index, _stokes_index);
            stats_ok = true;
        }
    }
    return stats_ok;
}

// ****************************************************
// Region histograms only (not full data message)

int Frame::CalcAutoNumBins(int region_id) {
    // automatic bin size for histogram when num_bins == AUTO_BIN_SIZE
    int auto_num_bins = int(std::max(sqrt(_image_shape(0) * _image_shape(1)), 2.0)); // default: use image plane
    if ((region_id != IMAGE_REGION_ID) && (region_id != CUBE_REGION_ID)) {
        if (_regions.count(region_id)) {
            auto& region = _regions[region_id];
            casacore::IPosition region_shape(region->XyShape()); // bounding box
            if (region_shape.size() > 0) {
                auto_num_bins = (int(std::max(sqrt(region_shape(0) * region_shape(1)), 2.0)));
            }
        }
    }
    return auto_num_bins;
}

bool Frame::GetRegionMinMax(int region_id, int channel, int stokes, float& min_val, float& max_val) {
    // Return stored min and max value; false if not stored
    bool have_min_max(false);
    if (_regions.count(region_id)) {
        auto& region = _regions[region_id];
        have_min_max = region->GetMinMax(channel, stokes, min_val, max_val);
    }
    return have_min_max;
}

bool Frame::CalcRegionMinMax(int region_id, int channel, int stokes, float& min_val, float& max_val) {
    // Calculate min/max for region data; primarily for cube histogram
    bool min_max_ok(false);
    if (_regions.count(region_id)) {
        auto& region = _regions[region_id];
        if (region_id == IMAGE_REGION_ID) {
            if (channel == _channel_index) { // use channel cache
                bool write_lock(false);
                tbb::queuing_rw_mutex::scoped_lock cache_lock(_cache_mutex, write_lock);
                region->CalcMinMax(channel, stokes, _image_cache, min_val, max_val);
            } else {
                std::vector<float> data;
                GetChannelMatrix(data, channel, stokes);
                region->CalcMinMax(channel, stokes, data, min_val, max_val);
            }
            min_max_ok = true;
        } else {
            std::unique_lock<std::mutex> guard(_image_mutex);
            casacore::SubImage<float> sub_image;
            GetRegionSubImage(region_id, sub_image, stokes, {channel, channel});
            std::vector<float> region_data;
            bool has_data(region->GetData(region_data, sub_image));
            guard.unlock();
            if (has_data) {
                region->CalcMinMax(channel, stokes, region_data, min_val, max_val);
            }
            min_max_ok = has_data;
        }
    }
    return min_max_ok;
}

bool Frame::GetImageHistogram(int channel, int stokes, int num_bins, CARTA::Histogram& histogram) {
    // Return image histogram in histogram parameter
    bool have_histogram(false);

    auto& current_stats = _loader->GetImageStats(stokes, channel);

    if (current_stats.valid) {
        int image_num_bins(current_stats.histogram_bins.size());

        if ((num_bins == AUTO_BIN_SIZE) || (num_bins == image_num_bins)) {
            histogram.set_num_bins(image_num_bins);
            histogram.set_bin_width((current_stats.max_val - current_stats.min_val) / image_num_bins);
            histogram.set_first_bin_center(current_stats.min_val + (histogram.bin_width() / 2.0));
            *histogram.mutable_bins() = {current_stats.histogram_bins.begin(), current_stats.histogram_bins.end()};
            have_histogram = true;
        }
    }

    return have_histogram;
}

bool Frame::GetRegionHistogram(int region_id, int channel, int stokes, int num_bins, CARTA::Histogram& histogram) {
    // Return stored histogram in histogram parameter
    bool have_histogram(false);
    if (_regions.count(region_id)) {
        auto& region = _regions[region_id];
        num_bins = (num_bins == AUTO_BIN_SIZE ? CalcAutoNumBins(region_id) : num_bins);
        have_histogram = region->GetHistogram(channel, stokes, num_bins, histogram);
    }
    return have_histogram;
}

bool Frame::CalcRegionHistogram(
    int region_id, int channel, int stokes, int num_bins, float min_val, float max_val, CARTA::Histogram& histogram) {
    // Return calculated histogram in histogram parameter; primarily for cube histogram
    bool histogram_ok(false);
    if (_regions.count(region_id)) {
        auto& region = _regions[region_id];
        num_bins = (num_bins == AUTO_BIN_SIZE ? CalcAutoNumBins(region_id) : num_bins);
        if (region_id == IMAGE_REGION_ID) {
            if (channel == _channel_index) { // use channel cache
                bool write_lock(false);
                tbb::queuing_rw_mutex::scoped_lock cache_lock(_cache_mutex, write_lock);
                region->CalcHistogram(channel, stokes, num_bins, min_val, max_val, _image_cache, histogram);
            } else {
                std::vector<float> data;
                GetChannelMatrix(data, channel, stokes);
                region->CalcHistogram(channel, stokes, num_bins, min_val, max_val, data, histogram);
            }
            histogram_ok = true;
        } else {
            std::unique_lock<std::mutex> guard(_image_mutex);
            casacore::SubImage<float> sub_image;
            GetRegionSubImage(region_id, sub_image, stokes, {channel, channel});
            std::vector<float> region_data;
            bool has_data(region->GetData(region_data, sub_image));
            guard.unlock();
            if (has_data) {
                region->CalcHistogram(channel, stokes, num_bins, min_val, max_val, region_data, histogram);
            }
            histogram_ok = has_data;
        }
    }
    return histogram_ok;
}

// store cube histogram calculations
void Frame::SetRegionMinMax(int region_id, int channel, int stokes, float min_val, float max_val) {
    // Store cube min/max calculated in Session
    if (!_regions.count(region_id) && (region_id == CUBE_REGION_ID))
        SetImageRegion(CUBE_REGION_ID);

    if (_regions.count(region_id)) {
        auto& region = _regions[region_id];
        region->SetMinMax(channel, stokes, min_val, max_val);
    }
}

void Frame::SetRegionHistogram(int region_id, int channel, int stokes, CARTA::Histogram& histogram) {
    // Store cube histogram calculated in Session
    if (!_regions.count(region_id) && (region_id == CUBE_REGION_ID))
        SetImageRegion(CUBE_REGION_ID);

    if (_regions.count(region_id)) {
        auto& region = _regions[region_id];
        region->SetHistogram(channel, stokes, histogram);
    }
}

bool Frame::GetSubImageXy(casacore::SubImage<float>& sub_image, std::pair<int, int>& cursor_xy) {
    bool result(false);
    casacore::IPosition subimage_shape = sub_image.shape();
    casacore::IPosition start(subimage_shape.size(), 0);
    casacore::IPosition count(subimage_shape);
    if (count(0) == 1 && count(1) == 1) { // make sure the subimage is a point region in x-y plane
        casacore::IPosition parent_position = sub_image.getRegionPtr()->convert(start);
        cursor_xy = std::make_pair(parent_position(0), parent_position(1));
        result = true;
    }
    return result;
}

bool Frame::GetSpectralData(std::vector<float>& data, casacore::SubImage<float>& sub_image, int check_per_channels) {
    bool data_ok(false);
    if (check_per_channels == ALL_CHANNELS) {
        check_per_channels = NumChannels();
    }
    casacore::IPosition sub_image_shape = sub_image.shape();
    data.resize(sub_image_shape.product());
    if ((check_per_channels > 0) && (sub_image_shape.size() > 2) && (_spectral_axis >= 0)) { // stoppable spectral profile process
        try {
            casacore::IPosition start(sub_image_shape.size(), 0);
            casacore::IPosition count(sub_image_shape);
            size_t profile_size = NumChannels(); // profile vector size
            size_t upper_bound =
                (profile_size % check_per_channels == 0 ? profile_size / check_per_channels : profile_size / check_per_channels + 1);
            // get cursor's x-y coordinate from subimage
            std::pair<int, int> tmp_xy;
            GetSubImageXy(sub_image, tmp_xy);
            // get profile data section by section with a specific length (i.e., checkPerChannels)
            for (size_t i = 0; i < upper_bound; ++i) {
                // check if cursor's position changed during this loop, if so, stop the profile process
                if (tmp_xy != _cursor_xy || !_connected) {
                    std::cerr << "Exiting zprofile before complete" << std::endl;
                    return false;
                }

                // modify the start position for slicer
                start(_spectral_axis) = i * check_per_channels;
                // modify the count for slicer
                count(_spectral_axis) =
                    (check_per_channels * (i + 1) < profile_size ? check_per_channels : profile_size - i * check_per_channels);
                casacore::Slicer slicer(start, count);
                casacore::Array<float> buffer;
                sub_image.doGetSlice(buffer, slicer);
                memcpy(&data[i * check_per_channels], buffer.data(), count(_spectral_axis) * sizeof(float));
            }
            data_ok = true;
        } catch (casacore::AipsError& err) {
            std::cerr << "Spectral profile error: " << err.getMesg() << std::endl;
        }
    } else { // non-stoppable spectral profile process
        casacore::Array<float> tmp(sub_image_shape, data.data(), casacore::StorageInitPolicy::SHARE);
        try {
            sub_image.doGetSlice(tmp, casacore::Slicer(casacore::IPosition(sub_image_shape.size(), 0), sub_image_shape));
            data_ok = true;
        } catch (casacore::AipsError& err) {
            std::cerr << "Spectral profile error: " << err.getMesg() << std::endl;
        }
    }
    return data_ok;
}

bool Frame::GetRegionalSpectralData(std::vector<std::vector<double>>& stats_values, int region_id, int profile_index,
    int profile_stokes) {
    int delta_channels = 10; // the increment of channels for each step
    int dt_target = 75; // the target time elapse for each step, in the unit of milliseconds
    int profile_size = NumChannels(); // total number of channels
    auto& region = _regions[region_id];
    // get statistical requirements for this process
    CARTA::SetSpectralRequirements_SpectralConfig config;
    region->GetSpectralConfig(config, profile_index);
    int stats_size = config.stats_types().size();
    std::vector<int> requested_stats(config.stats_types().begin(), config.stats_types().end());
    // initialize the size of statistical results
    std::vector<std::vector<double>> results(stats_size);
    for (int i = 0; i < stats_size; ++i) {
        results[i].resize(profile_size);
    }
    // get region state for this process
    RegionState region_state = region->GetRegionState();
    // get statistical profile data
    int start = 0;
    int count, end;
    casacore::SubImage<float> sub_image;
    while (start < profile_size) {
        // start the timer
        auto tStart = std::chrono::high_resolution_clock::now();
        // check if frontend queries changed, if so, terminate this loop process
        if (!_connected || (_region_states.count(region_id) && _region_states[region_id] != region_state) ||
            (_region_configs.count(region_id) && !_region_configs[region_id].IsSame(profile_index, requested_stats))) {
            std::cerr << "Exiting zprofile (statistics) before complete, region id: " << region_id << std::endl;
            return false;
        }
        end = (start + delta_channels > profile_size ? profile_size - 1 : start + delta_channels - 1);
        count = end - start + 1;
        GetRegionSubImage(region_id, sub_image, profile_stokes, {start, end});
        std::vector<std::vector<double>> buffer;
        if (region->GetSpectralProfileData(buffer, profile_index, sub_image)) {
            for (int j = 0; j < stats_size; ++j) {
                memcpy(&results[j][start], &buffer[j][0], count * sizeof(double));
            }
        } else {
            std::cerr << "Can not get zprofile (statistics), region id: " << region_id
                << ", channel range: ["<< start << "," << end << "]" << std::endl;
            return false;
        }
        start += count;
        // get the time elapse for this step
        auto tEnd = std::chrono::high_resolution_clock::now();
        auto dt = std::chrono::duration<double, std::milli>(tEnd - tStart).count();
        // adjust the increment of channels according to the time elapse
        delta_channels = delta_channels * dt_target / dt;
        if (delta_channels < 1) {
            delta_channels = 1;
        } else if (delta_channels > profile_size) {
            delta_channels = profile_size;
        }
    }
    stats_values = std::move(results);
    return true;
}<|MERGE_RESOLUTION|>--- conflicted
+++ resolved
@@ -808,24 +808,17 @@
                         region->FillSpectralProfileData(profile_data, i, spectral_data);
                     }
                 } else { // statistics
-<<<<<<< HEAD
-                    std::vector<std::vector<double>> stats_values;
-                    std::unique_lock<std::mutex> guard(_image_mutex);
-                    bool have_spectral_data(GetRegionalSpectralData(stats_values, region_id, i, profile_stokes));
-                    guard.unlock();
-                    if (have_spectral_data) {
-                        region->FillSpectralProfileData(profile_data, i, stats_values);
-=======
                     auto stats_values = _loader->GetRegionSpectralData(profile_stokes, region_id, region->XyMask(), region->XyOrigin());
                     if (stats_values) {
                         region->FillSpectralProfileData(profile_data, i, *stats_values);
                     } else {
-                        casacore::SubImage<float> sub_image;
+                        std::vector<std::vector<double>> stats_values;
                         std::unique_lock<std::mutex> guard(_image_mutex);
-                        GetRegionSubImage(region_id, sub_image, profile_stokes);
-                        region->FillSpectralProfileData(profile_data, i, sub_image);
+                        bool have_spectral_data(GetRegionalSpectralData(stats_values, region_id, i, profile_stokes));
                         guard.unlock();
->>>>>>> a0b154b1
+                        if (have_spectral_data) {
+                            region->FillSpectralProfileData(profile_data, i, stats_values);
+                        }
                     }
                 }
             }
