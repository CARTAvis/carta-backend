#include "Frame.h"
#include "compression.h"
#include "util.h"

#include <tbb/blocked_range2d.h>
#include <tbb/parallel_for.h>

using namespace carta;
using namespace std;

Frame::Frame(const string& uuidString, const string& filename, const string& hdu, int defaultChannel)
    : uuid(uuidString),
      valid(true),
      cursorSet(false),
      filename(filename),
      loader(FileLoader::getLoader(filename)),
      spectralAxis(-1), stokesAxis(-1),
      channelIndex(-1), stokesIndex(-1),
      nchan(1) {
    try {
        if (loader==nullptr) {
            log(uuid, "Problem loading file {}: loader not implemented", filename);
            valid = false;
            return;
        }
        loader->openFile(filename, hdu);
        auto &dataSet = loader->loadData(FileInfo::Data::XYZW);

        imageShape = dataSet.shape();
        size_t ndims = imageShape.size();
        if (ndims < 2 || ndims > 4) {
            valid = false;
            return;
        }

        // determine axis order (0-based)
        if (ndims == 3) { // use defaults
            spectralAxis = 2;
            stokesAxis = -1;
        } else if (ndims == 4) {  // find spectral and stokes axes
            loader->findCoords(spectralAxis, stokesAxis);
        }
        nchan = (spectralAxis>=0 ? imageShape(spectralAxis) : 1);

        // make Region for entire image (after current channel/stokes set)
        setImageRegion(IMAGE_REGION_ID);
        valid = true;

        // set current channel, stokes, imageCache
        channelIndex = defaultChannel;
        stokesIndex = DEFAULT_STOKES;
        setImageCache();
<<<<<<< HEAD
=======

>>>>>>> 8c4d8fec
        loadImageChannelStats(false); // from image file if exists
    } catch (casacore::AipsError& err) {
        log(uuid, "Problem loading file {}: {}", filename, err.getMesg());
        valid = false;
    }
}

Frame::~Frame() {
    for (auto& region : regions) {
        region.second.reset();
    }
    regions.clear();
}

bool Frame::isValid() {
    return valid;
}

int Frame::getMaxRegionId() {
    int maxRegionId(INT_MIN);
    for (auto it = regions.begin(); it != regions.end(); ++it)
        maxRegionId = max(maxRegionId, it->first);
    return maxRegionId;
}

size_t Frame::nchannels() {
    return nchan;
<<<<<<< HEAD
}

int Frame::currentStokes() {
    return stokesIndex;
}

bool Frame::checkStokesIndex(int stokes) {
    size_t nstokes(stokesAxis >= 0 ? imageShape(stokesAxis) : 1);
    return ((stokes >= 0) && (stokes < nstokes));
=======
}

int Frame::currentStokes() {
    return stokesIndex;
>>>>>>> 8c4d8fec
}

// ********************************************************************
// Image stats

bool Frame::loadImageChannelStats(bool loadPercentiles) {
    // load channel stats for entire image (all channels and stokes) from header
    // channelStats[stokes][chan]
    if (!valid) {
        return false;
    }

    size_t depth(nchannels());
    size_t nstokes(stokesAxis>=0 ? imageShape(stokesAxis) : 1);
    channelStats.resize(nstokes);
    for (auto i = 0; i < nstokes; i++) {
        channelStats[i].resize(depth);
    }
    size_t ndims = imageShape.size();

    if (loader->hasData(FileInfo::Data::Stats) && loader->hasData(FileInfo::Data::Stats2D)) {
        if (loader->hasData(FileInfo::Data::S2DMax)) {
            auto &dataSet = loader->loadData(FileInfo::Data::S2DMax);
            casacore::IPosition statDims = dataSet.shape();

            // 2D cubes
            if (ndims == 2 && statDims.size() == 0) {
                casacore::Array<float> data;
                dataSet.get(data, true);
                auto it = data.begin();
                channelStats[0][0].maxVal = *it;
            } // 3D cubes
            else if (ndims == 3 && statDims.size() == 1 && statDims[0] == depth) {
                casacore::Array<float> data;
                dataSet.get(data, true);
                auto it = data.begin();
                for (auto i = 0; i < depth; ++i) {
                    channelStats[0][i].maxVal = *it++;
                }
            } // 4D cubes
            else if (ndims == 4 && statDims.size() == 2 &&
                     statDims[0] == nstokes && statDims[1] == depth) {
                casacore::Array<float> data;
                dataSet.get(data, true);
                auto it = data.begin();
                for (auto i = 0; i < nstokes; i++) {
                    for (auto j = 0; j < depth; j++) {
                        channelStats[i][j].maxVal = *it++;
                    }
                }
            }
        }

        if (loader->hasData(FileInfo::Data::S2DMin)) {
            auto &dataSet = loader->loadData(FileInfo::Data::S2DMin);
            casacore::IPosition statDims = dataSet.shape();

            // 2D cubes
            if (ndims == 2 && statDims.size() == 0) {
                casacore::Array<float> data;
                dataSet.get(data, true);
                auto it = data.begin();
                channelStats[0][0].maxVal = *it;
            } // 3D cubes
            else if (ndims == 3 && statDims.size() == 1 && statDims[0] == depth) {
                casacore::Array<float> data;
                dataSet.get(data, true);
                auto it = data.begin();
                for (auto i = 0; i < depth; ++i) {
                    channelStats[0][i].maxVal = *it++;
                }
            } // 4D cubes
            else if (ndims == 4 && statDims.size() == 2 &&
                     statDims[0] == nstokes && statDims[1] == depth) {
                casacore::Array<float> data;
                dataSet.get(data, true);
                auto it = data.begin();
                for (auto i = 0; i < nstokes; i++) {
                    for (auto j = 0; j < depth; j++) {
                        channelStats[i][j].maxVal = *it++;
                    }
                }
            }
        }

        if (loader->hasData(FileInfo::Data::S2DMean)) {
            auto &dataSet = loader->loadData(FileInfo::Data::S2DMean);
            casacore::IPosition statDims = dataSet.shape();

            // 2D cubes
            if (ndims == 2 && statDims.size() == 0) {
                casacore::Array<float> data;
                dataSet.get(data, true);
                auto it = data.begin();
                channelStats[0][0].maxVal = *it;
            } // 3D cubes
            else if (ndims == 3 && statDims.size() == 1 && statDims[0] == depth) {
                casacore::Array<float> data;
                dataSet.get(data, true);
                auto it = data.begin();
                for (auto i = 0; i < depth; ++i) {
                    channelStats[0][i].maxVal = *it++;
                }
            } // 4D cubes
            else if (ndims == 4 && statDims.size() == 2 &&
                     statDims[0] == nstokes && statDims[1] == depth) {
                casacore::Array<float> data;
                dataSet.get(data, true);
                auto it = data.begin();
                for (auto i = 0; i < nstokes; i++) {
                    for (auto j = 0; j < depth; j++) {
                        channelStats[i][j].maxVal = *it++;
                    }
                }
            }
        }

        if (loader->hasData(FileInfo::Data::S2DNans)) {
            auto &dataSet = loader->loadData(FileInfo::Data::S2DNans);
            casacore::IPosition statDims = dataSet.shape();

            // 2D cubes
            if (ndims == 2 && statDims.size() == 0) {
                casacore::Array<float> data;
                dataSet.get(data, true);
                auto it = data.begin();
                channelStats[0][0].maxVal = *it;
            } // 3D cubes
            else if (ndims == 3 && statDims.size() == 1 && statDims[0] == depth) {
                casacore::Array<float> data;
                dataSet.get(data, true);
                auto it = data.begin();
                for (auto i = 0; i < depth; ++i) {
                    channelStats[0][i].maxVal = *it++;
                }
            } // 4D cubes
            else if (ndims == 4 && statDims.size() == 2 &&
                     statDims[0] == nstokes && statDims[1] == depth) {
                casacore::Array<float> data;
                dataSet.get(data, true);
                auto it = data.begin();
                for (auto i = 0; i < nstokes; i++) {
                    for (auto j = 0; j < depth; j++) {
                        channelStats[i][j].maxVal = *it++;
                    }
                }
            }
        }

        if (loader->hasData(FileInfo::Data::S2DHist)) {
            auto &dataSet = loader->loadData(FileInfo::Data::S2DHist);
            casacore::IPosition statDims = dataSet.shape();
            auto numBins = statDims[2];

            // 2D cubes
            if (ndims == 2 && statDims.size() == 0) {
                casacore::Array<float> data;
                dataSet.get(data, true);
                auto it = data.begin();
                std::copy(data.begin(), data.end(),
                          std::back_inserter(channelStats[0][0].histogramBins));
            } // 3D cubes
            else if (ndims == 3 && statDims.size() == 1 && statDims[0] == depth) {
                casacore::Array<float> data;
                dataSet.get(data, true);
                auto it = data.begin();
                for (auto i = 0; i < depth; ++i) {
                    channelStats[0][i].histogramBins.resize(numBins);
                    for (auto j = 0; j < numBins; j++) {
                        channelStats[0][i].histogramBins[j] = *it++;
                    }
                }
            } // 4D cubes
            else if (ndims == 4 && statDims.size() == 2 &&
                     statDims[0] == nstokes && statDims[1] == depth) {
                casacore::Array<float> data;
                dataSet.get(data, true);
                auto it = data.begin();
                for (auto i = 0; i < nstokes; i++) {
                    for (auto j = 0; j < depth; j++) {
                        auto& stats = channelStats[i][j];
                        stats.histogramBins.resize(numBins);
                        for (auto k = 0; k < numBins; k++) {
                            stats.histogramBins[k] = *it++;
                        }
                    }
                }
            }
        }

        if (loadPercentiles) {
            if (loader->hasData(FileInfo::Data::S2DPercent) &&
                loader->hasData(FileInfo::Data::Ranks)) {
                auto &dataSetPercentiles = loader->loadData(FileInfo::Data::S2DPercent);
                auto &dataSetPercentilesRank = loader->loadData(FileInfo::Data::Ranks);

                casacore::IPosition dimsPercentiles = dataSetPercentiles.shape();
                casacore::IPosition dimsRanks = dataSetPercentilesRank.shape();

                auto numRanks = dimsRanks[0];
                casacore::Vector<float> ranks(numRanks);
                dataSetPercentilesRank.get(ranks, false);

                if (ndims == 2 && dimsPercentiles.size() == 1 && dimsPercentiles[0] == numRanks) {
                    casacore::Vector<float> vals(numRanks);
                    dataSetPercentiles.get(vals, true);
                    vals.tovector(channelStats[0][0].percentiles);
                    ranks.tovector(channelStats[0][0].percentileRanks);
                }
                    // 3D cubes
                else if (ndims == 3 && dimsPercentiles.size() == 2 && dimsPercentiles[0] == depth &&
                         dimsPercentiles[1] == numRanks) {
                    casacore::Matrix<float> vals(depth, numRanks);
                    dataSetPercentiles.get(vals, false);

                    for (auto i = 0; i < depth; i++) {
                        ranks.tovector(channelStats[0][i].percentileRanks);
                        channelStats[0][i].percentiles.resize(numRanks);
                        for (auto j = 0; j < numRanks; j++) {
                            channelStats[0][i].percentiles[j] = vals(i,j);
                        }
                    }
                }
                    // 4D cubes
                else if (ndims == 4 && dimsPercentiles.size() == 3 && dimsPercentiles[0] == nstokes &&
                         dimsPercentiles[1] == depth && dimsPercentiles[2] == numRanks) {
                    casacore::Cube<float> vals(nstokes, depth, numRanks);
                    dataSetPercentiles.get(vals, false);

                    for (auto i = 0; i < nstokes; i++) {
                        for (auto j = 0; j < depth; j++) {
                            auto& stats = channelStats[i][j];
                            stats.percentiles.resize(numRanks);
                            for (auto k = 0; k < numRanks; k++) {
                                stats.percentiles[k] = vals(i,j,k);
                            }
                            ranks.tovector(stats.percentileRanks);
                        }
                    }
                }
            }
        }
    } else {
        return false;
    }
    return true;
}

// ********************************************************************
<<<<<<< HEAD
// Set regions
=======
// Region
>>>>>>> 8c4d8fec

bool Frame::setRegion(int regionId, std::string name, CARTA::RegionType type, int minchan,
        int maxchan, std::vector<CARTA::Point>& points, float rotation, std::string& message) {
    // Create or update Region
    bool regionSet(false);

    // create or update Region
    if (regions.count(regionId)) { // update Region
        auto& region = regions[regionId];
        regionSet = region->updateRegionParameters(minchan, maxchan, points, rotation);
    }  else { // map new Region to region id
        auto region = unique_ptr<carta::Region>(new carta::Region(name, type, minchan, maxchan,
            points, rotation, imageShape, spectralAxis, stokesAxis));
        if (region->isValid()) {
            regions[regionId] = move(region);
            regionSet = true;
        }
    }
    if (!regionSet) {
        message = fmt::format("Region parameters failed to validate for region id {}", regionId);
    }
    return regionSet;
}

// special cases of setRegion for image and cursor
void Frame::setImageRegion(int regionId) {
    // Create a Region for the entire image plane: Image or Cube
    if ((regionId != IMAGE_REGION_ID) && (regionId != CUBE_REGION_ID))
        return;
<<<<<<< HEAD

    std::string name;
    int minchan, maxchan;
    if (regionId == IMAGE_REGION_ID) {
        // use default channel for min/max channel
        name = "image";
        minchan = DEFAULT_CHANNEL;
        maxchan = DEFAULT_CHANNEL;
    } else {
        // use all channels
        name = "cube";
        minchan = 0;
        maxchan = nchannels() - 1;
    }
    // control points: center pt [cx, cy], [width, height]
    std::vector<CARTA::Point> points(2);
    CARTA::Point point;
    point.set_x(imageShape(0)/2.0);
    point.set_y(imageShape(1)/2.0);
    points[0] = point; // center point
    point.set_x(imageShape(0));
    point.set_y(imageShape(1));
    points[1] = point;  // image width, height
    // rotation
    float rotation(0.0);

    // create new region
    std::string message;
    bool ok = setRegion(regionId, name, CARTA::RECTANGLE, minchan, maxchan, points, rotation, message);
    if (regionId == IMAGE_REGION_ID) { // set histogram requirements: use current channel
        std::vector<CARTA::SetHistogramRequirements_HistogramConfig> configs;
        setRegionHistogramRequirements(IMAGE_REGION_ID, configs);
        // frontend sets requirements for cursor before cursor set
        setDefaultCursor();
        cursorSet = false;  // only true if set by frontend
    }
}

bool Frame::setCursorRegion(int regionId, const CARTA::Point& point) {
    // a cursor is a region with one control point and all channels
    int minchan(0), maxchan(nchannels()-1);
    std::vector<CARTA::Point> points(1, point);
    float rotation(0.0);
    std::string message;
    cursorSet = setRegion(regionId, "cursor", CARTA::POINT, minchan, maxchan, points, rotation, message);
    return cursorSet;
}

void Frame::setDefaultCursor() {
    CARTA::Point defaultPoint;
    defaultPoint.set_x(0);
    defaultPoint.set_y(0);
    setCursorRegion(CURSOR_REGION_ID, defaultPoint);
    cursorSet = false;
}

void Frame::removeRegion(int regionId) {
    if (regions.count(regionId)) {
        regions[regionId].reset();
        regions.erase(regionId);
    }
}


// ********************************************************************
// Image region parameters: view, channel/stokes, slicers

=======

    // default min/max channel
    std::string name;
    int minchan, maxchan;
    if (regionId == IMAGE_REGION_ID) {
        name = "image";
        minchan = DEFAULT_CHANNEL;
        maxchan = DEFAULT_CHANNEL;
    } else {
        name = "cube";
        minchan = 0;
        maxchan = nchannels() - 1;
    }
    // control points: center pt [cx, cy], [width, height]
    std::vector<CARTA::Point> points(2);
    CARTA::Point point;
    point.set_x(std::round(imageShape(0)/2));
    point.set_y(std::round(imageShape(1)/2));
    points[0] = point;
    point.set_x(imageShape(0)); // entire width
    point.set_y(imageShape(1)); // entire height
    points[1] = point;
    // rotation
    float rotation(0.0);

    // create new region
    std::string message;
    bool ok = setRegion(regionId, name, CARTA::RECTANGLE, minchan, maxchan, points, rotation, message);
    if (regionId == IMAGE_REGION_ID) { // set histogram requirements: use current channel
        std::vector<CARTA::SetHistogramRequirements_HistogramConfig> configs;
        setRegionHistogramRequirements(IMAGE_REGION_ID, configs);
        // frontend sets requirements for cursor before cursor set
        setDefaultCursor();
        cursorSet = false;  // only true if set by frontend
    }
}

bool Frame::setCursorRegion(int regionId, const CARTA::Point& point) {
    // a cursor is a region with one control point
    std::vector<CARTA::Point> points(1, point);
    int currentchan = (channelIndex < 0 ? DEFAULT_CHANNEL : channelIndex);
    float rotation(0.0);
    std::string message;
    cursorSet = setRegion(regionId, "cursor", CARTA::POINT, currentchan,
        currentchan, points, rotation, message);
    return cursorSet;
}

void Frame::setDefaultCursor() {
    CARTA::Point defaultPoint;
    defaultPoint.set_x(0);
    defaultPoint.set_y(0);
    setCursorRegion(CURSOR_REGION_ID, defaultPoint);
    cursorSet = false;
}

void Frame::removeRegion(int regionId) {
    if (regions.count(regionId)) {
        regions[regionId].reset();
        regions.erase(regionId);
    }
}


// ********************************************************************
// Image region parameters: view, channel/stokes, slicers

>>>>>>> 8c4d8fec
bool Frame::setImageView(const CARTA::ImageBounds& newBounds, int newMip,
        CARTA::CompressionType newCompression, float newQuality, int newSubsets) {
    // set image bounds and compression settings
    if (!valid) {
        return false;
    }
    const int xmin = newBounds.x_min();
    const int xmax = newBounds.x_max();
    const int ymin = newBounds.y_min();
    const int ymax = newBounds.y_max();
    const int reqHeight = ymax - ymin;
    const int reqWidth = xmax - xmin;

    // out of bounds check
    if ((reqHeight < 0) || (reqWidth < 0))
        return false;
    if ((imageShape(1) < ymin + reqHeight) || (imageShape(0) < xmin + reqWidth))
        return false;
    if (newMip < 0)
        return false;

    bounds = newBounds;
    mip = newMip;
    compType = newCompression;
    quality = newQuality;
    nsubsets = newSubsets;
    return true;
}

bool Frame::setImageChannels(int newChannel, int newStokes, std::string& message) {
    bool updated(false);
    if (!valid || (regions.count(IMAGE_REGION_ID)==0)) {
        message = "No file loaded";
    } else {
        if ((newChannel != channelIndex) || (newStokes != stokesIndex)) {
            auto& region = regions[IMAGE_REGION_ID];
            bool chanOK(region->setChannelRange(newChannel, newChannel));
<<<<<<< HEAD
            bool stokesOK(checkStokesIndex(newStokes));
=======
            bool stokesOK(region->setStokes(newStokes));
>>>>>>> 8c4d8fec
            if (chanOK && stokesOK) {
                channelIndex = newChannel;
                stokesIndex = newStokes;
                setImageCache();
                updated = true;
            } else {
<<<<<<< HEAD
                message = fmt::format("Channel {} or Stokes {} is invalid in file {}", newChannel,
                    newStokes, filename);
=======
                message = fmt::format("Channel {} or Stokes {} is invalid in file {}", newChannel, newStokes, filename);
>>>>>>> 8c4d8fec
            }
        }
    }
    return updated;
}

<<<<<<< HEAD
// ********************************************************************
// Slicers and SubLattice for lattice data retrieval
=======
void Frame::setImageCache() {
    // get image data for channel, stokes
    bool writeLock(true);
    tbb::queuing_rw_mutex::scoped_lock cacheLock(cacheMutex, writeLock);
    imageCache.resize(imageShape(0) * imageShape(1));
    casacore::Slicer section = getChannelMatrixSlicer(channelIndex, stokesIndex);
    casacore::Array<float> tmp(section.length(), imageCache.data(), casacore::StorageInitPolicy::SHARE);
    std::lock_guard<std::mutex> guard(latticeMutex);
    loader->loadData(FileInfo::Data::XYZW).getSlice(tmp, section, true);
}
>>>>>>> 8c4d8fec

void Frame::getChannelMatrix(std::vector<float>& chanMatrix, size_t channel, size_t stokes) {
    // fill matrix for given channel and stokes
    casacore::Slicer section = getChannelMatrixSlicer(channel, stokes);
    chanMatrix.resize(imageShape(0) * imageShape(1));
    casacore::Array<float> tmp(section.length(), chanMatrix.data(), casacore::StorageInitPolicy::SHARE);
    // slice image data
    std::unique_lock<std::mutex> guard(latticeMutex);
    loader->loadData(FileInfo::Data::XYZW).getSlice(tmp, section, true);
}

casacore::Slicer Frame::getChannelMatrixSlicer(size_t channel, size_t stokes) {
    // slicer for spectral and stokes axes to select channel, stokes
    casacore::IPosition count(imageShape);
    casacore::IPosition start(imageShape.size());
    start = 0;

    if (spectralAxis >= 0) {
        start(spectralAxis) = channel;
        count(spectralAxis) = 1;
    }
    if (stokesAxis >= 0) {
        start(stokesAxis) = stokes;
        count(stokesAxis) = 1;
    }
    // slicer for image data
    casacore::Slicer section(start, count);
    return section;
}

void Frame::getLatticeSlicer(casacore::Slicer& latticeSlicer, int x, int y, int channel, int stokes) {
    // to slice image data along axes (full axis indicated with -1)
    // Start with entire image:
    casacore::IPosition count(imageShape);
    casacore::IPosition start(imageShape.size());
    start = 0;

    if (x >= 0) {
        start(0) = x;
        count(0) = 1;
    }

    if (y >= 0) {
        start(1) = y;
        count(1) = 1;
    }

    if ((channel >= 0) && (spectralAxis >=0)) {
        start(spectralAxis) = channel;
        count(spectralAxis) = 1;
    }

    if ((stokes >= 0) && (stokesAxis >=0)) {
        start(stokesAxis) = stokes;
        count(stokesAxis) = 1;
    }

    casacore::Slicer section(start, count);
    latticeSlicer = section;
}

<<<<<<< HEAD
// Apply Region to Lattice
bool Frame::getRegionSubLattice(int regionId, casacore::SubLattice<float>& sublattice, int stokes) {
    // apply lattice region to lattice and return SubLattice
    bool sublatticeOK(false);
    if (checkStokesIndex(stokes) && (regions.count(regionId))) {
        auto& region = regions[regionId];
        if (region->isValid()) {
            casacore::LatticeRegion lattRegion;
            if (region->getRegion(lattRegion, stokes)) {
                sublattice = casacore::SubLattice<float>(loader->loadData(FileInfo::Data::XYZW), lattRegion);
		if (!sublattice.hasPixelMask()) { // apply lattice mask if possible
                    if (loader->hasData(FileInfo::Data::Mask)) {
                        // apply region slicer to lattice pixel mask - same shape as sublattice
                        casacore::Array<bool> maskArray;
                        loader->getPixelMaskSlice(maskArray, lattRegion.slicer());
                        casacore::ArrayLattice<bool> pixelMask(maskArray);
                        sublattice.setPixelMask(pixelMask, false);
                    }
                }
                sublatticeOK = true;
            }
        }
    }
    return sublatticeOK;
}
=======
>>>>>>> 8c4d8fec

// ****************************************************
// Region requirements

bool Frame::setRegionHistogramRequirements(int regionId,
        const std::vector<CARTA::SetHistogramRequirements_HistogramConfig>& histograms) {
    // set channel and num_bins for required histograms
    bool regionOK(false);
    if ((regionId == CUBE_REGION_ID) && (!regions.count(regionId)))
        setImageRegion(CUBE_REGION_ID); // create this region
    if (regions.count(regionId)) {
        auto& region = regions[regionId];
        if (histograms.empty()) {  // default to current channel, auto bin size for image region
            CARTA::SetHistogramRequirements_HistogramConfig config;
            config.set_channel(CURRENT_CHANNEL);
            config.set_num_bins(AUTO_BIN_SIZE);
            std::vector<CARTA::SetHistogramRequirements_HistogramConfig> defaultConfigs(1, config);
            regionOK = region->setHistogramRequirements(defaultConfigs);
        } else {
            regionOK = region->setHistogramRequirements(histograms);
        }
    }
    return regionOK;
}

bool Frame::setRegionSpatialRequirements(int regionId, const std::vector<std::string>& profiles) {
    // set requested spatial profiles e.g. ["Qx", "Uy"] or just ["x","y"] to use current stokes
    bool regionOK(false);
    int nstokes(stokesAxis>=0 ? imageShape(stokesAxis) : 1);
    if (regions.count(regionId)) {
        auto& region = regions[regionId];
        regionOK = region->setSpatialRequirements(profiles, nstokes);
    } else if (regionId == CURSOR_REGION_ID) {
        setDefaultCursor();
        auto& region = regions[regionId];
        regionOK = region->setSpatialRequirements(profiles, nstokes);
    }
    return regionOK;
}

bool Frame::setRegionSpectralRequirements(int regionId,
        const std::vector<CARTA::SetSpectralRequirements_SpectralConfig>& profiles) {
    // set requested spectral profiles e.g. ["Qz", "Uz"] or just ["z"] to use current stokes
    bool regionOK(false);
    int nstokes(stokesAxis>=0 ? imageShape(stokesAxis) : 1);
    if (regions.count(regionId)) {
        auto& region = regions[regionId];
        regionOK = region->setSpectralRequirements(profiles, nstokes);
    } else if (regionId == CURSOR_REGION_ID) {
        setDefaultCursor();
        auto& region = regions[regionId];
        regionOK = region->setSpectralRequirements(profiles, nstokes);
    }
    return regionOK;
}

bool Frame::setRegionStatsRequirements(int regionId, const std::vector<int> statsTypes) {
    bool regionOK(false);
    if (regions.count(regionId)) {
        auto& region = regions[regionId];
        region->setStatsRequirements(statsTypes);
        regionOK = true;
    }
    return regionOK;
}


// ****************************************************
<<<<<<< HEAD
// Data for Image region

void Frame::setImageCache() {
    // cache Image region data for channel, stokes
    bool writeLock(true);
    tbb::queuing_rw_mutex::scoped_lock cacheLock(cacheMutex, writeLock);
    imageCache.resize(imageShape(0) * imageShape(1));
    casacore::Slicer section = getChannelMatrixSlicer(channelIndex, stokesIndex);
    casacore::Array<float> tmp(section.length(), imageCache.data(), casacore::StorageInitPolicy::SHARE);
    std::lock_guard<std::mutex> guard(latticeMutex);
    loader->loadData(FileInfo::Data::XYZW).getSlice(tmp, section, true);
}

bool Frame::getImageData(std::vector<float>& imageData, bool meanFilter) {
    // apply bounds and downsample image cache
    if (!valid || imageCache.empty()) {
        return false;
    }

    const int x = bounds.x_min();
    const int y = bounds.y_min();
    const int reqHeight = bounds.y_max() - y;
    const int reqWidth = bounds.x_max() - x;

    // check bounds
    if ((reqHeight < 0) || (reqWidth < 0))
        return false;
    if (imageShape(1) < y + reqHeight || imageShape(0) < x + reqWidth)
        return false;
    // check mip; cannot divide by zero
    if (mip < 0)
        return false;

    // size returned vector
    size_t numRowsRegion = reqHeight / mip;
    size_t rowLengthRegion = reqWidth / mip;
    imageData.resize(numRowsRegion * rowLengthRegion);
    int nImgCol = imageShape(0);

    // read lock imageCache
    bool writeLock(false);
    tbb::queuing_rw_mutex::scoped_lock lock(cacheMutex, writeLock);

    if (meanFilter) {
        // Perform down-sampling by calculating the mean for each MIPxMIP block
        auto range = tbb::blocked_range2d<size_t>(0, numRowsRegion, 0, rowLengthRegion);
        auto loop = [&](const tbb::blocked_range2d<size_t>& r) {
            for (size_t j = r.rows().begin(); j != r.rows().end(); ++j) {
                for (size_t i = r.cols().begin(); i != r.cols().end(); ++i) {
                    float pixelSum = 0;
                    int pixelCount = 0;
                    size_t imageRow = y + j * mip;
                    for (size_t pixelY = 0; pixelY < mip; pixelY++) {
                        size_t imageCol = x + i * mip;
                        for (size_t pixelX = 0; pixelX < mip; pixelX++) {
                            float pixVal = imageCache[(imageRow * nImgCol) + imageCol];
                            if (isfinite(pixVal)) {
                                pixelCount++;
                                pixelSum += pixVal;
                            }
                            imageCol++;
                        }
                        imageRow++;
                    }
                    imageData[j * rowLengthRegion + i] = pixelCount ? pixelSum / pixelCount : NAN;
                }
            }
        };
        tbb::parallel_for(range, loop);
    } else {
        // Nearest neighbour filtering
        auto range = tbb::blocked_range2d<size_t>(0, numRowsRegion, 0, rowLengthRegion);
        auto loop = [&](const tbb::blocked_range2d<size_t> &r) {
            for (auto j = 0; j < numRowsRegion; j++) {
                for (auto i = 0; i < rowLengthRegion; i++) {
                    auto imageRow = y + j * mip;
                    auto imageCol = x + i * mip;
                    imageData[j * rowLengthRegion + i] = imageCache[(imageRow * nImgCol) + imageCol];
                }
            }
        };
        tbb::parallel_for(range, loop);
    }
    return true;
}

bool Frame::fillRasterImageData(CARTA::RasterImageData& rasterImageData, std::string& message) {
    // fill data message with compressed channel cache data
    bool rasterDataOK(false);
    std::vector<float> imageData;
    if (getImageData(imageData)) {
        rasterImageData.mutable_image_bounds()->set_x_min(bounds.x_min());
        rasterImageData.mutable_image_bounds()->set_x_max(bounds.x_max());
        rasterImageData.mutable_image_bounds()->set_y_min(bounds.y_min());
        rasterImageData.mutable_image_bounds()->set_y_max(bounds.y_max());
        rasterImageData.set_channel(channelIndex);
        rasterImageData.set_stokes(stokesIndex);
        rasterImageData.set_mip(mip);
        if (compType == CARTA::CompressionType::NONE) {
            rasterImageData.set_compression_type(CARTA::CompressionType::NONE);
            rasterImageData.set_compression_quality(0);
            rasterImageData.add_image_data(imageData.data(), imageData.size() * sizeof(float));
            rasterDataOK = true;
        } else if (compType == CARTA::CompressionType::ZFP) {
            rasterImageData.set_compression_type(CARTA::CompressionType::ZFP);
            int precision = lround(quality);
            rasterImageData.set_compression_quality(precision);

            auto rowLength = (bounds.x_max() - bounds.x_min()) / mip;
            auto numRows = (bounds.y_max() - bounds.y_min()) / mip;
            std::vector<std::vector<char>> compressionBuffers(nsubsets);
            std::vector<size_t> compressedSizes(nsubsets);
            std::vector<std::vector<int32_t>> nanEncodings(nsubsets);

            auto N = std::min(nsubsets, MAX_SUBSETS);
            auto range = tbb::blocked_range<int>(0, N);
            auto loop = [&](const tbb::blocked_range<int> &r) {
                for(int i = r.begin(); i != r.end(); ++i) {
                    int subsetRowStart = i * (numRows / N);
                    int subsetRowEnd = (i + 1) * (numRows / N);
                    if (i == N - 1) {
                        subsetRowEnd = numRows;
                    }
                    int subsetElementStart = subsetRowStart * rowLength;
                    int subsetElementEnd = subsetRowEnd * rowLength;
                    nanEncodings[i] = getNanEncodingsBlock(imageData, subsetElementStart, rowLength,
                        subsetRowEnd - subsetRowStart);
                    compress(imageData, subsetElementStart, compressionBuffers[i], compressedSizes[i],
                        rowLength, subsetRowEnd - subsetRowStart, precision);
                }
            };
            tbb::parallel_for(range, loop);

            // Complete message
            for (auto i = 0; i < nsubsets; i++) {
                rasterImageData.add_image_data(compressionBuffers[i].data(), compressedSizes[i]);
                rasterImageData.add_nan_encodings((char*) nanEncodings[i].data(),
                    nanEncodings[i].size() * sizeof(int));
            }
            rasterDataOK = true;
        } else {
            message = "SZ compression not implemented";
        }
    } else {
        message = "Raster image data failed to load";
    }
    return rasterDataOK;
=======
// Region data

bool Frame::fillRasterImageData(CARTA::RasterImageData& rasterImageData, std::string& message) {
    // fill data message with compressed channel cache data
    bool rasterDataOK(false);
    std::vector<float> imageData;
    if (getImageData(imageData)) {
        rasterImageData.mutable_image_bounds()->set_x_min(bounds.x_min());
        rasterImageData.mutable_image_bounds()->set_x_max(bounds.x_max());
        rasterImageData.mutable_image_bounds()->set_y_min(bounds.y_min());
        rasterImageData.mutable_image_bounds()->set_y_max(bounds.y_max());
        rasterImageData.set_channel(channelIndex);
        rasterImageData.set_stokes(stokesIndex);
        rasterImageData.set_mip(mip);
        if (compType == CARTA::CompressionType::NONE) {
            rasterImageData.set_compression_type(CARTA::CompressionType::NONE);
            rasterImageData.set_compression_quality(0);
            rasterImageData.add_image_data(imageData.data(), imageData.size() * sizeof(float));
            rasterDataOK = true;
        } else if (compType == CARTA::CompressionType::ZFP) {
            rasterImageData.set_compression_type(CARTA::CompressionType::ZFP);
            int precision = lround(quality);
            rasterImageData.set_compression_quality(precision);

            auto rowLength = (bounds.x_max() - bounds.x_min()) / mip;
            auto numRows = (bounds.y_max() - bounds.y_min()) / mip;
            std::vector<std::vector<char>> compressionBuffers(nsubsets);
            std::vector<size_t> compressedSizes(nsubsets);
            std::vector<std::vector<int32_t>> nanEncodings(nsubsets);

            auto N = std::min(nsubsets, MAX_SUBSETS);
            auto range = tbb::blocked_range<int>(0, N);
            auto loop = [&](const tbb::blocked_range<int> &r) {
                for(int i = r.begin(); i != r.end(); ++i) {
                    int subsetRowStart = i * (numRows / N);
                    int subsetRowEnd = (i + 1) * (numRows / N);
                    if (i == N - 1) {
                        subsetRowEnd = numRows;
                    }
                    int subsetElementStart = subsetRowStart * rowLength;
                    int subsetElementEnd = subsetRowEnd * rowLength;
                    nanEncodings[i] = getNanEncodingsBlock(imageData, subsetElementStart, rowLength,
                        subsetRowEnd - subsetRowStart);
                    compress(imageData, subsetElementStart, compressionBuffers[i], compressedSizes[i],
                        rowLength, subsetRowEnd - subsetRowStart, precision);
                }
            };
            tbb::parallel_for(range, loop);

            // Complete message
            for (auto i = 0; i < nsubsets; i++) {
                rasterImageData.add_image_data(compressionBuffers[i].data(), compressedSizes[i]);
                rasterImageData.add_nan_encodings((char*) nanEncodings[i].data(),
                    nanEncodings[i].size() * sizeof(int));
            }
            rasterDataOK = true;
        } else {
            message = "SZ compression not implemented";
        }
    } else {
        message = "Raster image data failed to load";
    }
    return rasterDataOK;
}

bool Frame::getImageData(std::vector<float>& imageData, bool meanFilter) {
    // apply bounds and downsample channel cache
    if (!valid || imageCache.empty()) {
        return false;
    }

    const int x = bounds.x_min();
    const int y = bounds.y_min();
    const int reqHeight = bounds.y_max() - y;
    const int reqWidth = bounds.x_max() - x;

    // check bounds
    if ((reqHeight < 0) || (reqWidth < 0))
        return false;
    if (imageShape(1) < y + reqHeight || imageShape(0) < x + reqWidth)
        return false;
    // check mip; cannot divide by zero
    if (mip < 0)
        return false;

    // size returned vector
    size_t numRowsRegion = reqHeight / mip;
    size_t rowLengthRegion = reqWidth / mip;
    imageData.resize(numRowsRegion * rowLengthRegion);
    int nImgCol = imageShape(0);

    // read lock imageCache
    bool writeLock(false);
    tbb::queuing_rw_mutex::scoped_lock lock(cacheMutex, writeLock);

    if (meanFilter) {
        // Perform down-sampling by calculating the mean for each MIPxMIP block
        auto range = tbb::blocked_range2d<size_t>(0, numRowsRegion, 0, rowLengthRegion);
        auto loop = [&](const tbb::blocked_range2d<size_t>& r) {
            for (size_t j = r.rows().begin(); j != r.rows().end(); ++j) {
                for (size_t i = r.cols().begin(); i != r.cols().end(); ++i) {
                    float pixelSum = 0;
                    int pixelCount = 0;
                    size_t imageRow = y + j * mip;
                    for (size_t pixelY = 0; pixelY < mip; pixelY++) {
                        size_t imageCol = x + i * mip;
                        for (size_t pixelX = 0; pixelX < mip; pixelX++) {
                            float pixVal = imageCache[(imageRow * nImgCol) + imageCol];
                            if (isfinite(pixVal)) {
                                pixelCount++;
                                pixelSum += pixVal;
                            }
                            imageCol++;
                        }
                        imageRow++;
                    }
                    imageData[j * rowLengthRegion + i] = pixelCount ? pixelSum / pixelCount : NAN;
                }
            }
        };
        tbb::parallel_for(range, loop);
    } else {
        // Nearest neighbour filtering
        auto range = tbb::blocked_range2d<size_t>(0, numRowsRegion, 0, rowLengthRegion);
        auto loop = [&](const tbb::blocked_range2d<size_t> &r) {
            for (auto j = 0; j < numRowsRegion; j++) {
                for (auto i = 0; i < rowLengthRegion; i++) {
                    auto imageRow = y + j * mip;
                    auto imageCol = x + i * mip;
                    imageData[j * rowLengthRegion + i] = imageCache[(imageRow * nImgCol) + imageCol];
                }
            }
        };
        tbb::parallel_for(range, loop);
    }
    return true;
>>>>>>> 8c4d8fec
}

// ****************************************************
// Region histograms, profiles, stats

bool Frame::fillRegionHistogramData(int regionId, CARTA::RegionHistogramData* histogramData) {
    // fill histogram message with histograms for requested channel/num bins
    bool histogramOK(false);
    if (regions.count(regionId)) {
        auto& region = regions[regionId];
        size_t numHistograms(region->numHistogramConfigs());
        if (numHistograms==0)
            return false; // not requested

        int currStokes(currentStokes());
        histogramData->set_stokes(currStokes);
        histogramData->set_progress(1.0); // send entire histogram
        for (size_t i=0; i<numHistograms; ++i) {
            // get histogram requirements for this index
            CARTA::SetHistogramRequirements_HistogramConfig config = region->getHistogramConfig(i);
            int configChannel(config.channel()), configNumBins(config.num_bins());
            if (configChannel == CURRENT_CHANNEL) {
                configChannel = channelIndex;
            }
            auto newHistogram = histogramData->add_histograms();
            newHistogram->set_channel(configChannel);
            // get stored histograms or fill new histograms
            auto& currentStats = channelStats[currStokes][configChannel];
            bool haveHistogram(false);
            // Check if read from image file (HDF5 only)
            if (!channelStats[currStokes][configChannel].histogramBins.empty()) {
                int nbins(currentStats.histogramBins.size());
                if ((configNumBins == AUTO_BIN_SIZE) || (configNumBins == nbins)) {
                    newHistogram->set_num_bins(nbins);
                    newHistogram->set_bin_width((currentStats.maxVal - currentStats.minVal) / nbins);
                    newHistogram->set_first_bin_center(currentStats.minVal + (newHistogram->bin_width()/2.0));
                    *newHistogram->mutable_bins() = {currentStats.histogramBins.begin(),
                        currentStats.histogramBins.end()};
                    haveHistogram = true;
                }
            }
            if (!haveHistogram) {
                // Retrieve histogram if stored
                if (!getRegionHistogram(regionId, configChannel, currStokes, configNumBins, *newHistogram)) {
                    // Calculate histogram
                    float minval, maxval;
                    if (!getRegionMinMax(regionId, configChannel, currStokes, minval, maxval)) {
                        calcRegionMinMax(regionId, configChannel, currStokes, minval, maxval);
                    }
                    calcRegionHistogram(regionId, configChannel, currStokes, configNumBins, minval, maxval,
                        *newHistogram);
                }
            }
        }
        histogramOK = true;
    }
    return histogramOK;
}

bool Frame::fillSpatialProfileData(int regionId, CARTA::SpatialProfileData& profileData) {
    // fill spatial profile message with requested x/y profiles (for a point region)
    bool profileOK(false);
    if (regions.count(regionId)) {
        auto& region = regions[regionId];
        if (!region->isPoint() || !region->isValid())
            return profileOK;
        size_t numProfiles(region->numSpatialProfiles());
        if (numProfiles==0)
            return profileOK; // not requested

        // set spatial profile fields
        std::vector<CARTA::Point> ctrlPts = region->getControlPoints();
        int x(static_cast<int>(std::round(ctrlPts[0].x()))),
            y(static_cast<int>(std::round(ctrlPts[0].y())));
<<<<<<< HEAD
        // check that control points in image
        bool pointInImage((x >= 0) && (x < imageShape(0)) && (y >= 0) && (y < imageShape(1)));
        if (pointInImage) {
            ssize_t nImageCol(imageShape(0)), nImageRow(imageShape(1));
            float value(0.0);
            if (!imageCache.empty()) {
                bool writeLock(false);
                tbb::queuing_rw_mutex::scoped_lock cacheLock(cacheMutex, writeLock);
                value = imageCache[(y*nImageCol) + x];
                cacheLock.release();
            }
            profileData.set_x(x);
            profileData.set_y(y);
            profileData.set_channel(channelIndex);
            profileData.set_stokes(stokesIndex);
            profileData.set_value(value);

            // set profiles
            for (size_t i=0; i<numProfiles; ++i) {
                // get <axis, stokes> for slicing image data
                std::pair<int,int> axisStokes = region->getSpatialProfileReq(i);
                int profileStokes = (axisStokes.second < 0 ? stokesIndex : axisStokes.second);
                std::vector<float> profile;
                int end(0);
                if ((profileStokes == stokesIndex) && !imageCache.empty()) {
                    // use stored channel cache
                    bool writeLock(false);
                    switch (axisStokes.first) {
                        case 0: { // x
                            tbb::queuing_rw_mutex::scoped_lock cacheLock(cacheMutex, writeLock);
                            auto xStart = y * nImageCol;
                            profile.reserve(imageShape(0));
                            for (unsigned int i=0; i<imageShape(0); ++i) {
                                auto idx = xStart + i;
                                profile.push_back(imageCache[idx]);
                            }
                            cacheLock.release();
                            end = imageShape(0);
                            break;
                        }
                        case 1: { // y
                            tbb::queuing_rw_mutex::scoped_lock cacheLock(cacheMutex, writeLock);
                            profile.reserve(imageShape(1));
                            for (unsigned int i=0; i<imageShape(1); ++i) {
                                auto idx = (i * nImageCol) + x;
                                profile.push_back(imageCache[idx]);
                            }
                            cacheLock.release();
                            end = imageShape(1);
                            break;
                        }
                    }
                } else {
                    // slice image data
                    casacore::Slicer section;
                    switch (axisStokes.first) {
                        case 0: {  // x
                            getLatticeSlicer(section, -1, y, channelIndex, profileStokes);
                            end = imageShape(0);
                            break;
                        }
                        case 1: { // y
                            getLatticeSlicer(section, x, -1, channelIndex, profileStokes);
                            end = imageShape(1);
                            break;
                        }
=======
        ssize_t nImageCol(imageShape(0)), nImageRow(imageShape(1));
        bool writeLock(false);
        tbb::queuing_rw_mutex::scoped_lock cacheLock(cacheMutex, writeLock);
        float value = imageCache[(y*nImageCol) + x];
        cacheLock.release();
        profileData.set_x(x);
        profileData.set_y(y);
        profileData.set_channel(channelIndex);
        profileData.set_stokes(stokesIndex);
        profileData.set_value(value);
        // set profiles
        for (size_t i=0; i<numProfiles; ++i) {
            // SpatialProfile
            auto newProfile = profileData.add_profiles();
            // get <axis, stokes> for slicing image data
            std::pair<int,int> axisStokes = region->getSpatialProfileReq(i);
            std::vector<float> profile;
            int end;
            if ((axisStokes.second == -1) || (axisStokes.second == stokesIndex)) {
                // use stored channel cache
                switch (axisStokes.first) {
                    case 0: { // x
                        tbb::queuing_rw_mutex::scoped_lock cacheLock(cacheMutex, writeLock);
                        auto xStart = y * nImageCol;
                        profile.reserve(imageShape(0));
                        for (unsigned int i=0; i<imageShape(0); ++i) {
                            auto idx = xStart + i;
                            profile.push_back(imageCache[idx]);
                        }
                        cacheLock.release();
                        end = imageShape(0);
                        break;
                    }
                    case 1: { // y
                        tbb::queuing_rw_mutex::scoped_lock cacheLock(cacheMutex, writeLock);
                        profile.reserve(imageShape(1));
                        for (unsigned int i=0; i<imageShape(1); ++i) {
                            auto idx = (i * nImageCol) + x;
                            profile.push_back(imageCache[idx]);
                        }
                        cacheLock.release();
                        end = imageShape(1);
                        break;
                    }
                }
            } else {
                // slice image data
                casacore::Slicer section;
                switch (axisStokes.first) {
                    case 0: {  // x
                        getLatticeSlicer(section, -1, y, channelIndex, axisStokes.second);
                        end = imageShape(0);
                        break;
                    }
                    case 1: { // y
                        getLatticeSlicer(section, x, -1, channelIndex, axisStokes.second);
                        end = imageShape(1);
                        break;
>>>>>>> 8c4d8fec
                    }
                    profile.resize(end);
                    casacore::Array<float> tmp(section.length(), profile.data(), casacore::StorageInitPolicy::SHARE);
                    std::unique_lock<std::mutex> guard(latticeMutex);
                    loader->loadData(FileInfo::Data::XYZW).getSlice(tmp, section, true);
                }
                // SpatialProfile
                auto newProfile = profileData.add_profiles();
                newProfile->set_coordinate(region->getSpatialCoordinate(i));
                newProfile->set_start(0);
                newProfile->set_end(end);
                *newProfile->mutable_values() = {profile.begin(), profile.end()};
            }
            profileOK = true;
        }
    }
    return profileOK;
}

bool Frame::fillSpectralProfileData(int regionId, CARTA::SpectralProfileData& profileData) {
    // fill spectral profile message with requested statistics (or values for a point region)
    bool profileOK(false);
    if (regions.count(regionId)) {
        auto& region = regions[regionId];
        if (!region->isValid())
            return false;
        size_t numProfiles(region->numSpectralProfiles());
        if (numProfiles == 0)
            return false; // not requested

        // set profile parameters
        int currStokes(currentStokes());
        profileData.set_stokes(currStokes);
        profileData.set_progress(1.0); // send profile and stats together
        // set stats profiles
        for (size_t i=0; i<numProfiles; ++i) {
            int profileStokes;
            if (region->getSpectralConfigStokes(profileStokes, i)) {
                if (profileStokes == -1)
                    profileStokes = currStokes;
                // get sublattice for stokes requested in profile
                casacore::SubLattice<float> sublattice;
                std::unique_lock<std::mutex> guard(latticeMutex);
                if (getRegionSubLattice(regionId, sublattice, profileStokes)) {
                    // fill SpectralProfiles for this config
                    region->fillSpectralProfileData(profileData, i, sublattice);
                }
            }
        }
        profileOK = true;
    }
    return profileOK;
}

bool Frame::fillRegionStatsData(int regionId, CARTA::RegionStatsData& statsData) {
<<<<<<< HEAD
    // fill stats data message with requested statistics for the entire region
    bool statsOK(false);
    if (regions.count(regionId)) {
        auto& region = regions[regionId];
        if (!region->isValid())
            return false;
        if (region->numStats() == 0)
            return false; // not requested

        statsData.set_channel(channelIndex);
        statsData.set_stokes(stokesIndex);
        casacore::SubLattice<float> sublattice;
        std::unique_lock<std::mutex> guard(latticeMutex);
        if (getRegionSubLattice(regionId, sublattice, stokesIndex)) {
            region->fillStatsData(statsData, sublattice);
=======
    // TODO:: this needs work
    bool statsOK(false);
    if (regions.count(regionId)) {
        auto& region = regions[regionId];
        if (region->numStats() > 0) {
            statsData.set_channel(channelIndex);
            statsData.set_stokes(stokesIndex);
            casacore::Slicer lattSlicer;
            lattSlicer = getChannelMatrixSlicer(channelIndex, stokesIndex);  // for entire 2D image, for now
            casacore::SubLattice<float> subLattice(loader->loadData(FileInfo::Data::XYZW), lattSlicer);
            std::unique_lock<std::mutex> guard(latticeMutex);
            region->fillStatsData(statsData, subLattice);
>>>>>>> 8c4d8fec
            statsOK = true;
        }
    }
    return statsOK;
}

// ****************************************************
<<<<<<< HEAD
// Region histograms only (not full data message)
=======
// Region histograms only (not full data message
>>>>>>> 8c4d8fec

int Frame::calcAutoNumBins() {
    // automatic bin size for histogram when num_bins = -1
    return int(max(sqrt(imageShape(0) * imageShape(1)), 2.0));
}

bool Frame::getRegionMinMax(int regionId, int channel, int stokes, float& minval, float& maxval) {
    // Return stored min and max value; false if not stored
    bool haveMinMax(false);
    if (regions.count(regionId)) {
        auto& region = regions[regionId];
        haveMinMax = region->getMinMax(channel, stokes, minval, maxval);
    } 
    return haveMinMax;
}

bool Frame::calcRegionMinMax(int regionId, int channel, int stokes, float& minval, float& maxval) {
    // Calculate and store min/max for region data
    bool minmaxOK(false);
    if (regions.count(regionId)) {
        auto& region = regions[regionId];
        if (channel == channelIndex) {  // use channel cache
            bool writeLock(false);
            tbb::queuing_rw_mutex::scoped_lock cacheLock(cacheMutex, writeLock);
            region->calcMinMax(channel, stokes, imageCache, minval, maxval);
        } else {
            std::vector<float> data;
            getChannelMatrix(data, channel, stokes);
            region->calcMinMax(channel, stokes, data, minval, maxval);
        }
        minmaxOK = true;
    }
    return minmaxOK;
} 

bool Frame::getRegionHistogram(int regionId, int channel, int stokes, int nbins,
    CARTA::Histogram& histogram) {
    // Return stored histogram in histogram parameter
    bool haveHistogram(false);
    if (regions.count(regionId)) {
        auto& region = regions[regionId];
        nbins = (nbins==AUTO_BIN_SIZE ? calcAutoNumBins() : nbins);
        haveHistogram = region->getHistogram(channel, stokes, nbins, histogram);
    }
    return haveHistogram;
}

bool Frame::calcRegionHistogram(int regionId, int channel, int stokes, int nbins, float minval,
    float maxval, CARTA::Histogram& histogram) {
    // Return calculated histogram in histogram parameter
    bool histogramOK(false);
    if (regions.count(regionId)) {
        auto& region = regions[regionId];
        nbins = (nbins==AUTO_BIN_SIZE ? calcAutoNumBins() : nbins);
        if (channel == channelIndex) {  // use channel cache
            bool writeLock(false);
            tbb::queuing_rw_mutex::scoped_lock cacheLock(cacheMutex, writeLock);
            region->calcHistogram(channel, stokes, nbins, minval, maxval, imageCache, histogram);
        } else {
            std::vector<float> data;
            getChannelMatrix(data, channel, stokes);
            region->calcHistogram(channel, stokes, nbins, minval, maxval, data, histogram);
        }
        histogramOK = true;
    }
    return histogramOK;
}

// store cube histogram calculations
void Frame::setRegionMinMax(int regionId, int channel, int stokes, float minval, float maxval) {
    // Store cube min/max calculated in Session
    if (!regions.count(regionId) && (regionId==CUBE_REGION_ID))
        setImageRegion(CUBE_REGION_ID);

    if (regions.count(regionId)) {
        auto& region = regions[regionId];
        region->setMinMax(channel, stokes, minval, maxval);
    }
}

void Frame::setRegionHistogram(int regionId, int channel, int stokes, CARTA::Histogram& histogram) {
    // Store cube histogram calculated in Session
    if (!regions.count(regionId) && (regionId==CUBE_REGION_ID))
        setImageRegion(CUBE_REGION_ID);

    if (regions.count(regionId)) {
        auto& region = regions[regionId];
        region->setHistogram(channel, stokes, histogram);
    }
}<|MERGE_RESOLUTION|>--- conflicted
+++ resolved
@@ -44,16 +44,15 @@
 
         // make Region for entire image (after current channel/stokes set)
         setImageRegion(IMAGE_REGION_ID);
+        setDefaultCursor(); // frontend sets requirements for cursor before cursor set
+        cursorSet = false;  // only true if set by frontend
         valid = true;
 
         // set current channel, stokes, imageCache
         channelIndex = defaultChannel;
         stokesIndex = DEFAULT_STOKES;
         setImageCache();
-<<<<<<< HEAD
-=======
-
->>>>>>> 8c4d8fec
+
         loadImageChannelStats(false); // from image file if exists
     } catch (casacore::AipsError& err) {
         log(uuid, "Problem loading file {}: {}", filename, err.getMesg());
@@ -81,7 +80,6 @@
 
 size_t Frame::nchannels() {
     return nchan;
-<<<<<<< HEAD
 }
 
 int Frame::currentStokes() {
@@ -91,13 +89,8 @@
 bool Frame::checkStokesIndex(int stokes) {
     size_t nstokes(stokesAxis >= 0 ? imageShape(stokesAxis) : 1);
     return ((stokes >= 0) && (stokes < nstokes));
-=======
-}
-
-int Frame::currentStokes() {
-    return stokesIndex;
->>>>>>> 8c4d8fec
-}
+}
+
 
 // ********************************************************************
 // Image stats
@@ -346,11 +339,7 @@
 }
 
 // ********************************************************************
-<<<<<<< HEAD
 // Set regions
-=======
-// Region
->>>>>>> 8c4d8fec
 
 bool Frame::setRegion(int regionId, std::string name, CARTA::RegionType type, int minchan,
         int maxchan, std::vector<CARTA::Point>& points, float rotation, std::string& message) {
@@ -380,12 +369,10 @@
     // Create a Region for the entire image plane: Image or Cube
     if ((regionId != IMAGE_REGION_ID) && (regionId != CUBE_REGION_ID))
         return;
-<<<<<<< HEAD
 
     std::string name;
     int minchan, maxchan;
-    if (regionId == IMAGE_REGION_ID) {
-        // use default channel for min/max channel
+    if (regionId == IMAGE_REGION_ID) { // use default channel for min/max channel
         name = "image";
         minchan = DEFAULT_CHANNEL;
         maxchan = DEFAULT_CHANNEL;
@@ -398,12 +385,12 @@
     // control points: center pt [cx, cy], [width, height]
     std::vector<CARTA::Point> points(2);
     CARTA::Point point;
-    point.set_x(imageShape(0)/2.0);
-    point.set_y(imageShape(1)/2.0);
-    points[0] = point; // center point
-    point.set_x(imageShape(0));
-    point.set_y(imageShape(1));
-    points[1] = point;  // image width, height
+    point.set_x(imageShape(0)/2.0); // center x
+    point.set_y(imageShape(1)/2.0); // center y
+    points[0] = point;
+    point.set_x(imageShape(0)); // entire width
+    point.set_y(imageShape(1)); // entire height
+    points[1] = point;
     // rotation
     float rotation(0.0);
 
@@ -411,18 +398,18 @@
     std::string message;
     bool ok = setRegion(regionId, name, CARTA::RECTANGLE, minchan, maxchan, points, rotation, message);
     if (regionId == IMAGE_REGION_ID) { // set histogram requirements: use current channel
-        std::vector<CARTA::SetHistogramRequirements_HistogramConfig> configs;
-        setRegionHistogramRequirements(IMAGE_REGION_ID, configs);
-        // frontend sets requirements for cursor before cursor set
-        setDefaultCursor();
-        cursorSet = false;  // only true if set by frontend
+        CARTA::SetHistogramRequirements_HistogramConfig config;
+        config.set_channel(CURRENT_CHANNEL);
+        config.set_num_bins(AUTO_BIN_SIZE);
+        std::vector<CARTA::SetHistogramRequirements_HistogramConfig> defaultConfigs(1, config);
+        setRegionHistogramRequirements(IMAGE_REGION_ID, defaultConfigs);
     }
 }
 
 bool Frame::setCursorRegion(int regionId, const CARTA::Point& point) {
-    // a cursor is a region with one control point and all channels
+    // a cursor is a region with one control point and all channels for spectral profile
+    std::vector<CARTA::Point> points(1, point);
     int minchan(0), maxchan(nchannels()-1);
-    std::vector<CARTA::Point> points(1, point);
     float rotation(0.0);
     std::string message;
     cursorSet = setRegion(regionId, "cursor", CARTA::POINT, minchan, maxchan, points, rotation, message);
@@ -448,75 +435,6 @@
 // ********************************************************************
 // Image region parameters: view, channel/stokes, slicers
 
-=======
-
-    // default min/max channel
-    std::string name;
-    int minchan, maxchan;
-    if (regionId == IMAGE_REGION_ID) {
-        name = "image";
-        minchan = DEFAULT_CHANNEL;
-        maxchan = DEFAULT_CHANNEL;
-    } else {
-        name = "cube";
-        minchan = 0;
-        maxchan = nchannels() - 1;
-    }
-    // control points: center pt [cx, cy], [width, height]
-    std::vector<CARTA::Point> points(2);
-    CARTA::Point point;
-    point.set_x(std::round(imageShape(0)/2));
-    point.set_y(std::round(imageShape(1)/2));
-    points[0] = point;
-    point.set_x(imageShape(0)); // entire width
-    point.set_y(imageShape(1)); // entire height
-    points[1] = point;
-    // rotation
-    float rotation(0.0);
-
-    // create new region
-    std::string message;
-    bool ok = setRegion(regionId, name, CARTA::RECTANGLE, minchan, maxchan, points, rotation, message);
-    if (regionId == IMAGE_REGION_ID) { // set histogram requirements: use current channel
-        std::vector<CARTA::SetHistogramRequirements_HistogramConfig> configs;
-        setRegionHistogramRequirements(IMAGE_REGION_ID, configs);
-        // frontend sets requirements for cursor before cursor set
-        setDefaultCursor();
-        cursorSet = false;  // only true if set by frontend
-    }
-}
-
-bool Frame::setCursorRegion(int regionId, const CARTA::Point& point) {
-    // a cursor is a region with one control point
-    std::vector<CARTA::Point> points(1, point);
-    int currentchan = (channelIndex < 0 ? DEFAULT_CHANNEL : channelIndex);
-    float rotation(0.0);
-    std::string message;
-    cursorSet = setRegion(regionId, "cursor", CARTA::POINT, currentchan,
-        currentchan, points, rotation, message);
-    return cursorSet;
-}
-
-void Frame::setDefaultCursor() {
-    CARTA::Point defaultPoint;
-    defaultPoint.set_x(0);
-    defaultPoint.set_y(0);
-    setCursorRegion(CURSOR_REGION_ID, defaultPoint);
-    cursorSet = false;
-}
-
-void Frame::removeRegion(int regionId) {
-    if (regions.count(regionId)) {
-        regions[regionId].reset();
-        regions.erase(regionId);
-    }
-}
-
-
-// ********************************************************************
-// Image region parameters: view, channel/stokes, slicers
-
->>>>>>> 8c4d8fec
 bool Frame::setImageView(const CARTA::ImageBounds& newBounds, int newMip,
         CARTA::CompressionType newCompression, float newQuality, int newSubsets) {
     // set image bounds and compression settings
@@ -554,33 +472,21 @@
         if ((newChannel != channelIndex) || (newStokes != stokesIndex)) {
             auto& region = regions[IMAGE_REGION_ID];
             bool chanOK(region->setChannelRange(newChannel, newChannel));
-<<<<<<< HEAD
             bool stokesOK(checkStokesIndex(newStokes));
-=======
-            bool stokesOK(region->setStokes(newStokes));
->>>>>>> 8c4d8fec
             if (chanOK && stokesOK) {
                 channelIndex = newChannel;
                 stokesIndex = newStokes;
                 setImageCache();
                 updated = true;
             } else {
-<<<<<<< HEAD
                 message = fmt::format("Channel {} or Stokes {} is invalid in file {}", newChannel,
                     newStokes, filename);
-=======
-                message = fmt::format("Channel {} or Stokes {} is invalid in file {}", newChannel, newStokes, filename);
->>>>>>> 8c4d8fec
             }
         }
     }
     return updated;
 }
 
-<<<<<<< HEAD
-// ********************************************************************
-// Slicers and SubLattice for lattice data retrieval
-=======
 void Frame::setImageCache() {
     // get image data for channel, stokes
     bool writeLock(true);
@@ -591,7 +497,6 @@
     std::lock_guard<std::mutex> guard(latticeMutex);
     loader->loadData(FileInfo::Data::XYZW).getSlice(tmp, section, true);
 }
->>>>>>> 8c4d8fec
 
 void Frame::getChannelMatrix(std::vector<float>& chanMatrix, size_t channel, size_t stokes) {
     // fill matrix for given channel and stokes
@@ -653,10 +558,9 @@
     latticeSlicer = section;
 }
 
-<<<<<<< HEAD
-// Apply Region to Lattice
 bool Frame::getRegionSubLattice(int regionId, casacore::SubLattice<float>& sublattice, int stokes) {
-    // apply lattice region to lattice and return SubLattice
+    // Apply lattice region to lattice and return SubLattice.
+    // Returns false if lattice region is invalid and cannot make sublattice
     bool sublatticeOK(false);
     if (checkStokesIndex(stokes) && (regions.count(regionId))) {
         auto& region = regions[regionId];
@@ -679,8 +583,6 @@
     }
     return sublatticeOK;
 }
-=======
->>>>>>> 8c4d8fec
 
 // ****************************************************
 // Region requirements
@@ -693,15 +595,7 @@
         setImageRegion(CUBE_REGION_ID); // create this region
     if (regions.count(regionId)) {
         auto& region = regions[regionId];
-        if (histograms.empty()) {  // default to current channel, auto bin size for image region
-            CARTA::SetHistogramRequirements_HistogramConfig config;
-            config.set_channel(CURRENT_CHANNEL);
-            config.set_num_bins(AUTO_BIN_SIZE);
-            std::vector<CARTA::SetHistogramRequirements_HistogramConfig> defaultConfigs(1, config);
-            regionOK = region->setHistogramRequirements(defaultConfigs);
-        } else {
-            regionOK = region->setHistogramRequirements(histograms);
-        }
+        regionOK = region->setHistogramRequirements(histograms);
     }
     return regionOK;
 }
@@ -711,10 +605,6 @@
     bool regionOK(false);
     int nstokes(stokesAxis>=0 ? imageShape(stokesAxis) : 1);
     if (regions.count(regionId)) {
-        auto& region = regions[regionId];
-        regionOK = region->setSpatialRequirements(profiles, nstokes);
-    } else if (regionId == CURSOR_REGION_ID) {
-        setDefaultCursor();
         auto& region = regions[regionId];
         regionOK = region->setSpatialRequirements(profiles, nstokes);
     }
@@ -729,10 +619,6 @@
     if (regions.count(regionId)) {
         auto& region = regions[regionId];
         regionOK = region->setSpectralRequirements(profiles, nstokes);
-    } else if (regionId == CURSOR_REGION_ID) {
-        setDefaultCursor();
-        auto& region = regions[regionId];
-        regionOK = region->setSpectralRequirements(profiles, nstokes);
     }
     return regionOK;
 }
@@ -749,92 +635,7 @@
 
 
 // ****************************************************
-<<<<<<< HEAD
 // Data for Image region
-
-void Frame::setImageCache() {
-    // cache Image region data for channel, stokes
-    bool writeLock(true);
-    tbb::queuing_rw_mutex::scoped_lock cacheLock(cacheMutex, writeLock);
-    imageCache.resize(imageShape(0) * imageShape(1));
-    casacore::Slicer section = getChannelMatrixSlicer(channelIndex, stokesIndex);
-    casacore::Array<float> tmp(section.length(), imageCache.data(), casacore::StorageInitPolicy::SHARE);
-    std::lock_guard<std::mutex> guard(latticeMutex);
-    loader->loadData(FileInfo::Data::XYZW).getSlice(tmp, section, true);
-}
-
-bool Frame::getImageData(std::vector<float>& imageData, bool meanFilter) {
-    // apply bounds and downsample image cache
-    if (!valid || imageCache.empty()) {
-        return false;
-    }
-
-    const int x = bounds.x_min();
-    const int y = bounds.y_min();
-    const int reqHeight = bounds.y_max() - y;
-    const int reqWidth = bounds.x_max() - x;
-
-    // check bounds
-    if ((reqHeight < 0) || (reqWidth < 0))
-        return false;
-    if (imageShape(1) < y + reqHeight || imageShape(0) < x + reqWidth)
-        return false;
-    // check mip; cannot divide by zero
-    if (mip < 0)
-        return false;
-
-    // size returned vector
-    size_t numRowsRegion = reqHeight / mip;
-    size_t rowLengthRegion = reqWidth / mip;
-    imageData.resize(numRowsRegion * rowLengthRegion);
-    int nImgCol = imageShape(0);
-
-    // read lock imageCache
-    bool writeLock(false);
-    tbb::queuing_rw_mutex::scoped_lock lock(cacheMutex, writeLock);
-
-    if (meanFilter) {
-        // Perform down-sampling by calculating the mean for each MIPxMIP block
-        auto range = tbb::blocked_range2d<size_t>(0, numRowsRegion, 0, rowLengthRegion);
-        auto loop = [&](const tbb::blocked_range2d<size_t>& r) {
-            for (size_t j = r.rows().begin(); j != r.rows().end(); ++j) {
-                for (size_t i = r.cols().begin(); i != r.cols().end(); ++i) {
-                    float pixelSum = 0;
-                    int pixelCount = 0;
-                    size_t imageRow = y + j * mip;
-                    for (size_t pixelY = 0; pixelY < mip; pixelY++) {
-                        size_t imageCol = x + i * mip;
-                        for (size_t pixelX = 0; pixelX < mip; pixelX++) {
-                            float pixVal = imageCache[(imageRow * nImgCol) + imageCol];
-                            if (isfinite(pixVal)) {
-                                pixelCount++;
-                                pixelSum += pixVal;
-                            }
-                            imageCol++;
-                        }
-                        imageRow++;
-                    }
-                    imageData[j * rowLengthRegion + i] = pixelCount ? pixelSum / pixelCount : NAN;
-                }
-            }
-        };
-        tbb::parallel_for(range, loop);
-    } else {
-        // Nearest neighbour filtering
-        auto range = tbb::blocked_range2d<size_t>(0, numRowsRegion, 0, rowLengthRegion);
-        auto loop = [&](const tbb::blocked_range2d<size_t> &r) {
-            for (auto j = 0; j < numRowsRegion; j++) {
-                for (auto i = 0; i < rowLengthRegion; i++) {
-                    auto imageRow = y + j * mip;
-                    auto imageCol = x + i * mip;
-                    imageData[j * rowLengthRegion + i] = imageCache[(imageRow * nImgCol) + imageCol];
-                }
-            }
-        };
-        tbb::parallel_for(range, loop);
-    }
-    return true;
-}
 
 bool Frame::fillRasterImageData(CARTA::RasterImageData& rasterImageData, std::string& message) {
     // fill data message with compressed channel cache data
@@ -897,74 +698,10 @@
         message = "Raster image data failed to load";
     }
     return rasterDataOK;
-=======
-// Region data
-
-bool Frame::fillRasterImageData(CARTA::RasterImageData& rasterImageData, std::string& message) {
-    // fill data message with compressed channel cache data
-    bool rasterDataOK(false);
-    std::vector<float> imageData;
-    if (getImageData(imageData)) {
-        rasterImageData.mutable_image_bounds()->set_x_min(bounds.x_min());
-        rasterImageData.mutable_image_bounds()->set_x_max(bounds.x_max());
-        rasterImageData.mutable_image_bounds()->set_y_min(bounds.y_min());
-        rasterImageData.mutable_image_bounds()->set_y_max(bounds.y_max());
-        rasterImageData.set_channel(channelIndex);
-        rasterImageData.set_stokes(stokesIndex);
-        rasterImageData.set_mip(mip);
-        if (compType == CARTA::CompressionType::NONE) {
-            rasterImageData.set_compression_type(CARTA::CompressionType::NONE);
-            rasterImageData.set_compression_quality(0);
-            rasterImageData.add_image_data(imageData.data(), imageData.size() * sizeof(float));
-            rasterDataOK = true;
-        } else if (compType == CARTA::CompressionType::ZFP) {
-            rasterImageData.set_compression_type(CARTA::CompressionType::ZFP);
-            int precision = lround(quality);
-            rasterImageData.set_compression_quality(precision);
-
-            auto rowLength = (bounds.x_max() - bounds.x_min()) / mip;
-            auto numRows = (bounds.y_max() - bounds.y_min()) / mip;
-            std::vector<std::vector<char>> compressionBuffers(nsubsets);
-            std::vector<size_t> compressedSizes(nsubsets);
-            std::vector<std::vector<int32_t>> nanEncodings(nsubsets);
-
-            auto N = std::min(nsubsets, MAX_SUBSETS);
-            auto range = tbb::blocked_range<int>(0, N);
-            auto loop = [&](const tbb::blocked_range<int> &r) {
-                for(int i = r.begin(); i != r.end(); ++i) {
-                    int subsetRowStart = i * (numRows / N);
-                    int subsetRowEnd = (i + 1) * (numRows / N);
-                    if (i == N - 1) {
-                        subsetRowEnd = numRows;
-                    }
-                    int subsetElementStart = subsetRowStart * rowLength;
-                    int subsetElementEnd = subsetRowEnd * rowLength;
-                    nanEncodings[i] = getNanEncodingsBlock(imageData, subsetElementStart, rowLength,
-                        subsetRowEnd - subsetRowStart);
-                    compress(imageData, subsetElementStart, compressionBuffers[i], compressedSizes[i],
-                        rowLength, subsetRowEnd - subsetRowStart, precision);
-                }
-            };
-            tbb::parallel_for(range, loop);
-
-            // Complete message
-            for (auto i = 0; i < nsubsets; i++) {
-                rasterImageData.add_image_data(compressionBuffers[i].data(), compressedSizes[i]);
-                rasterImageData.add_nan_encodings((char*) nanEncodings[i].data(),
-                    nanEncodings[i].size() * sizeof(int));
-            }
-            rasterDataOK = true;
-        } else {
-            message = "SZ compression not implemented";
-        }
-    } else {
-        message = "Raster image data failed to load";
-    }
-    return rasterDataOK;
 }
 
 bool Frame::getImageData(std::vector<float>& imageData, bool meanFilter) {
-    // apply bounds and downsample channel cache
+    // apply bounds and downsample image cache
     if (!valid || imageCache.empty()) {
         return false;
     }
@@ -1034,8 +771,8 @@
         tbb::parallel_for(range, loop);
     }
     return true;
->>>>>>> 8c4d8fec
-}
+}
+
 
 // ****************************************************
 // Region histograms, profiles, stats
@@ -1109,7 +846,6 @@
         std::vector<CARTA::Point> ctrlPts = region->getControlPoints();
         int x(static_cast<int>(std::round(ctrlPts[0].x()))),
             y(static_cast<int>(std::round(ctrlPts[0].y())));
-<<<<<<< HEAD
         // check that control points in image
         bool pointInImage((x >= 0) && (x < imageShape(0)) && (y >= 0) && (y < imageShape(1)));
         if (pointInImage) {
@@ -1176,66 +912,6 @@
                             end = imageShape(1);
                             break;
                         }
-=======
-        ssize_t nImageCol(imageShape(0)), nImageRow(imageShape(1));
-        bool writeLock(false);
-        tbb::queuing_rw_mutex::scoped_lock cacheLock(cacheMutex, writeLock);
-        float value = imageCache[(y*nImageCol) + x];
-        cacheLock.release();
-        profileData.set_x(x);
-        profileData.set_y(y);
-        profileData.set_channel(channelIndex);
-        profileData.set_stokes(stokesIndex);
-        profileData.set_value(value);
-        // set profiles
-        for (size_t i=0; i<numProfiles; ++i) {
-            // SpatialProfile
-            auto newProfile = profileData.add_profiles();
-            // get <axis, stokes> for slicing image data
-            std::pair<int,int> axisStokes = region->getSpatialProfileReq(i);
-            std::vector<float> profile;
-            int end;
-            if ((axisStokes.second == -1) || (axisStokes.second == stokesIndex)) {
-                // use stored channel cache
-                switch (axisStokes.first) {
-                    case 0: { // x
-                        tbb::queuing_rw_mutex::scoped_lock cacheLock(cacheMutex, writeLock);
-                        auto xStart = y * nImageCol;
-                        profile.reserve(imageShape(0));
-                        for (unsigned int i=0; i<imageShape(0); ++i) {
-                            auto idx = xStart + i;
-                            profile.push_back(imageCache[idx]);
-                        }
-                        cacheLock.release();
-                        end = imageShape(0);
-                        break;
-                    }
-                    case 1: { // y
-                        tbb::queuing_rw_mutex::scoped_lock cacheLock(cacheMutex, writeLock);
-                        profile.reserve(imageShape(1));
-                        for (unsigned int i=0; i<imageShape(1); ++i) {
-                            auto idx = (i * nImageCol) + x;
-                            profile.push_back(imageCache[idx]);
-                        }
-                        cacheLock.release();
-                        end = imageShape(1);
-                        break;
-                    }
-                }
-            } else {
-                // slice image data
-                casacore::Slicer section;
-                switch (axisStokes.first) {
-                    case 0: {  // x
-                        getLatticeSlicer(section, -1, y, channelIndex, axisStokes.second);
-                        end = imageShape(0);
-                        break;
-                    }
-                    case 1: { // y
-                        getLatticeSlicer(section, x, -1, channelIndex, axisStokes.second);
-                        end = imageShape(1);
-                        break;
->>>>>>> 8c4d8fec
                     }
                     profile.resize(end);
                     casacore::Array<float> tmp(section.length(), profile.data(), casacore::StorageInitPolicy::SHARE);
@@ -1291,7 +967,6 @@
 }
 
 bool Frame::fillRegionStatsData(int regionId, CARTA::RegionStatsData& statsData) {
-<<<<<<< HEAD
     // fill stats data message with requested statistics for the entire region
     bool statsOK(false);
     if (regions.count(regionId)) {
@@ -1305,22 +980,10 @@
         statsData.set_stokes(stokesIndex);
         casacore::SubLattice<float> sublattice;
         std::unique_lock<std::mutex> guard(latticeMutex);
+	// TODO: current channel only, not channel range
         if (getRegionSubLattice(regionId, sublattice, stokesIndex)) {
             region->fillStatsData(statsData, sublattice);
-=======
-    // TODO:: this needs work
-    bool statsOK(false);
-    if (regions.count(regionId)) {
-        auto& region = regions[regionId];
-        if (region->numStats() > 0) {
-            statsData.set_channel(channelIndex);
-            statsData.set_stokes(stokesIndex);
-            casacore::Slicer lattSlicer;
-            lattSlicer = getChannelMatrixSlicer(channelIndex, stokesIndex);  // for entire 2D image, for now
-            casacore::SubLattice<float> subLattice(loader->loadData(FileInfo::Data::XYZW), lattSlicer);
-            std::unique_lock<std::mutex> guard(latticeMutex);
-            region->fillStatsData(statsData, subLattice);
->>>>>>> 8c4d8fec
+
             statsOK = true;
         }
     }
@@ -1328,11 +991,7 @@
 }
 
 // ****************************************************
-<<<<<<< HEAD
 // Region histograms only (not full data message)
-=======
-// Region histograms only (not full data message
->>>>>>> 8c4d8fec
 
 int Frame::calcAutoNumBins() {
     // automatic bin size for histogram when num_bins = -1
