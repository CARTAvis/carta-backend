#include "Frame.h"

#include <tbb/blocked_range2d.h>
#include <tbb/parallel_for.h>

#include <thread>

#include <casacore/tables/DataMan/TiledFileAccess.h>

#include "Compression.h"
#include "Util.h"

using namespace carta;

Frame::Frame(
    uint32_t session_id, const std::string& filename, const std::string& hdu, const CARTA::FileInfoExtended* info, int default_channel)
    : _session_id(session_id),
      _valid(true),
      _z_profile_count(0),
      _cursor_set(false),
      _filename(filename),
      _loader(FileLoader::GetLoader(filename)),
      _spectral_axis(-1),
      _stokes_axis(-1),
      _channel_index(-1),
      _stokes_index(-1),
      _num_channels(1),
      _num_stokes(1) {
    if (_loader == nullptr) {
        Log(session_id, "Problem loading file {}: loader not implemented", filename);
        _valid = false;
        return;
    } else {
        _loader->SetFramePtr(this);
    }

    try {
        _loader->OpenFile(hdu, info);
    } catch (casacore::AipsError& err) {
        Log(session_id, "Problem loading file {}: {}", filename, err.getMesg());
        _valid = false;
        return;
    }

    // Get shape and axis values from the loader
    if (!_loader->FindShape(_image_shape, _num_channels, _num_stokes, _spectral_axis, _stokes_axis)) {
        Log(session_id, "Problem loading file {}: could not determine image shape", filename);
        _valid = false;
        return;
    }

    // make Region for entire image (after current channel/stokes set)
    SetImageRegion(IMAGE_REGION_ID);
    SetDefaultCursor();  // frontend sets requirements for cursor before cursor set
    _cursor_set = false; // only true if set by frontend
    _valid = true;

    // set current channel, stokes, imageCache
    _channel_index = default_channel;
    _stokes_index = DEFAULT_STOKES;
    SetImageCache();

    try {
        // resize stats vectors and load data from image, if the format supports it
        // A failure here shouldn't invalidate the frame
        _loader->LoadImageStats();
    } catch (casacore::AipsError& err) {
        Log(session_id, "Problem loading statistics from file {}: {}", filename, err.getMesg());
    }
}

Frame::~Frame() {
    for (auto& region : _regions) {
        region.second.reset();
    }
    _regions.clear();
}

bool Frame::IsValid() {
    return _valid;
}

void Frame::DisconnectCalled() {
    SetConnectionFlag(false); // set a false flag to interrupt the running jobs in loader
    while (_z_profile_count) {
        std::this_thread::sleep_for(std::chrono::milliseconds(10));
    } // wait for the jobs finished
}

std::vector<int> Frame::GetRegionIds() {
    // return list of region ids for this frame
    std::vector<int> region_ids;
    for (auto& region : _regions) {
        region_ids.push_back(region.first);
    }
    return region_ids;
}

int Frame::GetMaxRegionId() {
    std::vector<int> ids(GetRegionIds());
    return *std::max_element(ids.begin(), ids.end());
}

size_t Frame::NumChannels() {
    return _num_channels;
}

size_t Frame::NumStokes() {
    return _num_stokes;
}

int Frame::CurrentChannel() {
    return _channel_index;
}

int Frame::CurrentStokes() {
    return _stokes_index;
}

bool Frame::CheckChannel(int channel) {
    return ((channel >= 0) && (channel < NumChannels()));
}

bool Frame::CheckStokes(int stokes) {
    return ((stokes >= 0) && (stokes < NumStokes()));
}

bool Frame::ChannelsChanged(int channel, int stokes) {
    return (channel != _channel_index || stokes != _stokes_index);
}

// ********************************************************************
// Set regions

bool Frame::SetRegion(int region_id, const std::string& name, CARTA::RegionType type, std::vector<CARTA::Point>& points, float rotation,
    std::string& message) {
    // Create or update Region
    bool region_set(false);

    // create or update Region
    if (_regions.count(region_id)) { // update Region
        auto& region = _regions[region_id];
        region_set = region->UpdateRegionParameters(name, type, points, rotation);
    } else { // map new Region to region id
        const casacore::CoordinateSystem coord_sys = _loader->LoadData(FileInfo::Data::Image)->coordinates();
        auto region = std::unique_ptr<carta::Region>(
            new carta::Region(name, type, points, rotation, _image_shape, _spectral_axis, _stokes_axis, coord_sys));
        if (region->IsValid()) {
            _regions[region_id] = move(region);
            region_set = true;
        }
    }

    if (region_set) {
        if (name == "cursor" && type == CARTA::RegionType::POINT) { // update current cursor's x-y coordinate
            SetCursorXy(points[0].x(), points[0].y());
        } else if (region_id > 0 && RegionChanged(region_id)) { // update current region's states
            SetRegionState(region_id, name, type, points, rotation);
        }
    } else {
        message = fmt::format("Region parameters failed to validate for region id {}", region_id);
    }

    return region_set;
}

// special cases of setRegion for image and cursor
void Frame::SetImageRegion(int region_id) {
    // Create a Region for the entire image plane: Image or Cube
    if ((region_id != IMAGE_REGION_ID) && (region_id != CUBE_REGION_ID)) {
        return;
    }

    std::string name = (region_id == IMAGE_REGION_ID ? "image" : "cube");
    // control points: center pt [cx, cy], [width, height]
    std::vector<CARTA::Point> points(2);
    CARTA::Point point;
    point.set_x(_image_shape(0) / 2.0); // center x
    point.set_y(_image_shape(1) / 2.0); // center y
    points[0] = point;
    point.set_x(_image_shape(0) + 1.0); // entire width
    point.set_y(_image_shape(1) + 1.0); // entire height
    points[1] = point;
    // rotation
    float rotation(0.0);

    // create new region
    std::string message;
    SetRegion(region_id, name, CARTA::RECTANGLE, points, rotation, message);
    if (region_id == IMAGE_REGION_ID) { // set histogram requirements: use current channel
        CARTA::SetHistogramRequirements_HistogramConfig config;
        config.set_channel(CURRENT_CHANNEL);
        config.set_num_bins(AUTO_BIN_SIZE);
        std::vector<CARTA::SetHistogramRequirements_HistogramConfig> default_configs(1, config);
        SetRegionHistogramRequirements(IMAGE_REGION_ID, default_configs);
    }
}

bool Frame::SetCursorRegion(int region_id, const CARTA::Point& point) {
    // a cursor is a region with one control point and all channels for spectral profile
    std::vector<CARTA::Point> points(1, point);
    float rotation(0.0);
    std::string message;
    _cursor_set = SetRegion(region_id, "cursor", CARTA::POINT, points, rotation, message);
    return _cursor_set;
}

void Frame::SetDefaultCursor() {
    CARTA::Point default_point;
    default_point.set_x(0);
    default_point.set_y(0);
    SetCursorRegion(CURSOR_REGION_ID, default_point);
    _cursor_set = false;
}

bool Frame::RegionChanged(int region_id) {
    bool changed(false);
    if (_regions.count(region_id)) {
        auto& region = _regions[region_id];
        changed = region->RegionChanged();
    }
    return changed;
}

void Frame::RemoveRegion(int region_id) {
    if (_regions.count(region_id)) {
        _regions[region_id].reset();
        _regions.erase(region_id);
    }
}

// ********************************************************************
// Image region parameters: view, channel/stokes, slicers

bool Frame::SetImageView(
    const CARTA::ImageBounds& image_bounds, int new_mip, CARTA::CompressionType compression, float quality, int num_subsets) {
    // set image bounds and compression settings
    if (!_valid) {
        return false;
    }
    const int x_min = image_bounds.x_min();
    const int x_max = image_bounds.x_max();
    const int y_min = image_bounds.y_min();
    const int y_max = image_bounds.y_max();
    const int req_height = y_max - y_min;
    const int req_width = x_max - x_min;

    // out of bounds check
    if ((req_height < 0) || (req_width < 0)) {
        return false;
    }
    if ((_image_shape(1) < y_min + req_height) || (_image_shape(0) < x_min + req_width)) {
        return false;
    }
    if (new_mip <= 0) {
        return false;
    }

    // changed check
    ViewSettings current_view_settings = GetViewSettings();
    CARTA::ImageBounds current_view_bounds = current_view_settings.image_bounds;
    if ((current_view_bounds.x_min() == x_min) && (current_view_bounds.x_max() == x_max) && (current_view_bounds.y_min() == y_min) &&
        (current_view_bounds.y_max() == y_max) && (current_view_settings.mip == new_mip) &&
        (current_view_settings.compression_type == compression) && (current_view_settings.quality == quality) &&
        (current_view_settings.num_subsets == num_subsets)) {
        return false;
    }

    SetViewSettings(image_bounds, new_mip, compression, quality, num_subsets);
    return true;
}

void Frame::SetViewSettings(
    const CARTA::ImageBounds& new_bounds, int new_mip, CARTA::CompressionType new_compression, float new_quality, int new_subsets) {
    // save new view settings in atomic operation
    ViewSettings settings;
    settings.image_bounds = new_bounds;
    settings.mip = new_mip;
    settings.compression_type = new_compression;
    settings.quality = new_quality;
    settings.num_subsets = new_subsets;
    _view_settings = settings;
}

bool Frame::SetImageChannels(int new_channel, int new_stokes, std::string& message) {
    bool updated(false);

    if (!_valid || (_regions.count(IMAGE_REGION_ID) == 0)) {
        message = "No file loaded";
    } else {
        if ((new_channel != _channel_index) || (new_stokes != _stokes_index)) {
            auto& region = _regions[IMAGE_REGION_ID];
            bool chan_ok(CheckChannel(new_channel));
            bool stokes_ok(CheckStokes(new_stokes));
            if (chan_ok && stokes_ok) {
                _channel_index = new_channel;
                _stokes_index = new_stokes;
                SetImageCache();
                updated = true;
            } else {
                message = fmt::format("Channel {} or Stokes {} is invalid in file {}", new_channel, new_stokes, _filename);
            }
        }
    }
    return updated;
}

void Frame::SetImageCache() {
    // get image data for channel, stokes
    bool write_lock(true);
    tbb::queuing_rw_mutex::scoped_lock cache_lock(_cache_mutex, write_lock);
    _image_cache.resize(_image_shape(0) * _image_shape(1));
    casacore::Slicer section = GetChannelMatrixSlicer(_channel_index, _stokes_index);
    casacore::Array<float> tmp(section.length(), _image_cache.data(), casacore::StorageInitPolicy::SHARE);
    std::lock_guard<std::mutex> guard(_image_mutex);
    _loader->LoadData(FileInfo::Data::Image)->getSlice(tmp, section, true);
}

void Frame::GetChannelMatrix(std::vector<float>& chan_matrix, size_t channel, size_t stokes) {
    // fill matrix for given channel and stokes
    casacore::Slicer section = GetChannelMatrixSlicer(channel, stokes);
    chan_matrix.resize(_image_shape(0) * _image_shape(1));
    casacore::Array<float> tmp(section.length(), chan_matrix.data(), casacore::StorageInitPolicy::SHARE);
    // slice image data
    std::lock_guard<std::mutex> guard(_image_mutex);
    _loader->LoadData(FileInfo::Data::Image)->getSlice(tmp, section, true);
}

casacore::Slicer Frame::GetChannelMatrixSlicer(size_t channel, size_t stokes) {
    // slicer for spectral and stokes axes to select channel, stokes
    casacore::IPosition count(_image_shape);
    casacore::IPosition start(_image_shape.size());
    start = 0;

    if (_spectral_axis >= 0) {
        start(_spectral_axis) = channel;
        count(_spectral_axis) = 1;
    }
    if (_stokes_axis >= 0) {
        start(_stokes_axis) = stokes;
        count(_stokes_axis) = 1;
    }
    // slicer for image data
    casacore::Slicer section(start, count);
    return section;
}

void Frame::GetImageSlicer(casacore::Slicer& image_slicer, int x, int y, int channel, int stokes) {
    // to slice image data along axes (full axis indicated with -1)
    // Start with entire image:
    casacore::IPosition count(_image_shape);
    casacore::IPosition start(_image_shape.size());
    start = 0;

    if (x >= 0) {
        start(0) = x;
        count(0) = 1;
    }

    if (y >= 0) {
        start(1) = y;
        count(1) = 1;
    }

    if ((channel >= 0) && (_spectral_axis >= 0)) {
        start(_spectral_axis) = channel;
        count(_spectral_axis) = 1;
    }

    if ((stokes >= 0) && (_stokes_axis >= 0)) {
        start(_stokes_axis) = stokes;
        count(_stokes_axis) = 1;
    }

    casacore::Slicer section(start, count);
    image_slicer = section;
}

bool Frame::GetRegionSubImage(int region_id, casacore::SubImage<float>& sub_image, int stokes, ChannelRange channel_range) {
    // Apply ImageRegion to image and return SubImage.
    // channel could be ALL_CHANNELS in region channel range (default) or
    //     a given channel (e.g. current channel).
    // Returns false if image region is invalid and cannot make subimage.
    bool sub_image_ok(false);
    if (CheckStokes(stokes) && (_regions.count(region_id))) {
        auto& region = _regions[region_id];
        if (region->IsValid()) {
            casacore::ImageRegion image_region;
            if (region->GetRegion(image_region, stokes, channel_range)) {
                try {
                    sub_image = casacore::SubImage<float>(*_loader->LoadData(FileInfo::Data::Image), image_region);
                    sub_image_ok = true;
                } catch (casacore::AipsError& err) {
                    Log(_session_id, "Region creation for {} failed: {}", region->Name(), err.getMesg());
                }
            }
        }
    }
    return sub_image_ok;
}

// ****************************************************
// Region requirements

bool Frame::SetRegionHistogramRequirements(int region_id, const std::vector<CARTA::SetHistogramRequirements_HistogramConfig>& histograms) {
    // set channel and num_bins for required histograms
    bool region_ok(false);
    if ((region_id == CUBE_REGION_ID) && (!_regions.count(region_id))) {
        SetImageRegion(CUBE_REGION_ID);
    } // create this region
    if (_regions.count(region_id)) {
        auto& region = _regions[region_id];
        region_ok = region->SetHistogramRequirements(histograms);
    }
    return region_ok;
}

bool Frame::SetRegionSpatialRequirements(int region_id, const std::vector<std::string>& profiles) {
    // set requested spatial profiles e.g. ["Qx", "Uy"] or just ["x","y"] to use current stokes
    bool region_ok(false);
    if (_regions.count(region_id)) {
        auto& region = _regions[region_id];
        region_ok = region->SetSpatialRequirements(profiles, NumStokes());
    }
    return region_ok;
}

bool Frame::SetRegionSpectralRequirements(int region_id, const std::vector<CARTA::SetSpectralRequirements_SpectralConfig>& profiles) {
    // set requested spectral profiles e.g. ["Qz", "Uz"] or just ["z"] to use current stokes
    bool region_ok(false);
    if (_regions.count(region_id)) {
        auto& region = _regions[region_id];
        region_ok = region->SetSpectralRequirements(profiles, NumStokes());
        SetRegionSpectralRequests(region_id, profiles);
    }
    return region_ok;
}

bool Frame::SetRegionStatsRequirements(int region_id, const std::vector<int>& stats_types) {
    bool region_ok(false);
    if (_regions.count(region_id)) {
        auto& region = _regions[region_id];
        region->SetStatsRequirements(stats_types);
        region_ok = true;
    }
    return region_ok;
}

// ****************************************************
// Data for Image region

bool Frame::FillRasterImageData(CARTA::RasterImageData& raster_image_data, std::string& message) {
    // fill data message with compressed channel cache data
    bool raster_data_ok(false);
    // retrieve settings
    ViewSettings view_settings = GetViewSettings();
    // get downsampled raster data for message
    std::vector<float> image_data;
    CARTA::ImageBounds bounds_setting(view_settings.image_bounds);
    int mip_setting(view_settings.mip);
    if (GetRasterData(image_data, bounds_setting, mip_setting)) {
        // set common message fields
        raster_image_data.mutable_image_bounds()->set_x_min(bounds_setting.x_min());
        raster_image_data.mutable_image_bounds()->set_x_max(bounds_setting.x_max());
        raster_image_data.mutable_image_bounds()->set_y_min(bounds_setting.y_min());
        raster_image_data.mutable_image_bounds()->set_y_max(bounds_setting.y_max());
        raster_image_data.set_channel(_channel_index);
        raster_image_data.set_stokes(_stokes_index);
        raster_image_data.set_mip(mip_setting);
        CARTA::CompressionType compression_setting = view_settings.compression_type;
        raster_image_data.set_compression_type(compression_setting);

        // add data
        if (compression_setting == CARTA::CompressionType::NONE) {
            raster_image_data.set_compression_quality(0);
            raster_image_data.add_image_data(image_data.data(), image_data.size() * sizeof(float));
            raster_data_ok = true;
        } else if (compression_setting == CARTA::CompressionType::ZFP) {
            // compression settings
            float quality_setting(view_settings.quality);
            int num_subsets_setting(view_settings.num_subsets);

            int precision = lround(quality_setting);
            raster_image_data.set_compression_quality(precision);

            auto row_length = (bounds_setting.x_max() - bounds_setting.x_min()) / mip_setting;
            auto num_rows = (bounds_setting.y_max() - bounds_setting.y_min()) / mip_setting;
            std::vector<std::vector<char>> compression_buffers(num_subsets_setting);
            std::vector<size_t> compressed_sizes(num_subsets_setting);
            std::vector<std::vector<int32_t>> nan_encodings(num_subsets_setting);

            auto num_subsets = std::min(num_subsets_setting, MAX_SUBSETS);
            auto range = tbb::blocked_range<int>(0, num_subsets);
            auto loop = [&](const tbb::blocked_range<int>& r) {
                for (int i = r.begin(); i != r.end(); ++i) {
                    int subset_row_start = i * (num_rows / num_subsets);
                    int subset_row_end = (i + 1) * (num_rows / num_subsets);
                    if (i == num_subsets - 1) {
                        subset_row_end = num_rows;
                    }
                    int subset_element_start = subset_row_start * row_length;
                    int subset_element_end = subset_row_end * row_length;
                    nan_encodings[i] =
                        GetNanEncodingsBlock(image_data, subset_element_start, row_length, subset_row_end - subset_row_start);
                    Compress(image_data, subset_element_start, compression_buffers[i], compressed_sizes[i], row_length,
                        subset_row_end - subset_row_start, precision);
                }
            };
            tbb::parallel_for(range, loop);

            // Complete message
            for (auto i = 0; i < num_subsets_setting; i++) {
                raster_image_data.add_image_data(compression_buffers[i].data(), compressed_sizes[i]);
                raster_image_data.add_nan_encodings((char*)nan_encodings[i].data(), nan_encodings[i].size() * sizeof(int));
            }
            raster_data_ok = true;
        } else {
            message = "SZ compression not implemented";
        }
    } else {
        message = "Raster image data failed to load";
    }
    return raster_data_ok;
}

bool Frame::GetRasterData(std::vector<float>& image_data, CARTA::ImageBounds& bounds, int mip, bool mean_filter) {
    // apply bounds and downsample image cache
    if (!_valid || _image_cache.empty()) {
        return false;
    }

    const int x = bounds.x_min();
    const int y = bounds.y_min();
    const int req_height = bounds.y_max() - y;
    const int req_width = bounds.x_max() - x;

    // check bounds
    if ((req_height < 0) || (req_width < 0)) {
        return false;
    }
    if (_image_shape(1) < y + req_height || _image_shape(0) < x + req_width) {
        return false;
    }
    // check mip; cannot divide by zero
    if (mip <= 0) {
        return false;
    }

    // size returned vector
    size_t num_rows_region = req_height / mip;
    size_t row_length_region = req_width / mip;
    image_data.resize(num_rows_region * row_length_region);
    int num_image_columns = _image_shape(0);

    // read lock imageCache
    bool write_lock(false);
    tbb::queuing_rw_mutex::scoped_lock lock(_cache_mutex, write_lock);

    if (mean_filter && mip > 1) {
        // Perform down-sampling by calculating the mean for each MIPxMIP block
        auto range = tbb::blocked_range<size_t>(0, num_rows_region);
        auto loop = [&](const tbb::blocked_range<size_t>& r) {
            for (size_t j = r.begin(); j != r.end(); ++j) {
                for (size_t i = 0; i != row_length_region; ++i) {
                    float pixel_sum = 0;
                    int pixel_count = 0;
                    size_t image_row = y + (j * mip);
                    for (size_t pixel_y = 0; pixel_y < mip; pixel_y++) {
                        size_t image_col = x + (i * mip);
                        for (size_t pixel_x = 0; pixel_x < mip; pixel_x++) {
                            float pix_val = _image_cache[(image_row * num_image_columns) + image_col];
                            if (std::isfinite(pix_val)) {
                                pixel_count++;
                                pixel_sum += pix_val;
                            }
                            image_col++;
                        }
                        image_row++;
                    }
                    image_data[j * row_length_region + i] = pixel_count ? pixel_sum / pixel_count : NAN;
                }
            }
        };
        tbb::parallel_for(range, loop);
    } else {
        // Nearest neighbour filtering
        auto range = tbb::blocked_range<size_t>(0, num_rows_region);
        auto loop = [&](const tbb::blocked_range<size_t>& r) {
            for (size_t j = r.begin(); j != r.end(); ++j) {
                for (auto i = 0; i < row_length_region; i++) {
                    auto image_row = y + j * mip;
                    auto image_col = x + i * mip;
                    image_data[j * row_length_region + i] = _image_cache[(image_row * num_image_columns) + image_col];
                }
            }
        };
        tbb::parallel_for(range, loop);
    }
    return true;
}

// Tile data
bool Frame::FillRasterTileData(CARTA::RasterTileData& raster_tile_data, const Tile& tile, int channel, int stokes,
    CARTA::CompressionType compression_type, float compression_quality) {
    // Early exit if channel has changed
    if (ChannelsChanged(channel, stokes)) {
        return false;
    }
    raster_tile_data.set_channel(channel);
    raster_tile_data.set_stokes(stokes);
    raster_tile_data.set_compression_type(compression_type);
    raster_tile_data.set_compression_quality(compression_quality);

    if (raster_tile_data.tiles_size()) {
        raster_tile_data.clear_tiles();
    }

    CARTA::TileData* tile_ptr = raster_tile_data.add_tiles();
    tile_ptr->set_layer(tile.layer);
    tile_ptr->set_x(tile.x);
    tile_ptr->set_y(tile.y);

    std::vector<float> tile_image_data;
    int tile_width;
    int tile_height;
    if (GetRasterTileData(tile_image_data, tile, tile_width, tile_height)) {
        if (ChannelsChanged(channel, stokes)) {
            return false;
        }
        tile_ptr->set_width(tile_width);
        tile_ptr->set_height(tile_height);
        if (compression_type == CARTA::CompressionType::NONE) {
            tile_ptr->set_image_data(tile_image_data.data(), sizeof(float) * tile_image_data.size());
            return true;
        } else if (compression_type == CARTA::CompressionType::ZFP) {
            auto nan_encodings = GetNanEncodingsBlock(tile_image_data, 0, tile_width, tile_height);
            tile_ptr->set_nan_encodings(nan_encodings.data(), sizeof(int32_t) * nan_encodings.size());

            if (ChannelsChanged(channel, stokes)) {
                return false;
            }

            std::vector<char> compression_buffer;
            size_t compressed_size;
            int precision = lround(compression_quality);
            Compress(tile_image_data, 0, compression_buffer, compressed_size, tile_width, tile_height, precision);
            tile_ptr->set_image_data(compression_buffer.data(), compressed_size);

            return !(ChannelsChanged(channel, stokes));
        }
    }
    return false;
}

bool Frame::GetRasterTileData(std::vector<float>& tile_data, const Tile& tile, int& width, int& height) {
    int tile_size = 256;
    int mip = Tile::LayerToMip(tile.layer, _image_shape(0), _image_shape(1), tile_size, tile_size);
    int tile_size_original = tile_size * mip;
    CARTA::ImageBounds bounds;
    // crop to image size
    bounds.set_x_min(std::max(0, tile.x * tile_size_original));
    bounds.set_x_max(std::min((int)_image_shape(0), (tile.x + 1) * tile_size_original));
    bounds.set_y_min(std::max(0, tile.y * tile_size_original));
    bounds.set_y_max(std::min((int)_image_shape(1), (tile.y + 1) * tile_size_original));

    const int req_height = bounds.y_max() - bounds.y_min();
    const int req_width = bounds.x_max() - bounds.x_min();
    width = req_width / mip;
    height = req_height / mip;
    return GetRasterData(tile_data, bounds, mip, true);
}

// ****************************************************
// Region histograms, profiles, stats

bool Frame::FillRegionHistogramData(int region_id, CARTA::RegionHistogramData* histogram_data, bool check_current_chan) {
    // fill histogram message with histograms for requested channel/num bins
    bool histogram_ok(false);
    if (_regions.count(region_id)) {
        auto& region = _regions[region_id];
        size_t num_histograms(region->NumHistogramConfigs());
        if (num_histograms == 0) {
            return false;
        } // not requested

        int curr_stokes(CurrentStokes());
        histogram_data->set_stokes(curr_stokes);
        histogram_data->set_progress(1.0); // send entire histogram
        for (size_t i = 0; i < num_histograms; ++i) {
            // get histogram requirements for this index
            CARTA::SetHistogramRequirements_HistogramConfig config = region->GetHistogramConfig(i);
            int config_channel(config.channel()), config_num_bins(config.num_bins());
            // only send if using current channel, which changed
            if (check_current_chan && (config_channel != CURRENT_CHANNEL)) {
                return false;
            }
            if (config_channel == CURRENT_CHANNEL) {
                config_channel = _channel_index;
            }
            auto new_histogram = histogram_data->add_histograms();
            new_histogram->set_channel(config_channel);
            // get stored histograms or fill new histograms

            bool have_histogram(false);
            // Check if read from image file (HDF5 only)
            if (region_id == IMAGE_REGION_ID || region_id == CUBE_REGION_ID) {
                have_histogram = GetImageHistogram(config_channel, curr_stokes, config_num_bins, *new_histogram);
            }

            if (!have_histogram) {
                // Retrieve histogram if stored
                int num_bins = (config_num_bins == AUTO_BIN_SIZE ? CalcAutoNumBins(region_id) : config_num_bins);
                if (!GetRegionHistogram(region_id, config_channel, curr_stokes, num_bins, *new_histogram)) {
                    // Calculate histogram
                    float min_val(0.0), max_val(0.0);
                    if (region_id == IMAGE_REGION_ID) {
                        if (config_channel == _channel_index) { // use imageCache
                            if (!GetRegionMinMax(region_id, config_channel, curr_stokes, min_val, max_val)) {
                                CalcRegionMinMax(region_id, config_channel, curr_stokes, min_val, max_val);
                            }
                            CalcRegionHistogram(region_id, config_channel, curr_stokes, num_bins, min_val, max_val, *new_histogram);
                        } else { // use matrix slicer on image
                            std::vector<float> data;
                            GetChannelMatrix(data, config_channel, curr_stokes); // slice image once
                            if (!GetRegionMinMax(region_id, config_channel, curr_stokes, min_val, max_val)) {
                                region->CalcMinMax(config_channel, curr_stokes, data, min_val, max_val);
                            }
                            region->CalcHistogram(config_channel, curr_stokes, num_bins, min_val, max_val, data, *new_histogram);
                        }
                    } else {
                        std::unique_lock<std::mutex> guard(_image_mutex);
                        casacore::SubImage<float> sub_image;
                        GetRegionSubImage(region_id, sub_image, curr_stokes, ChannelRange(config_channel));
                        std::vector<float> region_data;
                        bool has_data(region->GetData(region_data, sub_image)); // get subimage data once
                        guard.unlock();
                        if (has_data) {
                            if (!GetRegionMinMax(region_id, config_channel, curr_stokes, min_val, max_val)) {
                                region->CalcMinMax(config_channel, curr_stokes, region_data, min_val, max_val);
                            }
                        }
                        region->CalcHistogram(config_channel, curr_stokes, num_bins, min_val, max_val, region_data, *new_histogram);
                    }
                }
            }
        }
        histogram_ok = true;
    }
    return histogram_ok;
}

bool Frame::FillSpatialProfileData(int region_id, CARTA::SpatialProfileData& profile_data, bool check_current_stokes) {
    // fill spatial profile message with requested x/y profiles (for a point region)
    bool profile_ok(false);
    if (_regions.count(region_id)) {
        auto& region = _regions[region_id];
        if (!region->IsValid() || !region->IsPoint()) {
            return profile_ok;
        }
        size_t num_profiles(region->NumSpatialProfiles());
        if (num_profiles == 0) {
            return profile_ok;
        } // not requested

        // set spatial profile fields
        std::vector<CARTA::Point> control_points = region->GetControlPoints();
        int x(static_cast<int>(std::round(control_points[0].x()))), y(static_cast<int>(std::round(control_points[0].y())));
        // check that control points in image
        bool point_in_image((x >= 0) && (x < _image_shape(0)) && (y >= 0) && (y < _image_shape(1)));
        ssize_t num_image_cols(_image_shape(0)), num_image_rows(_image_shape(1));
        float value(0.0);
        if (!_image_cache.empty()) {
            bool write_lock(false);
            tbb::queuing_rw_mutex::scoped_lock cache_lock(_cache_mutex, write_lock);
            value = _image_cache[(y * num_image_cols) + x];
            cache_lock.release();
        }
        profile_data.set_x(x);
        profile_data.set_y(y);
        profile_data.set_channel(_channel_index);
        profile_data.set_stokes(_stokes_index);
        profile_data.set_value(value);

        if (point_in_image) {
            // set profiles
            for (size_t i = 0; i < num_profiles; ++i) {
                // get <axis, stokes> for slicing image data
                std::pair<int, int> axis_stokes = region->GetSpatialProfileReq(i);
                // only send if using current stokes, which changed
                if (check_current_stokes && (axis_stokes.second != CURRENT_STOKES)) {
                    return false;
                }

                int profile_stokes = (axis_stokes.second < 0 ? _stokes_index : axis_stokes.second);
                std::vector<float> profile;
                int end(0);
                if ((profile_stokes == _stokes_index) && !_image_cache.empty()) {
                    // use stored channel cache
                    bool write_lock(false);
                    switch (axis_stokes.first) {
                        case 0: { // x
                            tbb::queuing_rw_mutex::scoped_lock cache_lock(_cache_mutex, write_lock);
                            auto x_start = y * num_image_cols;
                            profile.reserve(_image_shape(0));
                            for (unsigned int j = 0; j < _image_shape(0); ++j) {
                                auto idx = x_start + j;
                                profile.push_back(_image_cache[idx]);
                            }
                            cache_lock.release();
                            end = _image_shape(0);
                            break;
                        }
                        case 1: { // y
                            tbb::queuing_rw_mutex::scoped_lock cache_lock(_cache_mutex, write_lock);
                            profile.reserve(_image_shape(1));
                            for (unsigned int j = 0; j < _image_shape(1); ++j) {
                                auto idx = (j * num_image_cols) + x;
                                profile.push_back(_image_cache[idx]);
                            }
                            cache_lock.release();
                            end = _image_shape(1);
                            break;
                        }
                    }
                } else {
                    // slice image data
                    casacore::Slicer section;
                    switch (axis_stokes.first) {
                        case 0: { // x
                            GetImageSlicer(section, -1, y, _channel_index, profile_stokes);
                            end = _image_shape(0);
                            break;
                        }
                        case 1: { // y
                            GetImageSlicer(section, x, -1, _channel_index, profile_stokes);
                            end = _image_shape(1);
                            break;
                        }
                    }
                    profile.resize(end);
                    casacore::Array<float> tmp(section.length(), profile.data(), casacore::StorageInitPolicy::SHARE);
                    std::lock_guard<std::mutex> guard(_image_mutex);
                    _loader->LoadData(FileInfo::Data::Image)->getSlice(tmp, section, true);
                }
                // SpatialProfile
                auto new_profile = profile_data.add_profiles();
                new_profile->set_coordinate(region->GetSpatialCoordinate(i));
                new_profile->set_start(0);
                new_profile->set_end(end);
                new_profile->set_raw_values_fp32(profile.data(), profile.size() * sizeof(float));
            }
            profile_ok = true;
        }
    }
    return profile_ok;
}

bool Frame::FillSpectralProfileData(
    std::function<void(CARTA::SpectralProfileData profile_data)> cb, int region_id, bool check_current_stokes) {
    // fill spectral profile message with requested statistics (or values for a point region)
    bool profile_ok(false);
    if (_regions.count(region_id)) {
        auto& region = _regions[region_id];
        if (!region->IsValid()) {
            return false;
        }
        size_t num_profiles(region->NumSpectralProfiles());
        if (num_profiles == 0) {
            return false; // not requested
        }
        // set profile parameters
        int curr_stokes(CurrentStokes());
        // send profile and stats together
        // set stats profiles
        for (size_t i = 0; i < num_profiles; ++i) {
            int profile_stokes;
            if (region->GetSpectralConfigStokes(profile_stokes, i)) {
                // only send if using current stokes, which changed
                if (check_current_stokes && (profile_stokes != CURRENT_STOKES)) {
                    return false;
                }
                if (profile_stokes == CURRENT_STOKES) {
                    profile_stokes = curr_stokes;
                }
                // fill SpectralProfiles for this config
                if (region->IsPoint()) { // values
                    std::vector<float> spectral_data;
                    auto cursor_point = region->GetControlPoints()[0];
                    // try use the loader's optimized cursor profile reader first
                    std::unique_lock<std::mutex> guard(_image_mutex);
                    bool have_spectral_data =
                        _loader->GetCursorSpectralData(spectral_data, profile_stokes, cursor_point.x(), 1, cursor_point.y(), 1);
                    guard.unlock();
                    if (have_spectral_data) {
                        CARTA::SpectralProfileData profile_data;
                        profile_data.set_stokes(curr_stokes);
                        profile_data.set_progress(1.0);
                        region->FillSpectralProfileData(profile_data, i, spectral_data);
                        // send result to Session
                        cb(profile_data);
                    } else {
                        casacore::SubImage<float> sub_image;
                        std::unique_lock<std::mutex> guard(_image_mutex);
                        GetRegionSubImage(region_id, sub_image, profile_stokes, ChannelRange());
                        GetCursorSpectralData(spectral_data, sub_image, [&](std::vector<float> tmp_spectral_data, float progress) {
                            CARTA::SpectralProfileData profile_data;
                            profile_data.set_stokes(curr_stokes);
                            profile_data.set_progress(progress);
                            region->FillSpectralProfileData(profile_data, i, tmp_spectral_data);
                            // send (partial) result to Session
                            cb(profile_data);
                        });
                        guard.unlock();
                    }
                } else { // statistics
                    std::unique_lock<std::mutex> guard(_image_mutex);
                    bool use_swizzled_data(_loader->UseRegionSpectralData(region->XyMask()));
                    guard.unlock();
                    if (use_swizzled_data) {
                        std::unique_lock<std::mutex> guard(_image_mutex);
                        _loader->GetRegionSpectralData(profile_stokes, region_id, region->XyMask(), region->XyOrigin(),
<<<<<<< HEAD
                            [&](std::unordered_map<CARTA::StatsType, std::vector<double>>* stats_values, float progress) {
=======
                            [&](std::map<CARTA::StatsType, std::vector<double>>* stats_values, float progress) {
>>>>>>> ede46efc
                                CARTA::SpectralProfileData profile_data;
                                profile_data.set_stokes(curr_stokes);
                                profile_data.set_progress(progress);
                                region->FillSpectralProfileData(profile_data, i, *stats_values);
                                // send (partial) result to Session
                                cb(profile_data);
                            });
                        guard.unlock();
                    } else {
                        std::vector<std::vector<double>> stats_values;
                        std::unique_lock<std::mutex> guard(_image_mutex);
                        GetRegionSpectralData(
                            stats_values, region_id, i, profile_stokes, [&](std::vector<std::vector<double>> results, float progress) {
                                CARTA::SpectralProfileData profile_data;
                                profile_data.set_stokes(curr_stokes);
                                profile_data.set_progress(progress);
                                region->FillSpectralProfileData(profile_data, i, results);
                                // send (partial) result to Session
                                cb(profile_data);
                            });
                        guard.unlock();
                    }
                }
            }
        }
        profile_ok = true;
    }
    return profile_ok;
}

bool Frame::FillRegionStatsData(int region_id, CARTA::RegionStatsData& stats_data) {
    // fill stats data message with requested statistics for the region with
    // current channel and stokes
    bool stats_ok(false);
    if (_regions.count(region_id)) {
        auto& region = _regions[region_id];
        if (!region->IsValid()) {
            return false;
        }
        if (region->NumStats() == 0) {
            return false;
        } // not requested

        // If we're using the whole image, try to use loader image stats
        if (region_id == IMAGE_REGION_ID || region_id == CUBE_REGION_ID) {
            int stats_channel = (region_id == CUBE_REGION_ID) ? ALL_CHANNELS : _channel_index;
            auto& image_stats = _loader->GetImageStats(_stokes_index, stats_channel);
            if (image_stats.full) {
                stats_data.set_channel(stats_channel);
                stats_data.set_stokes(_stokes_index);
                region->FillStatsData(stats_data, image_stats.basic_stats);
                stats_ok = true;
            }
        }

        if (!stats_ok) {
            stats_data.set_channel(_channel_index);
            stats_data.set_stokes(_stokes_index);
            casacore::SubImage<float> sub_image;
            std::lock_guard<std::mutex> guard(_image_mutex);
            if (GetRegionSubImage(region_id, sub_image, _stokes_index, ChannelRange(_channel_index))) {
                region->FillStatsData(stats_data, sub_image, _channel_index, _stokes_index);
                stats_ok = true;
            }
        }
    }
    return stats_ok;
}

// ****************************************************
// Region histograms only (not full data message)

int Frame::CalcAutoNumBins(int region_id) {
    // automatic bin size for histogram when num_bins == AUTO_BIN_SIZE
    int auto_num_bins = int(std::max(sqrt(_image_shape(0) * _image_shape(1)), 2.0)); // default: use image plane
    if ((region_id != IMAGE_REGION_ID) && (region_id != CUBE_REGION_ID)) {
        if (_regions.count(region_id)) {
            auto& region = _regions[region_id];
            casacore::IPosition region_shape(region->XyShape()); // bounding box
            if (region_shape.size() > 0) {
                auto_num_bins = (int(std::max(sqrt(region_shape(0) * region_shape(1)), 2.0)));
            }
        }
    }
    return auto_num_bins;
}

bool Frame::GetRegionMinMax(int region_id, int channel, int stokes, float& min_val, float& max_val) {
    // Return stored min and max value; false if not stored
    bool have_min_max(false);
    if (_regions.count(region_id)) {
        auto& region = _regions[region_id];
        have_min_max = region->GetMinMax(channel, stokes, min_val, max_val);
    }
    return have_min_max;
}

bool Frame::CalcRegionMinMax(int region_id, int channel, int stokes, float& min_val, float& max_val) {
    // Calculate min/max for region data; primarily for cube histogram
    bool min_max_ok(false);
    if (_regions.count(region_id)) {
        auto& region = _regions[region_id];
        if (region_id == IMAGE_REGION_ID) {
            if (channel == _channel_index) { // use channel cache
                bool write_lock(false);
                tbb::queuing_rw_mutex::scoped_lock cache_lock(_cache_mutex, write_lock);
                region->CalcMinMax(channel, stokes, _image_cache, min_val, max_val);
            } else {
                std::vector<float> data;
                GetChannelMatrix(data, channel, stokes);
                region->CalcMinMax(channel, stokes, data, min_val, max_val);
            }
            min_max_ok = true;
        } else {
            std::unique_lock<std::mutex> guard(_image_mutex);
            casacore::SubImage<float> sub_image;
            GetRegionSubImage(region_id, sub_image, stokes, ChannelRange(channel));
            std::vector<float> region_data;
            bool has_data(region->GetData(region_data, sub_image));
            guard.unlock();
            if (has_data) {
                region->CalcMinMax(channel, stokes, region_data, min_val, max_val);
            }
            min_max_ok = has_data;
        }
    }
    return min_max_ok;
}

bool Frame::GetImageHistogram(int channel, int stokes, int num_bins, CARTA::Histogram& histogram) {
    // Return image histogram in histogram parameter
    bool have_histogram(false);

    auto& current_stats = _loader->GetImageStats(stokes, channel);

    if (current_stats.valid) {
        int image_num_bins(current_stats.histogram_bins.size());

        if ((num_bins == AUTO_BIN_SIZE) || (num_bins == image_num_bins)) {
            double min(current_stats.basic_stats[CARTA::StatsType::Min]);
            double max(current_stats.basic_stats[CARTA::StatsType::Max]);

            histogram.set_num_bins(image_num_bins);
            histogram.set_bin_width((max - min) / image_num_bins);
            histogram.set_first_bin_center(min + (histogram.bin_width() / 2.0));
            *histogram.mutable_bins() = {current_stats.histogram_bins.begin(), current_stats.histogram_bins.end()};
            have_histogram = true;
        }
    }

    return have_histogram;
}

bool Frame::GetRegionHistogram(int region_id, int channel, int stokes, int num_bins, CARTA::Histogram& histogram) {
    // Return stored histogram in histogram parameter
    bool have_histogram(false);
    if (_regions.count(region_id)) {
        auto& region = _regions[region_id];
        num_bins = (num_bins == AUTO_BIN_SIZE ? CalcAutoNumBins(region_id) : num_bins);
        have_histogram = region->GetHistogram(channel, stokes, num_bins, histogram);
    }
    return have_histogram;
}

bool Frame::CalcRegionHistogram(
    int region_id, int channel, int stokes, int num_bins, float min_val, float max_val, CARTA::Histogram& histogram) {
    // Return calculated histogram in histogram parameter; primarily for cube histogram
    bool histogram_ok(false);
    if (_regions.count(region_id)) {
        auto& region = _regions[region_id];
        num_bins = (num_bins == AUTO_BIN_SIZE ? CalcAutoNumBins(region_id) : num_bins);
        if (region_id == IMAGE_REGION_ID) {
            if (channel == _channel_index) { // use channel cache
                bool write_lock(false);
                tbb::queuing_rw_mutex::scoped_lock cache_lock(_cache_mutex, write_lock);
                region->CalcHistogram(channel, stokes, num_bins, min_val, max_val, _image_cache, histogram);
            } else {
                std::vector<float> data;
                GetChannelMatrix(data, channel, stokes);
                region->CalcHistogram(channel, stokes, num_bins, min_val, max_val, data, histogram);
            }
            histogram_ok = true;
        } else {
            std::unique_lock<std::mutex> guard(_image_mutex);
            casacore::SubImage<float> sub_image;
            GetRegionSubImage(region_id, sub_image, stokes, ChannelRange(channel));
            std::vector<float> region_data;
            bool has_data(region->GetData(region_data, sub_image));
            guard.unlock();
            if (has_data) {
                region->CalcHistogram(channel, stokes, num_bins, min_val, max_val, region_data, histogram);
            }
            histogram_ok = has_data;
        }
    }
    return histogram_ok;
}

// store cube histogram calculations
void Frame::SetRegionMinMax(int region_id, int channel, int stokes, float min_val, float max_val) {
    // Store cube min/max calculated in Session
    if (!_regions.count(region_id) && (region_id == CUBE_REGION_ID)) {
        SetImageRegion(CUBE_REGION_ID);
    }

    if (_regions.count(region_id)) {
        auto& region = _regions[region_id];
        region->SetMinMax(channel, stokes, min_val, max_val);
    }
}

void Frame::SetRegionHistogram(int region_id, int channel, int stokes, CARTA::Histogram& histogram) {
    // Store cube histogram calculated in Session
    if (!_regions.count(region_id) && (region_id == CUBE_REGION_ID)) {
        SetImageRegion(CUBE_REGION_ID);
    }

    if (_regions.count(region_id)) {
        auto& region = _regions[region_id];
        region->SetHistogram(channel, stokes, histogram);
    }
}

bool Frame::GetSubImageXy(casacore::SubImage<float>& sub_image, CursorXy& cursor_xy) {
    bool result(false);
    casacore::IPosition subimage_shape = sub_image.shape();
    casacore::IPosition start(subimage_shape.size(), 0);
    casacore::IPosition count(subimage_shape);
    if (count(0) == 1 && count(1) == 1) { // make sure the subimage is a point region in x-y plane
        casacore::IPosition parent_position = sub_image.getRegionPtr()->convert(start);
        cursor_xy = CursorXy(parent_position(0), parent_position(1));
        result = true;
    }
    return result;
}

bool Frame::GetCursorSpectralData(
    std::vector<float>& data, casacore::SubImage<float>& sub_image, std::function<void(std::vector<float>, float)> cb) {
    bool data_ok(false);
    casacore::IPosition sub_image_shape = sub_image.shape();
    data.resize(sub_image_shape.product(), std::numeric_limits<double>::quiet_NaN());
    if ((sub_image_shape.size() > 2) && (_spectral_axis >= 0)) { // stoppable spectral profile process
        try {
            size_t delta_channels = INIT_DELTA_CHANNEL; // the increment of channels for each step
            size_t dt_target = TARGET_DELTA_TIME;       // the target time elapse for each step, in the unit of milliseconds
            size_t profile_size = NumChannels();        // profile vector size
            casacore::IPosition start(sub_image_shape.size(), 0);
            casacore::IPosition count(sub_image_shape);
            float progress = 0.0;
            // get cursor's x-y coordinate from subimage
            CursorXy cursor_xy;
            GetSubImageXy(sub_image, cursor_xy);
            // get profile data section by section with a specific length (i.e., checkPerChannels)
            while (start(_spectral_axis) < profile_size) {
                // start the timer
                auto t_start = std::chrono::high_resolution_clock::now();
                // check if frontend's requirements changed
                if (Interrupt(cursor_xy)) {
                    return false;
                }
                // modify the count for slicer
                count(_spectral_axis) =
                    (start(_spectral_axis) + delta_channels < profile_size ? delta_channels : profile_size - start(_spectral_axis));
                casacore::Slicer slicer(start, count);
                casacore::Array<float> buffer;
                sub_image.doGetSlice(buffer, slicer);
                memcpy(&data[start(_spectral_axis)], buffer.data(), count(_spectral_axis) * sizeof(float));
                start(_spectral_axis) += count(_spectral_axis);
                // get the time elapse for this step
                auto t_end = std::chrono::high_resolution_clock::now();
                auto dt = std::chrono::duration<double, std::milli>(t_end - t_start).count();
                // adjust the increment of channels according to the time elapse
                delta_channels *= dt_target / dt;
                if (delta_channels < 1) {
                    delta_channels = 1;
                }
                if (delta_channels > profile_size) {
                    delta_channels = profile_size;
                }
                progress = (float)start(_spectral_axis) / profile_size;
                // send partial result by the callback function
                cb(data, progress);
            }
            data_ok = true;
        } catch (casacore::AipsError& err) {
            std::cerr << "Spectral profile error: " << err.getMesg() << std::endl;
        }
    } else { // non-stoppable spectral profile process
        casacore::Array<float> tmp(sub_image_shape, data.data(), casacore::StorageInitPolicy::SHARE);
        try {
            sub_image.doGetSlice(tmp, casacore::Slicer(casacore::IPosition(sub_image_shape.size(), 0), sub_image_shape));
            data_ok = true;
        } catch (casacore::AipsError& err) {
            std::cerr << "Spectral profile error: " << err.getMesg() << std::endl;
        }
    }
    return data_ok;
}

bool Frame::GetRegionSpectralData(std::vector<std::vector<double>>& stats_values, int region_id, int profile_index, int profile_stokes,
    const std::function<void(std::vector<std::vector<double>>, float)>& partial_results_callback) {
    int delta_channels = INIT_DELTA_CHANNEL; // the increment of channels for each step
    int dt_target = TARGET_DELTA_TIME;       // the target time elapse for each step, in the unit of milliseconds
    int profile_size = NumChannels();        // total number of channels
    auto& region = _regions[region_id];
    // get statistical requirements for this process
    CARTA::SetSpectralRequirements_SpectralConfig config;
    if (!region->GetSpectralConfig(config, profile_index)) {
        return false;
    }
    int stats_size = config.stats_types().size();
    std::vector<int> requested_stats(config.stats_types().begin(), config.stats_types().end());
    // initialize the size of statistical results
    std::vector<std::vector<double>> results(stats_size);
    for (int i = 0; i < stats_size; ++i) {
        results[i].resize(profile_size, std::numeric_limits<double>::quiet_NaN());
    }
    // get region state for this process
    RegionState region_state = region->GetRegionState();
    // get statistical profile data
    int start = 0;
    int count, end;
    float progress = 0;
    casacore::SubImage<float> sub_image;
    auto t_partial_profile_start = std::chrono::high_resolution_clock::now();
    while (start < profile_size) {
        // start the timer
        auto t_start = std::chrono::high_resolution_clock::now();
        // check if frontend's requirements changed
        if (Interrupt(region_id, profile_index, region_state, requested_stats)) {
            return false;
        }
        end = (start + delta_channels > profile_size ? profile_size - 1 : start + delta_channels - 1);
        count = end - start + 1;
        GetRegionSubImage(region_id, sub_image, profile_stokes, ChannelRange(start, end));
        std::vector<std::vector<double>> buffer;
        if (region->GetSpectralProfileData(buffer, profile_index, sub_image)) {
            for (int j = 0; j < stats_size; ++j) {
                memcpy(&results[j][start], &buffer[j][0], buffer[j].size() * sizeof(double));
            }
        } else {
            std::cerr << "Can not get zprofile (statistics), region id: " << region_id << ", channel range: [" << start << "," << end << "]"
                      << std::endl;
            return false;
        }
        start += count;
        progress = (float)start / profile_size;
        // get the time elapse for this step
        auto t_end = std::chrono::high_resolution_clock::now();
        auto dt = std::chrono::duration<double, std::milli>(t_end - t_start).count();
        auto dt_partial_profile = std::chrono::duration<double, std::milli>(t_end - t_partial_profile_start).count();
        // adjust the increment of channels according to the time elapse
        delta_channels *= dt_target / dt;
        if (delta_channels < 1) {
            delta_channels = 1;
        }
        if (delta_channels > profile_size) {
            delta_channels = profile_size;
        }
        if (dt_partial_profile > TARGET_PARTIAL_TIME || progress >= 1.0f) {
            // send partial result by the callback function
            t_partial_profile_start = std::chrono::high_resolution_clock::now();
            partial_results_callback(results, progress);
        }
    }
    stats_values = std::move(results);
    return true;
}

bool Frame::Interrupt(const CursorXy& other_cursor_xy) {
    if (!IsConnected()) {
        std::cerr << "Closing image, exit zprofile before complete" << std::endl;
        return true;
    }
    if (!IsSameCursorXy(other_cursor_xy)) {
        std::cerr << "Cursor state changed, exit zprofile before complete" << std::endl;
        return true;
    }
    return false;
}

bool Frame::Interrupt(int region_id, const RegionState& region_state) {
    if (!IsConnected()) {
        std::cerr << "[Region " << region_id << "] closing image, exit zprofile (statistics) before complete" << std::endl;
        return true;
    }
    if (!IsSameRegionState(region_id, region_state)) {
        std::cerr << "[Region " << region_id << "] region state changed, exit zprofile (statistics) before complete" << std::endl;
        return true;
    }
    return false;
}

bool Frame::Interrupt(int region_id, int profile_index, const RegionState& region_state, const std::vector<int>& requested_stats) {
    if (!IsConnected()) {
        std::cerr << "[Region " << region_id << "] closing image, exit zprofile (statistics) before complete" << std::endl;
        return true;
    }
    if (!IsSameRegionState(region_id, region_state)) {
        std::cerr << "[Region " << region_id << "] region state changed, exit zprofile (statistics) before complete" << std::endl;
        return true;
    }
    if (!AreSameRegionSpectralRequests(region_id, profile_index, requested_stats)) {
        std::cerr << "[Region " << region_id << "] region requirement changed, exit zprofile (statistics) before complete" << std::endl;
        return true;
    }
    return false;
}

bool Frame::IsConnected() {
    return _connected;
}

bool Frame::IsSameCursorXy(const CursorXy& other_cursor_xy) {
    return (_cursor_xy == other_cursor_xy);
}

bool Frame::IsSameRegionState(int region_id, const RegionState& region_state) {
    return (_region_states.count(region_id) && _region_states[region_id] == region_state);
}

bool Frame::AreSameRegionSpectralRequests(int region_id, int profile_index, const std::vector<int>& requested_stats) {
    return (_region_requests.count(region_id) && _region_requests[region_id].IsAmong(profile_index, requested_stats));
}

void Frame::SetConnectionFlag(bool connected) {
    _connected = connected;
}

void Frame::SetCursorXy(int x, int y) {
    _cursor_xy = CursorXy(x, y);
}

void Frame::SetRegionState(int region_id, std::string name, CARTA::RegionType type, std::vector<CARTA::Point> points, float rotation) {
    _region_states[region_id].UpdateState(name, type, points, rotation);
}

void Frame::SetRegionSpectralRequests(int region_id, const std::vector<CARTA::SetSpectralRequirements_SpectralConfig>& profiles) {
    _region_requests[region_id].UpdateRequest(profiles);
}

RegionState Frame::GetRegionState(int region_id) {
    return _region_states[region_id];
}<|MERGE_RESOLUTION|>--- conflicted
+++ resolved
@@ -919,11 +919,7 @@
                     if (use_swizzled_data) {
                         std::unique_lock<std::mutex> guard(_image_mutex);
                         _loader->GetRegionSpectralData(profile_stokes, region_id, region->XyMask(), region->XyOrigin(),
-<<<<<<< HEAD
                             [&](std::unordered_map<CARTA::StatsType, std::vector<double>>* stats_values, float progress) {
-=======
-                            [&](std::map<CARTA::StatsType, std::vector<double>>* stats_values, float progress) {
->>>>>>> ede46efc
                                 CARTA::SpectralProfileData profile_data;
                                 profile_data.set_stokes(curr_stokes);
                                 profile_data.set_progress(progress);
