#include "Frame.h"

#include <tbb/blocked_range2d.h>
#include <tbb/parallel_for.h>

#include <fstream>
#include <thread>

#include <casacore/tables/DataMan/TiledFileAccess.h>
#include <imageanalysis/Annotations/AnnotationBase.h>
#include <imageanalysis/Annotations/RegionTextList.h>

#include "Compression.h"
#include "Util.h"

using namespace carta;

Frame::Frame(uint32_t session_id, const std::string& filename, const std::string& hdu, const CARTA::FileInfoExtended* info, bool verbose,
    int default_channel)
    : _session_id(session_id),
      _valid(true),
      _z_profile_count(0),
      _cursor_set(false),
      _filename(filename),
      _loader(FileLoader::GetLoader(filename)),
      _spectral_axis(-1),
      _stokes_axis(-1),
      _channel_index(-1),
      _stokes_index(-1),
      _num_channels(1),
      _num_stokes(1),
      _verbose(verbose) {
    casacore::Path ccpath(filename);
    casacore::String filename_only = ccpath.baseName();
    if (_loader == nullptr) {
        _open_image_error = fmt::format("Problem loading file {}: loader not implemented", filename_only);
        if (_verbose) {
            Log(session_id, _open_image_error);
        }
        _valid = false;
        return;
    }

    _loader->SetFramePtr(this);

    try {
        _loader->OpenFile(hdu, info);
    } catch (casacore::AipsError& err) {
        _open_image_error = fmt::format("Problem loading file {}: {}", filename_only, err.getMesg());
        if (_verbose) {
            Log(session_id, _open_image_error);
        }
        _valid = false;
        return;
    }

    // Get shape and axis values from the loader
    std::string log_message;
    if (!_loader->FindShape(info, _image_shape, _spectral_axis, _stokes_axis, log_message)) {
        _open_image_error = fmt::format("Problem loading file {}: {}", filename_only, log_message);
        if (_verbose) {
            Log(session_id, _open_image_error);
        }
        _valid = false;
        return;
    }
    _num_channels = (_spectral_axis >= 0 ? _image_shape(_spectral_axis) : 1);
    _num_stokes = (_stokes_axis >= 0 ? _image_shape(_stokes_axis) : 1);

    // make Region for entire image (after current channel/stokes set)
    SetImageRegion(IMAGE_REGION_ID);
    SetDefaultCursor();  // frontend sets requirements for cursor before cursor set
    _cursor_set = false; // only true if set by frontend

    // set current channel, stokes, imageCache
    _channel_index = default_channel;
    _stokes_index = DEFAULT_STOKES;
    SetImageCache();

    try {
        // resize stats vectors and load data from image, if the format supports it
        // A failure here shouldn't invalidate the frame
        _loader->LoadImageStats();
    } catch (casacore::AipsError& err) {
        _open_image_error = fmt::format("Problem loading statistics from file {}: {}", filename_only, err.getMesg());
        if (_verbose) {
            Log(session_id, _open_image_error);
        }
    }
}

Frame::~Frame() {
    for (auto& region : _regions) {
        region.second.reset();
    }
    _regions.clear();
}

bool Frame::IsValid() {
    return _valid;
}

std::string Frame::GetErrorMessage() {
    return _open_image_error;
}

void Frame::DisconnectCalled() {
    SetConnectionFlag(false); // set a false flag to interrupt the running jobs in loader
    while (_z_profile_count) {
        std::this_thread::sleep_for(std::chrono::milliseconds(10));
    } // wait for the jobs finished
}

std::vector<int> Frame::GetRegionIds() {
    // return list of region ids for this frame
    std::vector<int> region_ids;
    for (auto& region : _regions) {
        region_ids.push_back(region.first);
    }
    return region_ids;
}

int Frame::GetMaxRegionId() {
    std::vector<int> ids(GetRegionIds());
    return *std::max_element(ids.begin(), ids.end());
}

size_t Frame::NumChannels() {
    return _num_channels;
}

size_t Frame::NumStokes() {
    return _num_stokes;
}

int Frame::CurrentChannel() {
    return _channel_index;
}

int Frame::CurrentStokes() {
    return _stokes_index;
}

bool Frame::CheckChannel(int channel) {
    return ((channel >= 0) && (channel < NumChannels()));
}

bool Frame::CheckStokes(int stokes) {
    return ((stokes >= 0) && (stokes < NumStokes()));
}

bool Frame::ChannelsChanged(int channel, int stokes) {
    return (channel != _channel_index || stokes != _stokes_index);
}

// ********************************************************************
// Set regions

bool Frame::SetRegion(int region_id, const std::string& name, CARTA::RegionType type, std::vector<CARTA::Point>& points, float rotation,
    std::string& message) {
    // Create or update Region
    bool region_set(false);

    // create or update Region
    if (_regions.count(region_id)) { // update Region
        auto& region = _regions[region_id];
        region_set = region->UpdateRegionParameters(name, type, points, rotation);
        if (region->RegionChanged()) {
            region->SetAllProfilesUnsent(); // force new profiles for new region settings
        }
    } else { // map new Region to region id
        const casacore::CoordinateSystem coord_sys = _loader->LoadData(FileInfo::Data::Image)->coordinates();
        auto region = std::unique_ptr<carta::Region>(
            new carta::Region(name, type, points, rotation, _image_shape, _spectral_axis, _stokes_axis, coord_sys));
        if (region->IsValid()) {
            _regions[region_id] = move(region);
            region_set = true;
        }
    }

    if (region_set) {
        if (name == "cursor" && type == CARTA::RegionType::POINT) { // update current cursor's x-y coordinate
            SetCursorXy(points[0].x(), points[0].y());
        }
    } else {
        message = fmt::format("Region parameters failed to validate for region id {}", region_id);
    }

    return region_set;
}

// special cases of setRegion for image and cursor
void Frame::SetImageRegion(int region_id) {
    // Create a Region for the entire image plane: Image or Cube
    if ((region_id != IMAGE_REGION_ID) && (region_id != CUBE_REGION_ID)) {
        return;
    }

    std::string name = (region_id == IMAGE_REGION_ID ? "image" : "cube");
    // control points: center pt [cx, cy], [width, height]
    std::vector<CARTA::Point> points(2);
    CARTA::Point point;
    point.set_x(_image_shape(0) / 2.0); // center x
    point.set_y(_image_shape(1) / 2.0); // center y
    points[0] = point;
    point.set_x(_image_shape(0) + 1.0); // entire width
    point.set_y(_image_shape(1) + 1.0); // entire height
    points[1] = point;
    // rotation
    float rotation(0.0);

    // create new region
    std::string message;
    SetRegion(region_id, name, CARTA::RECTANGLE, points, rotation, message);
    if (region_id == IMAGE_REGION_ID) { // set histogram requirements: use current channel
        CARTA::SetHistogramRequirements_HistogramConfig config;
        config.set_channel(CURRENT_CHANNEL);
        config.set_num_bins(AUTO_BIN_SIZE);
        std::vector<CARTA::SetHistogramRequirements_HistogramConfig> default_configs(1, config);
        SetRegionHistogramRequirements(IMAGE_REGION_ID, default_configs);
    }
}

bool Frame::SetCursorRegion(int region_id, const CARTA::Point& point) {
    // a cursor is a region with one control point and all channels for spectral profile
    std::vector<CARTA::Point> points(1, point);
    float rotation(0.0);
    std::string message;
    _cursor_set = SetRegion(region_id, "cursor", CARTA::POINT, points, rotation, message);
    return _cursor_set;
}

void Frame::SetDefaultCursor() {
    CARTA::Point default_point;
    default_point.set_x(0);
    default_point.set_y(0);
    SetCursorRegion(CURSOR_REGION_ID, default_point);
    _cursor_set = false;
}

bool Frame::RegionChanged(int region_id) {
    bool changed(false);
    if (_regions.count(region_id)) {
        auto& region = _regions[region_id];
        changed = region->RegionChanged();
    }
    return changed;
}

void Frame::RemoveRegion(int region_id) {
    if (_regions.count(region_id)) {
        _regions[region_id]->DisconnectCalled();
        _regions[region_id].reset();
        _regions.erase(region_id);
    }
}

void Frame::ImportRegion(
    CARTA::FileType file_type, std::string& filename, std::vector<std::string>& contents, CARTA::ImportRegionAck& import_ack) {
    // Import region from file
<<<<<<< HEAD
    switch (file_type) {
        case CARTA::FileType::CRTF: {
            bool region_set(false);
            std::string message;
            try {
                const casacore::CoordinateSystem coord_sys = _loader->LoadData(FileInfo::Data::Image)->coordinates();
                // use defaults except allow regions outside image
                bool require_region(false);
                casa::RegionTextList region_list = casa::RegionTextList(
                    filename, coord_sys, _image_shape, "", "", "", casa::RegionTextParser::CURRENT_VERSION, true, require_region);
                for (unsigned int iline = 0; iline < region_list.nLines(); ++iline) {
                    casa::AsciiAnnotationFileLine file_line = region_list.lineAt(iline);
                    region_set |= ImportCrtfFileLine(file_line, coord_sys, import_ack, message);
                }
                if (!region_set) {
                    import_ack.add_regions();
                    if (message.empty()) {
                        message = "CRTF region file import failed: zero regions set";
                    }
                }
                import_ack.set_success(region_set); // true if at least one region was set
                import_ack.set_message(message);
            } catch (casacore::AipsError& err) {
                std::cerr << "Import region failed: " << err.getMesg() << std::endl;
                import_ack.set_success(false);
                import_ack.set_message("CRTF region file import failed.");
                import_ack.add_regions();
            }
            break;
        }
        case CARTA::FileType::REG:
        default: {
            import_ack.set_success(false);
            import_ack.set_message("Import region failed: file type not supported.");
            import_ack.add_regions();
=======
    if (filename.empty() && contents.empty()) {
        import_ack.set_success(false);
        import_ack.set_message("Import region failed: no region file contents.");
        import_ack.add_regions();
        return;
    }

    // concat contents into one string delimited by newline
    std::string file_contents;
    if (!contents.empty()) {
        for (auto& line : contents) {
            file_contents.append(line + "\n");
>>>>>>> ee8b858a
        }
    }

    const casacore::CoordinateSystem coord_sys = _loader->LoadData(FileInfo::Data::Image)->coordinates();
    std::string message;
    switch (file_type) {
        case CARTA::FileType::CRTF: {
            try {
<<<<<<< HEAD
                if (contents.size() > 0) {
                    const casacore::CoordinateSystem coord_sys = _loader->LoadData(FileInfo::Data::Image)->coordinates();
                    for (auto& line : contents) {
                        // use defaults except allow regions outside image
                        bool require_region(false);
                        casa::RegionTextList region_list =
                            casa::RegionTextList(coord_sys, line, _image_shape, "", "", "", true, require_region);
                        casa::AsciiAnnotationFileLine file_line = region_list.lineAt(0);
                        region_set |= ImportCrtfFileLine(file_line, coord_sys, import_ack, message);
                    }
=======
                // use RegionTextList to import file and create annotation file lines
                casa::RegionTextList region_list;
                if (!filename.empty()) {
                    region_list = casa::RegionTextList(filename, coord_sys, _image_shape);
>>>>>>> ee8b858a
                } else {
                    region_list = casa::RegionTextList(coord_sys, file_contents, _image_shape);
                }
                // iterate through annotations to create regions if valid
                for (unsigned int iline = 0; iline < region_list.nLines(); ++iline) {
                    casa::AsciiAnnotationFileLine file_line = region_list.lineAt(iline);
                    ImportCrtfFileLine(file_line, coord_sys, import_ack, message);
                }
            } catch (casacore::AipsError& err) {
                if (_verbose) {
                    std::cerr << "Import region failed: " << err.getMesg() << std::endl;
                }
                import_ack.set_success(false);
                import_ack.set_message("CRTF region file import failed.");
                import_ack.add_regions();
            }
            break;
        }
        case CARTA::FileType::REG:
        default: {
            message = "Import region failed: file type not supported.";
            break;
        }
    }
    if (import_ack.regions_size() == 0) {
        import_ack.set_success(false);
        if (message.empty()) {
            message = "Region file import failed: zero regions set";
        }
        import_ack.set_message(message);
        import_ack.add_regions();
    } else {
        import_ack.set_success(true); // true if at least one region was set
        import_ack.set_message(message);
    }
}

void Frame::ImportCrtfFileLine(casa::AsciiAnnotationFileLine& file_line, const casacore::CoordinateSystem& coord_sys,
    CARTA::ImportRegionAck& import_ack, std::string message) {
    // Process a single CRTF annotation file line to set region; adds region to frame regions.
    // Completes ack message with region properties or appends to message if failed.
    switch (file_line.getType()) {
        case casa::AsciiAnnotationFileLine::ANNOTATION: {
            auto annotation_base = file_line.getAnnotationBase();
            const casa::AnnotationBase::Type annotation_type = annotation_base->getType();
            switch (annotation_type) {
                case casa::AnnotationBase::LINE:
                case casa::AnnotationBase::VECTOR:
                case casa::AnnotationBase::TEXT: {
                    break;
                }
                case casa::AnnotationBase::POLYLINE:
                case casa::AnnotationBase::ANNULUS: {
                    casacore::String ann_type_str = casa::AnnotationBase::typeToString(annotation_type);
                    message += " CRTF region type " + ann_type_str + " is not supported.";
                    break;
                }
                case casa::AnnotationBase::SYMBOL:
                case casa::AnnotationBase::RECT_BOX:
                case casa::AnnotationBase::CENTER_BOX:
                case casa::AnnotationBase::ROTATED_BOX:
                case casa::AnnotationBase::POLYGON:
                case casa::AnnotationBase::CIRCLE:
                case casa::AnnotationBase::ELLIPSE: {
                    if ((annotation_type == casa::AnnotationBase::SYMBOL) || // symbol is a carta point region
                        !annotation_base->isAnnotationOnly()) {              // shape could be annotation-layer only
                        auto region = std::unique_ptr<carta::Region>(
                            new carta::Region(annotation_base, _image_shape, _spectral_axis, _stokes_axis, coord_sys));
                        if (region && region->IsValid()) {
                            // add to frame's regions
                            auto region_id = GetMaxRegionId() + 1;
                            _regions[region_id] = move(region);
                            // region parameters
                            std::string name(_regions[region_id]->Name());
                            CARTA::RegionType type(_regions[region_id]->Type());
                            std::vector<CARTA::Point> points = _regions[region_id]->GetControlPoints();
                            float rotation(_regions[region_id]->Rotation());
                            // add to ack
                            auto region_properties = import_ack.add_regions();
                            region_properties->set_region_id(region_id);
                            auto region_info = region_properties->mutable_region_info();
                            region_info->set_region_name(name);
                            region_info->set_region_type(type);
                            *region_info->mutable_control_points() = {points.begin(), points.end()};
                            region_info->set_rotation(rotation);
                        }
                    }
                }
            }
            break;
        }
        case casa::AsciiAnnotationFileLine::GLOBAL:
        case casa::AsciiAnnotationFileLine::COMMENT:
        case casa::AsciiAnnotationFileLine::UNKNOWN_TYPE: {
            break;
        }
    }
}

void Frame::ExportRegion(CARTA::FileType file_type, CARTA::CoordinateType coord_type, std::vector<int>& region_ids, std::string& filename,
    CARTA::ExportRegionAck& export_ack) {
    // Export regions to file with filename; if no filename, add contents to ack message for client-side export.
    // Check if regions to export
    if (region_ids.empty()) {
        export_ack.set_success(false);
        export_ack.set_message("Export failed: no regions requested.");
        export_ack.add_contents();
        return;
    }

    // Check export file before creating file contents
    bool export_to_file(!filename.empty());
    if (export_to_file) {
        casacore::File export_file(filename);
        if (!export_file.canCreate()) {
            export_ack.set_success(false);
            export_ack.set_message("Export region failed: cannot create file.");
            export_ack.add_contents();
            return;
        }
    }

    // export according to type
    switch (file_type) {
        case CARTA::FileType::CRTF: {
            ExportCrtfRegion(region_ids, coord_type, filename, export_ack);
            break;
        }
        case CARTA::FileType::REG:
        default: {
            export_ack.set_success(false);
            export_ack.set_message("Export region failed: file type not supported.");
            export_ack.add_contents();
        }
    }
}

void Frame::ExportCrtfRegion(
    std::vector<int>& region_ids, CARTA::CoordinateType coord_type, std::string& filename, CARTA::ExportRegionAck& export_ack) {
    // Create RegionTextList for all requested regions and export to file or put in ack contents[]
    std::string message;
    const casacore::CoordinateSystem coord_sys = _loader->LoadData(FileInfo::Data::Image)->coordinates();
    casa::RegionTextList region_list = casa::RegionTextList(coord_sys, _image_shape);

    // create file line for each region
    for (int region_id : region_ids) {
        if (_regions.count(region_id)) {
            auto& region = _regions[region_id];
            if (region->IsValid()) {
                bool pixel_coord(coord_type == CARTA::CoordinateType::PIXEL);
                casacore::CountedPtr<const casa::AnnotationBase> annotation_region = region->AnnotationRegion(pixel_coord);
                if (annotation_region.null()) {
                    message += " Region " + std::to_string(region_id) + " export failed: region is not valid for this image.";
                } else {
                    casa::AsciiAnnotationFileLine file_line = casa::AsciiAnnotationFileLine(annotation_region);
                    region_list.addLine(file_line);
                }
            } else {
                message += " Region " + std::to_string(region_id) + " export failed: region is not valid for this image.";
            }
        } else {
            message += " Region " + std::to_string(region_id) + " export failed: does not exist.";
        }
    }

    // check if file lines created
    if (region_list.nLines() == 0) {
        export_ack.set_success(false);
        export_ack.set_message("Export region failed: no regions to export.");
        export_ack.add_contents();
        return;
    }

    if (filename.empty()) {
        // fill contents[] of ack message
        std::vector<std::string> contents;
        for (unsigned int i = 0; i < region_list.nLines(); ++i) {
            casa::AsciiAnnotationFileLine file_line = region_list.lineAt(i);
            std::ostringstream export_stream;
            file_line.print(export_stream);
            contents.push_back(export_stream.str());
        }
        export_ack.set_success(true);
        export_ack.set_message(message);
        *export_ack.mutable_contents() = {contents.begin(), contents.end()};
    } else {
        // export to file; empty contents[] returned
        std::ofstream export_file(filename);
        region_list.print(export_file);
        export_file.close();
        export_ack.set_success(true);
        export_ack.set_message(message);
        export_ack.add_contents();
    }
}

// ********************************************************************
// Image region parameters: view, channel/stokes, slicers

bool Frame::SetImageView(
    const CARTA::ImageBounds& image_bounds, int new_mip, CARTA::CompressionType compression, float quality, int num_subsets) {
    // set image bounds and compression settings
    if (!_valid) {
        return false;
    }
    const int x_min = image_bounds.x_min();
    const int x_max = image_bounds.x_max();
    const int y_min = image_bounds.y_min();
    const int y_max = image_bounds.y_max();
    const int req_height = y_max - y_min;
    const int req_width = x_max - x_min;

    // out of bounds check
    if ((req_height < 0) || (req_width < 0)) {
        return false;
    }
    if ((_image_shape(1) < y_min + req_height) || (_image_shape(0) < x_min + req_width)) {
        return false;
    }
    if (new_mip <= 0) {
        return false;
    }

    // changed check
    ViewSettings current_view_settings = GetViewSettings();
    CARTA::ImageBounds current_view_bounds = current_view_settings.image_bounds;
    if ((current_view_bounds.x_min() == x_min) && (current_view_bounds.x_max() == x_max) && (current_view_bounds.y_min() == y_min) &&
        (current_view_bounds.y_max() == y_max) && (current_view_settings.mip == new_mip) &&
        (current_view_settings.compression_type == compression) && (current_view_settings.quality == quality) &&
        (current_view_settings.num_subsets == num_subsets)) {
        return false;
    }

    SetViewSettings(image_bounds, new_mip, compression, quality, num_subsets);
    return true;
}

void Frame::SetViewSettings(
    const CARTA::ImageBounds& new_bounds, int new_mip, CARTA::CompressionType new_compression, float new_quality, int new_subsets) {
    // save new view settings in atomic operation
    ViewSettings settings;
    settings.image_bounds = new_bounds;
    settings.mip = new_mip;
    settings.compression_type = new_compression;
    settings.quality = new_quality;
    settings.num_subsets = new_subsets;
    _view_settings = settings;
}

bool Frame::SetImageChannels(int new_channel, int new_stokes, std::string& message) {
    bool updated(false);

    if (!_valid || (_regions.count(IMAGE_REGION_ID) == 0)) {
        message = "No file loaded";
    } else {
        if ((new_channel != _channel_index) || (new_stokes != _stokes_index)) {
            auto& region = _regions[IMAGE_REGION_ID];
            bool chan_ok(CheckChannel(new_channel));
            bool stokes_ok(CheckStokes(new_stokes));
            if (chan_ok && stokes_ok) {
                _channel_index = new_channel;
                _stokes_index = new_stokes;
                SetImageCache();
                updated = true;
                for (auto& region : _regions) {
                    // force sending new profiles for new chan/stokes
                    region.second->SetAllProfilesUnsent();
                }
            } else {
                message = fmt::format("Channel {} or Stokes {} is invalid in file {}", new_channel, new_stokes, _filename);
            }
        }
    }
    return updated;
}

void Frame::SetImageCache() {
    // get image data for channel, stokes
    bool write_lock(true);
    tbb::queuing_rw_mutex::scoped_lock cache_lock(_cache_mutex, write_lock);
    _image_cache.resize(_image_shape(0) * _image_shape(1));
    casacore::Slicer section = GetChannelMatrixSlicer(_channel_index, _stokes_index);
    casacore::Array<float> tmp(section.length(), _image_cache.data(), casacore::StorageInitPolicy::SHARE);
    std::lock_guard<std::mutex> guard(_image_mutex);
    _loader->LoadData(FileInfo::Data::Image)->getSlice(tmp, section, true);
}

void Frame::GetChannelMatrix(std::vector<float>& chan_matrix, size_t channel, size_t stokes) {
    // fill matrix for given channel and stokes
    casacore::Slicer section = GetChannelMatrixSlicer(channel, stokes);
    chan_matrix.resize(_image_shape(0) * _image_shape(1));
    casacore::Array<float> tmp(section.length(), chan_matrix.data(), casacore::StorageInitPolicy::SHARE);
    // slice image data
    std::lock_guard<std::mutex> guard(_image_mutex);
    _loader->LoadData(FileInfo::Data::Image)->getSlice(tmp, section, true);
}

casacore::Slicer Frame::GetChannelMatrixSlicer(size_t channel, size_t stokes) {
    // slicer for spectral and stokes axes to select channel, stokes
    casacore::IPosition count(_image_shape);
    casacore::IPosition start(_image_shape.size());
    start = 0;

    if (_spectral_axis >= 0) {
        start(_spectral_axis) = channel;
        count(_spectral_axis) = 1;
    }
    if (_stokes_axis >= 0) {
        start(_stokes_axis) = stokes;
        count(_stokes_axis) = 1;
    }
    // slicer for image data
    casacore::Slicer section(start, count);
    return section;
}

void Frame::GetImageSlicer(casacore::Slicer& image_slicer, int x, int y, int channel, int stokes) {
    // to slice image data along axes (full axis indicated with -1)
    // Start with entire image:
    casacore::IPosition count(_image_shape);
    casacore::IPosition start(_image_shape.size());
    start = 0;

    if (x >= 0) {
        start(0) = x;
        count(0) = 1;
    }

    if (y >= 0) {
        start(1) = y;
        count(1) = 1;
    }

    if ((channel >= 0) && (_spectral_axis >= 0)) {
        start(_spectral_axis) = channel;
        count(_spectral_axis) = 1;
    }

    if ((stokes >= 0) && (_stokes_axis >= 0)) {
        start(_stokes_axis) = stokes;
        count(_stokes_axis) = 1;
    }

    casacore::Slicer section(start, count);
    image_slicer = section;
}

bool Frame::GetRegionSubImage(int region_id, casacore::SubImage<float>& sub_image, int stokes, ChannelRange channel_range) {
    // Apply ImageRegion to image and return SubImage.
    // channel could be ALL_CHANNELS in region channel range (default) or
    //     a given channel (e.g. current channel).
    // Returns false if image region is invalid and cannot make subimage.
    bool sub_image_ok(false);
    if (CheckStokes(stokes) && (_regions.count(region_id))) {
        auto& region = _regions[region_id];
        if (region->IsValid()) {
            casacore::ImageRegion image_region;
            if (region->GetRegion(image_region, stokes, channel_range)) {
                try {
                    sub_image = casacore::SubImage<float>(*_loader->LoadData(FileInfo::Data::Image), image_region);
                    sub_image_ok = true;
                } catch (casacore::AipsError& err) {
                    Log(_session_id, "Region creation for {} failed: {}", region->Name(), err.getMesg());
                }
            }
        }
    }
    return sub_image_ok;
}

// ****************************************************
// Region requirements

bool Frame::SetRegionHistogramRequirements(int region_id, const std::vector<CARTA::SetHistogramRequirements_HistogramConfig>& histograms) {
    // set channel and num_bins for required histograms
    bool region_ok(false);
    if ((region_id == CUBE_REGION_ID) && (!_regions.count(region_id))) {
        SetImageRegion(CUBE_REGION_ID);
    } // create this region
    if (_regions.count(region_id)) {
        auto& region = _regions[region_id];
        region_ok = region->SetHistogramRequirements(histograms);
    }
    return region_ok;
}

bool Frame::SetRegionSpatialRequirements(int region_id, const std::vector<std::string>& profiles) {
    // set requested spatial profiles e.g. ["Qx", "Uy"] or just ["x","y"] to use current stokes
    bool region_ok(false);
    if (_regions.count(region_id)) {
        auto& region = _regions[region_id];
        region_ok = region->SetSpatialRequirements(profiles, NumStokes());
    }
    return region_ok;
}

bool Frame::SetRegionSpectralRequirements(int region_id, const std::vector<CARTA::SetSpectralRequirements_SpectralConfig>& profiles) {
    // set requested spectral profiles e.g. ["Qz", "Uz"] or just ["z"] to use current stokes
    bool region_ok(false);
    if (_regions.count(region_id)) {
        auto& region = _regions[region_id];
        region_ok = region->SetSpectralRequirements(profiles, NumStokes());
    }
    return region_ok;
}

bool Frame::SetRegionStatsRequirements(int region_id, const std::vector<int>& stats_types) {
    bool region_ok(false);
    if (_regions.count(region_id)) {
        auto& region = _regions[region_id];
        region->SetStatsRequirements(stats_types);
        region_ok = true;
    }
    return region_ok;
}

// ****************************************************
// Data for Image region

bool Frame::FillRasterImageData(CARTA::RasterImageData& raster_image_data, std::string& message) {
    // fill data message with compressed channel cache data
    bool raster_data_ok(false);
    // retrieve settings
    ViewSettings view_settings = GetViewSettings();
    // get downsampled raster data for message
    std::vector<float> image_data;
    CARTA::ImageBounds bounds_setting(view_settings.image_bounds);
    int mip_setting(view_settings.mip);
    if (GetRasterData(image_data, bounds_setting, mip_setting)) {
        // set common message fields
        raster_image_data.mutable_image_bounds()->set_x_min(bounds_setting.x_min());
        raster_image_data.mutable_image_bounds()->set_x_max(bounds_setting.x_max());
        raster_image_data.mutable_image_bounds()->set_y_min(bounds_setting.y_min());
        raster_image_data.mutable_image_bounds()->set_y_max(bounds_setting.y_max());
        raster_image_data.set_channel(_channel_index);
        raster_image_data.set_stokes(_stokes_index);
        raster_image_data.set_mip(mip_setting);
        CARTA::CompressionType compression_setting = view_settings.compression_type;
        raster_image_data.set_compression_type(compression_setting);

        // add data
        if (compression_setting == CARTA::CompressionType::NONE) {
            raster_image_data.set_compression_quality(0);
            raster_image_data.add_image_data(image_data.data(), image_data.size() * sizeof(float));
            raster_data_ok = true;
        } else if (compression_setting == CARTA::CompressionType::ZFP) {
            // compression settings
            float quality_setting(view_settings.quality);
            int num_subsets_setting(view_settings.num_subsets);

            int precision = lround(quality_setting);
            raster_image_data.set_compression_quality(precision);

            auto row_length = (bounds_setting.x_max() - bounds_setting.x_min()) / mip_setting;
            auto num_rows = (bounds_setting.y_max() - bounds_setting.y_min()) / mip_setting;
            std::vector<std::vector<char>> compression_buffers(num_subsets_setting);
            std::vector<size_t> compressed_sizes(num_subsets_setting);
            std::vector<std::vector<int32_t>> nan_encodings(num_subsets_setting);

            auto num_subsets = std::min(num_subsets_setting, MAX_SUBSETS);
            auto range = tbb::blocked_range<int>(0, num_subsets);
            auto loop = [&](const tbb::blocked_range<int>& r) {
                for (int i = r.begin(); i != r.end(); ++i) {
                    int subset_row_start = i * (num_rows / num_subsets);
                    int subset_row_end = (i + 1) * (num_rows / num_subsets);
                    if (i == num_subsets - 1) {
                        subset_row_end = num_rows;
                    }
                    int subset_element_start = subset_row_start * row_length;
                    int subset_element_end = subset_row_end * row_length;
                    nan_encodings[i] =
                        GetNanEncodingsBlock(image_data, subset_element_start, row_length, subset_row_end - subset_row_start);
                    Compress(image_data, subset_element_start, compression_buffers[i], compressed_sizes[i], row_length,
                        subset_row_end - subset_row_start, precision);
                }
            };
            tbb::parallel_for(range, loop);

            // Complete message
            for (auto i = 0; i < num_subsets_setting; i++) {
                raster_image_data.add_image_data(compression_buffers[i].data(), compressed_sizes[i]);
                raster_image_data.add_nan_encodings((char*)nan_encodings[i].data(), nan_encodings[i].size() * sizeof(int));
            }
            raster_data_ok = true;
        } else {
            message = "SZ compression not implemented";
        }
    } else {
        message = "Raster image data failed to load";
    }
    return raster_data_ok;
}

bool Frame::GetRasterData(std::vector<float>& image_data, CARTA::ImageBounds& bounds, int mip, bool mean_filter) {
    // apply bounds and downsample image cache
    if (!_valid || _image_cache.empty()) {
        return false;
    }

    const int x = bounds.x_min();
    const int y = bounds.y_min();
    const int req_height = bounds.y_max() - y;
    const int req_width = bounds.x_max() - x;

    // check bounds
    if ((req_height < 0) || (req_width < 0)) {
        return false;
    }
    if (_image_shape(1) < y + req_height || _image_shape(0) < x + req_width) {
        return false;
    }
    // check mip; cannot divide by zero
    if (mip <= 0) {
        return false;
    }

    // size returned vector
    size_t num_rows_region = req_height / mip;
    size_t row_length_region = req_width / mip;
    image_data.resize(num_rows_region * row_length_region);
    int num_image_columns = _image_shape(0);

    // read lock imageCache
    bool write_lock(false);
    tbb::queuing_rw_mutex::scoped_lock lock(_cache_mutex, write_lock);

    if (mean_filter && mip > 1) {
        // Perform down-sampling by calculating the mean for each MIPxMIP block
        auto range = tbb::blocked_range<size_t>(0, num_rows_region);
        auto loop = [&](const tbb::blocked_range<size_t>& r) {
            for (size_t j = r.begin(); j != r.end(); ++j) {
                for (size_t i = 0; i != row_length_region; ++i) {
                    float pixel_sum = 0;
                    int pixel_count = 0;
                    size_t image_row = y + (j * mip);
                    for (size_t pixel_y = 0; pixel_y < mip; pixel_y++) {
                        size_t image_col = x + (i * mip);
                        for (size_t pixel_x = 0; pixel_x < mip; pixel_x++) {
                            float pix_val = _image_cache[(image_row * num_image_columns) + image_col];
                            if (std::isfinite(pix_val)) {
                                pixel_count++;
                                pixel_sum += pix_val;
                            }
                            image_col++;
                        }
                        image_row++;
                    }
                    image_data[j * row_length_region + i] = pixel_count ? pixel_sum / pixel_count : NAN;
                }
            }
        };
        tbb::parallel_for(range, loop);
    } else {
        // Nearest neighbour filtering
        auto range = tbb::blocked_range<size_t>(0, num_rows_region);
        auto loop = [&](const tbb::blocked_range<size_t>& r) {
            for (size_t j = r.begin(); j != r.end(); ++j) {
                for (auto i = 0; i < row_length_region; i++) {
                    auto image_row = y + j * mip;
                    auto image_col = x + i * mip;
                    image_data[j * row_length_region + i] = _image_cache[(image_row * num_image_columns) + image_col];
                }
            }
        };
        tbb::parallel_for(range, loop);
    }
    return true;
}

// Tile data
bool Frame::FillRasterTileData(CARTA::RasterTileData& raster_tile_data, const Tile& tile, int channel, int stokes,
    CARTA::CompressionType compression_type, float compression_quality) {
    // Early exit if channel has changed
    if (ChannelsChanged(channel, stokes)) {
        return false;
    }
    raster_tile_data.set_channel(channel);
    raster_tile_data.set_stokes(stokes);
    raster_tile_data.set_compression_type(compression_type);
    raster_tile_data.set_compression_quality(compression_quality);

    if (raster_tile_data.tiles_size()) {
        raster_tile_data.clear_tiles();
    }

    CARTA::TileData* tile_ptr = raster_tile_data.add_tiles();
    tile_ptr->set_layer(tile.layer);
    tile_ptr->set_x(tile.x);
    tile_ptr->set_y(tile.y);

    std::vector<float> tile_image_data;
    int tile_width;
    int tile_height;
    if (GetRasterTileData(tile_image_data, tile, tile_width, tile_height)) {
        if (ChannelsChanged(channel, stokes)) {
            return false;
        }
        tile_ptr->set_width(tile_width);
        tile_ptr->set_height(tile_height);
        if (compression_type == CARTA::CompressionType::NONE) {
            tile_ptr->set_image_data(tile_image_data.data(), sizeof(float) * tile_image_data.size());
            return true;
        } else if (compression_type == CARTA::CompressionType::ZFP) {
            auto nan_encodings = GetNanEncodingsBlock(tile_image_data, 0, tile_width, tile_height);
            tile_ptr->set_nan_encodings(nan_encodings.data(), sizeof(int32_t) * nan_encodings.size());

            if (ChannelsChanged(channel, stokes)) {
                return false;
            }

            std::vector<char> compression_buffer;
            size_t compressed_size;
            int precision = lround(compression_quality);
            Compress(tile_image_data, 0, compression_buffer, compressed_size, tile_width, tile_height, precision);
            tile_ptr->set_image_data(compression_buffer.data(), compressed_size);

            return !(ChannelsChanged(channel, stokes));
        }
    }
    return false;
}

bool Frame::GetRasterTileData(std::vector<float>& tile_data, const Tile& tile, int& width, int& height) {
    int tile_size = 256;
    int mip = Tile::LayerToMip(tile.layer, _image_shape(0), _image_shape(1), tile_size, tile_size);
    int tile_size_original = tile_size * mip;
    CARTA::ImageBounds bounds;
    // crop to image size
    bounds.set_x_min(std::max(0, tile.x * tile_size_original));
    bounds.set_x_max(std::min((int)_image_shape(0), (tile.x + 1) * tile_size_original));
    bounds.set_y_min(std::max(0, tile.y * tile_size_original));
    bounds.set_y_max(std::min((int)_image_shape(1), (tile.y + 1) * tile_size_original));

    const int req_height = bounds.y_max() - bounds.y_min();
    const int req_width = bounds.x_max() - bounds.x_min();
    width = req_width / mip;
    height = req_height / mip;
    return GetRasterData(tile_data, bounds, mip, true);
}

// ****************************************************
// Region histograms, profiles, stats

bool Frame::FillRegionHistogramData(int region_id, CARTA::RegionHistogramData* histogram_data, bool channel_changed) {
    // Fill histogram message with histograms for requested channel/num bins.
    // Do not send cube histogram if channel changed.
    bool histogram_ok(false);
    if (_regions.count(region_id)) {
        auto& region = _regions[region_id];
        size_t num_histograms(region->NumHistogramConfigs());
        if (num_histograms == 0) {
            return false;
        } // not requested

        int curr_stokes(CurrentStokes());
        histogram_data->set_stokes(curr_stokes);
        histogram_data->set_progress(1.0); // send entire histogram
        for (size_t i = 0; i < num_histograms; ++i) {
            // get histogram requirements for this index
            CARTA::SetHistogramRequirements_HistogramConfig config = region->GetHistogramConfig(i);
            int config_channel(config.channel()), config_num_bins(config.num_bins());

            if ((config_channel == ALL_CHANNELS) && channel_changed) {
                continue; // do not send
            }
            if (config_channel == CURRENT_CHANNEL) {
                config_channel = _channel_index;
            }

            auto new_histogram = histogram_data->add_histograms();
            new_histogram->set_channel(config_channel);
            // get stored histograms or fill new histograms

            bool have_histogram(false);
            // Check if read from image file (HDF5 only)
            if (region_id == IMAGE_REGION_ID || region_id == CUBE_REGION_ID) {
                have_histogram = GetImageHistogram(config_channel, curr_stokes, config_num_bins, *new_histogram);
            }

            if (!have_histogram) {
                // Retrieve histogram if stored
                int num_bins = (config_num_bins == AUTO_BIN_SIZE ? CalcAutoNumBins(region_id) : config_num_bins);
                if (!GetRegionHistogram(region_id, config_channel, curr_stokes, num_bins, *new_histogram)) {
                    // Calculate histogram
                    float min_val(0.0), max_val(0.0);
                    if (region_id == IMAGE_REGION_ID) {
                        if (config_channel == _channel_index) { // use imageCache
                            if (!GetRegionMinMax(region_id, config_channel, curr_stokes, min_val, max_val)) {
                                CalcRegionMinMax(region_id, config_channel, curr_stokes, min_val, max_val);
                            }
                            CalcRegionHistogram(region_id, config_channel, curr_stokes, num_bins, min_val, max_val, *new_histogram);
                        } else { // use matrix slicer on image
                            std::vector<float> data;
                            GetChannelMatrix(data, config_channel, curr_stokes); // slice image once
                            if (!GetRegionMinMax(region_id, config_channel, curr_stokes, min_val, max_val)) {
                                region->CalcMinMax(config_channel, curr_stokes, data, min_val, max_val);
                            }
                            region->CalcHistogram(config_channel, curr_stokes, num_bins, min_val, max_val, data, *new_histogram);
                        }
                    } else {
                        casacore::SubImage<float> sub_image;
                        std::unique_lock<std::mutex> ulock(_image_mutex);
                        bool has_subimage = GetRegionSubImage(region_id, sub_image, curr_stokes, ChannelRange(config_channel));
                        ulock.unlock();
                        if (has_subimage) {
                            std::vector<float> region_data;
                            std::unique_lock<std::mutex> ulock2(_image_mutex);
                            bool has_region_data = region->GetData(region_data, sub_image); // get subimage data once
                            ulock2.unlock();
                            if (has_region_data) {
                                if (!GetRegionMinMax(region_id, config_channel, curr_stokes, min_val, max_val)) {
                                    region->CalcMinMax(config_channel, curr_stokes, region_data, min_val, max_val);
                                }
                                region->CalcHistogram(config_channel, curr_stokes, num_bins, min_val, max_val, region_data, *new_histogram);
                            }
                        }
                    }
                }
            }
        }
        histogram_ok = (histogram_data->histograms_size() > 0); // do not send if no histograms
    }
    return histogram_ok;
}

bool Frame::FillSpatialProfileData(int region_id, CARTA::SpatialProfileData& profile_data, bool stokes_changed) {
    // Fill spatial profile message with requested x/y profiles (for a point region).
    // Do not send spatial profile for fixed stokes when stokes changed.
    bool profile_ok(false);
    if ((region_id == CURSOR_REGION_ID) && !IsCursorSet()) {
        return profile_ok; // no profile if frontend has not set cursor
    }

    if (_regions.count(region_id)) {
        auto& region = _regions[region_id];
        if (!region->IsValid() || !region->IsPoint()) {
            return profile_ok;
        }

        // set spatial profile fields
        std::vector<CARTA::Point> control_points = region->GetControlPoints();
        int x(static_cast<int>(std::round(control_points[0].x()))), y(static_cast<int>(std::round(control_points[0].y())));
        // check that control points in image
        bool point_in_image((x >= 0) && (x < _image_shape(0)) && (y >= 0) && (y < _image_shape(1)));
        ssize_t num_image_cols(_image_shape(0)), num_image_rows(_image_shape(1));
        float value(0.0);
        if (!_image_cache.empty()) {
            bool write_lock(false);
            tbb::queuing_rw_mutex::scoped_lock cache_lock(_cache_mutex, write_lock);
            value = _image_cache[(y * num_image_cols) + x];
            cache_lock.release();
        }
        profile_data.set_x(x);
        profile_data.set_y(y);
        profile_data.set_channel(_channel_index);
        profile_data.set_stokes(_stokes_index);
        profile_data.set_value(value);

        if (point_in_image) {
            // set profiles
            size_t nprofiles(region->NumSpatialProfiles());
            for (size_t i = 0; i < nprofiles; ++i) {
                if (!region->GetSpatialProfileSent(i)) {
                    // get <axis, stokes> for slicing image data
                    std::pair<int, int> axis_stokes = region->GetSpatialProfileAxes(i);
                    if (axis_stokes.first < 0) { // invalid index
                        return profile_ok;
                    }

                    if (stokes_changed && (axis_stokes.second != CURRENT_STOKES)) {
                        // Do not send fixed stokes profile when stokes changes.
                        // When chan/stokes changes, all messages are set to unsent to force new profiles;
                        // put fixed stokes profile back to sent
                        region->SetSpatialProfileSent(i, true);
                        continue;
                    }
                    int profile_stokes = (axis_stokes.second < 0 ? _stokes_index : axis_stokes.second);

                    std::vector<float> profile;
                    int end(0);
                    if ((profile_stokes == _stokes_index) && !_image_cache.empty()) {
                        // use stored channel cache
                        bool write_lock(false);
                        switch (axis_stokes.first) {
                            case 0: { // x
                                tbb::queuing_rw_mutex::scoped_lock cache_lock(_cache_mutex, write_lock);
                                auto x_start = y * num_image_cols;
                                profile.reserve(_image_shape(0));
                                for (unsigned int j = 0; j < _image_shape(0); ++j) {
                                    auto idx = x_start + j;
                                    profile.push_back(_image_cache[idx]);
                                }
                                cache_lock.release();
                                end = _image_shape(0);
                                break;
                            }
                            case 1: { // y
                                tbb::queuing_rw_mutex::scoped_lock cache_lock(_cache_mutex, write_lock);
                                profile.reserve(_image_shape(1));
                                for (unsigned int j = 0; j < _image_shape(1); ++j) {
                                    auto idx = (j * num_image_cols) + x;
                                    profile.push_back(_image_cache[idx]);
                                }
                                cache_lock.release();
                                end = _image_shape(1);
                                break;
                            }
                        }
                    } else {
                        // slice image data
                        casacore::Slicer section;
                        switch (axis_stokes.first) {
                            case 0: { // x
                                GetImageSlicer(section, -1, y, _channel_index, profile_stokes);
                                end = _image_shape(0);
                                break;
                            }
                            case 1: { // y
                                GetImageSlicer(section, x, -1, _channel_index, profile_stokes);
                                end = _image_shape(1);
                                break;
                            }
                        }
                        profile.resize(end);
                        casacore::Array<float> tmp(section.length(), profile.data(), casacore::StorageInitPolicy::SHARE);
                        std::lock_guard<std::mutex> guard(_image_mutex);
                        _loader->LoadData(FileInfo::Data::Image)->getSlice(tmp, section, true);
                    }
                    // SpatialProfile
                    auto new_profile = profile_data.add_profiles();
                    new_profile->set_coordinate(region->GetSpatialCoordinate(i));
                    new_profile->set_start(0);
                    new_profile->set_end(end);
                    new_profile->set_raw_values_fp32(profile.data(), profile.size() * sizeof(float));
                    region->SetSpatialProfileSent(i, true);
                }
            }
            // send if no profiles requested (for cursor value), but not if requested profiles do not need to be sent
            if ((nprofiles > 0) && (profile_data.profiles_size() == 0)) {
                profile_ok = false;
            } else {
                profile_ok = true;
            }
        }
    }
    return profile_ok;
}

bool Frame::FillSpectralProfileData(
    std::function<void(CARTA::SpectralProfileData profile_data)> cb, int region_id, bool channel_changed, bool stokes_changed) {
    // fill spectral profile message with requested statistics (or values for a point region)
    bool profile_ok(false);
    if (_regions.count(region_id)) {
        auto& region = _regions[region_id];
        if (!region->IsValid()) {
            return false;
        }
        size_t num_profiles(region->NumSpectralProfiles());
        if (num_profiles == 0) {
            return false; // not requested
        }
        // set profile parameters
        int curr_stokes(CurrentStokes());
        std::vector<SpectralProfile> profiles = region->GetSpectralProfiles();
        for (auto& profile : profiles) {
            SpectralConfig spectral_config = profile.config;
            int config_stokes(spectral_config.stokes_index);
            if (region->GetSpectralProfileAllStatsSent(config_stokes)) {
                continue; // already loaded or no longer needed
            }
            if (config_stokes >= CURRENT_STOKES) {
                // When chan/stokes changes, all messages are set to unsent to force new profiles;
                // put fixed stokes profile back to sent for the following:
                if (channel_changed && !stokes_changed) {
                    region->SetSpectralProfileAllStatsSent(config_stokes, true);
                    continue; // do not send spectral profile when only channel changes
                }
                if ((channel_changed || stokes_changed) && (config_stokes != CURRENT_STOKES)) {
                    // Do not send fixed stokes profile when stokes changes.
                    region->SetSpectralProfileAllStatsSent(config_stokes, true);
                    continue;
                }

                // Return NaNs if the region is entirely outside the image
                std::shared_ptr<casacore::ArrayLattice<casacore::Bool>> mask;
                std::unique_lock<std::mutex> guard(_image_mutex);
                try {
                    // check is the region mask valid (outside the lattice or not)
                    mask = region->XyMask();
                } catch (casacore::AipsError& err) {
                }
                guard.unlock();
                if (!mask) {
                    // if region mask not valid, send a NaN to the frontend
                    CARTA::SpectralProfileData profile_message;
                    profile_message.set_stokes(curr_stokes);
                    profile_message.set_progress(1.0);
                    region->FillNaNSpectralProfileDataMessage(profile_message, config_stokes);
                    // send empty (NaN) result to Session
                    cb(profile_message);
                    profile_ok = true;
                    return profile_ok;
                }

                // config_stokes is the stokes index in config, which could be CURRENT_STOKES = -1
                // profile_stokes is a valid stokes index used to slice image
                int profile_stokes = (config_stokes == CURRENT_STOKES ? curr_stokes : config_stokes);

                // fill SpectralProfiles for this config
                if (region->IsPoint()) {
                    // profile is values in image slice
                    std::vector<float> spectral_data;
                    auto cursor_point = region->GetControlPoints()[0];
                    // try use the loader's optimized cursor profile reader first
                    bool have_spectral_data = _loader->GetCursorSpectralData(
                        spectral_data, profile_stokes, cursor_point.x() + 0.5, 1, cursor_point.y() + 0.5, 1, _image_mutex);
                    if (have_spectral_data) {
                        CARTA::SpectralProfileData profile_message;
                        profile_message.set_stokes(curr_stokes);
                        profile_message.set_progress(1.0);
                        region->FillPointSpectralProfileDataMessage(profile_message, config_stokes, spectral_data);
                        // send result to Session
                        cb(profile_message);
                        profile_ok = true;
                    } else {
                        casacore::SubImage<float> sub_image;
                        std::unique_lock<std::mutex> guard(_image_mutex);
                        bool has_subimage = GetRegionSubImage(region_id, sub_image, profile_stokes, ChannelRange());
                        guard.unlock();
                        if (has_subimage) {
                            profile_ok =
                                GetPointSpectralData(region_id, sub_image, [&](std::vector<float> tmp_spectral_data, float progress) {
                                    CARTA::SpectralProfileData profile_message;
                                    profile_message.set_stokes(curr_stokes);
                                    profile_message.set_progress(progress);
                                    region->FillPointSpectralProfileDataMessage(profile_message, config_stokes, tmp_spectral_data);
                                    // send (partial) result to Session
                                    cb(profile_message);
                                });
                        }
                    }
                } else {
                    // profile is statistics for image region (SubImage)
                    if (_image_shape.size() < 3) { // no spectral axis
                        // send empty (NaN) result
                        CARTA::SpectralProfileData profile_message;
                        profile_message.set_stokes(curr_stokes);
                        profile_message.set_progress(1.0);
                        region->FillNaNSpectralProfileDataMessage(profile_message, config_stokes);
                        cb(profile_message);
                        profile_ok = true;
                        return profile_ok;
                    }

                    // if region mask is valid, then check is swizzled data available
                    if (_loader->UseRegionSpectralData(mask, _image_mutex)) {
                        profile_ok = _loader->GetRegionSpectralData(region_id, config_stokes, profile_stokes, mask, region->XyOrigin(),
                            _image_mutex, [&](std::map<CARTA::StatsType, std::vector<double>>* stats_values_map, float progress) {
                                CARTA::SpectralProfileData profile_message;
                                profile_message.set_stokes(curr_stokes);
                                profile_message.set_progress(progress);
                                region->FillSpectralProfileDataMessage(profile_message, config_stokes, *stats_values_map);
                                // send (partial) result to Session
                                cb(profile_message);
                            });
                    } else {
                        profile_ok = GetRegionSpectralData(region_id, config_stokes, profile_stokes,
                            [&](std::map<CARTA::StatsType, std::vector<double>> results, float progress) {
                                CARTA::SpectralProfileData profile_message;
                                profile_message.set_stokes(curr_stokes);
                                profile_message.set_progress(progress);
                                region->FillSpectralProfileDataMessage(profile_message, config_stokes, results);
                                // send (partial) result to Session
                                cb(profile_message);
                            });
                    }
                }
            }
        }
    }
    return profile_ok;
}

bool Frame::FillRegionStatsData(int region_id, CARTA::RegionStatsData& stats_data) {
    // fill stats data message with requested statistics for the region with current channel and stokes
    bool stats_ok(false);
    if (_regions.count(region_id)) {
        auto& region = _regions[region_id];
        if (!region->IsValid()) {
            return false;
        }
        if (region->NumStats() == 0) {
            return false;
        } // not requested

        // If we're using the whole image, try to use loader image stats
        if (region_id == IMAGE_REGION_ID || region_id == CUBE_REGION_ID) {
            int stats_channel = (region_id == CUBE_REGION_ID) ? ALL_CHANNELS : _channel_index;
            auto& image_stats = _loader->GetImageStats(_stokes_index, stats_channel);
            if (image_stats.full) {
                stats_data.set_channel(stats_channel);
                stats_data.set_stokes(_stokes_index);
                region->FillStatsData(stats_data, image_stats.basic_stats);
                stats_ok = true;
            }
        }

        if (!stats_ok) {
            stats_data.set_channel(_channel_index);
            stats_data.set_stokes(_stokes_index);
            casacore::SubImage<float> sub_image;
            std::unique_lock<std::mutex> ulock(_image_mutex);
            bool have_subimage = GetRegionSubImage(region_id, sub_image, _stokes_index, ChannelRange(_channel_index));
            ulock.unlock();
            if (have_subimage) {
                std::lock_guard<std::mutex> guard(_image_mutex);
                region->FillStatsData(stats_data, sub_image, _channel_index, _stokes_index);
            } else {
                region->FillNaNStatsData(stats_data);
            }
            stats_ok = true;
        }
    }
    return stats_ok;
}

// ****************************************************
// Region histograms only (not full data message)

int Frame::CalcAutoNumBins(int region_id) {
    // automatic bin size for histogram when num_bins == AUTO_BIN_SIZE
    int auto_num_bins = int(std::max(sqrt(_image_shape(0) * _image_shape(1)), 2.0)); // default: use image plane
    if ((region_id != IMAGE_REGION_ID) && (region_id != CUBE_REGION_ID)) {
        if (_regions.count(region_id)) {
            auto& region = _regions[region_id];
            casacore::IPosition region_shape(region->XyShape()); // bounding box
            if (region_shape.size() > 0) {
                auto_num_bins = (int(std::max(sqrt(region_shape(0) * region_shape(1)), 2.0)));
            }
        }
    }
    return auto_num_bins;
}

bool Frame::GetRegionMinMax(int region_id, int channel, int stokes, float& min_val, float& max_val) {
    // Return stored min and max value; false if not stored
    bool have_min_max(false);
    if (_regions.count(region_id)) {
        auto& region = _regions[region_id];
        have_min_max = region->GetMinMax(channel, stokes, min_val, max_val);
    }
    return have_min_max;
}

bool Frame::CalcRegionMinMax(int region_id, int channel, int stokes, float& min_val, float& max_val) {
    // Calculate min/max for region data; primarily for cube histogram
    bool min_max_ok(false);
    if (_regions.count(region_id)) {
        auto& region = _regions[region_id];
        if (region_id == IMAGE_REGION_ID) {
            if (channel == _channel_index) { // use channel cache
                bool write_lock(false);
                tbb::queuing_rw_mutex::scoped_lock cache_lock(_cache_mutex, write_lock);
                region->CalcMinMax(channel, stokes, _image_cache, min_val, max_val);
            } else {
                std::vector<float> data;
                GetChannelMatrix(data, channel, stokes);
                region->CalcMinMax(channel, stokes, data, min_val, max_val);
            }
            min_max_ok = true;
        } else {
            casacore::SubImage<float> sub_image;
            std::unique_lock<std::mutex> ulock(_image_mutex);
            bool has_subimage = GetRegionSubImage(region_id, sub_image, stokes, ChannelRange(channel));
            ulock.unlock();
            bool has_data(false);
            if (has_subimage) {
                std::vector<float> region_data;
                std::unique_lock<std::mutex> ulock2(_image_mutex);
                has_data = region->GetData(region_data, sub_image);
                ulock2.unlock();
                if (has_data) {
                    region->CalcMinMax(channel, stokes, region_data, min_val, max_val);
                }
            }
            min_max_ok = has_data;
        }
    }
    return min_max_ok;
}

bool Frame::GetImageHistogram(int channel, int stokes, int num_bins, CARTA::Histogram& histogram) {
    // Return image histogram in histogram parameter
    bool have_histogram(false);

    auto& current_stats = _loader->GetImageStats(stokes, channel);

    if (current_stats.valid) {
        int image_num_bins(current_stats.histogram_bins.size());

        if ((num_bins == AUTO_BIN_SIZE) || (num_bins == image_num_bins)) {
            double min_val(current_stats.basic_stats[CARTA::StatsType::Min]);
            double max_val(current_stats.basic_stats[CARTA::StatsType::Max]);

            histogram.set_num_bins(image_num_bins);
            histogram.set_bin_width((max_val - min_val) / image_num_bins);
            histogram.set_first_bin_center(min_val + (histogram.bin_width() / 2.0));
            *histogram.mutable_bins() = {current_stats.histogram_bins.begin(), current_stats.histogram_bins.end()};
            have_histogram = true;
        }
    }

    return have_histogram;
}

bool Frame::GetRegionHistogram(int region_id, int channel, int stokes, int num_bins, CARTA::Histogram& histogram) {
    // Return stored histogram in histogram parameter
    bool have_histogram(false);
    if (_regions.count(region_id)) {
        auto& region = _regions[region_id];
        num_bins = (num_bins == AUTO_BIN_SIZE ? CalcAutoNumBins(region_id) : num_bins);
        have_histogram = region->GetHistogram(channel, stokes, num_bins, histogram);
    }
    return have_histogram;
}

bool Frame::CalcRegionHistogram(
    int region_id, int channel, int stokes, int num_bins, float min_val, float max_val, CARTA::Histogram& histogram) {
    // Return calculated histogram in histogram parameter; primarily for cube histogram
    bool histogram_ok(false);
    if (_regions.count(region_id)) {
        auto& region = _regions[region_id];
        num_bins = (num_bins == AUTO_BIN_SIZE ? CalcAutoNumBins(region_id) : num_bins);
        if (region_id == IMAGE_REGION_ID) {
            if (channel == _channel_index) { // use channel cache
                bool write_lock(false);
                tbb::queuing_rw_mutex::scoped_lock cache_lock(_cache_mutex, write_lock);
                region->CalcHistogram(channel, stokes, num_bins, min_val, max_val, _image_cache, histogram);
            } else {
                std::vector<float> data;
                GetChannelMatrix(data, channel, stokes);
                region->CalcHistogram(channel, stokes, num_bins, min_val, max_val, data, histogram);
            }
            histogram_ok = true;
        } else {
            bool has_data(false);
            casacore::SubImage<float> sub_image;
            std::unique_lock<std::mutex> ulock(_image_mutex);
            bool has_subimage = GetRegionSubImage(region_id, sub_image, stokes, ChannelRange(channel));
            ulock.unlock();
            if (has_subimage) {
                std::vector<float> region_data;
                std::unique_lock<std::mutex> ulock2(_image_mutex);
                has_data = region->GetData(region_data, sub_image);
                ulock2.unlock();
                if (has_data) {
                    region->CalcHistogram(channel, stokes, num_bins, min_val, max_val, region_data, histogram);
                }
            }
            histogram_ok = has_data;
        }
    }
    return histogram_ok;
}

// store cube histogram calculations
void Frame::SetRegionMinMax(int region_id, int channel, int stokes, float min_val, float max_val) {
    // Store cube min/max calculated in Session
    if (!_regions.count(region_id) && (region_id == CUBE_REGION_ID)) {
        SetImageRegion(CUBE_REGION_ID);
    }

    if (_regions.count(region_id)) {
        auto& region = _regions[region_id];
        region->SetMinMax(channel, stokes, min_val, max_val);
    }
}

void Frame::SetRegionHistogram(int region_id, int channel, int stokes, CARTA::Histogram& histogram) {
    // Store cube histogram calculated in Session
    if (!_regions.count(region_id) && (region_id == CUBE_REGION_ID)) {
        SetImageRegion(CUBE_REGION_ID);
    }

    if (_regions.count(region_id)) {
        auto& region = _regions[region_id];
        region->SetHistogram(channel, stokes, histogram);
    }
}

bool Frame::GetSubImageXy(casacore::SubImage<float>& sub_image, CursorXy& cursor_xy) {
    bool result(false);
    casacore::IPosition subimage_shape = sub_image.shape();
    casacore::IPosition start(subimage_shape.size(), 0);
    casacore::IPosition count(subimage_shape);
    if (count(0) == 1 && count(1) == 1) { // make sure the subimage is a point region in x-y plane
        casacore::IPosition parent_position = sub_image.getRegionPtr()->convert(start);
        cursor_xy = CursorXy(parent_position(0), parent_position(1));
        result = true;
    }
    return result;
}

bool Frame::GetPointSpectralData(
    int region_id, casacore::SubImage<float>& sub_image, const std::function<void(std::vector<float>, float)>& partial_results_callback) {
    // slice image data for point region (including cursor)
    bool data_ok(false);
    casacore::IPosition sub_image_shape = sub_image.shape();
    std::vector<float> data;
    data.resize(sub_image_shape.product(), std::numeric_limits<double>::quiet_NaN());

    try {
        if ((sub_image_shape.size() > 2) && (_spectral_axis >= 0)) {
            // stoppable spectral profile process
            size_t delta_channels = INIT_DELTA_CHANNEL; // the increment of channels for each step
            size_t dt_target = TARGET_DELTA_TIME;       // the target time elapse for each step, in the unit of milliseconds
            size_t profile_size = NumChannels();        // profile vector size
            casacore::IPosition start(sub_image_shape.size(), 0);
            casacore::IPosition count(sub_image_shape);
            float progress = 0.0;
            // get cursor's x-y coordinate from subimage
            CursorXy subimage_cursor;
            if (GetSubImageXy(sub_image, subimage_cursor)) {
                // get spectral profile for the cursor
                auto t_partial_profile_start = std::chrono::high_resolution_clock::now();
                while (start(_spectral_axis) < profile_size) {
                    // start the timer
                    auto t_start = std::chrono::high_resolution_clock::now();

                    // check if cursor/region point changed from subimage point
                    if ((region_id == CURSOR_REGION_ID) && (Interrupt(region_id, _cursor_xy, subimage_cursor))) {
                        return false; // cursor moved
                    }
                    if (region_id > CURSOR_REGION_ID) {
                        if (_regions.count(region_id)) {
                            std::vector<CARTA::Point> region_points = _regions[region_id]->GetControlPoints();
                            // round the region cursor float values since subimage cursor comes from IPosition
                            CursorXy region_cursor(round(region_points[0].x()), round(region_points[0].y()));
                            if (Interrupt(region_id, region_cursor, subimage_cursor)) { // point region moved
                                return false;
                            }
                        } else { // region closed
                            return false;
                        }
                    }

                    // Slice subimage for this step; modify the count and update progress
                    count(_spectral_axis) =
                        (start(_spectral_axis) + delta_channels < profile_size ? delta_channels : profile_size - start(_spectral_axis));
                    casacore::Slicer slicer(start, count);
                    casacore::Array<float> buffer;
                    std::unique_lock<std::mutex> guard(_image_mutex);
                    sub_image.doGetSlice(buffer, slicer);
                    guard.unlock();
                    memcpy(&data[start(_spectral_axis)], buffer.data(), count(_spectral_axis) * sizeof(float));
                    start(_spectral_axis) += count(_spectral_axis);
                    progress = (float)start(_spectral_axis) / profile_size;

                    // get the time elapse for this step
                    auto t_end = std::chrono::high_resolution_clock::now();
                    auto dt = std::chrono::duration<double, std::milli>(t_end - t_start).count();
                    auto dt_partial_profile = std::chrono::duration<double, std::milli>(t_end - t_partial_profile_start).count();

                    // adjust the increment of channels according to the time elapse
                    delta_channels *= dt_target / dt;
                    if (delta_channels < 1) {
                        delta_channels = 1;
                    }
                    if (delta_channels > profile_size) {
                        delta_channels = profile_size;
                    }

                    if ((dt_partial_profile > TARGET_PARTIAL_CURSOR_TIME) || (progress >= 1.0f)) {
                        // send partial result by the callback function
                        t_partial_profile_start = std::chrono::high_resolution_clock::now();
                        partial_results_callback(data, progress);
                    }
                }
                data_ok = true;
            }
        } else {
            // non-stoppable spectral profile process
            casacore::Array<float> tmp(sub_image_shape, data.data(), casacore::StorageInitPolicy::SHARE);
            std::unique_lock<std::mutex> guard(_image_mutex);
            sub_image.doGetSlice(tmp, casacore::Slicer(casacore::IPosition(sub_image_shape.size(), 0), sub_image_shape));
            guard.unlock();
            data_ok = true;
        }
    } catch (casacore::AipsError& err) {
        std::cerr << "Point region spectral profile error: " << err.getMesg() << std::endl;
    }
    return data_ok;
}

bool Frame::GetRegionSpectralData(int region_id, int config_stokes, int profile_stokes,
    const std::function<void(std::map<CARTA::StatsType, std::vector<double>>, float)>& partial_results_callback) {
    // get starting spectral config
    SpectralConfig start_config_stats;
    if (!GetRegionSpectralConfig(region_id, config_stokes, start_config_stats)) {
        return false;
    }
    // get starting region state
    RegionState start_region_state;
    if (!GetRegionState(region_id, start_region_state)) {
        return false;
    }

    bool data_ok(false);
    if (_regions.count(region_id)) {
        auto& region = _regions[region_id];
        std::map<CARTA::StatsType, std::vector<double>> results;
        size_t start;
        size_t profile_size = NumChannels(); // total number of channels

        // Try to get the cache or initialize spectral profiles to NaN
        region->InitSpectralData(profile_stokes, profile_size, results, start);

        // If stats cache is available and completed, don't need to recalculate spectral profiles.
        if (start == profile_size) {
            partial_results_callback(results, 1.0f);
            return true;
        }

        // Initialize variables and calculate spectral profiles
        size_t count, end;
        float progress = 0;
        casacore::SubImage<float> sub_image;
        int delta_channels = INIT_DELTA_CHANNEL; // the increment of channels for each step
        int dt_target = TARGET_DELTA_TIME;       // the target time elapse for each step, in the unit of milliseconds
        auto t_partial_profile_start = std::chrono::high_resolution_clock::now();

        // get stats data
        while (start < profile_size) {
            // start the timer
            auto t_start = std::chrono::high_resolution_clock::now();

            // check if region, current stokes, spectral requirements changed
            if (Interrupt(region_id, profile_stokes, start_region_state, start_config_stats)) {
                // Save stats cache if region state is not changed
                if (IsSameRegionState(region_id, start_region_state)) {
                    region->SetStatsCache(profile_stokes, results, start);
                }
                return data_ok; // false until complete
            }

            end = (start + delta_channels > profile_size ? profile_size - 1 : start + delta_channels - 1);
            count = end - start + 1;

            // try to get sub-image and its stats data
            std::unique_lock<std::mutex> ulock(_image_mutex);
            bool has_subimage = GetRegionSubImage(region_id, sub_image, profile_stokes, ChannelRange(start, end));
            ulock.unlock();
            if (has_subimage) {
                std::map<CARTA::StatsType, std::vector<double>> buffers;
                std::unique_lock<std::mutex> ulock2(_image_mutex);
                bool has_data = region->GetSpectralProfileData(buffers, sub_image);
                ulock2.unlock();
                if (has_data) {
                    for (const auto& buffer : buffers) {
                        auto stats_type = buffer.first;
                        if (results.count(stats_type)) {
                            const std::vector<double>& stats_data = buffer.second;
                            memcpy(&results[stats_type][start], &stats_data[0], stats_data.size() * sizeof(double));
                        }
                    }
                } else {
                    if (_verbose) {
                        std::cerr << "Can not get zprofile, region id: " << region_id << ", channel range: [" << start << "," << end << "]"
                                  << std::endl;
                    }
                    return data_ok;
                }
            }

            start += count;
            progress = (float)start / profile_size;

            // get the time elapse for this step
            auto t_end = std::chrono::high_resolution_clock::now();
            auto dt = std::chrono::duration<double, std::milli>(t_end - t_start).count();
            auto dt_partial_profile = std::chrono::duration<double, std::milli>(t_end - t_partial_profile_start).count();

            // adjust the increment of channels according to the time elapse
            delta_channels *= dt_target / dt;
            if (delta_channels < 1) {
                delta_channels = 1;
            }
            if (delta_channels > profile_size) {
                delta_channels = profile_size;
            }

            // send partial result by the callback function
            if (dt_partial_profile > TARGET_PARTIAL_REGION_TIME || progress >= 1.0f) {
                t_partial_profile_start = std::chrono::high_resolution_clock::now();
                partial_results_callback(results, progress);
            }

            // Save stats cache while spectral profiles are completed and region state is not changed
            if (progress == 1.0f && IsSameRegionState(region_id, start_region_state)) {
                region->SetStatsCache(profile_stokes, results, start);
            }
        }
        data_ok = true;
    }
    return data_ok;
}

bool Frame::Interrupt(int region_id, const CursorXy& cursor1, const CursorXy& cursor2) {
    // check if point moved, spectral requirements changed
    if (!IsConnected(region_id)) {
        if (_verbose) {
            std::cerr << "Closing image/region, exit zprofile before complete" << std::endl;
        }
        return true;
    }
    if (!(cursor1 == cursor2)) {
        if (_verbose) {
            std::cerr << "Cursor/Point changed, exit zprofile before complete" << std::endl;
        }
        return true;
    }
    // check is the Cursor/Point shown on the frontend spectral widget
    if (_regions.count(region_id) && _regions[region_id]->NumSpectralProfiles() == 0) {
        if (_verbose) {
            std::cerr << "Cursor/Point profile not needed, exit zprofile before complete" << std::endl;
        }
        return true;
    }
    return false;
}

bool Frame::Interrupt(
    int region_id, int profile_stokes, const RegionState& start_region_state, const SpectralConfig& start_config_stats, bool is_HDF5) {
    // check if region, current stokes, spectral requirements changed
    bool interrupt(true);
    if (!IsConnected(region_id)) {
        if (_verbose) {
            std::cerr << "[Region " << region_id << "] closing image/region, exit zprofile before complete" << std::endl;
        }
        return interrupt;
    }
    if (!IsSameRegionState(region_id, start_region_state)) {
        if (_verbose) {
            std::cerr << "[Region " << region_id << "] region state changed, exit zprofile before complete" << std::endl;
        }
        return interrupt;
    }
    if (!IsSameRegionSpectralConfig(region_id, profile_stokes, start_config_stats, is_HDF5)) {
        if (_verbose) {
            std::cerr << "[Region " << region_id << "] region requirement changed, exit zprofile before complete" << std::endl;
        }
        return interrupt;
    }
    interrupt = false;
    return interrupt;
}

bool Frame::IsConnected(int region_id) {
    if (_regions.count(region_id)) {
        return (_connected && _regions[region_id]->IsConnected());
    }
    return _connected;
}

bool Frame::IsSameRegionState(int region_id, const RegionState& region_state) {
    if (_regions.count(region_id)) {
        return (_regions[region_id]->GetRegionState() == region_state);
    }
    return false;
}

bool Frame::IsSameRegionSpectralConfig(int region_id, int profile_stokes, const SpectralConfig& start_config_stats, bool is_HDF5) {
    // compare stokes, spectral requirements
    if (!_regions.count(region_id)) { // region closed
        return false;
    }

    // Check CURRENT_STOKES changed
    if ((start_config_stats.stokes_index == CURRENT_STOKES) && (profile_stokes != CurrentStokes())) {
        return false;
    }

    auto& region = _regions[region_id];

    // region has no spectral widgets
    if (region->NumSpectralProfiles() == 0) {
        return false;
    }

    // config removed or changed
    if (!is_HDF5 && !region->IsValidSpectralConfig(start_config_stats)) {
        return false;
    }

    return true; // passed all checks
}

void Frame::SetConnectionFlag(bool connected) {
    _connected = connected;
}

void Frame::SetCursorXy(float x, float y) {
    _cursor_xy = CursorXy(x, y);
}

bool Frame::GetRegionState(int region_id, RegionState& region_state) {
    if (_regions.count(region_id)) {
        region_state = _regions[region_id]->GetRegionState();
        return true;
    }
    return false;
}

bool Frame::GetRegionSpectralConfig(int region_id, int config_stokes, SpectralConfig& config_stats) {
    if (_regions.count(region_id)) {
        return _regions[region_id]->GetSpectralConfig(config_stokes, config_stats);
    }
    return false;
}<|MERGE_RESOLUTION|>--- conflicted
+++ resolved
@@ -258,43 +258,6 @@
 void Frame::ImportRegion(
     CARTA::FileType file_type, std::string& filename, std::vector<std::string>& contents, CARTA::ImportRegionAck& import_ack) {
     // Import region from file
-<<<<<<< HEAD
-    switch (file_type) {
-        case CARTA::FileType::CRTF: {
-            bool region_set(false);
-            std::string message;
-            try {
-                const casacore::CoordinateSystem coord_sys = _loader->LoadData(FileInfo::Data::Image)->coordinates();
-                // use defaults except allow regions outside image
-                bool require_region(false);
-                casa::RegionTextList region_list = casa::RegionTextList(
-                    filename, coord_sys, _image_shape, "", "", "", casa::RegionTextParser::CURRENT_VERSION, true, require_region);
-                for (unsigned int iline = 0; iline < region_list.nLines(); ++iline) {
-                    casa::AsciiAnnotationFileLine file_line = region_list.lineAt(iline);
-                    region_set |= ImportCrtfFileLine(file_line, coord_sys, import_ack, message);
-                }
-                if (!region_set) {
-                    import_ack.add_regions();
-                    if (message.empty()) {
-                        message = "CRTF region file import failed: zero regions set";
-                    }
-                }
-                import_ack.set_success(region_set); // true if at least one region was set
-                import_ack.set_message(message);
-            } catch (casacore::AipsError& err) {
-                std::cerr << "Import region failed: " << err.getMesg() << std::endl;
-                import_ack.set_success(false);
-                import_ack.set_message("CRTF region file import failed.");
-                import_ack.add_regions();
-            }
-            break;
-        }
-        case CARTA::FileType::REG:
-        default: {
-            import_ack.set_success(false);
-            import_ack.set_message("Import region failed: file type not supported.");
-            import_ack.add_regions();
-=======
     if (filename.empty() && contents.empty()) {
         import_ack.set_success(false);
         import_ack.set_message("Import region failed: no region file contents.");
@@ -307,7 +270,6 @@
     if (!contents.empty()) {
         for (auto& line : contents) {
             file_contents.append(line + "\n");
->>>>>>> ee8b858a
         }
     }
 
@@ -316,23 +278,10 @@
     switch (file_type) {
         case CARTA::FileType::CRTF: {
             try {
-<<<<<<< HEAD
-                if (contents.size() > 0) {
-                    const casacore::CoordinateSystem coord_sys = _loader->LoadData(FileInfo::Data::Image)->coordinates();
-                    for (auto& line : contents) {
-                        // use defaults except allow regions outside image
-                        bool require_region(false);
-                        casa::RegionTextList region_list =
-                            casa::RegionTextList(coord_sys, line, _image_shape, "", "", "", true, require_region);
-                        casa::AsciiAnnotationFileLine file_line = region_list.lineAt(0);
-                        region_set |= ImportCrtfFileLine(file_line, coord_sys, import_ack, message);
-                    }
-=======
                 // use RegionTextList to import file and create annotation file lines
                 casa::RegionTextList region_list;
                 if (!filename.empty()) {
                     region_list = casa::RegionTextList(filename, coord_sys, _image_shape);
->>>>>>> ee8b858a
                 } else {
                     region_list = casa::RegionTextList(coord_sys, file_contents, _image_shape);
                 }
