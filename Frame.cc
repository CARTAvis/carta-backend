--- conflicted
+++ resolved
@@ -133,15 +133,9 @@
     if (regions.count(regionId)) { // update Region
         auto& region = regions[regionId];
         regionSet = region->updateRegionParameters(name, type, points, rotation);
-<<<<<<< HEAD
     }  else { // map new Region to region id
-      const casacore::CoordinateSystem cSys = loader->loadData(FileInfo::Data::Image).coordinates();
-      auto region = unique_ptr<carta::Region>(new carta::Region(name, type, points, rotation,
-          imageShape, spectralAxis, stokesAxis, cSys));
-=======
-    } else { // map new Region to region id
-        auto region = unique_ptr<carta::Region>(new carta::Region(name, type, points, rotation, imageShape, spectralAxis, stokesAxis));
->>>>>>> e4efcbab
+        const casacore::CoordinateSystem cSys = loader->loadData(FileInfo::Data::Image).coordinates();
+        auto region = unique_ptr<carta::Region>(new carta::Region(name, type, points, rotation, imageShape, spectralAxis, stokesAxis, cSys));
         if (region->isValid()) {
             regions[regionId] = move(region);
             regionSet = true;
@@ -364,14 +358,8 @@
     imageSlicer = section;
 }
 
-<<<<<<< HEAD
-bool Frame::getRegionSubImage(int regionId, casacore::SubImage<float>& subimage,
-    int stokes, int channel) {
+bool Frame::getRegionSubImage(int regionId, casacore::SubImage<float>& subimage, int stokes, int channel) {
     // Apply ImageRegion to image and return SubImage.
-=======
-bool Frame::getRegionSubLattice(int regionId, casacore::SubLattice<float>& sublattice, int stokes, int channel) {
-    // Apply lattice region to lattice and return SubLattice.
->>>>>>> e4efcbab
     // channel could be ALL_CHANNELS in region channel range (default) or
     //     a given channel (e.g. current channel).
     // Returns false if image region is invalid and cannot make subimage.
@@ -627,24 +615,14 @@
                 int nbins = (configNumBins==AUTO_BIN_SIZE ? calcAutoNumBins(regionId) : configNumBins);
                 if (!getRegionHistogram(regionId, configChannel, currStokes, nbins, *newHistogram)) {
                     // Calculate histogram
-<<<<<<< HEAD
-=======
-                    int nbins = (configNumBins == AUTO_BIN_SIZE ? calcAutoNumBins(regionId) : configNumBins);
->>>>>>> e4efcbab
                     float minval(0.0), maxval(0.0);
                     if (regionId == IMAGE_REGION_ID) {
                         if (configChannel == channelIndex) { // use imageCache
                             if (!getRegionMinMax(regionId, configChannel, currStokes, minval, maxval)) {
                                 calcRegionMinMax(regionId, configChannel, currStokes, minval, maxval);
                             }
-<<<<<<< HEAD
-                            calcRegionHistogram(regionId, configChannel, currStokes, nbins,
-                                minval, maxval, *newHistogram);
+                            calcRegionHistogram(regionId, configChannel, currStokes, nbins, minval, maxval, *newHistogram);
                         } else {  // use matrix slicer on image
-=======
-                            calcRegionHistogram(regionId, configChannel, currStokes, nbins, minval, maxval, *newHistogram);
-                        } else { // use matrix slicer on lattice
->>>>>>> e4efcbab
                             std::vector<float> data;
                             getChannelMatrix(data, configChannel, currStokes); // slice image once
                             if (!getRegionMinMax(regionId, configChannel, currStokes, minval, maxval)) {
@@ -748,13 +726,8 @@
                     // slice image data
                     casacore::Slicer section;
                     switch (axisStokes.first) {
-<<<<<<< HEAD
                         case 0: {  // x
                             getImageSlicer(section, -1, y, channelIndex, profileStokes);
-=======
-                        case 0: { // x
-                            getLatticeSlicer(section, -1, y, channelIndex, profileStokes);
->>>>>>> e4efcbab
                             end = imageShape(0);
                             break;
                         }
@@ -819,25 +792,16 @@
                     auto cursorPoints = region->getControlPoints()[0];
                     // try use the loader's optimized cursor profile reader first
                     bool haveSpectralData = loader->getCursorSpectralData(spectralData, profileStokes, cursorPoints.x(), cursorPoints.y());
-<<<<<<< HEAD
                     if (!haveSpectralData) {  // load from subimage in 100-channel chunks
                         casacore::SubImage<float> subimage;
                         std::unique_lock<std::mutex> guard(imageMutex);
                         bool subimageOK = getRegionSubImage(regionId, subimage, profileStokes);
                         haveSpectralData = getSpectralData(spectralData, subimage, 100);
-=======
-                    if (!haveSpectralData) { // load from sublattice in 100-channel chunks
-                        casacore::SubLattice<float> sublattice;
-                        std::unique_lock<std::mutex> guard(latticeMutex);
-                        getRegionSubLattice(regionId, sublattice, profileStokes);
-                        haveSpectralData = getSpectralData(spectralData, sublattice, 100);
->>>>>>> e4efcbab
                         guard.unlock();
                     }
                     if (haveSpectralData) {
                         region->fillSpectralProfileData(profileData, i, spectralData);
                     }
-<<<<<<< HEAD
                 } else {  // statistics
                     casacore::SubImage<float> subimage;
                     std::unique_lock<std::mutex> guard(imageMutex);
@@ -845,15 +809,6 @@
                     //if (!subimage.shape().empty())
                     //    setPixelMask(subimage); 
                     region->fillSpectralProfileData(profileData, i, subimage);
-=======
-                } else { // statistics
-                    casacore::SubLattice<float> sublattice;
-                    std::unique_lock<std::mutex> guard(latticeMutex);
-                    getRegionSubLattice(regionId, sublattice, profileStokes);
-                    if (!sublattice.shape().empty())
-                        setPixelMask(sublattice);
-                    region->fillSpectralProfileData(profileData, i, sublattice);
->>>>>>> e4efcbab
                     guard.unlock();
                 }
             }
@@ -877,7 +832,6 @@
 
         statsData.set_channel(channelIndex);
         statsData.set_stokes(stokesIndex);
-<<<<<<< HEAD
         casacore::SubImage<float> subimage;
         std::lock_guard<std::mutex> guard(imageMutex);
         if (getRegionSubImage(regionId, subimage, stokesIndex, channelIndex)) {
@@ -886,15 +840,6 @@
             region->fillStatsData(statsData, subimage, channelIndex, stokesIndex);
             statsOK = true;
         }
-=======
-        casacore::SubLattice<float> sublattice;
-        std::lock_guard<std::mutex> guard(latticeMutex);
-        getRegionSubLattice(regionId, sublattice, stokesIndex, channelIndex);
-        if (!sublattice.shape().empty())
-            setPixelMask(sublattice);
-        region->fillStatsData(statsData, sublattice, channelIndex, stokesIndex);
-        statsOK = true;
->>>>>>> e4efcbab
     }
     return statsOK;
 }
@@ -1070,13 +1015,8 @@
             casacore::IPosition start(subimageShape.size(), 0);
             casacore::IPosition count(subimageShape);
             size_t profileSize = nchannels(); // profile vector size
-<<<<<<< HEAD
-            size_t upperBound = (profileSize%checkPerChannels == 0 ? profileSize/checkPerChannels : profileSize/checkPerChannels + 1);
+            size_t upperBound = (profileSize % checkPerChannels == 0 ? profileSize / checkPerChannels : profileSize / checkPerChannels + 1);
             // get cursor's x-y coordinate from subimage
-=======
-            size_t upperBound = (profileSize % checkPerChannels == 0 ? profileSize / checkPerChannels : profileSize / checkPerChannels + 1);
-            // get cursor's x-y coordinate from sub-lattice
->>>>>>> e4efcbab
             std::pair<int, int> tmpXY;
             getSubimageXY(subimage, tmpXY);
             // get profile data section by section with a specific length (i.e., checkPerChannels)
@@ -1093,13 +1033,8 @@
                 count(spectralAxis) = (checkPerChannels * (i + 1) < profileSize ? checkPerChannels : profileSize - i * checkPerChannels);
                 casacore::Slicer slicer(start, count);
                 casacore::Array<float> buffer;
-<<<<<<< HEAD
                 subimage.doGetSlice(buffer, slicer);
-                memcpy(&data[i*checkPerChannels], buffer.data(), count(spectralAxis)*sizeof(float));
-=======
-                sublattice.doGetSlice(buffer, slicer);
                 memcpy(&data[i * checkPerChannels], buffer.data(), count(spectralAxis) * sizeof(float));
->>>>>>> e4efcbab
             }
             dataOK = true;
         } catch (casacore::AipsError& err) {
