# Changelog
All notable changes to this project will be documented in this file.

The format is based on [Keep a Changelog](https://keepachangelog.com/en/1.0.0/),
and this project adheres to [Semantic Versioning](https://semver.org/spec/v2.0.0.html).

## [Unreleased]
<<<<<<< HEAD
=======

### Changed

* Removed gRPC service and moved scripting interface to HTTP server ([#1022](https://github.com/CARTAvis/carta-backend/pull/1022)).
* Added more fine-grained commandline flags to enable and disable functions of the HTTP server.
* Optimised performance of image data cache ([#967](https://github.com/CARTAvis/carta-backend/issues/967)).
* Added exit on timeout flag to Linux desktop launcher ([#989](https://github.com/CARTAvis/carta-backend/issues/989)).
* Separated stdout and stderr logging ([#869](https://github.com/CARTAvis/carta-backend/issues/869)).
>>>>>>> 47c7393a

### Added

* Added support for creating CASA LEL images dynamically ([#655](https://github.com/CARTAvis/carta-backend/issues/665)).
* Added spatial and spectral range information to the file browser ([#845](https://github.com/CARTAvis/carta-backend/issues/845)).
* Added computed Stokes images and supported the analysis (profiles, contours, statistics, etc.) of them ([#433](https://github.com/CARTAvis/carta-backend/issues/433)).
* Added data type to file info and open complex image with amplitude expression ([#520](https://github.com/CARTAvis/carta-backend/issues/520)).
* Added ability to set a custom rest frequency for saving subimages. ([#918](https://github.com/CARTAvis/carta-backend/issues/918)).
* Added image fitter for multiple 2D Gaussian component fitting ([#150](https://github.com/CARTAvis/carta-backend/issues/150)).
<<<<<<< HEAD
* Added spatial profiles for line/polyline regions ([#796](https://github.com/CARTAvis/carta-backend/issues/796)).
=======
* Added support for a custom carta-casacore script for updating casacore data in a local user directory ([#961](https://github.com/CARTAvis/carta-backend/issues/961)).
* Added support of vector field (polarization intensity/angle) calculations ([#1002](https://github.com/CARTAvis/carta-backend/issues/1002)).
>>>>>>> 47c7393a

### Fixed
* Fixed problem with backend hanging rather than exiting after all sessions have disconnected ([#988](https://github.com/CARTAvis/carta-backend/pull/988)).
* Fixed handling of NaN values in downsampled spatial profiles ([#987](https://github.com/CARTAvis/carta-backend/pull/987)).
* Removed file id repetition in generated moments or PV images ([#1003](https://github.com/CARTAvis/carta-backend/pull/1003)).
* Fixed linear coordinate conversion for matched images ([#982](https://github.com/CARTAvis/carta-backend/issues/982)).
* Fixed beam position angle unit displayed for CASA images ([#1025](https://github.com/CARTAvis/carta-backend/issues/1025)).
* Fixed crash when saving certain PV images ([#1009](https://github.com/CARTAvis/carta-backend/issues/1009)).
* Ensured that sessions are deleted correctly ([#1048](https://github.com/CARTAvis/carta-backend/pull/1048)).
* Ensured that sessions are correctly assigned unique IDs ([#1049](https://github.com/CARTAvis/carta-backend/pull/1049)).
* Corrected spatial range calculation to account for rotation ([#1050](https://github.com/CARTAvis/carta-backend/issues/1050)).
* Fixed a bug in Stokes animation when playing backwards ([#1053](https://github.com/CARTAvis/carta-backend/pull/1053)).
* Fixed inconsistent behaviour of top level folder setting ([#1089](https://github.com/CARTAvis/carta-backend/issues/1089)).
* Fixed CRTF export bug for labelpos ([#1012](https://github.com/CARTAvis/carta-backend/issues/1012)).
<<<<<<< HEAD
* Fixed offset in center of offset axis of generated PV image ([#1038](https://github.com/CARTAvis/carta-backend/issues/1038)).
=======
* Fixed DS9 import bug for region parameter with no unit ([#1101](https://github.com/CARTAvis/carta-backend/issues/1101)).
* Fixed various memory leaks, and several memory errors uncovered by address sanitization.
>>>>>>> 47c7393a

## [3.0.0-beta.2]

### Changed
* Removed the dependency on Intel TBB library by replacing the TBB mutexes with ones based on standard c++ ones.
* Replaced shared image loader pointer in the session class with a cache for multiple loaders, to avoid concurrency bugs when loading multiple images simultaneously.
<<<<<<< HEAD
* Removed gRPC service and moved scripting interface to HTTP server.

=======
	
>>>>>>> 47c7393a
### Added
* Added ability to guess file type by extension, rather than content ([#1](https://github.com/CARTAvis/carta/issues/1)).
* Added support for circular/linear polarizations when generating hypercubes ([#942](https://github.com/CARTAvis/carta-backend/issues/942)).
* Added PV image generator for line regions ([#794](https://github.com/CARTAvis/carta-backend/issues/794)).

### Fixed

* Fixed hard crash when attempting to read files within a read-protected directory ([#945](https://github.com/CARTAvis/carta-backend/issues/945)).
* Fixed region histograms for moment images ([#906](https://github.com/CARTAvis/carta-backend/issues/906)).
* Fixed bug of duplicate histogram calculation ([#905](https://github.com/CARTAvis/carta-backend/pull/905)).
* Fixed issues when reading stokes information from the header ([#942](https://github.com/CARTAvis/carta-backend/issues/942)).
* Fixed restoring beam set from HISTORY ([#935](https://github.com/CARTAvis/carta-backend/issues/935)).
* Fixed FITS header bug for dropped keyword index ([#912](https://github.com/CARTAvis/carta-backend/issues/912)).
* Fixed DS9 export bug by increasing precision for degrees ([#953](https://github.com/CARTAvis/carta-backend/issues/953)).

## [3.0.0-beta.1b]

### Fixed

* Fixed control points record for polygon / line / polyline ([#891](https://github.com/CARTAvis/carta-backend/issues/891)).
* Fixed bug causing cube histogram to be generated even if it was available in an HDF5 file ([#899](https://github.com/CARTAvis/carta-backend/issues/899)).
* Fixed bug of mis:wq
sing cursor values for matched images ([#900](https://github.com/CARTAvis/carta-backend/issues/900)).

## [3.0.0-beta.1]

### Added

* Added unit test helper functions for generating FITS and HDF5 test image files.
* Introduced generic JSON object read/write/clearing for the REST API.
* Unit tests for filling spatial profiles.
* Added support for building on aarch64 Linux.
* Added directory info to file lists.
* Added support for using mipmapped datasets in HDF5 files to load downsampled data.
* Added a tile cache for loading full-resolution data from chunked HDF5 files.
* Added mip and range options to spatial profile requests.
* Added support for LINE and POLYLINE regions.
* Added support for fits.gz images using zlib.
* Added ping pong test for spectral line query.
* Added support for boolean columns in tables.
* Added support for Stokes in statistics and histogram widgets.
* Added spatial profile support to point regions.

### Changed

* Browser argument no longer marked as experimental.
* Developer code style scripts consolidated into one.
* Improved custom browser option so that the child process behaves consistently.
* The scripting interface can request a subset of a called action's return value, avoiding possible serialization problems.
* Changed "stokes" to "polarizations" in file info.

### Fixed

* Upgraded to uWebSockets v19.2.0 to fix garbled ICD messages ([#848](https://github.com/CARTAvis/carta-backend/issues/848)).
* Fixed issues with FITS headers processed by casacore ([#460](https://github.com/CARTAvis/carta-backend/issues/460)) by parsing the FITS header or HDF5 attributes directly.
* Added missing setting keyword for the starting folder ([#857](https://github.com/CARTAvis/carta-backend/issues/857)).
* Fixed a crash ([#774](https://github.com/CARTAvis/carta-backend/issues/774)) by adding a mutex lock.
* Improve the speed of HDF5 header parsing ([#861](https://github.com/CARTAvis/carta-backend/issues/861)) by using H5Aiterate2 to iterate over HDF5 attributes.
* Added a fallback legacy heuristic for detecting that HDF5 attributes should be interpreted as boolean.
* Fixed a caching bug affecting images which were changed on disk ([#579](https://github.com/CARTAvis/carta-backend/issues/579)).
* Fixed a wrapper script issue causing an invalid frontend URL to be generated on Linux without network access.

### Security

* Use a constant-time string comparison for checking token equality.
* Added a security token to the gRPC interface.<|MERGE_RESOLUTION|>--- conflicted
+++ resolved
@@ -5,8 +5,6 @@
 and this project adheres to [Semantic Versioning](https://semver.org/spec/v2.0.0.html).
 
 ## [Unreleased]
-<<<<<<< HEAD
-=======
 
 ### Changed
 
@@ -15,7 +13,6 @@
 * Optimised performance of image data cache ([#967](https://github.com/CARTAvis/carta-backend/issues/967)).
 * Added exit on timeout flag to Linux desktop launcher ([#989](https://github.com/CARTAvis/carta-backend/issues/989)).
 * Separated stdout and stderr logging ([#869](https://github.com/CARTAvis/carta-backend/issues/869)).
->>>>>>> 47c7393a
 
 ### Added
 
@@ -25,12 +22,9 @@
 * Added data type to file info and open complex image with amplitude expression ([#520](https://github.com/CARTAvis/carta-backend/issues/520)).
 * Added ability to set a custom rest frequency for saving subimages. ([#918](https://github.com/CARTAvis/carta-backend/issues/918)).
 * Added image fitter for multiple 2D Gaussian component fitting ([#150](https://github.com/CARTAvis/carta-backend/issues/150)).
-<<<<<<< HEAD
-* Added spatial profiles for line/polyline regions ([#796](https://github.com/CARTAvis/carta-backend/issues/796)).
-=======
 * Added support for a custom carta-casacore script for updating casacore data in a local user directory ([#961](https://github.com/CARTAvis/carta-backend/issues/961)).
 * Added support of vector field (polarization intensity/angle) calculations ([#1002](https://github.com/CARTAvis/carta-backend/issues/1002)).
->>>>>>> 47c7393a
+* Added spatial profiles for line/polyline regions ([#796](https://github.com/CARTAvis/carta-backend/issues/796)).
 
 ### Fixed
 * Fixed problem with backend hanging rather than exiting after all sessions have disconnected ([#988](https://github.com/CARTAvis/carta-backend/pull/988)).
@@ -45,24 +39,16 @@
 * Fixed a bug in Stokes animation when playing backwards ([#1053](https://github.com/CARTAvis/carta-backend/pull/1053)).
 * Fixed inconsistent behaviour of top level folder setting ([#1089](https://github.com/CARTAvis/carta-backend/issues/1089)).
 * Fixed CRTF export bug for labelpos ([#1012](https://github.com/CARTAvis/carta-backend/issues/1012)).
-<<<<<<< HEAD
+* Fixed DS9 import bug for region parameter with no unit ([#1101](https://github.com/CARTAvis/carta-backend/issues/1101)).
 * Fixed offset in center of offset axis of generated PV image ([#1038](https://github.com/CARTAvis/carta-backend/issues/1038)).
-=======
-* Fixed DS9 import bug for region parameter with no unit ([#1101](https://github.com/CARTAvis/carta-backend/issues/1101)).
 * Fixed various memory leaks, and several memory errors uncovered by address sanitization.
->>>>>>> 47c7393a
 
 ## [3.0.0-beta.2]
 
 ### Changed
 * Removed the dependency on Intel TBB library by replacing the TBB mutexes with ones based on standard c++ ones.
 * Replaced shared image loader pointer in the session class with a cache for multiple loaders, to avoid concurrency bugs when loading multiple images simultaneously.
-<<<<<<< HEAD
-* Removed gRPC service and moved scripting interface to HTTP server.
 
-=======
-	
->>>>>>> 47c7393a
 ### Added
 * Added ability to guess file type by extension, rather than content ([#1](https://github.com/CARTAvis/carta/issues/1)).
 * Added support for circular/linear polarizations when generating hypercubes ([#942](https://github.com/CARTAvis/carta-backend/issues/942)).
