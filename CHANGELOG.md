--- conflicted
+++ resolved
@@ -9,13 +9,9 @@
 ### Added
 * Added ability to guess file type by extension, rather than content ([#1](https://github.com/CARTAvis/carta/issues/1)).
 * Added support for circular/linear polarizations when generating hypercubes ([#942](https://github.com/CARTAvis/carta-backend/issues/942)).
-<<<<<<< HEAD
-* Removed the dependency on Intel TBB library.
-	
-=======
+* Removed the dependency on Intel TBB library by replacing the TBB mutexes with ones based on standard c++ ones.
 * Replaced shared image loader pointer in the session class with a cache for multiple loaders, to avoid concurrency bugs when loading multiple images simultaneously.
 
->>>>>>> 8e2cdc77
 ### Fixed
 
 * Fixed hard crash when attempting to read files within a read-protected directory ([#945](https://github.com/CARTAvis/carta-backend/issues/945)).
