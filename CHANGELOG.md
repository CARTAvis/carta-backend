# Changelog
All notable changes to this project will be documented in this file.

The format is based on [Keep a Changelog](https://keepachangelog.com/en/1.0.0/),
and this project adheres to [Semantic Versioning](https://semver.org/spec/v2.0.0.html).

## [3.0.0-beta.3]

### Added
* Added data type to file info and open complex image with amplitude expression ([#520](https://github.com/CARTAvis/carta-backend/issues/520)).
<<<<<<< HEAD
* Added image fitter for multiple 2D Gaussian component fitting ([#150](https://github.com/CARTAvis/carta-backend/issues/150)).
=======
* Added ability to set a custom rest frequency for saving subimages. ([#918](https://github.com/CARTAvis/carta-backend/issues/918)).
>>>>>>> edc2561d

## [3.0.0-beta.2]

### Changed
* Removed the dependency on Intel TBB library by replacing the TBB mutexes with ones based on standard c++ ones.
* Replaced shared image loader pointer in the session class with a cache for multiple loaders, to avoid concurrency bugs when loading multiple images simultaneously.
* Removed gRPC service and moved scripting interface to HTTP server.
	
### Added
* Added ability to guess file type by extension, rather than content ([#1](https://github.com/CARTAvis/carta/issues/1)).
* Added support for circular/linear polarizations when generating hypercubes ([#942](https://github.com/CARTAvis/carta-backend/issues/942)).
* Added PV image generator for line regions ([#794](https://github.com/CARTAvis/carta-backend/issues/794)).

### Fixed

* Fixed hard crash when attempting to read files within a read-protected directory ([#945](https://github.com/CARTAvis/carta-backend/issues/945)).
* Fixed region histograms for moment images ([#906](https://github.com/CARTAvis/carta-backend/issues/906)).
* Fixed bug of duplicate histogram calculation ([#905](https://github.com/CARTAvis/carta-backend/pull/905)).
* Fixed issues when reading stokes information from the header ([#942](https://github.com/CARTAvis/carta-backend/issues/942)).
* Fixed restoring beam set from HISTORY ([#935](https://github.com/CARTAvis/carta-backend/issues/935)).
* Fixed FITS header bug for dropped keyword index ([#912](https://github.com/CARTAvis/carta-backend/issues/912)).
* Fixed DS9 export bug by increasing precision for degrees ([#953](https://github.com/CARTAvis/carta-backend/issues/953)).

## [3.0.0-beta.1b]

### Fixed

* Fixed control points record for polygon / line / polyline ([#891](https://github.com/CARTAvis/carta-backend/issues/891)).
* Fixed bug causing cube histogram to be generated even if it was available in an HDF5 file ([#899](https://github.com/CARTAvis/carta-backend/issues/899)).
* Fixed bug of mis:wq
sing cursor values for matched images ([#900](https://github.com/CARTAvis/carta-backend/issues/900)).

## [3.0.0-beta.1]

### Added

* Added unit test helper functions for generating FITS and HDF5 test image files.
* Introduced generic JSON object read/write/clearing for the REST API.
* Unit tests for filling spatial profiles.
* Added support for building on aarch64 Linux.
* Added directory info to file lists.
* Added support for using mipmapped datasets in HDF5 files to load downsampled data.
* Added a tile cache for loading full-resolution data from chunked HDF5 files.
* Added mip and range options to spatial profile requests.
* Added support for LINE and POLYLINE regions.
* Added support for fits.gz images using zlib.
* Added ping pong test for spectral line query.
* Added support for boolean columns in tables.
* Added support for Stokes in statistics and histogram widgets.
* Added spatial profile support to point regions.

### Changed

* Browser argument no longer marked as experimental.
* Developer code style scripts consolidated into one.
* Improved custom browser option so that the child process behaves consistently.
* The scripting interface can request a subset of a called action's return value, avoiding possible serialization problems.
* Changed "stokes" to "polarizations" in file info.

### Fixed

* Upgraded to uWebSockets v19.2.0 to fix garbled ICD messages ([#848](https://github.com/CARTAvis/carta-backend/issues/848)).
* Fixed issues with FITS headers processed by casacore ([#460](https://github.com/CARTAvis/carta-backend/issues/460)) by parsing the FITS header or HDF5 attributes directly.
* Added missing setting keyword for the starting folder ([#857](https://github.com/CARTAvis/carta-backend/issues/857)).
* Fixed a crash ([#774](https://github.com/CARTAvis/carta-backend/issues/774)) by adding a mutex lock.
* Improve the speed of HDF5 header parsing ([#861](https://github.com/CARTAvis/carta-backend/issues/861)) by using H5Aiterate2 to iterate over HDF5 attributes.
* Added a fallback legacy heuristic for detecting that HDF5 attributes should be interpreted as boolean.
* Fixed a caching bug affecting images which were changed on disk ([#579](https://github.com/CARTAvis/carta-backend/issues/579)).
* Fixed a wrapper script issue causing an invalid frontend URL to be generated on Linux without network access.

### Security

* Use a constant-time string comparison for checking token equality.
* Added a security token to the gRPC interface.<|MERGE_RESOLUTION|>--- conflicted
+++ resolved
@@ -8,11 +8,8 @@
 
 ### Added
 * Added data type to file info and open complex image with amplitude expression ([#520](https://github.com/CARTAvis/carta-backend/issues/520)).
-<<<<<<< HEAD
+* Added ability to set a custom rest frequency for saving subimages. ([#918](https://github.com/CARTAvis/carta-backend/issues/918)).
 * Added image fitter for multiple 2D Gaussian component fitting ([#150](https://github.com/CARTAvis/carta-backend/issues/150)).
-=======
-* Added ability to set a custom rest frequency for saving subimages. ([#918](https://github.com/CARTAvis/carta-backend/issues/918)).
->>>>>>> edc2561d
 
 ## [3.0.0-beta.2]
 
