--- conflicted
+++ resolved
@@ -7,11 +7,8 @@
 ## [Unreleased]
 
 ### Fixed
-<<<<<<< HEAD
 * Include casacore log messages in carta log ([#1169](https://github.com/CARTAvis/carta-backend/issues/1169)).
-=======
 * Fixed the problem of opening old IRAM fits images ([#1312](https://github.com/CARTAvis/carta-backend/issues/1312)).
->>>>>>> 676affa1
 
 ## [4.0.0]
 
