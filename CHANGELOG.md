# Changelog
All notable changes to this project will be documented in this file.

The format is based on [Keep a Changelog](https://keepachangelog.com/en/1.0.0/),
and this project adheres to [Semantic Versioning](https://semver.org/spec/v2.0.0.html).

<<<<<<< HEAD
## [Unreleased]

### Added
* Added ability to set a custom rest frequency for saving subimages. ([#918](https://github.com/CARTAvis/carta-backend/issues/918)).
=======
## [3.0.0-beta.3]

### Added
* Added data type to file info and open complex image with amplitude expression ([#520](https://github.com/CARTAvis/carta-backend/issues/520)).
>>>>>>> d45de2f7

## [3.0.0-beta.2]

### Changed
* Removed the dependency on Intel TBB library by replacing the TBB mutexes with ones based on standard c++ ones.
* Replaced shared image loader pointer in the session class with a cache for multiple loaders, to avoid concurrency bugs when loading multiple images simultaneously.
* Removed gRPC service and moved scripting interface to HTTP server.
	
### Added
* Added ability to guess file type by extension, rather than content ([#1](https://github.com/CARTAvis/carta/issues/1)).
* Added support for circular/linear polarizations when generating hypercubes ([#942](https://github.com/CARTAvis/carta-backend/issues/942)).
* Added PV image generator for line regions ([#794](https://github.com/CARTAvis/carta-backend/issues/794)).

### Fixed

* Fixed hard crash when attempting to read files within a read-protected directory ([#945](https://github.com/CARTAvis/carta-backend/issues/945)).
* Fixed region histograms for moment images ([#906](https://github.com/CARTAvis/carta-backend/issues/906)).
* Fixed bug of duplicate histogram calculation ([#905](https://github.com/CARTAvis/carta-backend/pull/905)).
* Fixed issues when reading stokes information from the header ([#942](https://github.com/CARTAvis/carta-backend/issues/942)).
* Fixed restoring beam set from HISTORY ([#935](https://github.com/CARTAvis/carta-backend/issues/935)).
* Fixed FITS header bug for dropped keyword index ([#912](https://github.com/CARTAvis/carta-backend/issues/912)).
* Fixed DS9 export bug by increasing precision for degrees ([#953](https://github.com/CARTAvis/carta-backend/issues/953)).

## [3.0.0-beta.1b]

### Fixed

* Fixed control points record for polygon / line / polyline ([#891](https://github.com/CARTAvis/carta-backend/issues/891)).
* Fixed bug causing cube histogram to be generated even if it was available in an HDF5 file ([#899](https://github.com/CARTAvis/carta-backend/issues/899)).
* Fixed bug of mis:wq
sing cursor values for matched images ([#900](https://github.com/CARTAvis/carta-backend/issues/900)).

## [3.0.0-beta.1]

### Added

* Added unit test helper functions for generating FITS and HDF5 test image files.
* Introduced generic JSON object read/write/clearing for the REST API.
* Unit tests for filling spatial profiles.
* Added support for building on aarch64 Linux.
* Added directory info to file lists.
* Added support for using mipmapped datasets in HDF5 files to load downsampled data.
* Added a tile cache for loading full-resolution data from chunked HDF5 files.
* Added mip and range options to spatial profile requests.
* Added support for LINE and POLYLINE regions.
* Added support for fits.gz images using zlib.
* Added ping pong test for spectral line query.
* Added support for boolean columns in tables.
* Added support for Stokes in statistics and histogram widgets.
* Added spatial profile support to point regions.

### Changed

* Browser argument no longer marked as experimental.
* Developer code style scripts consolidated into one.
* Improved custom browser option so that the child process behaves consistently.
* The scripting interface can request a subset of a called action's return value, avoiding possible serialization problems.
* Changed "stokes" to "polarizations" in file info.

### Fixed

* Upgraded to uWebSockets v19.2.0 to fix garbled ICD messages ([#848](https://github.com/CARTAvis/carta-backend/issues/848)).
* Fixed issues with FITS headers processed by casacore ([#460](https://github.com/CARTAvis/carta-backend/issues/460)) by parsing the FITS header or HDF5 attributes directly.
* Added missing setting keyword for the starting folder ([#857](https://github.com/CARTAvis/carta-backend/issues/857)).
* Fixed a crash ([#774](https://github.com/CARTAvis/carta-backend/issues/774)) by adding a mutex lock.
* Improve the speed of HDF5 header parsing ([#861](https://github.com/CARTAvis/carta-backend/issues/861)) by using H5Aiterate2 to iterate over HDF5 attributes.
* Added a fallback legacy heuristic for detecting that HDF5 attributes should be interpreted as boolean.
* Fixed a caching bug affecting images which were changed on disk ([#579](https://github.com/CARTAvis/carta-backend/issues/579)).
* Fixed a wrapper script issue causing an invalid frontend URL to be generated on Linux without network access.

### Security

* Use a constant-time string comparison for checking token equality.
* Added a security token to the gRPC interface.<|MERGE_RESOLUTION|>--- conflicted
+++ resolved
@@ -4,17 +4,11 @@
 The format is based on [Keep a Changelog](https://keepachangelog.com/en/1.0.0/),
 and this project adheres to [Semantic Versioning](https://semver.org/spec/v2.0.0.html).
 
-<<<<<<< HEAD
-## [Unreleased]
-
-### Added
-* Added ability to set a custom rest frequency for saving subimages. ([#918](https://github.com/CARTAvis/carta-backend/issues/918)).
-=======
 ## [3.0.0-beta.3]
 
 ### Added
 * Added data type to file info and open complex image with amplitude expression ([#520](https://github.com/CARTAvis/carta-backend/issues/520)).
->>>>>>> d45de2f7
+* Added ability to set a custom rest frequency for saving subimages. ([#918](https://github.com/CARTAvis/carta-backend/issues/918)).
 
 ## [3.0.0-beta.2]
 
