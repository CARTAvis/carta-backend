# Changelog
All notable changes to this project will be documented in this file.

The format is based on [Keep a Changelog](https://keepachangelog.com/en/1.0.0/),
and this project adheres to [Semantic Versioning](https://semver.org/spec/v2.0.0.html).

## [3.0.0-beta.3]

### Added
<<<<<<< HEAD
* Added computed stokes images and supported the analysis (profiles, contours, statistics, etc.) of them ([#433](https://github.com/CARTAvis/carta-backend/issues/433)).
=======
* Added data type to file info and open complex image with amplitude expression ([#520](https://github.com/CARTAvis/carta-backend/issues/520)).
>>>>>>> d45de2f7

## [3.0.0-beta.2]

### Changed
* Removed the dependency on Intel TBB library by replacing the TBB mutexes with ones based on standard c++ ones.
* Replaced shared image loader pointer in the session class with a cache for multiple loaders, to avoid concurrency bugs when loading multiple images simultaneously.
* Removed gRPC service and moved scripting interface to HTTP server.
	
### Added
* Added ability to guess file type by extension, rather than content ([#1](https://github.com/CARTAvis/carta/issues/1)).
* Added support for circular/linear polarizations when generating hypercubes ([#942](https://github.com/CARTAvis/carta-backend/issues/942)).
* Added PV image generator for line regions ([#794](https://github.com/CARTAvis/carta-backend/issues/794)).

### Fixed

* Fixed hard crash when attempting to read files within a read-protected directory ([#945](https://github.com/CARTAvis/carta-backend/issues/945)).
* Fixed region histograms for moment images ([#906](https://github.com/CARTAvis/carta-backend/issues/906)).
* Fixed bug of duplicate histogram calculation ([#905](https://github.com/CARTAvis/carta-backend/pull/905)).
* Fixed issues when reading stokes information from the header ([#942](https://github.com/CARTAvis/carta-backend/issues/942)).
* Fixed restoring beam set from HISTORY ([#935](https://github.com/CARTAvis/carta-backend/issues/935)).
* Fixed FITS header bug for dropped keyword index ([#912](https://github.com/CARTAvis/carta-backend/issues/912)).
* Fixed DS9 export bug by increasing precision for degrees ([#953](https://github.com/CARTAvis/carta-backend/issues/953)).

## [3.0.0-beta.1b]

### Fixed

* Fixed control points record for polygon / line / polyline ([#891](https://github.com/CARTAvis/carta-backend/issues/891)).
* Fixed bug causing cube histogram to be generated even if it was available in an HDF5 file ([#899](https://github.com/CARTAvis/carta-backend/issues/899)).
* Fixed bug of mis:wq
sing cursor values for matched images ([#900](https://github.com/CARTAvis/carta-backend/issues/900)).

## [3.0.0-beta.1]

### Added

* Added unit test helper functions for generating FITS and HDF5 test image files.
* Introduced generic JSON object read/write/clearing for the REST API.
* Unit tests for filling spatial profiles.
* Added support for building on aarch64 Linux.
* Added directory info to file lists.
* Added support for using mipmapped datasets in HDF5 files to load downsampled data.
* Added a tile cache for loading full-resolution data from chunked HDF5 files.
* Added mip and range options to spatial profile requests.
* Added support for LINE and POLYLINE regions.
* Added support for fits.gz images using zlib.
* Added ping pong test for spectral line query.
* Added support for boolean columns in tables.
* Added support for Stokes in statistics and histogram widgets.
* Added spatial profile support to point regions.

### Changed

* Browser argument no longer marked as experimental.
* Developer code style scripts consolidated into one.
* Improved custom browser option so that the child process behaves consistently.
* The scripting interface can request a subset of a called action's return value, avoiding possible serialization problems.
* Changed "stokes" to "polarizations" in file info.

### Fixed

* Upgraded to uWebSockets v19.2.0 to fix garbled ICD messages ([#848](https://github.com/CARTAvis/carta-backend/issues/848)).
* Fixed issues with FITS headers processed by casacore ([#460](https://github.com/CARTAvis/carta-backend/issues/460)) by parsing the FITS header or HDF5 attributes directly.
* Added missing setting keyword for the starting folder ([#857](https://github.com/CARTAvis/carta-backend/issues/857)).
* Fixed a crash ([#774](https://github.com/CARTAvis/carta-backend/issues/774)) by adding a mutex lock.
* Improve the speed of HDF5 header parsing ([#861](https://github.com/CARTAvis/carta-backend/issues/861)) by using H5Aiterate2 to iterate over HDF5 attributes.
* Added a fallback legacy heuristic for detecting that HDF5 attributes should be interpreted as boolean.
* Fixed a caching bug affecting images which were changed on disk ([#579](https://github.com/CARTAvis/carta-backend/issues/579)).
* Fixed a wrapper script issue causing an invalid frontend URL to be generated on Linux without network access.

### Security

* Use a constant-time string comparison for checking token equality.
* Added a security token to the gRPC interface.<|MERGE_RESOLUTION|>--- conflicted
+++ resolved
@@ -7,11 +7,8 @@
 ## [3.0.0-beta.3]
 
 ### Added
-<<<<<<< HEAD
+* Added data type to file info and open complex image with amplitude expression ([#520](https://github.com/CARTAvis/carta-backend/issues/520)).
 * Added computed stokes images and supported the analysis (profiles, contours, statistics, etc.) of them ([#433](https://github.com/CARTAvis/carta-backend/issues/433)).
-=======
-* Added data type to file info and open complex image with amplitude expression ([#520](https://github.com/CARTAvis/carta-backend/issues/520)).
->>>>>>> d45de2f7
 
 ## [3.0.0-beta.2]
 
