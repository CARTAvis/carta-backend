# Changelog
All notable changes to this project will be documented in this file.

The format is based on [Keep a Changelog](https://keepachangelog.com/en/1.0.0/),
and this project adheres to [Semantic Versioning](https://semver.org/spec/v2.0.0.html).

## [3.0.0-beta.3]

### Added
<<<<<<< HEAD
* Added support for vector field (polarization intensity/angle) calculations ([#1002](https://github.com/CARTAvis/carta-backend/issues/1002)).
=======
* Added data type to file info and open complex image with amplitude expression ([#520](https://github.com/CARTAvis/carta-backend/issues/520)).
>>>>>>> d45de2f7

## [3.0.0-beta.2]

### Changed
* Removed the dependency on Intel TBB library by replacing the TBB mutexes with ones based on standard c++ ones.
* Replaced shared image loader pointer in the session class with a cache for multiple loaders, to avoid concurrency bugs when loading multiple images simultaneously.
* Removed gRPC service and moved scripting interface to HTTP server.
	
### Added
* Added ability to guess file type by extension, rather than content ([#1](https://github.com/CARTAvis/carta/issues/1)).
* Added support for circular/linear polarizations when generating hypercubes ([#942](https://github.com/CARTAvis/carta-backend/issues/942)).
* Added PV image generator for line regions ([#794](https://github.com/CARTAvis/carta-backend/issues/794)).

### Fixed

* Fixed hard crash when attempting to read files within a read-protected directory ([#945](https://github.com/CARTAvis/carta-backend/issues/945)).
* Fixed region histograms for moment images ([#906](https://github.com/CARTAvis/carta-backend/issues/906)).
* Fixed bug of duplicate histogram calculation ([#905](https://github.com/CARTAvis/carta-backend/pull/905)).
* Fixed issues when reading stokes information from the header ([#942](https://github.com/CARTAvis/carta-backend/issues/942)).
* Fixed restoring beam set from HISTORY ([#935](https://github.com/CARTAvis/carta-backend/issues/935)).
* Fixed FITS header bug for dropped keyword index ([#912](https://github.com/CARTAvis/carta-backend/issues/912)).
* Fixed DS9 export bug by increasing precision for degrees ([#953](https://github.com/CARTAvis/carta-backend/issues/953)).

## [3.0.0-beta.1b]

### Fixed

* Fixed control points record for polygon / line / polyline ([#891](https://github.com/CARTAvis/carta-backend/issues/891)).
* Fixed bug causing cube histogram to be generated even if it was available in an HDF5 file ([#899](https://github.com/CARTAvis/carta-backend/issues/899)).
* Fixed bug of mis:wq
sing cursor values for matched images ([#900](https://github.com/CARTAvis/carta-backend/issues/900)).

## [3.0.0-beta.1]

### Added

* Added unit test helper functions for generating FITS and HDF5 test image files.
* Introduced generic JSON object read/write/clearing for the REST API.
* Unit tests for filling spatial profiles.
* Added support for building on aarch64 Linux.
* Added directory info to file lists.
* Added support for using mipmapped datasets in HDF5 files to load downsampled data.
* Added a tile cache for loading full-resolution data from chunked HDF5 files.
* Added mip and range options to spatial profile requests.
* Added support for LINE and POLYLINE regions.
* Added support for fits.gz images using zlib.
* Added ping pong test for spectral line query.
* Added support for boolean columns in tables.
* Added support for Stokes in statistics and histogram widgets.
* Added spatial profile support to point regions.

### Changed

* Browser argument no longer marked as experimental.
* Developer code style scripts consolidated into one.
* Improved custom browser option so that the child process behaves consistently.
* The scripting interface can request a subset of a called action's return value, avoiding possible serialization problems.
* Changed "stokes" to "polarizations" in file info.

### Fixed

* Upgraded to uWebSockets v19.2.0 to fix garbled ICD messages ([#848](https://github.com/CARTAvis/carta-backend/issues/848)).
* Fixed issues with FITS headers processed by casacore ([#460](https://github.com/CARTAvis/carta-backend/issues/460)) by parsing the FITS header or HDF5 attributes directly.
* Added missing setting keyword for the starting folder ([#857](https://github.com/CARTAvis/carta-backend/issues/857)).
* Fixed a crash ([#774](https://github.com/CARTAvis/carta-backend/issues/774)) by adding a mutex lock.
* Improve the speed of HDF5 header parsing ([#861](https://github.com/CARTAvis/carta-backend/issues/861)) by using H5Aiterate2 to iterate over HDF5 attributes.
* Added a fallback legacy heuristic for detecting that HDF5 attributes should be interpreted as boolean.
* Fixed a caching bug affecting images which were changed on disk ([#579](https://github.com/CARTAvis/carta-backend/issues/579)).
* Fixed a wrapper script issue causing an invalid frontend URL to be generated on Linux without network access.

### Security

* Use a constant-time string comparison for checking token equality.
* Added a security token to the gRPC interface.<|MERGE_RESOLUTION|>--- conflicted
+++ resolved
@@ -7,11 +7,8 @@
 ## [3.0.0-beta.3]
 
 ### Added
-<<<<<<< HEAD
 * Added support for vector field (polarization intensity/angle) calculations ([#1002](https://github.com/CARTAvis/carta-backend/issues/1002)).
-=======
 * Added data type to file info and open complex image with amplitude expression ([#520](https://github.com/CARTAvis/carta-backend/issues/520)).
->>>>>>> d45de2f7
 
 ## [3.0.0-beta.2]
 
