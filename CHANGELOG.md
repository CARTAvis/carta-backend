--- conflicted
+++ resolved
@@ -8,11 +8,8 @@
 
 ### Added
 
-<<<<<<< HEAD
+*  Added support for circular/linear polarizations when generating hypercubes ([#942](https://github.com/CARTAvis/carta-backend/issues/942)).
 * Replaced shared image loader pointer in the session class with a cache for multiple loaders, to avoid concurrency bugs when loading multiple images simultaneously.
-=======
-*  Added support for circular/linear polarizations when generating hypercubes ([#942](https://github.com/CARTAvis/carta-backend/issues/942)).
->>>>>>> 8d9aa32f
 
 ### Fixed
 
