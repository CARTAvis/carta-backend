//# Frame.h: represents an open image file.  Handles slicing data and region calculations
//# (profiles, histograms, stats)

#pragma once
#include <vector>
#include <unordered_map>
#include <string>
#include <memory>
#include <mutex>
#include <tbb/queuing_rw_mutex.h>

#include <carta-protobuf/raster_image.pb.h>
#include <carta-protobuf/region_histogram.pb.h>
#include <carta-protobuf/spatial_profile.pb.h>
#include <carta-protobuf/spectral_profile.pb.h>
#include "InterfaceConstants.h"
#include "ImageData/FileLoader.h"
#include "Region/Region.h"
#include "compression.h"

struct ChannelStats {
    float minVal;
    float maxVal;
    float mean;
    std::vector<float> percentiles;
    std::vector<float> percentileRanks;
    std::vector<int> histogramBins;
    int64_t nanCount;
};

class Frame {

private:
    // setup
    std::string uuid;
    bool valid;

    // image loader, stats from image file
    std::string filename;
    std::unique_ptr<carta::FileLoader> loader;
    std::vector<std::vector<ChannelStats>> channelStats;

    // shape
    casacore::IPosition imageShape; // (width, height, depth, stokes)
    int spectralAxis, stokesAxis;   // axis index for each in 4D image
    int channelIndex, stokesIndex;  // current channel, stokes for image
    size_t nchan;

    // Image settings
    // view and compression
    CARTA::ImageBounds bounds;
    int mip, nsubsets;
    CARTA::CompressionType compType;
    float quality;
    // channel and stokes

    std::vector<float> imageCache;  // image data for current channelIndex, stokesIndex
    tbb::queuing_rw_mutex cacheMutex; // allow concurrent reads but lock for write
    std::mutex latticeMutex;          // only one disk access at a time
    bool cacheLoaded;                 // channel cache is set

    // Region
    std::unordered_map<int, std::unique_ptr<carta::Region>> regions;  // key is region ID
    bool cursorSet; // cursor region set by frontend, not internally

    // Stats stored in image file
    bool loadImageChannelStats(bool loadPercentiles = false);

    // Internal regions: image, cursor
    void setImageRegion(int regionId); // set region for entire plane image or cube
    void setDefaultCursor(); // using center point of image

    // Image data and slicers
<<<<<<< HEAD
    // make sublattice from Region of Lattice with given stokes
    bool checkStokesIndex(int stokes);
    // save Image region data for current channel, stokes
    void setImageCache();
    // downsampled data from image cache
    bool getImageData(std::vector<float>& imageData, bool meanFilter = true);

=======
    void setImageCache();
    bool getImageData(std::vector<float>& imageData, bool meanFilter = true); // downsampled
>>>>>>> 8c4d8fec
    // fill vector for given channel and stokes
    void getChannelMatrix(std::vector<float>& chanMatrix, size_t channel, size_t stokes);
    // get slicer for xy matrix with given channel and stokes
    casacore::Slicer getChannelMatrixSlicer(size_t channel, size_t stokes);
    // get lattice slicer for profiles: get full axis if set to -1, else single value for that axis
    void getLatticeSlicer(casacore::Slicer& latticeSlicer, int x, int y, int channel, int stokes);
    // Region data: apply region to Lattice to get SubLattice
    bool getRegionSubLattice(int regionId, casacore::SubLattice<float>& sublattice, int stokes);

    // histogram helpers
    int calcAutoNumBins(); // calculate automatic bin size

    // histogram helpers
    int calcAutoNumBins(); // calculate automatic bin size


public:
    Frame(const std::string& uuidString, const std::string& filename, const std::string& hdu, int defaultChannel = DEFAULT_CHANNEL);
    ~Frame();

    // frame info
    bool isValid();
    int getMaxRegionId();
    size_t nchannels(); // if no channel axis, nchan=1
    int currentStokes();

    // Create and remove regions
    bool setRegion(int regionId, std::string name, CARTA::RegionType type, int minchan,
        int maxchan, std::vector<CARTA::Point>& points, float rotation, std::string& message);
    bool setCursorRegion(int regionId, const CARTA::Point& point);
    inline bool isCursorSet() { return cursorSet; } // set by frontend, not default
    void removeRegion(int regionId);

    // image view, channels
    bool setImageView(const CARTA::ImageBounds& imageBounds, int newMip,
        CARTA::CompressionType compression, float quality, int nsubsets);
    bool setImageChannels(int newChannel, int newStokes, std::string& message);

    // set requirements
    bool setRegionHistogramRequirements(int regionId,
        const std::vector<CARTA::SetHistogramRequirements_HistogramConfig>& histograms);
    bool setRegionSpatialRequirements(int regionId, const std::vector<std::string>& profiles);
    bool setRegionSpectralRequirements(int regionId,
        const std::vector<CARTA::SetSpectralRequirements_SpectralConfig>& profiles);
    bool setRegionStatsRequirements(int regionId, const std::vector<int> statsTypes);

    // fill data, profiles, stats messages
    bool fillRasterImageData(CARTA::RasterImageData& rasterImageData, std::string& message);
    bool fillSpatialProfileData(int regionId, CARTA::SpatialProfileData& profileData);
    bool fillSpectralProfileData(int regionId, CARTA::SpectralProfileData& profileData);
    bool fillRegionHistogramData(int regionId, CARTA::RegionHistogramData* histogramData);
    bool fillRegionStatsData(int regionId, CARTA::RegionStatsData& statsData);

    // histogram only (not full data message) : get if stored, else can calculate
    bool getRegionMinMax(int regionId, int channel, int stokes, float& minval, float& maxval);
    bool calcRegionMinMax(int regionId, int channel, int stokes, float& minval, float& maxval);
    bool getRegionHistogram(int regionId, int channel, int stokes, int nbins,
        CARTA::Histogram& histogram);
    bool calcRegionHistogram(int regionId, int channel, int stokes, int nbins, float minval,
        float maxval, CARTA::Histogram& histogram);
    void setRegionMinMax(int regionId, int channel, int stokes, float minval, float maxval);
    void setRegionHistogram(int regionId, int channel, int stokes, CARTA::Histogram& histogram);
};<|MERGE_RESOLUTION|>--- conflicted
+++ resolved
@@ -71,7 +71,6 @@
     void setDefaultCursor(); // using center point of image
 
     // Image data and slicers
-<<<<<<< HEAD
     // make sublattice from Region of Lattice with given stokes
     bool checkStokesIndex(int stokes);
     // save Image region data for current channel, stokes
@@ -79,10 +78,6 @@
     // downsampled data from image cache
     bool getImageData(std::vector<float>& imageData, bool meanFilter = true);
 
-=======
-    void setImageCache();
-    bool getImageData(std::vector<float>& imageData, bool meanFilter = true); // downsampled
->>>>>>> 8c4d8fec
     // fill vector for given channel and stokes
     void getChannelMatrix(std::vector<float>& chanMatrix, size_t channel, size_t stokes);
     // get slicer for xy matrix with given channel and stokes
@@ -95,12 +90,10 @@
     // histogram helpers
     int calcAutoNumBins(); // calculate automatic bin size
 
-    // histogram helpers
-    int calcAutoNumBins(); // calculate automatic bin size
-
 
 public:
-    Frame(const std::string& uuidString, const std::string& filename, const std::string& hdu, int defaultChannel = DEFAULT_CHANNEL);
+    Frame(const std::string& uuidString, const std::string& filename, const std::string& hdu,
+        int defaultChannel = DEFAULT_CHANNEL);
     ~Frame();
 
     // frame info
