//# Frame.h: represents an open image file.  Handles slicing data and region calculations
//# (profiles, histograms, stats)

#ifndef CARTA_BACKEND__FRAME_H_
#define CARTA_BACKEND__FRAME_H_

#include <algorithm>
#include <memory>
#include <mutex>
#include <unordered_map>

#include <tbb/atomic.h>
#include <tbb/queuing_rw_mutex.h>

#include <carta-protobuf/raster_image.pb.h>
#include <carta-protobuf/region_histogram.pb.h>
#include <carta-protobuf/spatial_profile.pb.h>
#include <carta-protobuf/spectral_profile.pb.h>
<<<<<<< HEAD
#include <casacore/images/Regions/ImageRegion.h>
#include <casacore/images/Images/SubImage.h>
#include "InterfaceConstants.h"
=======

>>>>>>> e4efcbab
#include "ImageData/FileLoader.h"
#include "InterfaceConstants.h"
#include "Region/Region.h"

struct ViewSettings {
    CARTA::ImageBounds image_bounds;
    int mip;
    CARTA::CompressionType compression_type;
    float quality;
    int num_subsets;
};

class Frame {
private:
    // setup
    uint32_t sessionId;
    bool valid;

    // communication
    bool connected;

    // spectral profile counter
    tbb::atomic<int> zProfileCount;

    // image loader, stats from image file
    std::string filename;
    std::unique_ptr<carta::FileLoader> loader;

    // shape, channel, and stokes
    casacore::IPosition imageShape; // (width, height, depth, stokes)
    int spectralAxis, stokesAxis;   // axis index for each in 4D image
    int channelIndex, stokesIndex;  // current channel, stokes for image
    size_t nchan;
    size_t nstok;

    // Image settings
    ViewSettings view_settings_;

    std::vector<float> imageCache;    // image data for current channelIndex, stokesIndex
    tbb::queuing_rw_mutex cacheMutex; // allow concurrent reads but lock for write
    std::mutex imageMutex;            // only one disk access at a time
    bool cacheLoaded;                 // channel cache is set

    // Region
    std::unordered_map<int, std::unique_ptr<carta::Region>> regions; // key is region ID
    bool cursorSet;                                                  // cursor region set by frontend, not internally

    // Internal regions: image, cursor
    void setImageRegion(int regionId); // set region for entire plane image or cube
    void setDefaultCursor();           // using center point of image

    // Image view settings
    void setViewSettings(
        const CARTA::ImageBounds& newBounds, int newMip, CARTA::CompressionType newCompression, float newQuality, int newSubsets);
    inline ViewSettings getViewSettings() {
        return view_settings_;
    };

    // validate channel, stokes index values
    bool checkChannel(int channel);
    bool checkStokes(int stokes);

    // Image data and slicers
    // save Image region data for current channel, stokes
    void setImageCache();
    // downsampled data from image cache
    bool getRasterData(std::vector<float>& imageData, CARTA::ImageBounds& bounds, int mip, bool meanFilter = true);

    // fill vector for given channel and stokes
    void getChannelMatrix(std::vector<float>& chanMatrix, size_t channel, size_t stokes);
    // get slicer for xy matrix with given channel and stokes
    casacore::Slicer getChannelMatrixSlicer(size_t channel, size_t stokes);
    // get lattice slicer for profiles: get full axis if set to -1, else single value for that axis
    void getImageSlicer(casacore::Slicer& imageSlicer, int x, int y, int channel, int stokes);
    // xy region created (subset of image)
    bool xyRegionValid(int regionId);
    // make Lattice sublattice from Region given channel and stokes
<<<<<<< HEAD
    bool getRegionSubImage(int regionId, casacore::SubImage<float>& subimage, int stokes,
        int channel=ALL_CHANNELS);
=======
    bool getRegionSubLattice(int regionId, casacore::SubLattice<float>& sublattice, int stokes, int channel = ALL_CHANNELS);
>>>>>>> e4efcbab
    // add pixel mask to sublattice for stats
    //void setPixelMask(casacore::SubImage<float>& subimage);
    //void generatePixelMask(casacore::ArrayLattice<bool>& pixelMask, casacore::SubImage<float>& subimage);

    // histogram helper
    int calcAutoNumBins(int regionId); // calculate automatic bin size for region

    // current cursor's x-y coordinate
    std::pair<int, int> cursorXY;
    // get cursor's x-y coordinate forom sub-lattice
    bool getSubimageXY(casacore::SubImage<float>& subimage, std::pair<int, int>& cursor_xy);
    // get spectral profile data from sub-lattice
<<<<<<< HEAD
    bool getSpectralData(std::vector<float>& data, casacore::SubImage<float>& subimage,
        int checkPerChannels=ALL_CHANNELS);
=======
    bool getSpectralData(std::vector<float>& data, casacore::SubLattice<float>& sublattice, int checkPerChannels = ALL_CHANNELS);
>>>>>>> e4efcbab

    void increaseZProfileCount() {
        ++zProfileCount;
    }
    void decreaseZProfileCount() {
        --zProfileCount;
    }

public:
    Frame(uint32_t sessionId, const std::string& filename, const std::string& hdu, int defaultChannel = DEFAULT_CHANNEL);
    ~Frame();

    // frame info
    bool isValid();
    std::vector<int> getRegionIds();
    int getMaxRegionId();
    size_t nchannels(); // if no channel axis, nchan=1
    size_t nstokes();
    int currentChannel();
    int currentStokes();

    // Create and remove regions
    bool setRegion(
        int regionId, std::string name, CARTA::RegionType type, std::vector<CARTA::Point>& points, float rotation, std::string& message);
    bool setCursorRegion(int regionId, const CARTA::Point& point);
    inline bool isCursorSet() {
        return cursorSet;
    } // set by frontend, not default
    bool regionChanged(int regionId);
    void removeRegion(int regionId);

    // image view, channels
    bool setImageView(const CARTA::ImageBounds& imageBounds, int newMip, CARTA::CompressionType compression, float quality, int nsubsets);
    bool setImageChannels(int newChannel, int newStokes, std::string& message);

    // set requirements
    bool setRegionHistogramRequirements(int regionId, const std::vector<CARTA::SetHistogramRequirements_HistogramConfig>& histograms);
    bool setRegionSpatialRequirements(int regionId, const std::vector<std::string>& profiles);
    bool setRegionSpectralRequirements(int regionId, const std::vector<CARTA::SetSpectralRequirements_SpectralConfig>& profiles);
    bool setRegionStatsRequirements(int regionId, const std::vector<int> statsTypes);

    // fill data, profiles, stats messages
    // For some messages, only fill if requirements are for current channel/stokes
    bool fillRasterImageData(CARTA::RasterImageData& rasterImageData, std::string& message);
    bool fillSpatialProfileData(int regionId, CARTA::SpatialProfileData& profileData, bool checkCurrentStokes = false);
    bool fillSpectralProfileData(int regionId, CARTA::SpectralProfileData& profileData, bool checkCurrentStokes = false);
    bool fillRegionHistogramData(int regionId, CARTA::RegionHistogramData* histogramData, bool checkCurrentChan = false);
    bool fillRegionStatsData(int regionId, CARTA::RegionStatsData& statsData);

    // histogram only (not full data message) : get if stored, else can calculate
    bool getRegionMinMax(int regionId, int channel, int stokes, float& minval, float& maxval);
    bool calcRegionMinMax(int regionId, int channel, int stokes, float& minval, float& maxval);
    bool getImageHistogram(int channel, int stokes, int nbins, CARTA::Histogram& histogram);
    bool getRegionHistogram(int regionId, int channel, int stokes, int nbins, CARTA::Histogram& histogram);
    bool calcRegionHistogram(int regionId, int channel, int stokes, int nbins, float minval, float maxval, CARTA::Histogram& histogram);
    void setRegionMinMax(int regionId, int channel, int stokes, float minval, float maxval);
    void setRegionHistogram(int regionId, int channel, int stokes, CARTA::Histogram& histogram);

    // set the flag connected = false, in order to stop the jobs and wait for jobs finished
    void disconnectCalled();
};

#endif // CARTA_BACKEND__FRAME_H_<|MERGE_RESOLUTION|>--- conflicted
+++ resolved
@@ -11,18 +11,14 @@
 
 #include <tbb/atomic.h>
 #include <tbb/queuing_rw_mutex.h>
+#include <casacore/images/Regions/ImageRegion.h>
+#include <casacore/images/Images/SubImage.h>
 
 #include <carta-protobuf/raster_image.pb.h>
 #include <carta-protobuf/region_histogram.pb.h>
 #include <carta-protobuf/spatial_profile.pb.h>
 #include <carta-protobuf/spectral_profile.pb.h>
-<<<<<<< HEAD
-#include <casacore/images/Regions/ImageRegion.h>
-#include <casacore/images/Images/SubImage.h>
-#include "InterfaceConstants.h"
-=======
 
->>>>>>> e4efcbab
 #include "ImageData/FileLoader.h"
 #include "InterfaceConstants.h"
 #include "Region/Region.h"
@@ -100,12 +96,7 @@
     // xy region created (subset of image)
     bool xyRegionValid(int regionId);
     // make Lattice sublattice from Region given channel and stokes
-<<<<<<< HEAD
-    bool getRegionSubImage(int regionId, casacore::SubImage<float>& subimage, int stokes,
-        int channel=ALL_CHANNELS);
-=======
-    bool getRegionSubLattice(int regionId, casacore::SubLattice<float>& sublattice, int stokes, int channel = ALL_CHANNELS);
->>>>>>> e4efcbab
+    bool getRegionSubImage(int regionId, casacore::SubImage<float>& subimage, int stokes, int channel=ALL_CHANNELS);
     // add pixel mask to sublattice for stats
     //void setPixelMask(casacore::SubImage<float>& subimage);
     //void generatePixelMask(casacore::ArrayLattice<bool>& pixelMask, casacore::SubImage<float>& subimage);
@@ -118,12 +109,7 @@
     // get cursor's x-y coordinate forom sub-lattice
     bool getSubimageXY(casacore::SubImage<float>& subimage, std::pair<int, int>& cursor_xy);
     // get spectral profile data from sub-lattice
-<<<<<<< HEAD
-    bool getSpectralData(std::vector<float>& data, casacore::SubImage<float>& subimage,
-        int checkPerChannels=ALL_CHANNELS);
-=======
-    bool getSpectralData(std::vector<float>& data, casacore::SubLattice<float>& sublattice, int checkPerChannels = ALL_CHANNELS);
->>>>>>> e4efcbab
+    bool getSpectralData(std::vector<float>& data, casacore::SubImage<float>& subimage, int checkPerChannels=ALL_CHANNELS);
 
     void increaseZProfileCount() {
         ++zProfileCount;
