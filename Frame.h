//# Frame.h: represents an open image file.  Handles slicing data and region calculations
//# (profiles, histograms, stats)

#ifndef CARTA_BACKEND__FRAME_H_
#define CARTA_BACKEND__FRAME_H_

#include <algorithm>
#include <atomic>
#include <memory>
#include <mutex>
#include <unordered_map>

#include <tbb/queuing_rw_mutex.h>

#include <carta-protobuf/contour.pb.h>
#include <carta-protobuf/defs.pb.h>
#include <carta-protobuf/raster_tile.pb.h>
#include <carta-protobuf/region_histogram.pb.h>
#include <carta-protobuf/save_file.pb.h>
#include <carta-protobuf/spatial_profile.pb.h>
#include <carta-protobuf/spectral_profile.pb.h>
#include <carta-protobuf/tiles.pb.h>

#include "DataStream/Contouring.h"
#include "DataStream/Tile.h"
#include "ImageData/FileLoader.h"
#include "ImageStats/BasicStatsCalculator.h"
#include "ImageStats/Histogram.h"
#include "InterfaceConstants.h"
#include "Moment/MomentGenerator.h"
#include "Region/Region.h"
<<<<<<< HEAD
#include "Tile.h"
=======
#include "RequirementsCache.h"
>>>>>>> 47c6c21d
#include "TileCache.h"

struct ContourSettings {
    std::vector<double> levels;
    CARTA::SmoothingMode smoothing_mode;
    int smoothing_factor;
    int decimation;
    int compression_level;
    int chunk_size;
    uint32_t reference_file_id;

    // Equality operator for checking if contour settings have changed
    bool operator==(const ContourSettings& rhs) const {
        if (this->smoothing_mode != rhs.smoothing_mode || this->smoothing_factor != rhs.smoothing_factor ||
            this->decimation != rhs.decimation || this->compression_level != rhs.compression_level ||
            this->reference_file_id != rhs.reference_file_id || this->chunk_size != rhs.chunk_size) {
            return false;
        }
        if (this->levels.size() != rhs.levels.size()) {
            return false;
        }

        for (auto i = 0; i < this->levels.size(); i++) {
            if (this->levels[i] != rhs.levels[i]) {
                return false;
            }
        }

        return true;
    }

    bool operator!=(const ContourSettings& rhs) const {
        return !(*this == rhs);
    }
};

class Frame {
public:
    Frame(uint32_t session_id, carta::FileLoader* loader, const std::string& hdu, bool verbose, bool perflog,
        int default_channel = DEFAULT_CHANNEL);
    ~Frame(){};

    bool IsValid();
    std::string GetErrorMessage();

    // Returns pointer to CoordinateSystem clone; caller must delete
    casacore::CoordinateSystem* CoordinateSystem();

    // Image/Frame info
    casacore::IPosition ImageShape();
    size_t NumChannels(); // if no channel axis, nchan=1
    size_t NumStokes();   // if no stokes axis, nstokes=1
    int CurrentChannel();
    int CurrentStokes();
    int StokesAxis();

    // Slicer to set channel and stokes ranges with full xy plane
    casacore::Slicer GetImageSlicer(const ChannelRange& chan_range, int stokes);

    // Image view, channels
    inline void SetAnimationViewSettings(const CARTA::AddRequiredTiles& required_animation_tiles) {
        _required_animation_tiles = required_animation_tiles;
    }
    inline CARTA::AddRequiredTiles GetAnimationViewSettings() {
        return _required_animation_tiles;
    };
    bool SetImageChannels(int new_channel, int new_stokes, std::string& message);

    // Cursor
    bool SetCursor(float x, float y);

    // Raster data
    bool FillRasterTileData(CARTA::RasterTileData& raster_tile_data, const Tile& tile, int channel, int stokes,
        CARTA::CompressionType compression_type, float compression_quality);

    // Functions used for smoothing and contouring
    bool SetContourParameters(const CARTA::SetContourParameters& message);
    inline ContourSettings& GetContourParameters() {
        return _contour_settings;
    };
    bool ContourImage(ContourCallback& partial_contour_callback);

    // Histograms: image and cube
    bool SetHistogramRequirements(int region_id, const std::vector<CARTA::SetHistogramRequirements_HistogramConfig>& histogram_configs);
    bool FillRegionHistogramData(int region_id, CARTA::RegionHistogramData& histogram_data);
    bool FillHistogram(int channel, int stokes, int num_bins, carta::BasicStats<float>& stats, CARTA::Histogram* histogram);
    bool GetBasicStats(int channel, int stokes, carta::BasicStats<float>& stats);
    bool CalculateHistogram(
        int region_id, int channel, int stokes, int num_bins, carta::BasicStats<float>& stats, carta::HistogramResults& results);
    bool GetCubeHistogramConfig(HistogramConfig& config);
    void CacheCubeStats(int stokes, carta::BasicStats<float>& stats);
    void CacheCubeHistogram(int stokes, carta::HistogramResults& results);

    // Stats: image
    bool SetStatsRequirements(int region_id, const std::vector<CARTA::StatsType>& stats_types);
    bool FillRegionStatsData(int region_id, CARTA::RegionStatsData& stats_data);

    // Spatial: cursor
    bool SetSpatialRequirements(int region_id, const std::vector<std::string>& spatial_profiles);
    bool FillSpatialProfileData(int region_id, CARTA::SpatialProfileData& spatial_data);

    // Spectral: cursor
    bool SetSpectralRequirements(int region_id, const std::vector<CARTA::SetSpectralRequirements_SpectralConfig>& spectral_configs);
    bool FillSpectralProfileData(std::function<void(CARTA::SpectralProfileData profile_data)> cb, int region_id, bool stokes_changed);
    void IncreaseZProfileCount();
    void DecreaseZProfileCount();

    // Set the flag connected = false, in order to stop the jobs and wait for jobs finished
    void DisconnectCalled();
    // Check flag if Frame is to be destroyed
    bool IsConnected();

    // Apply Region/Slicer to image (Frame manages image mutex) and get shape, data, or stats
    casacore::LCRegion* GetImageRegion(int file_id, std::shared_ptr<carta::Region> region);
    bool GetImageRegion(int file_id, const ChannelRange& chan_range, int stokes, casacore::ImageRegion& image_region);
    casacore::IPosition GetRegionShape(const casacore::LattRegionHolder& region);
    // Returns data vector
    bool GetRegionData(const casacore::LattRegionHolder& region, std::vector<float>& data);
    bool GetSlicerData(const casacore::Slicer& slicer, std::vector<float>& data);
    // Returns stats_values map for spectral profiles and stats data
    bool GetRegionStats(const casacore::LattRegionHolder& region, std::vector<CARTA::StatsType>& required_stats, bool per_channel,
        std::map<CARTA::StatsType, std::vector<double>>& stats_values);
    bool GetSlicerStats(const casacore::Slicer& slicer, std::vector<CARTA::StatsType>& required_stats, bool per_channel,
        std::map<CARTA::StatsType, std::vector<double>>& stats_values);
    // Spectral profiles from loader
    bool UseLoaderSpectralData(const casacore::IPosition& region_shape);
    bool GetLoaderPointSpectralData(std::vector<float>& profile, int stokes, CARTA::Point& point);
    bool GetLoaderSpectralData(int region_id, int stokes, const casacore::ArrayLattice<casacore::Bool>& mask,
        const casacore::IPosition& origin, std::map<CARTA::StatsType, std::vector<double>>& results, float& progress);

    // Moments calculation
    bool CalculateMoments(int file_id, MomentProgressCallback progress_callback, const casacore::ImageRegion& image_region,
        const CARTA::MomentRequest& moment_request, CARTA::MomentResponse& moment_response,
        std::vector<carta::CollapseResult>& collapse_results);
    void StopMomentCalc();
    void IncreaseMomentsCount();
    void DecreaseMomentsCount();

    // Save as a new file or convert it between CASA/FITS formats
    void SaveFile(const std::string& root_folder, const CARTA::SaveFile& save_file_msg, CARTA::SaveFileAck& save_file_ack);

private:
    // Validate channel, stokes index values
    bool CheckChannel(int channel);
    bool CheckStokes(int stokes);

    // Check whether channels have changed
    bool ChannelsChanged(int channel, int stokes);

    // Cache image plane data for current channel, stokes
    bool FillImageCache();

    // Downsampled data from image cache
    bool GetRasterData(std::vector<float>& image_data, CARTA::ImageBounds& bounds, int mip, bool mean_filter = true);
    bool GetRasterTileData(std::shared_ptr<std::vector<float>>& tile_data_ptr, const Tile& tile, int& width, int& height);
<<<<<<< HEAD
    // fill vector for given channel and stokes
=======

    // Fill vector for given channel and stokes
>>>>>>> 47c6c21d
    void GetChannelMatrix(std::vector<float>& chan_matrix, size_t channel, size_t stokes);

    // Histograms: channel is single channel number or ALL_CHANNELS for cube
    int AutoBinSize();
    bool FillHistogramFromCache(int channel, int stokes, int num_bins, CARTA::Histogram* histogram);
    bool FillHistogramFromLoaderCache(int channel, int stokes, int num_bins, CARTA::Histogram* histogram);
    bool FillHistogramFromFrameCache(int channel, int stokes, int num_bins, CARTA::Histogram* histogram);
    bool GetCachedImageHistogram(int channel, int stokes, int num_bins, carta::HistogramResults& histogram_results);
    bool GetCachedCubeHistogram(int stokes, int num_bins, carta::HistogramResults& histogram_results);

    // Check for cancel
    bool HasSpectralConfig(const SpectralConfig& config);

    // For convenience, create int map key for storing cache by channel and stokes
    inline int CacheKey(int channel, int stokes) {
        return (channel * 10) + stokes;
    }

    // Get the full name of image file
    std::string GetFileName() {
        return _loader->GetFileName();
    }
    // Get image interface ptr
    casacore::ImageInterface<float>* GetImage() {
        return _loader->GetImage();
    }

    // Setup
    uint32_t _session_id;
    bool _verbose;
    bool _perflog;

    // Image opened
    bool _valid;
    std::string _open_image_error;

    // Trigger job cancellation when false
    volatile bool _connected = true;

<<<<<<< HEAD
    // image loader for image type
=======
    // Image loader for image type
>>>>>>> 47c6c21d
    std::shared_ptr<carta::FileLoader> _loader;

    // Shape, channel, and stokes
    casacore::IPosition _image_shape;  // (width, height, depth, stokes)
    int _spectral_axis, _stokes_axis;  // axis index for each in 4D image
    int _channel_index, _stokes_index; // current channel, stokes for image
    size_t _num_channels;
    size_t _num_stokes;

    // Image settings
    CARTA::AddRequiredTiles _required_animation_tiles;

    // Current cursor position
    PointXy _cursor;

    // Contour settings
    ContourSettings _contour_settings;

    // Image data cache and mutex
    std::vector<float> _image_cache;    // image data for current channelIndex, stokesIndex
    bool _image_cache_valid;            // cached image data is valid for current channel and stokes
    tbb::queuing_rw_mutex _cache_mutex; // allow concurrent reads but lock for write
    std::mutex _image_mutex;            // only one disk access at a time
    bool _cache_loaded;                 // channel cache is set
    TileCache _tile_cache;              // cache for full-resolution image tiles
    std::mutex _ignore_interrupt_X_mutex;
    std::mutex _ignore_interrupt_Y_mutex;

<<<<<<< HEAD
    // Region
    std::unordered_map<int, std::unique_ptr<carta::Region>> _regions; // key is region ID
    bool _cursor_set;                                                 // cursor region set by frontend, not internally
    // Current cursor's x-y coordinate
    CursorXy _cursor_xy;

    // Communication
    volatile bool _connected = true;
    bool _verbose;
=======
    // Spectral profile counter, so Frame is not destroyed until finished
    std::atomic<int> _z_profile_count;

    // Moments counter, so Frame is not destroyed until finished
    std::atomic<int> _moments_count;

    // Requirements
    std::vector<HistogramConfig> _image_histogram_configs;
    std::vector<HistogramConfig> _cube_histogram_configs;
    std::vector<CARTA::StatsType> _image_required_stats;
    std::vector<std::string> _cursor_spatial_configs;
    std::vector<SpectralConfig> _cursor_spectral_configs;
    std::mutex _spectral_mutex;

    // Cache maps
    // For image, key is cache key (channel/stokes); for cube, key is stokes.
    std::unordered_map<int, std::vector<carta::HistogramResults>> _image_histograms, _cube_histograms;
    std::unordered_map<int, carta::BasicStats<float>> _image_basic_stats, _cube_basic_stats;
    std::unordered_map<int, std::map<CARTA::StatsType, double>> _image_stats;

    // Moment generator
    std::unique_ptr<MomentGenerator> _moment_generator;
>>>>>>> 47c6c21d
};

#endif // CARTA_BACKEND__FRAME_H_<|MERGE_RESOLUTION|>--- conflicted
+++ resolved
@@ -29,11 +29,7 @@
 #include "InterfaceConstants.h"
 #include "Moment/MomentGenerator.h"
 #include "Region/Region.h"
-<<<<<<< HEAD
-#include "Tile.h"
-=======
 #include "RequirementsCache.h"
->>>>>>> 47c6c21d
 #include "TileCache.h"
 
 struct ContourSettings {
@@ -189,12 +185,8 @@
     // Downsampled data from image cache
     bool GetRasterData(std::vector<float>& image_data, CARTA::ImageBounds& bounds, int mip, bool mean_filter = true);
     bool GetRasterTileData(std::shared_ptr<std::vector<float>>& tile_data_ptr, const Tile& tile, int& width, int& height);
-<<<<<<< HEAD
-    // fill vector for given channel and stokes
-=======
 
     // Fill vector for given channel and stokes
->>>>>>> 47c6c21d
     void GetChannelMatrix(std::vector<float>& chan_matrix, size_t channel, size_t stokes);
 
     // Histograms: channel is single channel number or ALL_CHANNELS for cube
@@ -234,11 +226,7 @@
     // Trigger job cancellation when false
     volatile bool _connected = true;
 
-<<<<<<< HEAD
-    // image loader for image type
-=======
     // Image loader for image type
->>>>>>> 47c6c21d
     std::shared_ptr<carta::FileLoader> _loader;
 
     // Shape, channel, and stokes
@@ -267,17 +255,6 @@
     std::mutex _ignore_interrupt_X_mutex;
     std::mutex _ignore_interrupt_Y_mutex;
 
-<<<<<<< HEAD
-    // Region
-    std::unordered_map<int, std::unique_ptr<carta::Region>> _regions; // key is region ID
-    bool _cursor_set;                                                 // cursor region set by frontend, not internally
-    // Current cursor's x-y coordinate
-    CursorXy _cursor_xy;
-
-    // Communication
-    volatile bool _connected = true;
-    bool _verbose;
-=======
     // Spectral profile counter, so Frame is not destroyed until finished
     std::atomic<int> _z_profile_count;
 
@@ -300,7 +277,6 @@
 
     // Moment generator
     std::unique_ptr<MomentGenerator> _moment_generator;
->>>>>>> 47c6c21d
 };
 
 #endif // CARTA_BACKEND__FRAME_H_