//# Frame.h: represents an open image file.  Handles slicing data and region calculations
//# (profiles, histograms, stats)

#pragma once
#include <unordered_map>
#include <memory>
#include <mutex>
#include <algorithm>
#include <tbb/queuing_rw_mutex.h>

#include <carta-protobuf/raster_image.pb.h>
#include <carta-protobuf/region_histogram.pb.h>
#include <carta-protobuf/spatial_profile.pb.h>
#include <carta-protobuf/spectral_profile.pb.h>
#include "InterfaceConstants.h"
#include "ImageData/FileLoader.h"
#include "Region/Region.h"
#include "compression.h"

class Frame {

private:
    // setup
    std::string uuid;
    bool valid;

    // image loader, stats from image file
    std::string filename;
    std::unique_ptr<carta::FileLoader> loader;

    // shape
    casacore::IPosition imageShape; // (width, height, depth, stokes)
    int spectralAxis, stokesAxis;   // axis index for each in 4D image
    int channelIndex, stokesIndex;  // current channel, stokes for image
<<<<<<< HEAD
    size_t numchan, numstokes;
=======
    size_t nchan;
    size_t nstok;
>>>>>>> 91138230

    // Image settings
    // view and compression
    CARTA::ImageBounds bounds;
    int mip, nsubsets;
    CARTA::CompressionType compType;
    float quality;
    // channel and stokes

    std::vector<float> imageCache;  // image data for current channelIndex, stokesIndex
    tbb::queuing_rw_mutex cacheMutex; // allow concurrent reads but lock for write
    std::mutex latticeMutex;          // only one disk access at a time
    bool cacheLoaded;                 // channel cache is set

    // Region
    std::unordered_map<int, std::unique_ptr<carta::Region>> regions;  // key is region ID
    bool cursorSet; // cursor region set by frontend, not internally

    // Internal regions: image, cursor
    void setImageRegion(int regionId); // set region for entire plane image or cube
    void setDefaultCursor(); // using center point of image

    // validate channel, stokes index values
    bool checkChannel(int channel);
    bool checkStokes(int stokes);

    // Image data and slicers
    // save Image region data for current channel, stokes
    void setImageCache();
    // downsampled data from image cache
    bool getImageData(std::vector<float>& imageData, bool meanFilter = true);

    // fill vector for given channel and stokes
    void getChannelMatrix(std::vector<float>& chanMatrix, size_t channel, size_t stokes);
    // get slicer for xy matrix with given channel and stokes
    casacore::Slicer getChannelMatrixSlicer(size_t channel, size_t stokes);
    // get lattice slicer for profiles: get full axis if set to -1, else single value for that axis
    void getLatticeSlicer(casacore::Slicer& latticeSlicer, int x, int y, int channel, int stokes);
    // xy region created (subset of image)
    bool xyRegionValid(int regionId);
    // make Lattice sublattice from Region given channel and stokes
    bool getRegionSubLattice(int regionId, casacore::SubLattice<float>& sublattice, int stokes,
        int channel=ALL_CHANNELS);

    // histogram helpers
    int calcAutoNumBins(int regionId); // calculate automatic bin size for region


public:
    Frame(const std::string& uuidString, const std::string& filename, const std::string& hdu,
        int defaultChannel = DEFAULT_CHANNEL);
    ~Frame();

    // frame info
    bool isValid();
    std::vector<int> getRegionIds();
    int getMaxRegionId();
<<<<<<< HEAD
    inline size_t nChannels() { return numchan; }; // if no channel axis, nchan=1
    inline size_t nStokes() { return numstokes; }; // if no stokes axis, nstokes=1
    inline int currentChannel() { return channelIndex; };
    inline int currentStokes() { return stokesIndex; };

=======
    size_t nchannels(); // if no channel axis, nchan=1
    size_t nstokes();
    int currentStokes();
>>>>>>> 91138230

    // Create and remove regions
    bool setRegion(int regionId, std::string name, CARTA::RegionType type,
        std::vector<CARTA::Point>& points, float rotation, std::string& message);
    bool setCursorRegion(int regionId, const CARTA::Point& point);
    inline bool isCursorSet() { return cursorSet; } // set by frontend, not default
    bool regionChanged(int regionId);
    void removeRegion(int regionId);

    // image view, channels
    bool setImageView(const CARTA::ImageBounds& imageBounds, int newMip,
        CARTA::CompressionType compression, float quality, int nsubsets);
    bool setImageChannels(int newChannel, int newStokes, std::string& message);

    // set requirements
    bool setRegionHistogramRequirements(int regionId,
        const std::vector<CARTA::SetHistogramRequirements_HistogramConfig>& histograms);
    bool setRegionSpatialRequirements(int regionId, const std::vector<std::string>& profiles);
    bool setRegionSpectralRequirements(int regionId,
        const std::vector<CARTA::SetSpectralRequirements_SpectralConfig>& profiles);
    bool setRegionStatsRequirements(int regionId, const std::vector<int> statsTypes);

    // fill data, profiles, stats messages
    // For some messages, only fill if requirements are for current channel/stokes
    bool fillRasterImageData(CARTA::RasterImageData& rasterImageData, std::string& message);
    bool fillSpatialProfileData(int regionId, CARTA::SpatialProfileData& profileData,
        bool checkCurrentStokes=false);
    bool fillSpectralProfileData(int regionId, CARTA::SpectralProfileData& profileData,
        bool checkCurrentStokes=false);
    bool fillRegionHistogramData(int regionId, CARTA::RegionHistogramData* histogramData,
        bool checkCurrentChan=false);
    bool fillRegionStatsData(int regionId, CARTA::RegionStatsData& statsData);

    // histogram only (not full data message) : get if stored, else can calculate
    bool getRegionMinMax(int regionId, int channel, int stokes, float& minval, float& maxval);
    bool calcRegionMinMax(int regionId, int channel, int stokes, float& minval, float& maxval);
    bool getRegionHistogram(int regionId, int channel, int stokes, int nbins,
        CARTA::Histogram& histogram);
    bool calcRegionHistogram(int regionId, int channel, int stokes, int nbins, float minval,
        float maxval, CARTA::Histogram& histogram);
    void setRegionMinMax(int regionId, int channel, int stokes, float minval, float maxval);
    void setRegionHistogram(int regionId, int channel, int stokes, CARTA::Histogram& histogram);
};<|MERGE_RESOLUTION|>--- conflicted
+++ resolved
@@ -32,12 +32,8 @@
     casacore::IPosition imageShape; // (width, height, depth, stokes)
     int spectralAxis, stokesAxis;   // axis index for each in 4D image
     int channelIndex, stokesIndex;  // current channel, stokes for image
-<<<<<<< HEAD
-    size_t numchan, numstokes;
-=======
     size_t nchan;
     size_t nstok;
->>>>>>> 91138230
 
     // Image settings
     // view and compression
@@ -95,17 +91,10 @@
     bool isValid();
     std::vector<int> getRegionIds();
     int getMaxRegionId();
-<<<<<<< HEAD
-    inline size_t nChannels() { return numchan; }; // if no channel axis, nchan=1
-    inline size_t nStokes() { return numstokes; }; // if no stokes axis, nstokes=1
-    inline int currentChannel() { return channelIndex; };
-    inline int currentStokes() { return stokesIndex; };
-
-=======
     size_t nchannels(); // if no channel axis, nchan=1
     size_t nstokes();
+    int currentChannel();
     int currentStokes();
->>>>>>> 91138230
 
     // Create and remove regions
     bool setRegion(int regionId, std::string name, CARTA::RegionType type,
