--- conflicted
+++ resolved
@@ -132,14 +132,9 @@
     void SetDefaultCursor();            // using center point of image
 
     // Region import/export helpers
-<<<<<<< HEAD
     void ImportAnnotationFileLine(casa::AsciiAnnotationFileLine& file_line, const casacore::CoordinateSystem& coord_sys,
         CARTA::FileType file_type, CARTA::ImportRegionAck& import_ack, std::string message);
     casacore::String AnnTypeToDs9String(casa::AnnotationBase::Type ann_type);
-=======
-    void ImportCrtfFileLine(casa::AsciiAnnotationFileLine& file_line, const casacore::CoordinateSystem& coord_sys,
-        CARTA::ImportRegionAck& import_ack, std::string message);
->>>>>>> dev
     void ExportCrtfRegion(
         std::vector<int>& region_ids, CARTA::CoordinateType coord_type, std::string& filename, CARTA::ExportRegionAck& export_ack);
 
