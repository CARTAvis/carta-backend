//# Frame.h: represents an open image file.  Handles slicing data and region calculations
//# (profiles, histograms, stats)

#pragma once
#include <vector>
#include <unordered_map>
#include <string>
#include <memory>
#include <mutex>
#include <tbb/queuing_rw_mutex.h>

#include <carta-protobuf/raster_image.pb.h>
#include <carta-protobuf/region_histogram.pb.h>
#include <carta-protobuf/spatial_profile.pb.h>
#include <carta-protobuf/spectral_profile.pb.h>
#include "InterfaceConstants.h"
#include "ImageData/FileLoader.h"
#include "Region/Region.h"
#include "compression.h"

<<<<<<< HEAD
struct CompressionSettings {
    CARTA::CompressionType type;
    float quality;
    int nsubsets;
=======
struct ChannelStats {
    float minVal;
    float maxVal;
    float mean;
    std::vector<float> percentiles;
    std::vector<float> percentileRanks;
    std::vector<int> histogramBins;
    int64_t nanCount;
>>>>>>> 8c4d8fec
};

class Frame {

private:
    // setup
    std::string uuid;
    bool valid;

    // image loader, stats from image file
    std::string filename;
    std::unique_ptr<carta::FileLoader> loader;
    std::vector<std::vector<ChannelStats>> channelStats;

    // shape
    casacore::IPosition imageShape; // (width, height, depth, stokes)
    int spectralAxis, stokesAxis;   // axis index for each in 4D image
    int channelIndex, stokesIndex;  // current channel, stokes for image
    size_t nchan;
<<<<<<< HEAD
    std::vector<std::vector<carta::FileInfo::ImageStats>> channelStats;
    std::vector<carta::FileInfo::ImageStats> cubeStats;
=======
>>>>>>> 8c4d8fec

    // Image settings
    // view and compression
    CARTA::ImageBounds bounds;
    int mip, nsubsets;
    CARTA::CompressionType compType;
    float quality;
    // channel and stokes

    std::vector<float> imageCache;  // image data for current channelIndex, stokesIndex
    tbb::queuing_rw_mutex cacheMutex; // allow concurrent reads but lock for write
    std::mutex latticeMutex;          // only one disk access at a time
    bool cacheLoaded;                 // channel cache is set

    // Region
    std::unordered_map<int, std::unique_ptr<carta::Region>> regions;  // key is region ID
    bool cursorSet; // cursor region set by frontend, not internally

<<<<<<< HEAD
=======
    // Stats stored in image file
    bool loadImageChannelStats(bool loadPercentiles = false);

    // Internal regions: image, cursor
>>>>>>> 8c4d8fec
    void setImageRegion(int regionId); // set region for entire plane image or cube
    void setDefaultCursor(); // using center point of image

    // Image data and slicers
    void setImageCache();
    bool getImageData(std::vector<float>& imageData, bool meanFilter = true); // downsampled
    // fill vector for given channel and stokes
    void getChannelMatrix(std::vector<float>& chanMatrix, size_t channel, size_t stokes);
    // get slicer for xy matrix with given channel and stokes
    casacore::Slicer getChannelMatrixSlicer(size_t channel, size_t stokes);
    // get lattice slicer for profiles: get full axis if set to -1, else single value for that axis
    void getLatticeSlicer(casacore::Slicer& latticeSlicer, int x, int y, int channel, int stokes);

    // histogram helpers
    int calcAutoNumBins(); // calculate automatic bin size


public:
    Frame(const std::string& uuidString, const std::string& filename, const std::string& hdu, int defaultChannel = DEFAULT_CHANNEL);
    ~Frame();

    // frame info
    bool isValid();
    int getMaxRegionId();
    size_t nchannels(); // if no channel axis, nchan=1
    int currentStokes();

    // Create and remove regions
    bool setRegion(int regionId, std::string name, CARTA::RegionType type, int minchan,
        int maxchan, std::vector<CARTA::Point>& points, float rotation, std::string& message);
    bool setCursorRegion(int regionId, const CARTA::Point& point);
    inline bool isCursorSet() { return cursorSet; } // set by frontend, not default
    void removeRegion(int regionId);

    // image view, channels
    bool setImageView(const CARTA::ImageBounds& imageBounds, int newMip,
        CARTA::CompressionType compression, float quality, int nsubsets);
    bool setImageChannels(int newChannel, int newStokes, std::string& message);

    // set requirements
    bool setRegionHistogramRequirements(int regionId,
        const std::vector<CARTA::SetHistogramRequirements_HistogramConfig>& histograms);
    bool setRegionSpatialRequirements(int regionId, const std::vector<std::string>& profiles);
    bool setRegionSpectralRequirements(int regionId,
        const std::vector<CARTA::SetSpectralRequirements_SpectralConfig>& profiles);
    bool setRegionStatsRequirements(int regionId, const std::vector<int> statsTypes);

    // fill data, profiles, stats messages
    bool fillRasterImageData(CARTA::RasterImageData& rasterImageData, std::string& message);
    bool fillSpatialProfileData(int regionId, CARTA::SpatialProfileData& profileData);
    bool fillSpectralProfileData(int regionId, CARTA::SpectralProfileData& profileData);
    bool fillRegionHistogramData(int regionId, CARTA::RegionHistogramData* histogramData);
    bool fillRegionStatsData(int regionId, CARTA::RegionStatsData& statsData);

    // histogram only (not full data message) : get if stored, else can calculate
    bool getRegionMinMax(int regionId, int channel, int stokes, float& minval, float& maxval);
    bool calcRegionMinMax(int regionId, int channel, int stokes, float& minval, float& maxval);
    bool getRegionHistogram(int regionId, int channel, int stokes, int nbins,
        CARTA::Histogram& histogram);
    bool calcRegionHistogram(int regionId, int channel, int stokes, int nbins, float minval,
        float maxval, CARTA::Histogram& histogram);
    void setRegionMinMax(int regionId, int channel, int stokes, float minval, float maxval);
    void setRegionHistogram(int regionId, int channel, int stokes, CARTA::Histogram& histogram);
};<|MERGE_RESOLUTION|>--- conflicted
+++ resolved
@@ -18,23 +18,6 @@
 #include "Region/Region.h"
 #include "compression.h"
 
-<<<<<<< HEAD
-struct CompressionSettings {
-    CARTA::CompressionType type;
-    float quality;
-    int nsubsets;
-=======
-struct ChannelStats {
-    float minVal;
-    float maxVal;
-    float mean;
-    std::vector<float> percentiles;
-    std::vector<float> percentileRanks;
-    std::vector<int> histogramBins;
-    int64_t nanCount;
->>>>>>> 8c4d8fec
-};
-
 class Frame {
 
 private:
@@ -44,19 +27,14 @@
 
     // image loader, stats from image file
     std::string filename;
-    std::unique_ptr<carta::FileLoader> loader;
-    std::vector<std::vector<ChannelStats>> channelStats;
+    std::unique_ptr<carta::FileLoader> loader;    std::vector<std::vector<carta::FileInfo::ImageStats>> channelStats;
+    std::vector<carta::FileInfo::ImageStats> cubeStats;
 
     // shape
     casacore::IPosition imageShape; // (width, height, depth, stokes)
     int spectralAxis, stokesAxis;   // axis index for each in 4D image
     int channelIndex, stokesIndex;  // current channel, stokes for image
     size_t nchan;
-<<<<<<< HEAD
-    std::vector<std::vector<carta::FileInfo::ImageStats>> channelStats;
-    std::vector<carta::FileInfo::ImageStats> cubeStats;
-=======
->>>>>>> 8c4d8fec
 
     // Image settings
     // view and compression
@@ -75,13 +53,7 @@
     std::unordered_map<int, std::unique_ptr<carta::Region>> regions;  // key is region ID
     bool cursorSet; // cursor region set by frontend, not internally
 
-<<<<<<< HEAD
-=======
-    // Stats stored in image file
-    bool loadImageChannelStats(bool loadPercentiles = false);
-
     // Internal regions: image, cursor
->>>>>>> 8c4d8fec
     void setImageRegion(int regionId); // set region for entire plane image or cube
     void setDefaultCursor(); // using center point of image
 
