//# Frame.h: represents an open image file.  Handles slicing data and region calculations
//# (profiles, histograms, stats)

#ifndef CARTA_BACKEND__FRAME_H_
#define CARTA_BACKEND__FRAME_H_

#include <algorithm>
#include <atomic>
#include <memory>
#include <mutex>
#include <unordered_map>

#include <tbb/queuing_rw_mutex.h>

#include <carta-protobuf/contour.pb.h>
#include <carta-protobuf/defs.pb.h>
#include <carta-protobuf/raster_tile.pb.h>
#include <carta-protobuf/region_histogram.pb.h>
#include <carta-protobuf/spatial_profile.pb.h>
#include <carta-protobuf/spectral_profile.pb.h>
#include <carta-protobuf/tiles.pb.h>

#include "DataStream/Contouring.h"
#include "DataStream/Tile.h"
#include "ImageData/FileLoader.h"
#include "ImageStats/BasicStatsCalculator.h"
#include "ImageStats/Histogram.h"
#include "InterfaceConstants.h"
#include "Region/Region.h"
<<<<<<< HEAD
#include "Tile.h"
#include "TileCache.h"
=======
#include "RequirementsCache.h"
>>>>>>> e3f3bea6

struct ContourSettings {
    std::vector<double> levels;
    CARTA::SmoothingMode smoothing_mode;
    int smoothing_factor;
    int decimation;
    int compression_level;
    int chunk_size;
    uint32_t reference_file_id;

    // Equality operator for checking if contour settings have changed
    bool operator==(const ContourSettings& rhs) const {
        if (this->smoothing_mode != rhs.smoothing_mode || this->smoothing_factor != rhs.smoothing_factor ||
            this->decimation != rhs.decimation || this->compression_level != rhs.compression_level ||
            this->reference_file_id != rhs.reference_file_id || this->chunk_size != rhs.chunk_size) {
            return false;
        }
        if (this->levels.size() != rhs.levels.size()) {
            return false;
        }

        for (auto i = 0; i < this->levels.size(); i++) {
            if (this->levels[i] != rhs.levels[i]) {
                return false;
            }
        }

        return true;
    }

    bool operator!=(const ContourSettings& rhs) const {
        return !(*this == rhs);
    }
};

class Frame {
public:
    Frame(uint32_t session_id, carta::FileLoader* loader, const std::string& hdu, bool verbose, int default_channel = DEFAULT_CHANNEL);
    ~Frame(){};

    bool IsValid();
    std::string GetErrorMessage();

    // Returns pointer to CoordinateSystem clone; caller must delete
    casacore::CoordinateSystem* CoordinateSystem();

    // Image/Frame info
    casacore::IPosition ImageShape();
    size_t NumChannels(); // if no channel axis, nchan=1
    size_t NumStokes();   // if no stokes axis, nstokes=1
    int CurrentChannel();
    int CurrentStokes();
    int StokesAxis();

    // Slicer to set channel and stokes ranges with full xy plane
    casacore::Slicer GetImageSlicer(const ChannelRange& chan_range, int stokes);

    // Image view, channels
    inline void SetAnimationViewSettings(const CARTA::AddRequiredTiles& required_animation_tiles) {
        _required_animation_tiles = required_animation_tiles;
    }
    inline CARTA::AddRequiredTiles GetAnimationViewSettings() {
        return _required_animation_tiles;
    };
    bool SetImageChannels(int new_channel, int new_stokes, std::string& message);

    // Cursor
    bool SetCursor(float x, float y);

    // Raster data
    bool FillRasterTileData(CARTA::RasterTileData& raster_tile_data, const Tile& tile, int channel, int stokes,
        CARTA::CompressionType compression_type, float compression_quality);

    // Functions used for smoothing and contouring
    bool SetContourParameters(const CARTA::SetContourParameters& message);
    inline ContourSettings& GetContourParameters() {
        return _contour_settings;
    };
    bool ContourImage(ContourCallback& partial_contour_callback);

    // Histograms: image and cube
    bool SetHistogramRequirements(int region_id, const std::vector<CARTA::SetHistogramRequirements_HistogramConfig>& histogram_configs);
    bool FillRegionHistogramData(int region_id, CARTA::RegionHistogramData& histogram_data);
    bool FillHistogram(int channel, int stokes, int num_bins, carta::BasicStats<float>& stats, CARTA::Histogram* histogram);
    bool GetBasicStats(int channel, int stokes, carta::BasicStats<float>& stats);
    bool CalculateHistogram(
        int region_id, int channel, int stokes, int num_bins, carta::BasicStats<float>& stats, carta::HistogramResults& results);
    bool GetCubeHistogramConfig(HistogramConfig& config);
    void CacheCubeStats(int stokes, carta::BasicStats<float>& stats);
    void CacheCubeHistogram(int stokes, carta::HistogramResults& results);

    // Stats: image
    bool SetStatsRequirements(int region_id, const std::vector<CARTA::StatsType>& stats_types);
    bool FillRegionStatsData(int region_id, CARTA::RegionStatsData& stats_data);

    // Spatial: cursor
    bool SetSpatialRequirements(int region_id, const std::vector<std::string>& spatial_profiles);
    bool FillSpatialProfileData(int region_id, CARTA::SpatialProfileData& spatial_data);

    // Spectral: cursor
    bool SetSpectralRequirements(int region_id, const std::vector<CARTA::SetSpectralRequirements_SpectralConfig>& spectral_configs);
    bool FillSpectralProfileData(std::function<void(CARTA::SpectralProfileData profile_data)> cb, int region_id, bool stokes_changed);
    void IncreaseZProfileCount();
    void DecreaseZProfileCount();

    // Set the flag connected = false, in order to stop the jobs and wait for jobs finished
    void DisconnectCalled();
    // Check flag if Frame is to be destroyed
    bool IsConnected();

    // Apply Region/Slicer to image (Frame manages image mutex) and get shape, data, or stats
    casacore::LCRegion* GetImageRegion(int file_id, std::shared_ptr<carta::Region> region);
    casacore::IPosition GetRegionShape(const casacore::LattRegionHolder& region);
    // Returns mask array
    bool GetRegionMask(const casacore::LattRegionHolder& region, casacore::Array<casacore::Bool>& mask);
    // Returns data vector
    bool GetRegionData(const casacore::LattRegionHolder& region, std::vector<float>& data);
    bool GetSlicerData(const casacore::Slicer& slicer, std::vector<float>& data);
    // Returns stats_values map for spectral profiles and stats data
    bool GetRegionStats(const casacore::LattRegionHolder& region, std::vector<CARTA::StatsType>& required_stats, bool per_channel,
        std::map<CARTA::StatsType, std::vector<double>>& stats_values);
    bool GetSlicerStats(const casacore::Slicer& slicer, std::vector<CARTA::StatsType>& required_stats, bool per_channel,
        std::map<CARTA::StatsType, std::vector<double>>& stats_values);
    // Whether to use loader for spectral profiles
    bool UseLoaderSpectralData(const casacore::IPosition& region_shape);
    bool GetLoaderSpectralData(int region_id, int stokes, const casacore::ArrayLattice<casacore::Bool>& mask,
        const casacore::IPosition& origin, std::map<CARTA::StatsType, std::vector<double>>& results, float& progress);

private:
    // Validate channel, stokes index values
    bool CheckChannel(int channel);
    bool CheckStokes(int stokes);

    // Check whether channels have changed
    bool ChannelsChanged(int channel, int stokes);

    // Cache image plane data for current channel, stokes
    bool FillImageCache();

    // Downsampled data from image cache
    bool GetRasterData(std::vector<float>& image_data, CARTA::ImageBounds& bounds, int mip, bool mean_filter = true);
<<<<<<< HEAD
    bool GetRasterTileData(std::shared_ptr<std::vector<float>>& tile_data_ptr, const Tile& tile, int& width, int& height);
    // fill vector for given channel and stokes
=======
    bool GetRasterTileData(std::vector<float>& tile_data, const Tile& tile, int& width, int& height);

    // Fill vector for given channel and stokes
>>>>>>> e3f3bea6
    void GetChannelMatrix(std::vector<float>& chan_matrix, size_t channel, size_t stokes);

    // Histograms: channel is single channel number or ALL_CHANNELS for cube
    int AutoBinSize();
    bool FillHistogramFromCache(int channel, int stokes, int num_bins, CARTA::Histogram* histogram);
    bool FillHistogramFromLoaderCache(int channel, int stokes, int num_bins, CARTA::Histogram* histogram);
    bool FillHistogramFromFrameCache(int channel, int stokes, int num_bins, CARTA::Histogram* histogram);
    bool GetCachedImageHistogram(int channel, int stokes, int num_bins, carta::HistogramResults& histogram_results);
    bool GetCachedCubeHistogram(int stokes, int num_bins, carta::HistogramResults& histogram_results);

    // Check for cancel
    bool HasSpectralConfig(const SpectralConfig& config);

    // For convenience, create int map key for storing cache by channel and stokes
    inline int CacheKey(int channel, int stokes) {
        return (channel * 10) + stokes;
    }

    // Setup
    uint32_t _session_id;
    bool _verbose;

    // Image opened
    bool _valid;
    std::string _open_image_error;

    // Trigger job cancellation when false
    volatile bool _connected = true;

<<<<<<< HEAD
    // image loader for image type
    std::shared_ptr<carta::FileLoader> _loader;
=======
    // Image loader for image type
    std::unique_ptr<carta::FileLoader> _loader;
>>>>>>> e3f3bea6

    // Shape, channel, and stokes
    casacore::IPosition _image_shape;  // (width, height, depth, stokes)
    int _spectral_axis, _stokes_axis;  // axis index for each in 4D image
    int _channel_index, _stokes_index; // current channel, stokes for image
    size_t _num_channels;
    size_t _num_stokes;

    // Image settings
    CARTA::AddRequiredTiles _required_animation_tiles;

    // Current cursor position
    PointXy _cursor;

    // Contour settings
    ContourSettings _contour_settings;

    // Image data cache and mutex
    std::vector<float> _image_cache;    // image data for current channelIndex, stokesIndex
    bool _image_cache_valid;            // cached image data is valid for current channel and stokes
    tbb::queuing_rw_mutex _cache_mutex; // allow concurrent reads but lock for write
    std::mutex _image_mutex;            // only one disk access at a time
<<<<<<< HEAD
    bool _cache_loaded;                 // channel cache is set
    TileCache _tile_cache;              // cache for full-resolution image tiles
    std::mutex _ignore_interrupt_X_mutex;
    std::mutex _ignore_interrupt_Y_mutex;
=======
>>>>>>> e3f3bea6

    // Spectral profile counter, so Frame is not destroyed until finished
    std::atomic<int> _z_profile_count;

    // Requirements
    std::vector<HistogramConfig> _image_histogram_configs;
    std::vector<HistogramConfig> _cube_histogram_configs;
    std::vector<CARTA::StatsType> _image_required_stats;
    std::vector<std::string> _cursor_spatial_configs;
    std::vector<SpectralConfig> _cursor_spectral_configs;
    std::mutex _spectral_mutex;

    // Cache maps
    // For image, key is cache key (channel/stokes); for cube, key is stokes.
    std::unordered_map<int, std::vector<carta::HistogramResults>> _image_histograms, _cube_histograms;
    std::unordered_map<int, carta::BasicStats<float>> _image_basic_stats, _cube_basic_stats;
    std::unordered_map<int, std::map<CARTA::StatsType, double>> _image_stats;
};

#endif // CARTA_BACKEND__FRAME_H_<|MERGE_RESOLUTION|>--- conflicted
+++ resolved
@@ -27,12 +27,9 @@
 #include "ImageStats/Histogram.h"
 #include "InterfaceConstants.h"
 #include "Region/Region.h"
-<<<<<<< HEAD
+#include "RequirementsCache.h"
 #include "Tile.h"
 #include "TileCache.h"
-=======
-#include "RequirementsCache.h"
->>>>>>> e3f3bea6
 
 struct ContourSettings {
     std::vector<double> levels;
@@ -174,14 +171,9 @@
 
     // Downsampled data from image cache
     bool GetRasterData(std::vector<float>& image_data, CARTA::ImageBounds& bounds, int mip, bool mean_filter = true);
-<<<<<<< HEAD
     bool GetRasterTileData(std::shared_ptr<std::vector<float>>& tile_data_ptr, const Tile& tile, int& width, int& height);
-    // fill vector for given channel and stokes
-=======
-    bool GetRasterTileData(std::vector<float>& tile_data, const Tile& tile, int& width, int& height);
 
     // Fill vector for given channel and stokes
->>>>>>> e3f3bea6
     void GetChannelMatrix(std::vector<float>& chan_matrix, size_t channel, size_t stokes);
 
     // Histograms: channel is single channel number or ALL_CHANNELS for cube
@@ -211,13 +203,8 @@
     // Trigger job cancellation when false
     volatile bool _connected = true;
 
-<<<<<<< HEAD
-    // image loader for image type
+    // Image loader for image type
     std::shared_ptr<carta::FileLoader> _loader;
-=======
-    // Image loader for image type
-    std::unique_ptr<carta::FileLoader> _loader;
->>>>>>> e3f3bea6
 
     // Shape, channel, and stokes
     casacore::IPosition _image_shape;  // (width, height, depth, stokes)
@@ -240,13 +227,10 @@
     bool _image_cache_valid;            // cached image data is valid for current channel and stokes
     tbb::queuing_rw_mutex _cache_mutex; // allow concurrent reads but lock for write
     std::mutex _image_mutex;            // only one disk access at a time
-<<<<<<< HEAD
     bool _cache_loaded;                 // channel cache is set
     TileCache _tile_cache;              // cache for full-resolution image tiles
     std::mutex _ignore_interrupt_X_mutex;
     std::mutex _ignore_interrupt_Y_mutex;
-=======
->>>>>>> e3f3bea6
 
     // Spectral profile counter, so Frame is not destroyed until finished
     std::atomic<int> _z_profile_count;
