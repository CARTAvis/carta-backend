//# Frame.h: represents an open image file.  Handles slicing data and region calculations
//# (profiles, histograms, stats)

#ifndef CARTA_BACKEND__FRAME_H_
#define CARTA_BACKEND__FRAME_H_

#include <algorithm>
#include <atomic>
#include <memory>
#include <mutex>
#include <unordered_map>

#include <tbb/queuing_rw_mutex.h>

#include <carta-protobuf/contour.pb.h>
#include <carta-protobuf/defs.pb.h>
#include <carta-protobuf/raster_tile.pb.h>
#include <carta-protobuf/region_histogram.pb.h>
#include <carta-protobuf/spatial_profile.pb.h>
#include <carta-protobuf/spectral_profile.pb.h>
#include <carta-protobuf/tiles.pb.h>

#include "DataStream/Contouring.h"
#include "DataStream/Tile.h"
#include "ImageData/FileLoader.h"
#include "ImageStats/BasicStatsCalculator.h"
#include "ImageStats/Histogram.h"
#include "InterfaceConstants.h"
#include "Region/Region.h"
#include "RequirementsCache.h"

struct ContourSettings {
    std::vector<double> levels;
    CARTA::SmoothingMode smoothing_mode;
    int smoothing_factor;
    int decimation;
    int compression_level;
    int chunk_size;
    uint32_t reference_file_id;

    // Equality operator for checking if contour settings have changed
    bool operator==(const ContourSettings& rhs) const {
        if (this->smoothing_mode != rhs.smoothing_mode || this->smoothing_factor != rhs.smoothing_factor ||
            this->decimation != rhs.decimation || this->compression_level != rhs.compression_level ||
            this->reference_file_id != rhs.reference_file_id || this->chunk_size != rhs.chunk_size) {
            return false;
        }
        if (this->levels.size() != rhs.levels.size()) {
            return false;
        }

        for (auto i = 0; i < this->levels.size(); i++) {
            if (this->levels[i] != rhs.levels[i]) {
                return false;
            }
        }

        return true;
    }

    bool operator!=(const ContourSettings& rhs) const {
        return !(*this == rhs);
    }
};

class Frame {
public:
    Frame(uint32_t session_id, carta::FileLoader* loader, const std::string& hdu, bool verbose, int default_channel = DEFAULT_CHANNEL);
    ~Frame(){};

    bool IsValid();
    std::string GetErrorMessage();

    // Returns pointer to CoordinateSystem clone; caller must delete
    casacore::CoordinateSystem* CoordinateSystem();

    // Image/Frame info
    casacore::IPosition ImageShape();
    size_t NumChannels(); // if no channel axis, nchan=1
    size_t NumStokes();   // if no stokes axis, nstokes=1
    int CurrentChannel();
    int CurrentStokes();
    int StokesAxis();

    // Slicer to set channel and stokes ranges with full xy plane
    casacore::Slicer GetImageSlicer(const ChannelRange& chan_range, int stokes);

    // Image view, channels
    inline void SetAnimationViewSettings(const CARTA::AddRequiredTiles& required_animation_tiles) {
        _required_animation_tiles = required_animation_tiles;
    }
    inline CARTA::AddRequiredTiles GetAnimationViewSettings() {
        return _required_animation_tiles;
    };
    bool SetImageChannels(int new_channel, int new_stokes, std::string& message);

    // Cursor
    bool SetCursor(float x, float y);

    // Raster data
    bool FillRasterTileData(CARTA::RasterTileData& raster_tile_data, const Tile& tile, int channel, int stokes,
        CARTA::CompressionType compression_type, float compression_quality);

    // Functions used for smoothing and contouring
    bool SetContourParameters(const CARTA::SetContourParameters& message);
    inline ContourSettings& GetContourParameters() {
        return _contour_settings;
    };
    bool ContourImage(ContourCallback& partial_contour_callback);

    // Histograms: image and cube
    bool SetHistogramRequirements(int region_id, const std::vector<CARTA::SetHistogramRequirements_HistogramConfig>& histogram_configs);
    bool FillRegionHistogramData(int region_id, CARTA::RegionHistogramData& histogram_data);
    bool FillHistogram(int channel, int stokes, int num_bins, carta::BasicStats<float>& stats, CARTA::Histogram* histogram);
    bool GetBasicStats(int channel, int stokes, carta::BasicStats<float>& stats);
    bool CalculateHistogram(
        int region_id, int channel, int stokes, int num_bins, carta::BasicStats<float>& stats, carta::HistogramResults& results);
    bool GetCubeHistogramConfig(HistogramConfig& config);
    void CacheCubeStats(int stokes, carta::BasicStats<float>& stats);
    void CacheCubeHistogram(int stokes, carta::HistogramResults& results);

    // Stats: image
    bool SetStatsRequirements(int region_id, const std::vector<CARTA::StatsType>& stats_types);
    bool FillRegionStatsData(int region_id, CARTA::RegionStatsData& stats_data);

    // Spatial: cursor
    bool SetSpatialRequirements(int region_id, const std::vector<std::string>& spatial_profiles);
    bool FillSpatialProfileData(int region_id, CARTA::SpatialProfileData& spatial_data);

    // Spectral: cursor
    bool SetSpectralRequirements(int region_id, const std::vector<CARTA::SetSpectralRequirements_SpectralConfig>& spectral_configs);
    bool FillSpectralProfileData(std::function<void(CARTA::SpectralProfileData profile_data)> cb, int region_id, bool stokes_changed);
    void IncreaseZProfileCount();
    void DecreaseZProfileCount();

    // Set the flag connected = false, in order to stop the jobs and wait for jobs finished
    void DisconnectCalled();
    // Check flag if Frame is to be destroyed
    bool IsConnected();

    // Apply Region/Slicer to image (Frame manages image mutex) and get shape, data, or stats
    casacore::LCRegion* GetImageRegion(int file_id, std::shared_ptr<carta::Region> region);
    casacore::IPosition GetRegionShape(const casacore::LattRegionHolder& region);
    // Returns mask array
    bool GetRegionMask(const casacore::LattRegionHolder& region, casacore::Array<casacore::Bool>& mask);
    // Returns data vector
    bool GetRegionData(const casacore::LattRegionHolder& region, std::vector<float>& data);
    bool GetSlicerData(const casacore::Slicer& slicer, std::vector<float>& data);
    // Returns stats_values map for spectral profiles and stats data
    bool GetRegionStats(const casacore::LattRegionHolder& region, std::vector<CARTA::StatsType>& required_stats, bool per_channel,
        std::map<CARTA::StatsType, std::vector<double>>& stats_values);
    bool GetSlicerStats(const casacore::Slicer& slicer, std::vector<CARTA::StatsType>& required_stats, bool per_channel,
        std::map<CARTA::StatsType, std::vector<double>>& stats_values);
    // Whether to use loader for spectral profiles
    bool UseLoaderSpectralData(const casacore::IPosition& region_shape);
    bool GetLoaderSpectralData(int region_id, int stokes, const casacore::ArrayLattice<casacore::Bool>& mask,
        const casacore::IPosition& origin, std::map<CARTA::StatsType, std::vector<double>>& results, float& progress);

    // Get the full name of image file
    std::string GetFileName() {
        return _filename;
    }
    // Get image interface ptr
    casacore::ImageInterface<float>* GetImage() {
        return _loader->GetImage();
    }
    // Get spectral axis
    int GetSpectralAxis() {
        return _spectral_axis;
    };
    // Get stokes axis
    int GetStokesAxis() {
        return _stokes_axis;
    }

private:
    // Validate channel, stokes index values
    bool CheckChannel(int channel);
    bool CheckStokes(int stokes);

    // Check whether channels have changed
    bool ChannelsChanged(int channel, int stokes);

    // Cache image plane data for current channel, stokes
    bool FillImageCache();

    // Downsampled data from image cache
    bool GetRasterData(std::vector<float>& image_data, CARTA::ImageBounds& bounds, int mip, bool mean_filter = true);
    bool GetRasterTileData(std::vector<float>& tile_data, const Tile& tile, int& width, int& height);

    // Fill vector for given channel and stokes
    void GetChannelMatrix(std::vector<float>& chan_matrix, size_t channel, size_t stokes);

    // Histograms: channel is single channel number or ALL_CHANNELS for cube
    int AutoBinSize();
    bool FillHistogramFromCache(int channel, int stokes, int num_bins, CARTA::Histogram* histogram);
    bool FillHistogramFromLoaderCache(int channel, int stokes, int num_bins, CARTA::Histogram* histogram);
    bool FillHistogramFromFrameCache(int channel, int stokes, int num_bins, CARTA::Histogram* histogram);
    bool GetCachedImageHistogram(int channel, int stokes, int num_bins, carta::HistogramResults& histogram_results);
    bool GetCachedCubeHistogram(int stokes, int num_bins, carta::HistogramResults& histogram_results);

    // Check for cancel
    bool HasSpectralConfig(const SpectralConfig& config);

    // For convenience, create int map key for storing cache by channel and stokes
    inline int CacheKey(int channel, int stokes) {
        return (channel * 10) + stokes;
    }

    // Setup
    uint32_t _session_id;
    bool _verbose;

    // Image opened
    bool _valid;
    std::string _open_image_error;

    // Trigger job cancellation when false
    volatile bool _connected = true;

    // Image loader for image type
    std::unique_ptr<carta::FileLoader> _loader;

<<<<<<< HEAD
    // Full name of the image file
    std::string _filename;

    // shape, channel, and stokes
=======
    // Shape, channel, and stokes
>>>>>>> 5dc4b322
    casacore::IPosition _image_shape;  // (width, height, depth, stokes)
    int _spectral_axis, _stokes_axis;  // axis index for each in 4D image
    int _channel_index, _stokes_index; // current channel, stokes for image
    size_t _num_channels;
    size_t _num_stokes;

    // Image settings
    CARTA::AddRequiredTiles _required_animation_tiles;

    // Current cursor position
    PointXy _cursor;

    // Contour settings
    ContourSettings _contour_settings;

    // Image data cache and mutex
    std::vector<float> _image_cache;    // image data for current channelIndex, stokesIndex
    tbb::queuing_rw_mutex _cache_mutex; // allow concurrent reads but lock for write
    std::mutex _image_mutex;            // only one disk access at a time

    // Spectral profile counter, so Frame is not destroyed until finished
    std::atomic<int> _z_profile_count;

    // Requirements
    std::vector<HistogramConfig> _image_histogram_configs;
    std::vector<HistogramConfig> _cube_histogram_configs;
    std::vector<CARTA::StatsType> _image_required_stats;
    std::vector<std::string> _cursor_spatial_configs;
    std::vector<SpectralConfig> _cursor_spectral_configs;
    std::mutex _spectral_mutex;

    // Cache maps
    // For image, key is cache key (channel/stokes); for cube, key is stokes.
    std::unordered_map<int, std::vector<carta::HistogramResults>> _image_histograms, _cube_histograms;
    std::unordered_map<int, carta::BasicStats<float>> _image_basic_stats, _cube_basic_stats;
    std::unordered_map<int, std::map<CARTA::StatsType, double>> _image_stats;
};

#endif // CARTA_BACKEND__FRAME_H_<|MERGE_RESOLUTION|>--- conflicted
+++ resolved
@@ -221,14 +221,10 @@
     // Image loader for image type
     std::unique_ptr<carta::FileLoader> _loader;
 
-<<<<<<< HEAD
     // Full name of the image file
     std::string _filename;
 
-    // shape, channel, and stokes
-=======
     // Shape, channel, and stokes
->>>>>>> 5dc4b322
     casacore::IPosition _image_shape;  // (width, height, depth, stokes)
     int _spectral_axis, _stokes_axis;  // axis index for each in 4D image
     int _channel_index, _stokes_index; // current channel, stokes for image
