--- conflicted
+++ resolved
@@ -83,14 +83,11 @@
     size_t NumStokes();   // if no stokes axis, nstokes=1
     int CurrentChannel();
     int CurrentStokes();
-<<<<<<< HEAD
+    int StokesAxis();
     bool GetBeams(std::vector<CARTA::Beam>& beams);
-=======
-    int StokesAxis();
 
     // Slicer to set channel and stokes ranges with full xy plane
     casacore::Slicer GetImageSlicer(const ChannelRange& chan_range, int stokes);
->>>>>>> 043b9726
 
     // Image view, channels
     inline void SetAnimationViewSettings(const CARTA::AddRequiredTiles& required_animation_tiles) {
