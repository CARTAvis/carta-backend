cmake_minimum_required(VERSION 3.10)
project(carta_backend)

include_directories(src)

set(CMAKE_CXX_STANDARD 17)
set(CMAKE_INCLUDE_DIRECTORIES_BEFORE ON)
set(CMAKE_LINK_DIRECTORIES_BEFORE ON)

if(NOT CMAKE_BUILD_TYPE)
    set(CMAKE_BUILD_TYPE "RelWithDebInfo")
endif()

set(CMAKE_MODULE_PATH ${CMAKE_SOURCE_DIR}/third-party/install)

include(uWebSockets)

# Enable OpenMP if package is found
find_package(OpenMP)
if (OPENMP_CXX_FOUND)
    set(CMAKE_CXX_FLAGS "${CMAKE_CXX_FLAGS} ${OpenMP_CXX_FLAGS}")
else ()
    message(WARNING "OpenMP not found!")
endif ()

# Use the -march=native flags when building on the same architecture as deploying to get a slight performance
# increase when running CPU intensive tasks such as compression and down-sampling of data. If targeting AVX-capable
# processes only, set EnableAvx to ON
#set(CMAKE_C_FLAGS "${CMAKE_C_FLAGS} -march=native")
#set(CMAKE_CXX_FLAGS "${CMAKE_CXX_FLAGS} -march=native")
option(EnableAvx "Enable AVX codepaths instead of SSE4" OFF)

# Automatically detect if building on an ARM based system such as the Apple M1.
# It will replace SSE functions with ARM NEON functions using sse2neon.h from 
# https://github.com/DLTcollab/sse2neon, redistributable under the MIT License.

if(${CMAKE_SYSTEM_PROCESSOR} MATCHES "arm" AND ${CMAKE_SYSTEM_NAME} MATCHES "Darwin") 
    set(CMAKE_CXX_FLAGS "${CMAKE_CXX_FLAGS} -D_ARM_ARCH_ -march=armv8-a+fp+simd+crypto+crc")
elseif(${CMAKE_SYSTEM_PROCESSOR} MATCHES "aarch64" AND ${CMAKE_SYSTEM_NAME} MATCHES "Linux")
    set(CMAKE_CXX_FLAGS "${CMAKE_CXX_FLAGS} -D_ARM_ARCH_ -march=armv8-a+fp+simd+crypto+crc")
elseif (EnableAvx)
    set(CMAKE_CXX_FLAGS "${CMAKE_CXX_FLAGS} -mavx")
else ()
    set(CMAKE_CXX_FLAGS "${CMAKE_CXX_FLAGS} -msse4")
endif ()

# Needed by clang-tidy and other clang tools
set(CMAKE_EXPORT_COMPILE_COMMANDS ON)

FIND_PACKAGE(CURL REQUIRED)
FIND_PACKAGE(ZFP CONFIG REQUIRED)
FIND_PACKAGE(PkgConfig REQUIRED)

FIND_PACKAGE(PUGIXML QUIET)
if (PUGIXML_FOUND)
    message(STATUS "Found pugixml using find_package")
else ()
        PKG_SEARCH_MODULE(PUGIXML REQUIRED pugixml)
        if (PUGIXML_FOUND)
        message(STATUS "Found pugixml using pkg-config")
    else ()
        message(FATAL_ERROR "Could not find pugixml")
    endif ()
endif()

FIND_PACKAGE(CFITSIO QUIET)
if (CFITSIO_FOUND)
    message(STATUS "Found cfitsio using find_package")
else ()
    PKG_SEARCH_MODULE(CFITSIO REQUIRED cfitsio)
    if (CFITSIO_FOUND)
        message(STATUS "Found cfitsio using pkg-config")
        include_directories (${CFITSIO_INCLUDE_DIRS})
    else ()
        message(FATAL_ERROR "Could not find cfitsio")
    endif ()
endif()

FIND_PACKAGE(WCSLIB QUIET)
if (WCSLIB_FOUND)
    message(STATUS "Found wcslib using find_package")
else ()
    PKG_SEARCH_MODULE(WCSLIB REQUIRED wcslib)
    if (WCSLIB_FOUND)
        message(STATUS "Found wcslib using pkg-config")
    else ()
        message(FATAL_ERROR "Could not find wcslib")
    endif ()
endif()

PKG_SEARCH_MODULE(UUID REQUIRED uuid)
if (UUID_FOUND)
    message(STATUS "Found uuid using pkg-config")
else ()
    message(FATAL_ERROR "Could not find uuid")
endif ()

PKG_SEARCH_MODULE(ZSTD REQUIRED libzstd)
if (ZSTD_FOUND)
    message(STATUS "zstd found using pkg-config")
else ()
    message(FATAL_ERROR "Could not find zstd")
endif ()

FIND_PACKAGE(HDF5 REQUIRED COMPONENTS CXX)
FIND_PACKAGE(Protobuf REQUIRED)
FIND_PACKAGE(Threads)
INCLUDE_DIRECTORIES(${HDF5_INCLUDE_DIR})

ADD_SUBDIRECTORY(carta-protobuf)
INCLUDE_DIRECTORIES(${CMAKE_CURRENT_BINARY_DIR})

set(CARTA_CASACORE_INCLUDE_DIRS
    /opt/carta-casacore/include
    /opt/carta-casacore/include/casacore
    /opt/carta-casacore/include/casacode)
option(DevSuppressExternalWarnings "Suppress external warnings (developer use only)" OFF)
if (DevSuppressExternalWarnings)
    message(STATUS "disabling warnings from carta-casacore")
    INCLUDE_DIRECTORIES(SYSTEM ${CARTA_CASACORE_INCLUDE_DIRS})
else()
    INCLUDE_DIRECTORIES(${CARTA_CASACORE_INCLUDE_DIRS})
endif()
LINK_DIRECTORIES(/opt/carta-casacore/lib)

if (${CMAKE_SYSTEM_NAME} MATCHES "Darwin")
    SET(CMAKE_C_ARCHIVE_CREATE "<CMAKE_AR> Scr <TARGET> <LINK_FLAGS> <OBJECTS>")
    SET(CMAKE_CXX_ARCHIVE_CREATE "<CMAKE_AR> Scr <TARGET> <LINK_FLAGS> <OBJECTS>")
    SET(CMAKE_C_ARCHIVE_FINISH "<CMAKE_RANLIB> -no_warning_for_no_symbols -c <TARGET>")
    SET(CMAKE_CXX_ARCHIVE_FINISH "<CMAKE_RANLIB> -no_warning_for_no_symbols -c <TARGET>")
    INCLUDE_DIRECTORIES(/usr/local/include)
    INCLUDE_DIRECTORIES(/usr/local/opt/openssl/include)
    INCLUDE_DIRECTORIES(/usr/local/opt/libomp/include)
    LINK_DIRECTORIES(/usr/local/lib /usr/local/opt)
endif (${CMAKE_SYSTEM_NAME} MATCHES "Darwin")

if (DisableContourCompression)
    set(CMAKE_CXX_FLAGS "${CMAKE_CXX_FLAGS} -D_DISABLE_CONTOUR_COMPRESSION_")
endif (DisableContourCompression)

option(UseBoostFilesystem "UseBoostFilesystem" OFF)

if (UseBoostFilesystem)
    set(CMAKE_CXX_FLAGS "${CMAKE_CXX_FLAGS} -D_BOOST_FILESYSTEM_")
    find_package(Boost 1.56 REQUIRED COMPONENTS filesystem)
    set(LINK_LIBS ${LINK_LIBS} Boost::filesystem)
elseif (CMAKE_CXX_COMPILER_ID MATCHES "GNU")
    set(LINK_LIBS ${LINK_LIBS} stdc++fs)
endif ()

# Include uWebSockets headers and build the uSockets lib
include_directories(${CMAKE_SOURCE_DIR}/third-party/include)
install_uWebSockets()
add_subdirectory(third-party/spdlog)

set(LINK_LIBS
        ${LINK_LIBS}
        carta-protobuf
        ${PROTOBUF_LIBRARY}
        uSockets
        uuid
        z
        zfp
        zstd
        cfitsio
        pugixml
        curl
        wcs
        casa_casa
        casa_coordinates
        casa_tables
        casa_images
        casa_lattices
        casa_fits
        casa_measures
        casa_mirlib
        casa_scimath
        casa_imageanalysis
        ${OpenMP_CXX_LIBRARIES}
        ${HDF5_LIBRARIES}
        ${CMAKE_THREAD_LIBS_INIT})

set(SOURCE_FILES
        ${SOURCE_FILES}
        src/Cache/TileCache.cc
        src/Cache/TilePool.cc
        src/DataStream/Compression.cc
        src/DataStream/Contouring.cc
        src/DataStream/Smoothing.cc
        src/DataStream/Tile.cc
        src/FileList/FileExtInfoLoader.cc
        src/FileList/FileInfoLoader.cc
        src/FileList/FileListHandler.cc
        src/FileList/FitsHduList.cc
<<<<<<< HEAD
        src/ImageData/Hdf5Attributes.cc
        src/ImageData/FileLoader.cc
        src/ImageData/Hdf5Loader.cc
=======
        src/Frame/Frame.cc
        src/GrpcServer/CartaGrpcService.cc
        src/ImageData/CartaFitsImage.cc
>>>>>>> 71a446a9
        src/ImageData/CartaHdf5Image.cc
        src/ImageData/CartaMiriadImage.cc
        src/ImageData/CompressedFits.cc
        src/ImageData/FileInfo.cc
        src/ImageData/FileLoader.cc
        src/ImageData/Hdf5Attributes.cc
        src/ImageData/Hdf5Loader.cc
        src/ImageData/StokesFilesConnector.cc
        src/ImageGenerators/MomentGenerator.cc
        src/ImageGenerators/PvGenerator.cc
        src/ImageStats/Histogram.cc
        src/ImageStats/StatsCalculator.cc
        src/Logger/Logger.cc
        src/Main/Main.cc
        src/Main/ProgramSettings.cc
        src/Main/WebBrowser.cc
        src/Region/CrtfImportExport.cc
        src/Region/Ds9ImportExport.cc
        src/Region/Region.cc
        src/Region/RegionHandler.cc
        src/Region/RegionImportExport.cc
        src/Session/CursorSettings.cc
        src/Session/OnMessageTask.cc
        src/Session/Session.cc
        src/Session/SessionManager.cc
        src/SimpleFrontendServer/SimpleFrontendServer.cc
        src/SpectralLine/SpectralLineCrawler.cc
        src/Table/Columns.cc
        src/Table/Table.cc
        src/Table/TableController.cc
        src/Table/TableView.cc
        src/ThreadingManager/ThreadingManager.cc
        src/Timer/ListProgressReporter.cc
        src/Timer/Timer.cc
        src/Util/App.cc
        src/Util/Casacore.cc
        src/Util/File.cc
        src/Util/Image.cc
        src/Util/Message.cc
        src/Util/String.cc
<<<<<<< HEAD
        src/Util/Token.cc
        src/TileCache.cc
        src/Threading.cc
        src/SimpleHttpServer/SimpleHttpServer.cc)
=======
        src/Util/Token.cc)
>>>>>>> 71a446a9

add_definitions(-DHAVE_HDF5)
add_executable(carta_backend ${SOURCE_FILES})
if (${CMAKE_SYSTEM_NAME} MATCHES "Darwin")
    list(REMOVE_ITEM LINK_LIBS uuid)
    target_link_libraries(carta_backend uv ${LINK_LIBS})
endif (${CMAKE_SYSTEM_NAME} MATCHES "Darwin")
if (${CMAKE_SYSTEM_NAME} MATCHES "Linux")
    target_link_libraries(carta_backend ${LINK_LIBS})
endif (${CMAKE_SYSTEM_NAME} MATCHES "Linux")

if (CartaUserFolderPrefix)
    add_definitions(-DCARTA_USER_FOLDER_PREFIX="${CartaUserFolderPrefix}")
endif (CartaUserFolderPrefix)

if (CartaDefaultFrontendFolder)
    add_definitions(-DCARTA_DEFAULT_FRONTEND_FOLDER="${CartaDefaultFrontendFolder}")
endif (CartaDefaultFrontendFolder)

install(TARGETS carta_backend
    RUNTIME DESTINATION bin)

install(PROGRAMS "${CMAKE_SOURCE_DIR}/scripts/carta"
    DESTINATION bin)

install(FILES "${CMAKE_SOURCE_DIR}/static/default_image/default.fits"
    DESTINATION share/carta)

# Tests
option(test "Build tests." OFF)
if (test)
    FIND_PACKAGE(GTest REQUIRED)
    add_subdirectory(test)
endif ()<|MERGE_RESOLUTION|>--- conflicted
+++ resolved
@@ -192,15 +192,9 @@
         src/FileList/FileInfoLoader.cc
         src/FileList/FileListHandler.cc
         src/FileList/FitsHduList.cc
-<<<<<<< HEAD
-        src/ImageData/Hdf5Attributes.cc
-        src/ImageData/FileLoader.cc
-        src/ImageData/Hdf5Loader.cc
-=======
         src/Frame/Frame.cc
         src/GrpcServer/CartaGrpcService.cc
         src/ImageData/CartaFitsImage.cc
->>>>>>> 71a446a9
         src/ImageData/CartaHdf5Image.cc
         src/ImageData/CartaMiriadImage.cc
         src/ImageData/CompressedFits.cc
@@ -226,7 +220,7 @@
         src/Session/OnMessageTask.cc
         src/Session/Session.cc
         src/Session/SessionManager.cc
-        src/SimpleFrontendServer/SimpleFrontendServer.cc
+        src/SimpleHttpServer/SimpleHttpServer.cc
         src/SpectralLine/SpectralLineCrawler.cc
         src/Table/Columns.cc
         src/Table/Table.cc
@@ -241,14 +235,7 @@
         src/Util/Image.cc
         src/Util/Message.cc
         src/Util/String.cc
-<<<<<<< HEAD
-        src/Util/Token.cc
-        src/TileCache.cc
-        src/Threading.cc
-        src/SimpleHttpServer/SimpleHttpServer.cc)
-=======
         src/Util/Token.cc)
->>>>>>> 71a446a9
 
 add_definitions(-DHAVE_HDF5)
 add_executable(carta_backend ${SOURCE_FILES})
