cmake_minimum_required(VERSION 3.10)
project(carta_backend)

include_directories(src)

set(CMAKE_CXX_STANDARD 17)
set(CMAKE_INCLUDE_DIRECTORIES_BEFORE ON)

set(CMAKE_MODULE_PATH ${CMAKE_SOURCE_DIR}/install)

include(uWebSockets)

# Enable OpenMP if package is found
find_package(OpenMP)
if (OPENMP_CXX_FOUND)
    set(CMAKE_CXX_FLAGS "${CMAKE_CXX_FLAGS} ${OpenMP_CXX_FLAGS}")
else ()
    message(WARNING "OpenMP not found!")
endif ()

# Use the -march=native flags when building on the same architecture as deploying to get a slight performance
# increase when running CPU intensive tasks such as compression and down-sampling of data. If targeting AVX-capable
# processes only, set EnableAvx to ON
#set(CMAKE_C_FLAGS "${CMAKE_C_FLAGS} -march=native")
#set(CMAKE_CXX_FLAGS "${CMAKE_CXX_FLAGS} -march=native")
option(EnableAvx "Enable AVX codepaths instead of SSE4" OFF)

if (EnableAvx)
    set(CMAKE_CXX_FLAGS "${CMAKE_CXX_FLAGS} -mavx")
else ()
    set(CMAKE_CXX_FLAGS "${CMAKE_CXX_FLAGS} -msse4")
endif ()

# Needed by clang-tidy and other clang tools
set(CMAKE_EXPORT_COMPILE_COMMANDS ON)

FIND_PACKAGE(HDF5)
FIND_PACKAGE(Protobuf REQUIRED)
FIND_PACKAGE(Threads)
INCLUDE_DIRECTORIES(${HDF5_INCLUDE_DIR})
INCLUDE_DIRECTORIES(${LIBXML2_INCLUDE_DIR})

ADD_SUBDIRECTORY(carta-protobuf)
ADD_SUBDIRECTORY(carta-scripting-grpc)
INCLUDE_DIRECTORIES(${CMAKE_CURRENT_BINARY_DIR})
INCLUDE_DIRECTORIES(/usr/include/casacore /usr/include/casacode)
INCLUDE_DIRECTORIES(/usr/local/include/casacore /usr/local/include/casacode)

if (${CMAKE_SYSTEM_NAME} MATCHES "Darwin")
    SET(CMAKE_C_ARCHIVE_CREATE "<CMAKE_AR> Scr <TARGET> <LINK_FLAGS> <OBJECTS>")
    SET(CMAKE_CXX_ARCHIVE_CREATE "<CMAKE_AR> Scr <TARGET> <LINK_FLAGS> <OBJECTS>")
    SET(CMAKE_C_ARCHIVE_FINISH "<CMAKE_RANLIB> -no_warning_for_no_symbols -c <TARGET>")
    SET(CMAKE_CXX_ARCHIVE_FINISH "<CMAKE_RANLIB> -no_warning_for_no_symbols -c <TARGET>")
    INCLUDE_DIRECTORIES(/usr/local/include)
    INCLUDE_DIRECTORIES(/usr/local/opt/openssl/include)
    INCLUDE_DIRECTORIES(/usr/local/opt/libomp/include)
    LINK_DIRECTORIES(/usr/local/lib /usr/local/opt)
endif (${CMAKE_SYSTEM_NAME} MATCHES "Darwin")

FIND_PACKAGE(gRPC QUIET)
if (gRPC_FOUND)
    set(LINK_LIBS
            ${LINK_LIBS}
            gRPC::grpc++
            )
    message(STATUS "gRPC found using FIND_PACKAGE")
else ()
    message(STATUS "gRPC not found using FIND_PACKAGE, using pkg-config instead")
    FIND_PACKAGE(PkgConfig REQUIRED)
    PKG_SEARCH_MODULE(GRPC REQUIRED grpc)
    if (GRPC_FOUND)
        message(STATUS "gRPC found using pkg-config")
        set(LINK_LIBS
                ${LINK_LIBS}
                grpc
                grpc++
                )
    else ()
        message(FATAL_ERROR "Could not import gRPC library")
    endif ()
endif ()

if (DisableContourCompression)
    set(CMAKE_CXX_FLAGS "${CMAKE_CXX_FLAGS} -D_DISABLE_CONTOUR_COMPRESSION_")
endif (DisableContourCompression)

option(UseBoostFilesystem "UseBoostFilesystem" OFF)

if (UseBoostFilesystem)
    set(CMAKE_CXX_FLAGS "${CMAKE_CXX_FLAGS} -D_BOOST_FILESYSTEM_")
    find_package(Boost 1.56 REQUIRED COMPONENTS filesystem)
    set(LINK_LIBS ${LINK_LIBS} Boost::filesystem)
elseif (CMAKE_CXX_COMPILER_ID MATCHES "GNU")
    set(LINK_LIBS ${LINK_LIBS} stdc++fs)
endif ()

# Include uWebSockets headers and build the uSockets lib
install_uWebSockets()

set(LINK_LIBS
        ${LINK_LIBS}
        carta-protobuf
        carta-scripting-grpc
        ${PROTOBUF_LIBRARY}
        fmt
        uSockets
        uuid
        z
        zfp
        zstd
        tbb
        cfitsio
        pugixml
        curl
        casa_casa
        casa_coordinates
        casa_tables
        casa_images
        casa_lattices
        casa_fits
        casa_measures
        casa_mirlib
        casa_scimath
        casa_imageanalysis
        ${OpenMP_CXX_LIBRARIES}
        ${HDF5_LIBRARIES}
        ${CMAKE_THREAD_LIBS_INIT})

set(SOURCE_FILES
        ${SOURCE_FILES}
        src/Main.cc
        src/Session.cc
        src/Frame.cc
        src/DataStream/Compression.cc
        src/DataStream/Contouring.cc
        src/DataStream/Smoothing.cc
        src/DataStream/Tile.cc
        src/FileList/FileExtInfoLoader.cc
        src/FileList/FileInfoLoader.cc
        src/FileList/FileListHandler.cc
        src/FileList/FitsHduList.cc
        src/GrpcServer/CartaGrpcService.cc
        src/ImageData/Hdf5Attributes.cc
        src/ImageData/FileLoader.cc
        src/ImageData/Hdf5Loader.cc
        src/ImageData/CartaHdf5Image.cc
        src/ImageData/CartaMiriadImage.cc
        src/Region/RegionHandler.cc
        src/Region/RegionImportExport.cc
        src/Region/CrtfImportExport.cc
        src/Region/Ds9ImportExport.cc
        src/Region/Region.cc
        src/ImageStats/StatsCalculator.cc
        src/ImageStats/Histogram.cc
        src/SpectralLine/SpectralLineCrawler.cc
        src/Table/Columns.cc
        src/Table/Table.cc
        src/Table/TableView.cc
        src/Table/TableController.cc
        src/Moment/MomentGenerator.cc
        src/Timer/Timer.cc
        src/OnMessageTask.cc
        src/FileSettings.cc
        src/Util.cc
<<<<<<< HEAD
        src/TileCache.cc
=======
        src/Threading.cc
>>>>>>> 0092a90f
        src/SimpleFrontendServer/SimpleFrontendServer.cc)

add_definitions(-DHAVE_HDF5)
add_executable(carta_backend ${SOURCE_FILES})
if (${CMAKE_SYSTEM_NAME} MATCHES "Darwin")
    list(REMOVE_ITEM LINK_LIBS uuid)
    target_link_libraries(carta_backend uv ${LINK_LIBS})
endif (${CMAKE_SYSTEM_NAME} MATCHES "Darwin")
if (${CMAKE_SYSTEM_NAME} MATCHES "Linux")
    target_link_libraries(carta_backend ${LINK_LIBS})
endif (${CMAKE_SYSTEM_NAME} MATCHES "Linux")

# Tests
option(test "Build tests." OFF)
if (test)
    add_subdirectory(test)
endif ()<|MERGE_RESOLUTION|>--- conflicted
+++ resolved
@@ -162,11 +162,8 @@
         src/OnMessageTask.cc
         src/FileSettings.cc
         src/Util.cc
-<<<<<<< HEAD
         src/TileCache.cc
-=======
         src/Threading.cc
->>>>>>> 0092a90f
         src/SimpleFrontendServer/SimpleFrontendServer.cc)
 
 add_definitions(-DHAVE_HDF5)
