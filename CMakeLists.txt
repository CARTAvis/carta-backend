cmake_minimum_required(VERSION 3.10)
project(carta_backend)

include_directories(src)

set(CMAKE_CXX_STANDARD 17)
set(CMAKE_INCLUDE_DIRECTORIES_BEFORE ON)

set(CMAKE_MODULE_PATH ${CMAKE_SOURCE_DIR}/install)

include(uWebSockets)

# Enable OpenMP if package is found
find_package(OpenMP)
if (OPENMP_CXX_FOUND)
    set(CMAKE_CXX_FLAGS "${CMAKE_CXX_FLAGS} ${OpenMP_CXX_FLAGS}")
else ()
    message(WARNING "OpenMP not found!")
endif ()

# Enable parallel GCC algorithms (needed until there is relable support for C++17 from compilers)
set(CMAKE_CXX_FLAGS "${CMAKE_CXX_FLAGS} -D_GLIBCXX_PARALLEL")


# Use the -march=native flags when building on the same architecture as deploying to get a slight performance
# increase when running CPU intensive tasks such as compression and down-sampling of data. If targeting AVX-capable
# processes only, set EnableAvx to ON
#set(CMAKE_C_FLAGS "${CMAKE_C_FLAGS} -march=native")
#set(CMAKE_CXX_FLAGS "${CMAKE_CXX_FLAGS} -march=native")
option(EnableAvx "Enable AVX codepaths instead of SSE4" OFF)

if (EnableAvx)
    set(CMAKE_CXX_FLAGS "${CMAKE_CXX_FLAGS} -mavx")
else ()
    set(CMAKE_CXX_FLAGS "${CMAKE_CXX_FLAGS} -msse4")
endif ()

# Needed by clang-tidy and other clang tools
set(CMAKE_EXPORT_COMPILE_COMMANDS ON)

FIND_PACKAGE(HDF5)
FIND_PACKAGE(Protobuf REQUIRED)
FIND_PACKAGE(Threads)
INCLUDE_DIRECTORIES(${HDF5_INCLUDE_DIR})
INCLUDE_DIRECTORIES(${LIBXML2_INCLUDE_DIR})

ADD_SUBDIRECTORY(carta-protobuf)
ADD_SUBDIRECTORY(carta-scripting-grpc)
INCLUDE_DIRECTORIES(${CMAKE_CURRENT_BINARY_DIR})
INCLUDE_DIRECTORIES(/usr/include/casacore /usr/include/casacode)
INCLUDE_DIRECTORIES(/usr/local/include/casacore /usr/local/include/casacode)

if (${CMAKE_SYSTEM_NAME} MATCHES "Darwin")
    SET(CMAKE_C_ARCHIVE_CREATE "<CMAKE_AR> Scr <TARGET> <LINK_FLAGS> <OBJECTS>")
    SET(CMAKE_CXX_ARCHIVE_CREATE "<CMAKE_AR> Scr <TARGET> <LINK_FLAGS> <OBJECTS>")
    SET(CMAKE_C_ARCHIVE_FINISH "<CMAKE_RANLIB> -no_warning_for_no_symbols -c <TARGET>")
    SET(CMAKE_CXX_ARCHIVE_FINISH "<CMAKE_RANLIB> -no_warning_for_no_symbols -c <TARGET>")
    INCLUDE_DIRECTORIES(/usr/local/include)
    INCLUDE_DIRECTORIES(/usr/local/opt/openssl/include)
    INCLUDE_DIRECTORIES(/usr/local/opt/libomp/include)
    LINK_DIRECTORIES(/usr/local/lib /usr/local/opt)
endif (${CMAKE_SYSTEM_NAME} MATCHES "Darwin")

FIND_PACKAGE(gRPC QUIET)
if (gRPC_FOUND)
    set(LINK_LIBS
            ${LINK_LIBS}
            gRPC::grpc++
            )
    message(STATUS "gRPC found using FIND_PACKAGE")
else ()
    message(STATUS "gRPC not found using FIND_PACKAGE, using pkg-config instead")
    FIND_PACKAGE(PkgConfig REQUIRED)
    PKG_SEARCH_MODULE(GRPC REQUIRED grpc)
    if (GRPC_FOUND)
        message(STATUS "gRPC found using pkg-config")
        set(LINK_LIBS
                ${LINK_LIBS}
                grpc
                grpc++
                )
    else ()
        message(FATAL_ERROR "Could not import gRPC library")
    endif ()
endif ()

if (DisableContourCompression)
    set(CMAKE_CXX_FLAGS "${CMAKE_CXX_FLAGS} -D_DISABLE_CONTOUR_COMPRESSION_")
endif (DisableContourCompression)

option(UseBoostFilesystem "UseBoostFilesystem" OFF)

if (UseBoostFilesystem)
    set(CMAKE_CXX_FLAGS "${CMAKE_CXX_FLAGS} -D_BOOST_FILESYSTEM_")
    find_package(Boost 1.56 REQUIRED COMPONENTS filesystem)
    set(LINK_LIBS ${LINK_LIBS} Boost::filesystem)
elseif (CMAKE_CXX_COMPILER_ID MATCHES "GNU")
    set(LINK_LIBS ${LINK_LIBS} stdc++fs)
endif ()

# Include uWebSockets headers and build the uSockets lib
install_uWebSockets()

set(LINK_LIBS
        ${LINK_LIBS}
        carta-protobuf
        carta-scripting-grpc
        ${PROTOBUF_LIBRARY}
        fmt
        uSockets
        uuid
        z
        zfp
        zstd
        tbb
        cfitsio
        pugixml
        curl
        casa_casa
        casa_coordinates
        casa_tables
        casa_images
        casa_lattices
        casa_fits
        casa_measures
        casa_mirlib
        casa_scimath
        casa_imageanalysis
        ${OpenMP_CXX_LIBRARIES}
        ${HDF5_LIBRARIES}
        ${CMAKE_THREAD_LIBS_INIT})

set(SOURCE_FILES
        ${SOURCE_FILES}
        src/Main.cc
        src/Session.cc
        src/Frame.cc
        src/DataStream/Compression.cc
        src/DataStream/Contouring.cc
        src/DataStream/Smoothing.cc
        src/DataStream/Tile.cc
        src/FileList/FileExtInfoLoader.cc
        src/FileList/FileInfoLoader.cc
        src/FileList/FileListHandler.cc
        src/FileList/FitsHduList.cc
        src/GrpcServer/CartaGrpcService.cc
        src/ImageData/Hdf5Attributes.cc
        src/ImageData/FileLoader.cc
        src/ImageData/Hdf5Loader.cc
        src/ImageData/CartaHdf5Image.cc
        src/ImageData/CartaMiriadImage.cc
        src/Region/RegionHandler.cc
        src/Region/RegionImportExport.cc
        src/Region/CrtfImportExport.cc
        src/Region/Ds9ImportExport.cc
        src/Region/Region.cc
        src/ImageStats/StatsCalculator.cc
        src/ImageStats/Histogram.cc
        src/SpectralLine/SpectralLineCrawler.cc
        src/Table/Columns.cc
        src/Table/Table.cc
        src/Table/TableView.cc
        src/Table/TableController.cc
        src/Moment/MomentGenerator.cc
        src/Timer/Timer.cc
        src/OnMessageTask.cc
        src/FileSettings.cc
        src/Util.cc
<<<<<<< HEAD
        src/TileCache.cc)
=======
        src/SimpleFrontendServer/SimpleFrontendServer.cc)
>>>>>>> 1d77b91c

add_definitions(-DHAVE_HDF5)
add_executable(carta_backend ${SOURCE_FILES})
if (${CMAKE_SYSTEM_NAME} MATCHES "Darwin")
    list(REMOVE_ITEM LINK_LIBS uuid)
    target_link_libraries(carta_backend uv ${LINK_LIBS})
endif (${CMAKE_SYSTEM_NAME} MATCHES "Darwin")
if (${CMAKE_SYSTEM_NAME} MATCHES "Linux")
    target_link_libraries(carta_backend ${LINK_LIBS})
endif (${CMAKE_SYSTEM_NAME} MATCHES "Linux")

# Tests
option(test "Build tests." OFF)
if (test)
    add_subdirectory(test)
endif ()<|MERGE_RESOLUTION|>--- conflicted
+++ resolved
@@ -166,11 +166,8 @@
         src/OnMessageTask.cc
         src/FileSettings.cc
         src/Util.cc
-<<<<<<< HEAD
-        src/TileCache.cc)
-=======
+        src/TileCache.cc
         src/SimpleFrontendServer/SimpleFrontendServer.cc)
->>>>>>> 1d77b91c
 
 add_definitions(-DHAVE_HDF5)
 add_executable(carta_backend ${SOURCE_FILES})
