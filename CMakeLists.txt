--- conflicted
+++ resolved
@@ -261,15 +261,8 @@
         src/Util/Image.cc
         src/Util/Message.cc
         src/Util/String.cc
-<<<<<<< HEAD
         src/Util/Token.cc
-        src/TileCache.cc
-        src/Threading.cc
-        src/SimpleFrontendServer/SimpleFrontendServer.cc
         src/ImageFitter/ImageFitter.cc)
-=======
-        src/Util/Token.cc)
->>>>>>> 88d00dcc
 
 add_definitions(-DHAVE_HDF5)
 add_executable(carta_backend ${SOURCE_FILES})
