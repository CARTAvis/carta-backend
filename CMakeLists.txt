cmake_minimum_required(VERSION 3.10)
project(carta_backend)

set(CMAKE_CXX_STANDARD 17)
set(CMAKE_INCLUDE_DIRECTORIES_BEFORE ON)

# Enable OpenMP if package is found
find_package(OpenMP)
if (OPENMP_FOUND)
    set(CMAKE_C_FLAGS "${CMAKE_C_FLAGS} ${OpenMP_C_FLAGS}")
    set(CMAKE_CXX_FLAGS "${CMAKE_CXX_FLAGS} ${OpenMP_CXX_FLAGS}")
else ()
    message(WARNING "OpenMP not found!")
endif ()

# Enable parallel GCC algorithms (needed until there is relable support for C++17 from compilers)
set(CMAKE_CXX_FLAGS "${CMAKE_CXX_FLAGS} -D_GLIBCXX_PARALLEL")


# Use the -march=native flags when building on the same architecture as deploying to get a slight performance
# increase when running CPU intensive tasks such as compression and down-sampling of data. If targeting AVX-capable
# processes only, set EnableAvx to ON
#set(CMAKE_C_FLAGS "${CMAKE_C_FLAGS} -march=native")
#set(CMAKE_CXX_FLAGS "${CMAKE_CXX_FLAGS} -march=native")
option(EnableAvx "Enable AVX codepaths instead of SSE4" OFF)

if (EnableAvx)
    set(CMAKE_CXX_FLAGS "${CMAKE_CXX_FLAGS} -mavx")
else ()
    set(CMAKE_CXX_FLAGS "${CMAKE_CXX_FLAGS} -msse4")
endif ()

# use -DAuthServer:BOOL=ON to link mongodb and jsonccpp
option(AuthServer "AuthServer" OFF)

# Needed by clang-tidy and other clang tools
set(CMAKE_EXPORT_COMPILE_COMMANDS ON)

FIND_PACKAGE(HDF5)
FIND_PACKAGE(Protobuf REQUIRED)
FIND_PACKAGE(Threads)
INCLUDE_DIRECTORIES(${HDF5_INCLUDE_DIR})
INCLUDE_DIRECTORIES(${LIBXML2_INCLUDE_DIR})

ADD_SUBDIRECTORY(carta-protobuf)
ADD_SUBDIRECTORY(cartavis)
INCLUDE_DIRECTORIES(${CMAKE_CURRENT_BINARY_DIR})
INCLUDE_DIRECTORIES(${CMAKE_CURRENT_BINARY_DIR}/ImageData)
INCLUDE_DIRECTORIES(/usr/include/casacore /usr/include/casacode)
INCLUDE_DIRECTORIES(/usr/local/include/casacore /usr/local/include/casacode)

if (${CMAKE_SYSTEM_NAME} MATCHES "Darwin")
    INCLUDE_DIRECTORIES(/usr/local/include)
    INCLUDE_DIRECTORIES(/usr/local/opt/openssl/include)
    INCLUDE_DIRECTORIES(/usr/local/opt/libomp/include)
    LINK_DIRECTORIES(/usr/local/lib /usr/local/opt)
endif (${CMAKE_SYSTEM_NAME} MATCHES "Darwin")

if (AuthServer)
    set(CMAKE_CXX_FLAGS "${CMAKE_CXX_FLAGS} -D_AUTH_SERVER_")
    INCLUDE_DIRECTORIES(/usr/include/libbson-1.0/)
    INCLUDE_DIRECTORIES(/usr/include/libmongoc-1.0/)
    set(LINK_LIBS
            jsoncpp
            mongoc-1.0
            bson-1.0
            json-c)
    set(SOURCE_FILES
            DBConnect.cc)
endif (AuthServer)

FIND_PACKAGE(gRPC QUIET)
if (gRPC_FOUND)
    set(LINK_LIBS
            ${LINK_LIBS}
            gRPC::grpc++
            )
    message(STATUS "gRPC found using FIND_PACKAGE")
else ()
    message(STATUS "gRPC not found using FIND_PACKAGE, using pkg-config instead")
    FIND_PACKAGE(PkgConfig REQUIRED)
    PKG_SEARCH_MODULE(GRPC REQUIRED grpc)
    if (GRPC_FOUND)
        message(STATUS "gRPC found using pkg-config")
        set(LINK_LIBS
                ${LINK_LIBS}
                grpc
                grpc++
                )
    else ()
        message(FATAL_ERROR "Could not import gRPC library")
    endif ()
endif ()

if (DisableContourCompression)
    set(CMAKE_CXX_FLAGS "${CMAKE_CXX_FLAGS} -D_DISABLE_CONTOUR_COMPRESSION_")
endif (DisableContourCompression)

if (CMAKE_CXX_COMPILER_ID MATCHES "GNU")
    set(LINK_LIBS
            ${LINK_LIBS}
            stdc++fs)
endif()

set(LINK_LIBS
        ${LINK_LIBS}
        carta-protobuf
        cartavis
        ${PROTOBUF_LIBRARY}
        fmt
        uWS
        ssl
        crypto
        z
        zfp
        zstd
        tbb
        cfitsio
        pugixml
        casa_casa
        casa_coordinates
        casa_tables
        casa_images
        casa_lattices
        casa_fits
        casa_measures
        casa_mirlib
        casa_scimath
        casa_imageanalysis
        ${OpenMP_CXX_LIBRARIES}
        ${HDF5_LIBRARIES}
        ${CMAKE_THREAD_LIBS_INIT})

set(SOURCE_FILES
        ${SOURCE_FILES}
        Main.cc
        Session.cc
        Frame.cc
        Compression.cc
        ImageData/Hdf5Attributes.cc
        ImageData/FileLoader.cc
        ImageData/Hdf5Loader.cc
        ImageData/CartaHdf5Image.cc
        ImageData/CartaMiriadImage.cc
        FileList/FileExtInfoLoader.cc
        FileList/FileInfoLoader.cc
        FileList/FileListHandler.cc
        FileList/FitsHduList.cc
        Region/Region.cc
        Region/RegionStats.cc
        Region/RegionProfiler.cc
        Region/Histogram.cc
<<<<<<< HEAD
        Catalog/VOTableParser.cc
        Catalog/VOTableCarrier.cc
        Catalog/VOTableController.cc
        Moment/MomentController.cc
        Moment/MomentGenerator.cc
        FilesManager.cc
=======
        Table/Columns.cc
        Table/Table.cc
        Table/TableView.cc
        Table/TableController.cc
>>>>>>> a531e8a7
        OnMessageTask.cc
        FileSettings.cc
        Util.cc
        Tile.cc
        Ds9Parser.cc
        Contouring.cc
        Smoothing.cc
        Timer/Timer.cc
        GrpcServer/CartaGrpcService.cc)

add_definitions(-DHAVE_HDF5)
add_executable(carta_backend ${SOURCE_FILES})
if (${CMAKE_SYSTEM_NAME} MATCHES "Darwin")
    target_link_libraries(carta_backend uv ${LINK_LIBS})
endif (${CMAKE_SYSTEM_NAME} MATCHES "Darwin")
if (${CMAKE_SYSTEM_NAME} MATCHES "Linux")
    target_link_libraries(carta_backend stdc++fs ${LINK_LIBS})
endif (${CMAKE_SYSTEM_NAME} MATCHES "Linux")

# Tests
option(test "Build tests." ON)
if (test)
    add_subdirectory(test)
endif ()<|MERGE_RESOLUTION|>--- conflicted
+++ resolved
@@ -100,7 +100,7 @@
     set(LINK_LIBS
             ${LINK_LIBS}
             stdc++fs)
-endif()
+endif ()
 
 set(LINK_LIBS
         ${LINK_LIBS}
@@ -150,19 +150,13 @@
         Region/RegionStats.cc
         Region/RegionProfiler.cc
         Region/Histogram.cc
-<<<<<<< HEAD
-        Catalog/VOTableParser.cc
-        Catalog/VOTableCarrier.cc
-        Catalog/VOTableController.cc
-        Moment/MomentController.cc
-        Moment/MomentGenerator.cc
-        FilesManager.cc
-=======
         Table/Columns.cc
         Table/Table.cc
         Table/TableView.cc
         Table/TableController.cc
->>>>>>> a531e8a7
+        Moment/MomentController.cc
+        Moment/MomentGenerator.cc
+        FilesManager.cc
         OnMessageTask.cc
         FileSettings.cc
         Util.cc
