--- conflicted
+++ resolved
@@ -94,13 +94,6 @@
     set(CMAKE_CXX_FLAGS "${CMAKE_CXX_FLAGS} -D_DISABLE_CONTOUR_COMPRESSION_")
 endif (DisableContourCompression)
 
-<<<<<<< HEAD
-if (CMAKE_CXX_COMPILER_ID MATCHES "GNU")
-    set(LINK_LIBS
-            ${LINK_LIBS}
-            stdc++fs)
-endif ()
-=======
 option(UseBoostFilesystem "UseBoostFilesystem" OFF)
 
 if (UseBoostFilesystem)
@@ -111,7 +104,6 @@
     set(LINK_LIBS ${LINK_LIBS} stdc++fs)
 endif ()
 
->>>>>>> 835e2f08
 
 set(LINK_LIBS
         ${LINK_LIBS}
