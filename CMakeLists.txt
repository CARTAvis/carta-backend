cmake_minimum_required(VERSION 3.8)
project(carta_backend)

set(CMAKE_CXX_STANDARD 17)
set(CMAKE_INCLUDE_DIRECTORIES_BEFORE ON)

# Enable OpenMP if package is found
find_package(OpenMP)
if(OPENMP_FOUND)
    set(CMAKE_C_FLAGS "${CMAKE_C_FLAGS} ${OpenMP_C_FLAGS}")
    set(CMAKE_CXX_FLAGS "${CMAKE_CXX_FLAGS} ${OpenMP_CXX_FLAGS}")
else()
    message(WARNING "OpenMP not found!")
endif()

# Use the -march=native flags when building on the same architecture as deploying to get a slight performance
# increase when running CPU intensive tasks such as compression and down-sampling of data. If targeting AVX-capable
# processes only, set EnableAvx to ON
#set(CMAKE_C_FLAGS "${CMAKE_C_FLAGS} -march=native")
#set(CMAKE_CXX_FLAGS "${CMAKE_CXX_FLAGS} -march=native")
option(EnableAvx "Enable AVX codepaths instead of SSE4" OFF)

if (EnableAvx)
    set(CMAKE_CXX_FLAGS "${CMAKE_CXX_FLAGS} -mavx")
else ()
    set(CMAKE_CXX_FLAGS "${CMAKE_CXX_FLAGS} -msse4")
endif ()

# use -DAuthServer:BOOL=ON to link mongodb and jsonccpp
option(AuthServer "AuthServer" OFF)

# Needed by clang-tidy and other clang tools
set(CMAKE_EXPORT_COMPILE_COMMANDS ON)

FIND_PACKAGE(HDF5)
FIND_PACKAGE(Protobuf REQUIRED)
FIND_PACKAGE(Threads)
FIND_PACKAGE(LibXml2 REQUIRED)
INCLUDE_DIRECTORIES(${HDF5_INCLUDE_DIR})
INCLUDE_DIRECTORIES(${LIBXML2_INCLUDE_DIR})

ADD_SUBDIRECTORY(carta-protobuf)
INCLUDE_DIRECTORIES(${CMAKE_CURRENT_BINARY_DIR})
INCLUDE_DIRECTORIES(/usr/include/casacore)
INCLUDE_DIRECTORIES(/usr/local/include/casacode)

if (AuthServer)
    set(CMAKE_CXX_FLAGS "${CMAKE_CXX_FLAGS} -D_AUTH_SERVER_")
    INCLUDE_DIRECTORIES(/usr/include/libbson-1.0/)
    INCLUDE_DIRECTORIES(/usr/include/libmongoc-1.0/)
    set(LINK_LIBS
            jsoncpp
            mongoc-1.0
            bson-1.0
            json-c)
    set(SOURCE_FILES
            DBConnect.cc)
endif (AuthServer)

if (DisableContourCompression)
    set(CMAKE_CXX_FLAGS "${CMAKE_CXX_FLAGS} -D_DISABLE_CONTOUR_COMPRESSION_")
endif(DisableContourCompression)


set(LINK_LIBS
        ${LINK_LIBS}
        carta-protobuf
        ${PROTOBUF_LIBRARY}
        fmt
        uWS
        ssl
        crypto
        z
        zfp
        zstd
        tbb
        casa_casa
        casa_coordinates
        casa_tables
        casa_images
        casa_lattices
        casa_fits
        casa_measures
        casa_mirlib
        casa_scimath
        casa_imageanalysis
        ${OpenMP_CXX_LIBRARIES}
        ${HDF5_LIBRARIES}
        ${LIBXML2_LIBRARIES}
        ${CMAKE_THREAD_LIBS_INIT})

set(SOURCE_FILES
        ${SOURCE_FILES}
        Main.cc
        Session.cc
        Frame.cc
        DataStream/Compression.cc
        DataStream/Contouring.cc
        DataStream/Smoothing.cc
        DataStream/Tile.cc
        ImageData/Hdf5Attributes.cc
        ImageData/FileLoader.cc
        ImageData/Hdf5Loader.cc
        ImageData/CartaHdf5Image.cc
        ImageData/CartaMiriadImage.cc
        FileList/FileExtInfoLoader.cc
        FileList/FileInfoLoader.cc
        FileList/FileListHandler.cc
        FileList/FitsHduList.cc
        Region/RegionHandler.cc
        Region/RegionImportExport.cc
        Region/CrtfImportExport.cc
        Region/Ds9ImportExport.cc
        Region/Region.cc
<<<<<<< HEAD
=======
        Region/RegionStats.cc
        Region/RegionProfiler.cc
        Region/Histogram.cc
>>>>>>> 4c568b01
        Catalog/VOTableParser.cc
        Catalog/VOTableCarrier.cc
        Catalog/VOTableController.cc
        OnMessageTask.cc
        FileSettings.cc
        ImageStats/StatsCalculator.cc
        ImageStats/Histogram.cc
        Util.cc)

add_definitions(-DHAVE_HDF5)
add_executable(carta_backend ${SOURCE_FILES})
if (${CMAKE_SYSTEM_NAME} MATCHES "Darwin")
    target_link_libraries(carta_backend uv ${LINK_LIBS})
endif (${CMAKE_SYSTEM_NAME} MATCHES "Darwin")
if (${CMAKE_SYSTEM_NAME} MATCHES "Linux")
    target_link_libraries(carta_backend ${LINK_LIBS})
endif (${CMAKE_SYSTEM_NAME} MATCHES "Linux")

# Tests
option(test "Build tests." OFF)
if (test)
    add_subdirectory(test)
<<<<<<< HEAD
endif (test)
=======
endif ()
>>>>>>> 4c568b01
<|MERGE_RESOLUTION|>--- conflicted
+++ resolved
@@ -112,12 +112,6 @@
         Region/CrtfImportExport.cc
         Region/Ds9ImportExport.cc
         Region/Region.cc
-<<<<<<< HEAD
-=======
-        Region/RegionStats.cc
-        Region/RegionProfiler.cc
-        Region/Histogram.cc
->>>>>>> 4c568b01
         Catalog/VOTableParser.cc
         Catalog/VOTableCarrier.cc
         Catalog/VOTableController.cc
@@ -140,8 +134,4 @@
 option(test "Build tests." OFF)
 if (test)
     add_subdirectory(test)
-<<<<<<< HEAD
-endif (test)
-=======
-endif ()
->>>>>>> 4c568b01
+endif ()