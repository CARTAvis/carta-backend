cmake_minimum_required(VERSION 3.5)
project(carta_backend)

set(CMAKE_CXX_STANDARD 11)
set(CMAKE_INCLUDE_DIRECTORIES_BEFORE ON)
set(CMAKE_C_FLAGS "${CMAKE_C_FLAGS}")
set(CMAKE_CXX_FLAGS "${CMAKE_CXX_FLAGS}")
# Use the -march=native flags when building on the same architecture as deploying to get a slight performance
# increase when running CPU intensive tasks such as compression and down-sampling of data
#set(CMAKE_C_FLAGS "${CMAKE_C_FLAGS} -march=native")
#set(CMAKE_CXX_FLAGS "${CMAKE_CXX_FLAGS} -march=native")

# use -DAuthServer=ON to link mongodb and jsonccpp
option(AuthServer "AuthServer" OFF)

# Needed by clang-tidy and other clang tools
set(CMAKE_EXPORT_COMPILE_COMMANDS ON)

FIND_PACKAGE(HDF5)
FIND_PACKAGE(Protobuf REQUIRED)
FIND_PACKAGE(Threads)
INCLUDE_DIRECTORIES(${HDF5_INCLUDE_DIR})

ADD_SUBDIRECTORY(carta-protobuf)
INCLUDE_DIRECTORIES(${CMAKE_CURRENT_BINARY_DIR})
INCLUDE_DIRECTORIES(${CMAKE_CURRENT_BINARY_DIR}/ImageData)

if(AuthServer)
INCLUDE_DIRECTORIES(/usr/include/libbson-1.0/)
INCLUDE_DIRECTORIES(/usr/include/libmongoc-1.0/)
set(LINK_LIBS
        jsoncpp
	mongoc-1.0
	bson-1.0)
set(SOURCE_FILES
	DBConnect.cc)
endif(AuthServer)


set(LINK_LIBS
        ${LINK_LIBS}
        carta-protobuf
        ${PROTOBUF_LIBRARY}
        fmt
        uWS
        ssl
        crypto
        z
        zfp
        tbb
        casa_casa
        casa_coordinates
        casa_tables
        casa_images
        casa_lattices
        casa_fits
        casa_measures
        casa_mirlib
        casa_scimath
<<<<<<< HEAD
=======
	imageanalysis
        jsoncpp
>>>>>>> 8afe7971
        ${HDF5_LIBRARIES}
        ${CMAKE_THREAD_LIBS_INIT})

 set(SOURCE_FILES
	${SOURCE_FILES}
        Main.cc
        Session.cc
        Frame.cc
        Compression.cc
        ImageData/Hdf5Attributes.cc
        ImageData/FileLoader.cc
        ImageData/CartaHdf5Image.cc
        FileInfoLoader.cc
        Region/Region.cc
        Region/RegionStats.cc
        Region/RegionProfiler.cc
        Region/Histogram.cc
        OnMessageTask.cc
        FileSettings.cc
        Util.cc
        FileListHandler.cc
        Tile.cc)

add_definitions(-DHAVE_HDF5)
add_executable(carta_backend ${SOURCE_FILES})
if (${CMAKE_SYSTEM_NAME} MATCHES "Darwin")
    target_link_libraries(carta_backend uv ${LINK_LIBS})
endif (${CMAKE_SYSTEM_NAME} MATCHES "Darwin")
if (${CMAKE_SYSTEM_NAME} MATCHES "Linux")
    target_link_libraries(carta_backend ${LINK_LIBS})
endif (${CMAKE_SYSTEM_NAME} MATCHES "Linux")

# Tests
option(test "Build all tests." OFF)
if(test)
  enable_testing()
  find_package(GTest)
  include_directories(${GTEST_INCLUDE_DIRS} ${CMAKE_SOURCE_DIR})

  add_executable(testTileEncoding test/TestTileEncoding.cc)
  target_link_libraries(testTileEncoding gtest gtest_main Threads::Threads fmt)

  add_test(NAME TestTileEncoding COMMAND testTileEncoding)
endif(test)

# Install executable
install(TARGETS carta_backend DESTINATION bin)<|MERGE_RESOLUTION|>--- conflicted
+++ resolved
@@ -57,11 +57,8 @@
         casa_measures
         casa_mirlib
         casa_scimath
-<<<<<<< HEAD
-=======
 	imageanalysis
         jsoncpp
->>>>>>> 8afe7971
         ${HDF5_LIBRARIES}
         ${CMAKE_THREAD_LIBS_INIT})
 
