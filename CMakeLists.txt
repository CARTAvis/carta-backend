--- conflicted
+++ resolved
@@ -135,9 +135,6 @@
         Main.cc
         Session.cc
         Frame.cc
-        Catalog/VOTableParser.cc
-        Catalog/VOTableCarrier.cc
-        Catalog/VOTableController.cc
         DataStream/Compression.cc
         DataStream/Contouring.cc
         DataStream/Smoothing.cc
@@ -157,30 +154,16 @@
         Region/CrtfImportExport.cc
         Region/Ds9ImportExport.cc
         Region/Region.cc
-<<<<<<< HEAD
         ImageStats/StatsCalculator.cc
         ImageStats/Histogram.cc
-        OnMessageTask.cc
-        FileSettings.cc
-        Util.cc)
-=======
-        Region/RegionStats.cc
-        Region/RegionProfiler.cc
-        Region/Histogram.cc
         Table/Columns.cc
         Table/Table.cc
         Table/TableView.cc
         Table/TableController.cc
+        Timer/Timer.cc
         OnMessageTask.cc
         FileSettings.cc
-        Util.cc
-        Tile.cc
-        Ds9Parser.cc
-        Contouring.cc
-        Smoothing.cc
-        Timer/Timer.cc
-        GrpcServer/CartaGrpcService.cc)
->>>>>>> a531e8a7
+        Util.cc)
 
 add_definitions(-DHAVE_HDF5)
 add_executable(carta_backend ${SOURCE_FILES})
