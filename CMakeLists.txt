cmake_minimum_required(VERSION 3.5)
project(carta_backend)

set(CMAKE_CXX_STANDARD 11)
set(CMAKE_INCLUDE_DIRECTORIES_BEFORE ON)
set(CMAKE_C_FLAGS "${CMAKE_C_FLAGS}")
set(CMAKE_CXX_FLAGS "${CMAKE_CXX_FLAGS}")
# Use the -march=native flags when building on the same architecture as deploying to get a slight performance
# increase when running CPU intensive tasks such as compression and down-sampling of data
#set(CMAKE_C_FLAGS "${CMAKE_C_FLAGS} -march=native")
#set(CMAKE_CXX_FLAGS "${CMAKE_CXX_FLAGS} -march=native")

# Needed by clang-tidy and other clang tools
set(CMAKE_EXPORT_COMPILE_COMMANDS ON)

FIND_PACKAGE(HDF5)
FIND_PACKAGE(Protobuf REQUIRED)
FIND_PACKAGE(Threads)
INCLUDE_DIRECTORIES(${HDF5_INCLUDE_DIR})

ADD_SUBDIRECTORY(carta-protobuf)
INCLUDE_DIRECTORIES(${CMAKE_CURRENT_BINARY_DIR})
INCLUDE_DIRECTORIES(${CMAKE_CURRENT_BINARY_DIR}/ImageData)
set(LINK_LIBS
        ${LINK_LIBS}
        carta-protobuf
        ${PROTOBUF_LIBRARY}
        fmt
        uWS
        ssl
        crypto
        z
        zfp
        tbb
        casa_casa
        casa_coordinates
        casa_tables
        casa_images
        casa_lattices
        casa_fits
        casa_measures
        casa_mirlib
        casa_scimath
        ${HDF5_LIBRARIES}
        ${CMAKE_THREAD_LIBS_INIT})

set(SOURCE_FILES
<<<<<<< HEAD
  main.cc
  Session.cc
  Frame.cc
  compression.cc
  ImageData/HDF5Attributes.cc
  ImageData/FileLoader.cc
  ImageData/CartaHdf5Image.cc
  FileInfoLoader.cc
  Region/Region.cc
  Region/RegionStats.cc
  Region/RegionProfiler.cc
  Region/Histogram.cc
  OnMessageTask.cc
  FileSettings.cc
  util.cc
  FileListHandler.cc
  Tile.cc)
=======
        Main.cc
        Session.cc
        Frame.cc
        Compression.cc
        ImageData/Hdf5Attributes.cc
        ImageData/FileLoader.cc
        ImageData/CartaHdf5Image.cc
        FileInfoLoader.cc
        Region/Region.cc
        Region/RegionStats.cc
        Region/RegionProfiler.cc
        Region/Histogram.cc
        OnMessageTask.cc
        FileSettings.cc
        Util.cc
        FileListHandler.cc)
>>>>>>> 75b79ec2
add_definitions(-DHAVE_HDF5)
add_executable(carta_backend ${SOURCE_FILES})
if (${CMAKE_SYSTEM_NAME} MATCHES "Darwin")
    target_link_libraries(carta_backend uv ${LINK_LIBS})
endif (${CMAKE_SYSTEM_NAME} MATCHES "Darwin")
if (${CMAKE_SYSTEM_NAME} MATCHES "Linux")
    target_link_libraries(carta_backend ${LINK_LIBS})
endif (${CMAKE_SYSTEM_NAME} MATCHES "Linux")

# Tests
option(test "Build all tests." OFF)
<<<<<<< HEAD
if(test)
  enable_testing()
  find_package(GTest)
  include_directories(${GTEST_INCLUDE_DIRS} ${CMAKE_SOURCE_DIR})

  add_executable(testTileEncoding test/TestTileEncoding.cc)
  target_link_libraries(testTileEncoding gtest gtest_main Threads::Threads fmt)

  add_test(NAME TestTileEncoding COMMAND testTileEncoding)
endif(test)
=======
if (test)
    enable_testing()
    find_package(GTest)
    include_directories(${GTEST_INCLUDE_DIRS} ${CMAKE_SOURCE_DIR})
endif (test)
>>>>>>> 75b79ec2
<|MERGE_RESOLUTION|>--- conflicted
+++ resolved
@@ -45,25 +45,6 @@
         ${CMAKE_THREAD_LIBS_INIT})
 
 set(SOURCE_FILES
-<<<<<<< HEAD
-  main.cc
-  Session.cc
-  Frame.cc
-  compression.cc
-  ImageData/HDF5Attributes.cc
-  ImageData/FileLoader.cc
-  ImageData/CartaHdf5Image.cc
-  FileInfoLoader.cc
-  Region/Region.cc
-  Region/RegionStats.cc
-  Region/RegionProfiler.cc
-  Region/Histogram.cc
-  OnMessageTask.cc
-  FileSettings.cc
-  util.cc
-  FileListHandler.cc
-  Tile.cc)
-=======
         Main.cc
         Session.cc
         Frame.cc
@@ -79,8 +60,8 @@
         OnMessageTask.cc
         FileSettings.cc
         Util.cc
-        FileListHandler.cc)
->>>>>>> 75b79ec2
+        FileListHandler.cc
+        Tile.cc)
 add_definitions(-DHAVE_HDF5)
 add_executable(carta_backend ${SOURCE_FILES})
 if (${CMAKE_SYSTEM_NAME} MATCHES "Darwin")
@@ -92,7 +73,6 @@
 
 # Tests
 option(test "Build all tests." OFF)
-<<<<<<< HEAD
 if(test)
   enable_testing()
   find_package(GTest)
@@ -102,11 +82,4 @@
   target_link_libraries(testTileEncoding gtest gtest_main Threads::Threads fmt)
 
   add_test(NAME TestTileEncoding COMMAND testTileEncoding)
-endif(test)
-=======
-if (test)
-    enable_testing()
-    find_package(GTest)
-    include_directories(${GTEST_INCLUDE_DIRS} ${CMAKE_SOURCE_DIR})
-endif (test)
->>>>>>> 75b79ec2
+endif(test)