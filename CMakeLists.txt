--- conflicted
+++ resolved
@@ -42,11 +42,6 @@
 ADD_SUBDIRECTORY(carta-protobuf)
 ADD_SUBDIRECTORY(cartavis)
 INCLUDE_DIRECTORIES(${CMAKE_CURRENT_BINARY_DIR})
-<<<<<<< HEAD
-INCLUDE_DIRECTORIES(/usr/include/casacore)
-INCLUDE_DIRECTORIES(/usr/local/include/casacode)
-=======
-INCLUDE_DIRECTORIES(${CMAKE_CURRENT_BINARY_DIR}/ImageData)
 INCLUDE_DIRECTORIES(/usr/include/casacore /usr/include/casacode)
 INCLUDE_DIRECTORIES(/usr/local/include/casacore /usr/local/include/casacode)
 
@@ -56,8 +51,6 @@
 INCLUDE_DIRECTORIES(/usr/local/opt/libomp/include)
 LINK_DIRECTORIES(/usr/local/lib /usr/local/opt)
 endif (${CMAKE_SYSTEM_NAME} MATCHES "Darwin")
-
->>>>>>> b3f1ade6
 
 if (AuthServer)
     set(CMAKE_CXX_FLAGS "${CMAKE_CXX_FLAGS} -D_AUTH_SERVER_")
@@ -133,41 +126,33 @@
         Main.cc
         Session.cc
         Frame.cc
+        Catalog/VOTableParser.cc
+        Catalog/VOTableCarrier.cc
+        Catalog/VOTableController.cc
         DataStream/Compression.cc
         DataStream/Contouring.cc
         DataStream/Smoothing.cc
         DataStream/Tile.cc
+        FileList/FileExtInfoLoader.cc
+        FileList/FileInfoLoader.cc
+        FileList/FileListHandler.cc
+        FileList/FitsHduList.cc
+        GrpcServer/CartaGrpcService.cc
         ImageData/Hdf5Attributes.cc
         ImageData/FileLoader.cc
         ImageData/Hdf5Loader.cc
         ImageData/CartaHdf5Image.cc
         ImageData/CartaMiriadImage.cc
-        FileList/FileExtInfoLoader.cc
-        FileList/FileInfoLoader.cc
-        FileList/FileListHandler.cc
-        FileList/FitsHduList.cc
         Region/RegionHandler.cc
         Region/RegionImportExport.cc
         Region/CrtfImportExport.cc
         Region/Ds9ImportExport.cc
         Region/Region.cc
-        Catalog/VOTableParser.cc
-        Catalog/VOTableCarrier.cc
-        Catalog/VOTableController.cc
+        ImageStats/StatsCalculator.cc
+        ImageStats/Histogram.cc
         OnMessageTask.cc
         FileSettings.cc
-<<<<<<< HEAD
-        ImageStats/StatsCalculator.cc
-        ImageStats/Histogram.cc
         Util.cc)
-=======
-        Util.cc
-        Tile.cc
-        Ds9Parser.cc
-        Contouring.cc
-        Smoothing.cc
-        GrpcServer/CartaGrpcService.cc)
->>>>>>> b3f1ade6
 
 add_definitions(-DHAVE_HDF5)
 add_executable(carta_backend ${SOURCE_FILES})
