/* This file is part of the CARTA Image Viewer: https://github.com/CARTAvis/carta-backend
   Copyright 2018, 2019, 2020, 2021 Academia Sinica Institute of Astronomy and Astrophysics (ASIAA),
   Associated Universities, Inc. (AUI) and the Inter-University Institute for Data Intensive Astronomy (IDIA)
   SPDX-License-Identifier: GPL-3.0-or-later
*/

//# Session.h: representation of a client connected to a server; processes requests from frontend

#ifndef CARTA_BACKEND__SESSION_H_
#define CARTA_BACKEND__SESSION_H_

#include <atomic>
#include <cstdint>
#include <cstdio>
#include <map>
#include <mutex>
#include <tuple>
#include <unordered_map>
#include <utility>
#include <vector>

#include <tbb/concurrent_queue.h>
#include <tbb/concurrent_unordered_map.h>
#include <tbb/task.h>
#include <uWebSockets/App.h>

#include <casacore/casa/aips.h>

#include <carta-protobuf/close_file.pb.h>
#include <carta-protobuf/contour.pb.h>
#include <carta-protobuf/export_region.pb.h>
#include <carta-protobuf/file_info.pb.h>
#include <carta-protobuf/file_list.pb.h>
#include <carta-protobuf/import_region.pb.h>
#include <carta-protobuf/moment_request.pb.h>
#include <carta-protobuf/open_file.pb.h>
#include <carta-protobuf/region.pb.h>
#include <carta-protobuf/register_viewer.pb.h>
#include <carta-protobuf/resume_session.pb.h>
#include <carta-protobuf/scripting.pb.h>
#include <carta-protobuf/set_cursor.pb.h>
#include <carta-protobuf/set_image_channels.pb.h>
#include <carta-protobuf/spectral_line_request.pb.h>
#include <carta-protobuf/stop_moment_calc.pb.h>
#include <carta-protobuf/tiles.pb.h>

#include <carta-scripting-grpc/carta_service.grpc.pb.h>

#include "AnimationObject.h"
#include "EventHeader.h"
#include "FileList/FileListHandler.h"
#include "FileSettings.h"
#include "Frame.h"
#include "Region/RegionHandler.h"
#include "Table/TableController.h"
#include "Util.h"

class Session {
public:
    Session(uWS::WebSocket<false, true>* ws, uWS::Loop* loop, uint32_t id, std::string address, std::string top_level_folder,
        std::string starting_folder, FileListHandler* file_list_handler, int grpc_port = -1);
    ~Session();

    // CARTA ICD
    void OnRegisterViewer(const CARTA::RegisterViewer& message, uint16_t icd_version, uint32_t request_id);
    void OnFileListRequest(const CARTA::FileListRequest& request, uint32_t request_id);
    void OnFileInfoRequest(const CARTA::FileInfoRequest& request, uint32_t request_id);
    bool OnOpenFile(const CARTA::OpenFile& message, uint32_t request_id, bool silent = false);
    bool OnOpenFile(const carta::CollapseResult& collapse_result, CARTA::MomentResponse& moment_response, uint32_t request_id);
    void OnCloseFile(const CARTA::CloseFile& message);
    void OnAddRequiredTiles(const CARTA::AddRequiredTiles& message, bool skip_data = false);
    void OnSetImageChannels(const CARTA::SetImageChannels& message);
    void OnSetCursor(const CARTA::SetCursor& message, uint32_t request_id);
    bool OnSetRegion(const CARTA::SetRegion& message, uint32_t request_id, bool silent = false);
    void OnRemoveRegion(const CARTA::RemoveRegion& message);
    void OnImportRegion(const CARTA::ImportRegion& message, uint32_t request_id);
    void OnExportRegion(const CARTA::ExportRegion& message, uint32_t request_id);
    void OnSetSpatialRequirements(const CARTA::SetSpatialRequirements& message);
    void OnSetHistogramRequirements(const CARTA::SetHistogramRequirements& message, uint32_t request_id);
    void OnSetSpectralRequirements(const CARTA::SetSpectralRequirements& message);
    void OnSetStatsRequirements(const CARTA::SetStatsRequirements& message);
    void OnSetContourParameters(const CARTA::SetContourParameters& message, bool silent = false);
    void OnRegionListRequest(const CARTA::RegionListRequest& request, uint32_t request_id);
    void OnRegionFileInfoRequest(const CARTA::RegionFileInfoRequest& request, uint32_t request_id);
    void OnResumeSession(const CARTA::ResumeSession& message, uint32_t request_id);
    void OnCatalogFileList(CARTA::CatalogListRequest file_list_request, uint32_t request_id);
    void OnCatalogFileInfo(CARTA::CatalogFileInfoRequest file_info_request, uint32_t request_id);
    void OnOpenCatalogFile(CARTA::OpenCatalogFile open_file_request, uint32_t request_id, bool silent = false);
    void OnCloseCatalogFile(CARTA::CloseCatalogFile close_file_request);
    void OnCatalogFilter(CARTA::CatalogFilterRequest filter_request, uint32_t request_id);
    void OnSpectralLineRequest(CARTA::SpectralLineRequest spectral_line_request, uint32_t request_id);

    void OnMomentRequest(const CARTA::MomentRequest& moment_request, uint32_t request_id);
    void OnStopMomentCalc(const CARTA::StopMomentCalc& stop_moment_calc);
    void OnSaveFile(const CARTA::SaveFile& save_file, uint32_t request_id);

    void AddToSetChannelQueue(CARTA::SetImageChannels message, uint32_t request_id) {
        std::pair<CARTA::SetImageChannels, uint32_t> rp;
        // Empty current queue first.
        while (_set_channel_queues[message.file_id()].try_pop(rp)) {
        }
        _set_channel_queues[message.file_id()].push(std::make_pair(message, request_id));
    }

    // Task handling
    void ExecuteSetChannelEvt(std::pair<CARTA::SetImageChannels, uint32_t> request) {
        OnSetImageChannels(request.first);
    }
    void CancelSetHistRequirements() {
        _histogram_context.cancel_group_execution();
    }
    void ResetHistContext() {
        _histogram_context.reset();
    }
    tbb::task_group_context& HistContext() {
        return _histogram_context;
    }
    tbb::task_group_context& AnimationContext() {
        return _animation_context;
    }
    void CancelAnimation() {
        _animation_object->CancelExecution();
    }
    void BuildAnimationObject(CARTA::StartAnimation& msg, uint32_t request_id);
    bool ExecuteAnimationFrame();
    void ExecuteAnimationFrameInner();
    void StopAnimation(int file_id, const ::CARTA::AnimationFrame& frame);
    void HandleAnimationFlowControlEvt(CARTA::AnimationFlowControl& message);
    int CurrentFlowWindowSize() {
        return _animation_object->CurrentFlowWindowSize();
    }
    void CancelExistingAnimation();
    void CheckCancelAnimationOnFileClose(int file_id);
    void AddCursorSetting(CARTA::SetCursor message, uint32_t request_id) {
        _file_settings.AddCursorSetting(message, request_id);
    }
    void ImageChannelLock(int fileId) {
        _image_channel_mutexes[fileId].lock();
    }
    void ImageChannelUnlock(int fileId) {
        _image_channel_mutexes[fileId].unlock();
    }
    bool ImageChannelTaskTestAndSet(int fileId) {
        if (_image_channel_task_active[fileId]) {
            return true;
        } else {
            _image_channel_task_active[fileId] = true;
            return false;
        }
    }
    void ImageChannelTaskSetIdle(int fileId) {
        _image_channel_task_active[fileId] = false;
    }
    int IncreaseRefCount() {
        return ++_ref_count;
    }
    int DecreaseRefCount() {
        return --_ref_count;
    }
    void WaitForTaskCancellation();
    void ConnectCalled();
    static int NumberOfSessions() {
        return _num_sessions;
    }
    tbb::task_group_context& Context() {
        return _base_context;
    }
    void SetWaitingTask(bool set_wait) {
        _animation_object->_waiting_flow_event = set_wait;
    }
    bool WaitingFlowEvent() {
        return _animation_object->_waiting_flow_event;
    }
    bool AnimationRunning() {
        return _animation_object && !_animation_object->_stop_called;
    }
    int CalculateAnimationFlowWindow();
    static void SetExitTimeout(int secs) {
        _exit_after_num_seconds = secs;
        _exit_when_all_sessions_closed = true;
    }
    static void SetInitExitTimeout(int secs);

    inline uint32_t GetId() {
        return _id;
    }

    inline std::string GetAddress() {
        return _address;
    }

    // RegionDataStreams
    void RegionDataStreams(int file_id, int region_id);
    bool SendSpectralProfileData(int file_id, int region_id, bool stokes_changed = false);

    FileSettings _file_settings;
    std::unordered_map<int, tbb::concurrent_queue<std::pair<CARTA::SetImageChannels, uint32_t>>> _set_channel_queues;

    void SendScriptingRequest(uint32_t scripting_request_id, std::string target, std::string action, std::string parameters, bool async);
    void OnScriptingResponse(const CARTA::ScriptingResponse& message, uint32_t request_id);
    bool GetScriptingResponse(uint32_t scripting_request_id, CARTA::script::ActionReply* reply);

<<<<<<< HEAD
    void StopFileList();
    void StopCatalogList();
=======
    void UpdateLastMessageTimestamp();
    std::chrono::high_resolution_clock::time_point GetLastMessageTimestamp();
>>>>>>> 3f4f958f

private:
    // File info for file list (extended info for each hdu_name)
    bool FillExtendedFileInfo(std::map<std::string, CARTA::FileInfoExtended>& hdu_info_map, CARTA::FileInfo& file_info,
        const std::string& folder, const std::string& filename, const std::string& hdu_name, std::string& message);
    // File info for open file
    bool FillExtendedFileInfo(CARTA::FileInfoExtended& extended_info, CARTA::FileInfo& file_info, const std::string& folder,
        const std::string& filename, const std::string& hdu_name, std::string& message);
    // File info for open moments image (not disk image)
    bool FillExtendedFileInfo(CARTA::FileInfoExtended& extended_info, std::shared_ptr<casacore::ImageInterface<float>> image,
        const std::string& filename, std::string& message);

    // Delete Frame(s)
    void DeleteFrame(int file_id);

    // Specialized for cube; accumulate per-channel histograms and send progress messages
    bool CalculateCubeHistogram(int file_id, CARTA::RegionHistogramData& cube_histogram_message);
    void CreateCubeHistogramMessage(CARTA::RegionHistogramData& msg, int file_id, int stokes, float progress);

    // Send data streams
    bool SendContourData(int file_id, bool ignore_empty = true);
    bool SendSpatialProfileData(int file_id, int region_id);
    bool SendRegionHistogramData(int file_id, int region_id);
    bool SendRegionStatsData(int file_id, int region_id);
    void UpdateImageData(int file_id, bool send_image_histogram, bool channel_changed, bool stokes_changed);
    void UpdateRegionData(int file_id, int region_id, bool channel_changed, bool stokes_changed);

    // Send protobuf messages
    void SendEvent(CARTA::EventType event_type, u_int32_t event_id, const google::protobuf::MessageLite& message, bool compress = true);
    void SendFileEvent(
        int file_id, CARTA::EventType event_type, u_int32_t event_id, google::protobuf::MessageLite& message, bool compress = true);
    void SendLogEvent(const std::string& message, std::vector<std::string> tags, CARTA::ErrorSeverity severity);

    // uWebSockets
    uWS::WebSocket<false, true>* _socket;
    uWS::Loop* _loop;

    uint32_t _id;
    std::string _address;
    std::string _top_level_folder;
    std::string _starting_folder;
    int _grpc_port;

    // File browser
    FileListHandler* _file_list_handler;

    // Loader for reading image from disk
    std::unique_ptr<carta::FileLoader> _loader;

    // Frame; key is file_id; shared with RegionHandler for data streams
    std::unordered_map<int, std::shared_ptr<Frame>> _frames;
    std::mutex _frame_mutex;

    const std::unique_ptr<carta::TableController> _table_controller;

    // Handler for region creation, import/export, requirements, and data
    std::unique_ptr<carta::RegionHandler> _region_handler;

    // State for animation functions.
    std::unique_ptr<AnimationObject> _animation_object;

    // Manage image channel
    std::unordered_map<int, std::mutex> _image_channel_mutexes;
    std::unordered_map<int, bool> _image_channel_task_active;

    // Cube histogram progress: 0.0 to 1.0 (complete)
    float _histogram_progress;

    // message queue <msg, compress>
    tbb::concurrent_queue<std::pair<std::vector<char>, bool>> _out_msgs;

    // TBB context that enables all tasks associated with a session to be cancelled.
    tbb::task_group_context _base_context;

    // TBB context to cancel histogram calculations.
    tbb::task_group_context _histogram_context;

    tbb::task_group_context _animation_context;

    int _ref_count;
    int _animation_id;
    bool _connected;
    static int _num_sessions;
    static int _exit_after_num_seconds;
    static bool _exit_when_all_sessions_closed;

    // Scripting responses from the client
    std::unordered_map<int, CARTA::ScriptingResponse> _scripting_response;
    std::mutex _scripting_mutex;

    // Timestamp for the last protobuf message
    std::chrono::high_resolution_clock::time_point _last_message_timestamp;
};

#endif // CARTA_BACKEND__SESSION_H_<|MERGE_RESOLUTION|>--- conflicted
+++ resolved
@@ -200,13 +200,11 @@
     void OnScriptingResponse(const CARTA::ScriptingResponse& message, uint32_t request_id);
     bool GetScriptingResponse(uint32_t scripting_request_id, CARTA::script::ActionReply* reply);
 
-<<<<<<< HEAD
     void StopFileList();
     void StopCatalogList();
-=======
+
     void UpdateLastMessageTimestamp();
     std::chrono::high_resolution_clock::time_point GetLastMessageTimestamp();
->>>>>>> 3f4f958f
 
 private:
     // File info for file list (extended info for each hdu_name)
