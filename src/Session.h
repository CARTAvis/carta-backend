--- conflicted
+++ resolved
@@ -265,13 +265,10 @@
     // State for animation functions.
     std::unique_ptr<AnimationObject> _animation_object;
 
-<<<<<<< HEAD
+    // Individual stokes files connector
     std::unique_ptr<StokesFilesConnector> _stokes_files_connector;
 
-    // Manage image channel
-=======
     // Manage image channel/z
->>>>>>> ff64eca9
     std::unordered_map<int, std::mutex> _image_channel_mutexes;
     std::unordered_map<int, bool> _image_channel_task_active;
 
