/* This file is part of the CARTA Image Viewer: https://github.com/CARTAvis/carta-backend
   Copyright 2018, 2019, 2020, 2021 Academia Sinica Institute of Astronomy and Astrophysics (ASIAA),
   Associated Universities, Inc. (AUI) and the Inter-University Institute for Data Intensive Astronomy (IDIA)
   SPDX-License-Identifier: GPL-3.0-or-later
*/

//# Session.h: representation of a client connected to a server; processes requests from frontend

#ifndef CARTA_BACKEND__SESSION_H_
#define CARTA_BACKEND__SESSION_H_

#include <atomic>
#include <cstdint>
#include <cstdio>
#include <map>
#include <mutex>
#include <tuple>
#include <unordered_map>
#include <utility>
#include <vector>

#include <tbb/concurrent_queue.h>
#include <tbb/concurrent_unordered_map.h>
#include <tbb/task.h>
#include <uWebSockets/App.h>

#include <casacore/casa/aips.h>

#include <carta-protobuf/close_file.pb.h>
#include <carta-protobuf/contour.pb.h>
#include <carta-protobuf/export_region.pb.h>
#include <carta-protobuf/file_info.pb.h>
#include <carta-protobuf/file_list.pb.h>
#include <carta-protobuf/import_region.pb.h>
#include <carta-protobuf/moment_request.pb.h>
#include <carta-protobuf/open_file.pb.h>
#include <carta-protobuf/region.pb.h>
#include <carta-protobuf/register_viewer.pb.h>
#include <carta-protobuf/resume_session.pb.h>
#include <carta-protobuf/scripting.pb.h>
#include <carta-protobuf/set_cursor.pb.h>
#include <carta-protobuf/set_image_channels.pb.h>
#include <carta-protobuf/spectral_line_request.pb.h>
#include <carta-protobuf/stop_moment_calc.pb.h>
#include <carta-protobuf/tiles.pb.h>

#include <carta-scripting-grpc/carta_service.grpc.pb.h>

#include "AnimationObject.h"
#include "EventHeader.h"
#include "FileList/FileListHandler.h"
#include "FileSettings.h"
#include "Frame.h"
#include "ImageData/StokesFilesConnector.h"
#include "Region/RegionHandler.h"
#include "Table/TableController.h"
#include "Util.h"

struct PerSocketData {
    uint32_t session_id;
    string address;
};

class Session {
public:
    Session(uWS::WebSocket<false, true, PerSocketData>* ws, uWS::Loop* loop, uint32_t id, std::string address, std::string top_level_folder,
        std::string starting_folder, FileListHandler* file_list_handler, int grpc_port = -1, bool read_only_mode = false);
    ~Session();

    // CARTA ICD
    void OnRegisterViewer(const CARTA::RegisterViewer& message, uint16_t icd_version, uint32_t request_id);
    void OnFileListRequest(const CARTA::FileListRequest& request, uint32_t request_id);
    void OnFileInfoRequest(const CARTA::FileInfoRequest& request, uint32_t request_id);
    bool OnOpenFile(const CARTA::OpenFile& message, uint32_t request_id, bool silent = false);
    bool OnOpenFile(int file_id, const string& name, std::shared_ptr<casacore::ImageInterface<casacore::Float>> image,
        CARTA::OpenFileAck* open_file_ack);
    void OnCloseFile(const CARTA::CloseFile& message);
    void OnAddRequiredTiles(const CARTA::AddRequiredTiles& message, bool skip_data = false);
    void OnSetImageChannels(const CARTA::SetImageChannels& message);
    void OnSetCursor(const CARTA::SetCursor& message, uint32_t request_id);
    bool OnSetRegion(const CARTA::SetRegion& message, uint32_t request_id, bool silent = false);
    void OnRemoveRegion(const CARTA::RemoveRegion& message);
    void OnImportRegion(const CARTA::ImportRegion& message, uint32_t request_id);
    void OnExportRegion(const CARTA::ExportRegion& message, uint32_t request_id);
    void OnSetSpatialRequirements(const CARTA::SetSpatialRequirements& message);
    void OnSetHistogramRequirements(const CARTA::SetHistogramRequirements& message, uint32_t request_id);
    void OnSetSpectralRequirements(const CARTA::SetSpectralRequirements& message);
    void OnSetStatsRequirements(const CARTA::SetStatsRequirements& message);
    void OnSetContourParameters(const CARTA::SetContourParameters& message, bool silent = false);
    void OnRegionListRequest(const CARTA::RegionListRequest& request, uint32_t request_id);
    void OnRegionFileInfoRequest(const CARTA::RegionFileInfoRequest& request, uint32_t request_id);
    void OnResumeSession(const CARTA::ResumeSession& message, uint32_t request_id);
    void OnCatalogFileList(CARTA::CatalogListRequest file_list_request, uint32_t request_id);
    void OnCatalogFileInfo(CARTA::CatalogFileInfoRequest file_info_request, uint32_t request_id);
    void OnOpenCatalogFile(CARTA::OpenCatalogFile open_file_request, uint32_t request_id, bool silent = false);
    void OnCloseCatalogFile(CARTA::CloseCatalogFile close_file_request);
    void OnCatalogFilter(CARTA::CatalogFilterRequest filter_request, uint32_t request_id);
    void OnSplataloguePing(uint32_t request_id);
    void OnSpectralLineRequest(CARTA::SpectralLineRequest spectral_line_request, uint32_t request_id);
    void OnMomentRequest(const CARTA::MomentRequest& moment_request, uint32_t request_id);
    void OnStopMomentCalc(const CARTA::StopMomentCalc& stop_moment_calc);
    void OnSaveFile(const CARTA::SaveFile& save_file, uint32_t request_id);
    bool OnConcatStokesFiles(const CARTA::ConcatStokesFiles& message, uint32_t request_id);

    void AddToSetChannelQueue(CARTA::SetImageChannels message, uint32_t request_id) {
        std::pair<CARTA::SetImageChannels, uint32_t> rp;
        // Empty current queue first.
        while (_set_channel_queues[message.file_id()].try_pop(rp)) {
        }
        _set_channel_queues[message.file_id()].push(std::make_pair(message, request_id));
    }

    // Task handling
    void ExecuteSetChannelEvt(std::pair<CARTA::SetImageChannels, uint32_t> request) {
        OnSetImageChannels(request.first);
    }
    void CancelSetHistRequirements() {
        _histogram_context.cancel_group_execution();
    }
    void ResetHistContext() {
        _histogram_context.reset();
    }
    tbb::task_group_context& HistContext() {
        return _histogram_context;
    }
    tbb::task_group_context& AnimationContext() {
        return _animation_context;
    }
    void CancelAnimation() {
        _animation_object->CancelExecution();
    }
    void BuildAnimationObject(CARTA::StartAnimation& msg, uint32_t request_id);
    bool ExecuteAnimationFrame();
    void ExecuteAnimationFrameInner();
    void StopAnimation(int file_id, const ::CARTA::AnimationFrame& frame);
    void HandleAnimationFlowControlEvt(CARTA::AnimationFlowControl& message);
    int CurrentFlowWindowSize() {
        return _animation_object->CurrentFlowWindowSize();
    }
    void CancelExistingAnimation();
    void CheckCancelAnimationOnFileClose(int file_id);
    void AddCursorSetting(CARTA::SetCursor message, uint32_t request_id) {
        _file_settings.AddCursorSetting(message, request_id);
    }
    void ImageChannelLock(int fileId) {
        _image_channel_mutexes[fileId].lock();
    }
    void ImageChannelUnlock(int fileId) {
        _image_channel_mutexes[fileId].unlock();
    }
    bool ImageChannelTaskTestAndSet(int fileId) {
        if (_image_channel_task_active[fileId]) {
            return true;
        } else {
            _image_channel_task_active[fileId] = true;
            return false;
        }
    }
    void ImageChannelTaskSetIdle(int fileId) {
        _image_channel_task_active[fileId] = false;
    }
    int IncreaseRefCount() {
        return ++_ref_count;
    }
    int DecreaseRefCount() {
        return --_ref_count;
    }
    int GetRefCount() {
        return _ref_count;
    }
    void WaitForTaskCancellation();
    void ConnectCalled();
    static int NumberOfSessions() {
        return _num_sessions;
    }
    tbb::task_group_context& Context() {
        return _base_context;
    }
    void SetWaitingTask(bool set_wait) {
        _animation_object->_waiting_flow_event = set_wait;
    }
    bool WaitingFlowEvent() {
        return _animation_object->_waiting_flow_event;
    }
    bool AnimationRunning() {
        return _animation_object && !_animation_object->_stop_called;
    }
    int CalculateAnimationFlowWindow();
    static void SetExitTimeout(int secs) {
        _exit_after_num_seconds = secs;
        _exit_when_all_sessions_closed = true;
    }
    static void SetInitExitTimeout(int secs);

    inline uint32_t GetId() {
        return _id;
    }

    inline std::string GetAddress() {
        return _address;
    }

    // RegionDataStreams
    void RegionDataStreams(int file_id, int region_id);
    bool SendSpectralProfileData(int file_id, int region_id, bool stokes_changed = false);

    FileSettings _file_settings;
    std::unordered_map<int, tbb::concurrent_queue<std::pair<CARTA::SetImageChannels, uint32_t>>> _set_channel_queues;

    void SendScriptingRequest(
        uint32_t scripting_request_id, std::string target, std::string action, std::string parameters, bool async, std::string return_path);
    void OnScriptingResponse(const CARTA::ScriptingResponse& message, uint32_t request_id);
    bool GetScriptingResponse(uint32_t scripting_request_id, CARTA::script::ActionReply* reply);

    void StopImageFileList();
    void StopCatalogFileList();

    void UpdateLastMessageTimestamp();
    std::chrono::high_resolution_clock::time_point GetLastMessageTimestamp();

<<<<<<< HEAD
    bool TryPopMessagesQueue(std::pair<std::vector<char>, bool>& message);
    void ClearMessagesQueue();
=======
    // Close cached image if it has been updated
    void CloseCachedImage(const std::string& directory, const std::string& file);
>>>>>>> d9b80adc

private:
    // File info for file list (extended info for each hdu_name)
    bool FillExtendedFileInfo(std::map<std::string, CARTA::FileInfoExtended>& hdu_info_map, CARTA::FileInfo& file_info,
        const std::string& folder, const std::string& filename, const std::string& hdu, std::string& message);
    // File info for open file
    bool FillExtendedFileInfo(CARTA::FileInfoExtended& extended_info, CARTA::FileInfo& file_info, const std::string& folder,
        const std::string& filename, std::string& hdu_name, std::string& message);
    bool FillFileInfo(
        CARTA::FileInfo& file_info, const std::string& folder, const std::string& filename, std::string& fullname, std::string& message);

    // File info for open moments image (not disk image)
    bool FillExtendedFileInfo(CARTA::FileInfoExtended& extended_info, std::shared_ptr<casacore::ImageInterface<float>> image,
        const std::string& filename, std::string& message);

    // Delete Frame(s)
    void DeleteFrame(int file_id);

    // Specialized for cube; accumulate per-z histograms and send progress messages
    bool CalculateCubeHistogram(int file_id, CARTA::RegionHistogramData& cube_histogram_message);
    void CreateCubeHistogramMessage(CARTA::RegionHistogramData& msg, int file_id, int stokes, float progress);

    // Send data streams
    bool SendContourData(int file_id, bool ignore_empty = true);
    bool SendSpatialProfileData(int file_id, int region_id);
    bool SendRegionHistogramData(int file_id, int region_id);
    bool SendRegionStatsData(int file_id, int region_id);
    void UpdateImageData(int file_id, bool send_image_histogram, bool z_changed, bool stokes_changed);
    void UpdateRegionData(int file_id, int region_id, bool z_changed, bool stokes_changed);

    // Send protobuf messages
    void SendEvent(CARTA::EventType event_type, u_int32_t event_id, const google::protobuf::MessageLite& message, bool compress = true);
    void SendFileEvent(
        int file_id, CARTA::EventType event_type, u_int32_t event_id, google::protobuf::MessageLite& message, bool compress = true);
    void SendLogEvent(const std::string& message, std::vector<std::string> tags, CARTA::ErrorSeverity severity);

    // uWebSockets
    uWS::WebSocket<false, true, PerSocketData>* _socket;
    uWS::Loop* _loop;

    uint32_t _id;
    std::string _address;
    std::string _top_level_folder;
    std::string _starting_folder;
    int _grpc_port;
    bool _read_only_mode;

    // File browser
    FileListHandler* _file_list_handler;

    // Loader for reading image from disk
    std::unique_ptr<carta::FileLoader> _loader;

    // Frame; key is file_id; shared with RegionHandler for data streams
    std::unordered_map<int, std::shared_ptr<Frame>> _frames;
    std::mutex _frame_mutex;

    const std::unique_ptr<carta::TableController> _table_controller;

    // Handler for region creation, import/export, requirements, and data
    std::unique_ptr<carta::RegionHandler> _region_handler;

    // State for animation functions.
    std::unique_ptr<AnimationObject> _animation_object;

    // Individual stokes files connector
    std::unique_ptr<StokesFilesConnector> _stokes_files_connector;

    // Manage image channel/z
    std::unordered_map<int, std::mutex> _image_channel_mutexes;
    std::unordered_map<int, bool> _image_channel_task_active;

    // Cube histogram progress: 0.0 to 1.0 (complete)
    float _histogram_progress;

    // message queue <msg, compress>
    tbb::concurrent_queue<std::pair<std::vector<char>, bool>> _out_msgs;

    // TBB context that enables all tasks associated with a session to be cancelled.
    tbb::task_group_context _base_context;

    // TBB context to cancel histogram calculations.
    tbb::task_group_context _histogram_context;

    tbb::task_group_context _animation_context;

    int _ref_count;
    int _animation_id;
    bool _connected;
    static int _num_sessions;
    static int _exit_after_num_seconds;
    static bool _exit_when_all_sessions_closed;

    // Scripting responses from the client
    std::unordered_map<int, CARTA::ScriptingResponse> _scripting_response;
    std::mutex _scripting_mutex;

    // Timestamp for the last protobuf message
    std::chrono::high_resolution_clock::time_point _last_message_timestamp;
};

#endif // CARTA_BACKEND__SESSION_H_<|MERGE_RESOLUTION|>--- conflicted
+++ resolved
@@ -218,13 +218,11 @@
     void UpdateLastMessageTimestamp();
     std::chrono::high_resolution_clock::time_point GetLastMessageTimestamp();
 
-<<<<<<< HEAD
+    // Close cached image if it has been updated
+    void CloseCachedImage(const std::string& directory, const std::string& file);
+
     bool TryPopMessagesQueue(std::pair<std::vector<char>, bool>& message);
     void ClearMessagesQueue();
-=======
-    // Close cached image if it has been updated
-    void CloseCachedImage(const std::string& directory, const std::string& file);
->>>>>>> d9b80adc
 
 private:
     // File info for file list (extended info for each hdu_name)
