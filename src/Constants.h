/* This file is part of the CARTA Image Viewer: https://github.com/CARTAvis/carta-backend
   Copyright 2018, 2019, 2020, 2021 Academia Sinica Institute of Astronomy and Astrophysics (ASIAA),
   Associated Universities, Inc. (AUI) and the Inter-University Institute for Data Intensive Astronomy (IDIA)
   SPDX-License-Identifier: GPL-3.0-or-later
*/

//# InterfaceConstants.h: definitions used in the Interface Control Document
//* Others added for implementation
#ifndef CARTA_BACKEND__INTERFACECONSTANTS_H_
#define CARTA_BACKEND__INTERFACECONSTANTS_H_

// version
#define VERSION_ID "2.0.0-dev.21.03.04"

// thread counts
#define OMP_THREAD_COUNT -1
#define TBB_TASK_THREAD_COUNT 3

// file ids
#define ALL_FILES -1

// region ids
#define CUBE_REGION_ID -2
#define IMAGE_REGION_ID -1
#define CURSOR_REGION_ID 0
#define ALL_REGIONS -10

// channels
#define DEFAULT_CHANNEL 0
#define CURRENT_CHANNEL -1
#define ALL_CHANNELS -2
#define CHANNEL_NOT_SET -3

// stokes
#define DEFAULT_STOKES 0
#define CURRENT_STOKES -1

// raster image data
#define MAX_SUBSETS 8

// histograms
#define AUTO_BIN_SIZE -1
#define HISTOGRAM_START 0.0
#define HISTOGRAM_COMPLETE 1.0
#define HISTOGRAM_CANCEL -1.0
#define UPDATE_HISTOGRAM_PROGRESS_PER_SECONDS 2.0

// spectral profile calculation
#define INIT_DELTA_CHANNEL 10
#define TARGET_DELTA_TIME 50 // milliseconds
#define TARGET_PARTIAL_CURSOR_TIME 500
#define TARGET_PARTIAL_REGION_TIME 1000
#define PROFILE_COMPLETE 1.0

// scripting timeouts
#define SCRIPTING_TIMEOUT 10 // seconds

// image moments
#define REPORT_FIRST_PROGRESS_AFTER_MILLI_SECS 5000
#define REPORT_PROGRESS_EVERY_FACTOR 0.1
#define MOMENT_COMPLETE 1.0
#define OUTPUT_ID_MULTIPLIER 1000

// CARTA default region style
#define REGION_COLOR "#2EE6D6"
#define REGION_DASH_LENGTH 2
#define REGION_LINE_WIDTH 2

// Shared region polygon approximation
#define DEFAULT_VERTEX_COUNT 1000

<<<<<<< HEAD
// file list
#define REPORT_FIRST_PROGRESS_AFTER_SECS 5
#define UPDATE_FILE_LIST_PROGRESS_PER_SECS 2
=======
// uWebSockets setting
#define MAX_BACKPRESSURE 256 * 1024 * 1024
>>>>>>> d214eb4f

// socket port
#define DEFAULT_SOCKET_PORT 3002
#define MAX_SOCKET_PORT_TRIALS 100

// logger
#define LOG_FILE_SIZE 1024 * 1024 * 5 // (Bytes)
#define ROTATED_LOG_FILES 5
#define STDOUT_TAG "stdout"
#define STDOUT_PATTERN "[%Y-%m-%d %H:%M:%S.%e] [%^%l%$] %v"
#define PERF_TAG "performance"
#define PERF_PATTERN "[%Y-%m-%d %H:%M:%S.%e] [%^%l%$] [%n] %v"

// User preferences
#ifndef CARTA_USER_FOLDER_PREFIX
#define CARTA_USER_FOLDER_PREFIX ".carta"
#endif

// Frontend folder
#ifndef CARTA_DEFAULT_FRONTEND_FOLDER
#define CARTA_DEFAULT_FRONTEND_FOLDER "../share/carta/frontend"
#endif

// Schema URLs
#define CARTA_PREFERENCES_SCHEMA_URL "https://cartavis.github.io/schemas/preference_schema_1.json"
#define CARTA_LAYOUT_SCHEMA_URL "https://cartavis.github.io/schemas/layout_schema_2.json"

#endif // CARTA_BACKEND__INTERFACECONSTANTS_H_<|MERGE_RESOLUTION|>--- conflicted
+++ resolved
@@ -69,14 +69,12 @@
 // Shared region polygon approximation
 #define DEFAULT_VERTEX_COUNT 1000
 
-<<<<<<< HEAD
 // file list
 #define REPORT_FIRST_PROGRESS_AFTER_SECS 5
 #define UPDATE_FILE_LIST_PROGRESS_PER_SECS 2
-=======
+
 // uWebSockets setting
 #define MAX_BACKPRESSURE 256 * 1024 * 1024
->>>>>>> d214eb4f
 
 // socket port
 #define DEFAULT_SOCKET_PORT 3002
