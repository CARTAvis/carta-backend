/* This file is part of the CARTA Image Viewer: https://github.com/CARTAvis/carta-backend
   Copyright 2018-2022 Academia Sinica Institute of Astronomy and Astrophysics (ASIAA),
   Associated Universities, Inc. (AUI) and the Inter-University Institute for Data Intensive Astronomy (IDIA)
   SPDX-License-Identifier: GPL-3.0-or-later
*/

#ifndef CARTA_BACKEND__TILE_CACHE_H_
#define CARTA_BACKEND__TILE_CACHE_H_

#include <cstdint>
#include <functional>
#include <list>
#include <unordered_map>
#include <vector>

#include "Cache/TileCacheKey.h"
#include "Cache/TilePool.h"
#include "ImageData/FileLoader.h"

#define MAX_TILE_CACHE_CAPACITY 4096

namespace carta {

using TilePtr = std::shared_ptr<std::vector<float>>;

/** @brief A cache for full-resolution image tiles.
 *  @details A tile cache is used by Frame instead of a full image cache if its FileLoader reports that it should be used. Currently only
 * the Hdf5Loader implements this. This implementation uses a pool to store reusable tile objects. This is an LRU cache: when tile capacity
 * is reached, the least recently used tile is discarded first.
 *  @see FileLoader::UseTileCache
 *  @see TilePool
 *  @see TileCacheKey
 */
class TileCache {
public:
    using Key = TileCacheKey;

<<<<<<< HEAD
    virtual ~TileCache() = default;

    virtual TilePtr Peek(Key key) = 0;
    virtual TilePtr Get(Key key, std::shared_ptr<FileLoader> loader, std::mutex& image_mutex) = 0;
    virtual void Reset(int32_t z, int32_t stokes, int capacity = 0) = 0;
=======
    /** @brief Default constructor */
    TileCache() {}
    /** @brief Constructor used by Frame
     *  @param capacity The cache capacity
     */
    TileCache(int capacity);

    /** @brief Retrieve a tile from the cache without modifying its access time
     *  @param key The tile key
     *  @details This is a read-only operation and does not lock the cache.
     */
    TilePtr Peek(Key key);

    /** @brief Retrieve a tile from the cache
     *  @param key The tile key
     *  @details This function locks the cache because it modifies the cache state.
     */
    TilePtr Get(Key key, std::shared_ptr<FileLoader> loader, std::mutex& image_mutex);
    /** @brief Reset the cache for a new Z coordinate and/or Stokes coordinate, clearing all tiles.
     *  @param z The new Z coordinate
     *  @param stokes The new Stokes coordinate
     *  @param capacity The new capacity
     *  @details This function locks the cache because it modifies the cache state.
     */
    void Reset(int32_t z, int32_t stokes, int capacity = 0);
>>>>>>> c269852b

    /** @brief Calculate the key for the chunk that contains the given tile
     *  @param tile_key The tile key
     *  @return The chunk key
     *  @details HDF5 files produced by the [fits2idia converter](https://github.com/CARTAvis/fits2idia) currently use a chunk size which is
     * twice the tile size in each dimension. This means that each chunk is a block of 2x2 tiles.
     *  @see LoadChunk
     */
    static Key ChunkKey(Key tile_key);
    static TileCache* GetTileCache();
};

class PooledTileCache : public TileCache {
public:
    PooledTileCache();
    // This is read-only and does not lock the cache
    TilePtr Peek(Key key) override;
    // These functions lock the cache
    TilePtr Get(Key key, std::shared_ptr<FileLoader> loader, std::mutex& image_mutex) override;
    void Reset(int32_t z, int32_t stokes, int capacity = 0) override;

private:
    using TilePair = std::pair<Key, TilePtr>;
    using TileIter = std::vector<float>::iterator;

    /** @brief Retrieve a tile from the cache.
     *  @param key The tile key
     *  @details This function does not lock the cache, and assumes that the tile is in the cache.
     */
    TilePtr UnsafePeek(Key key);
    /** @brief Update the access time of a tile.
     *  @param key The tile key
     *  @details This function does not lock the cache, and assumes that the tile is in the cache.
     */
    void Touch(Key key);
    /** @brief Load a chunk from the file into the cache.
     *  @param chunk_key The key of the chunk.
     *  @param loader The file loader.
     *  @param image_mutex The image mutex to pass to FileLoader::GetChunk.
     *  @details When a requested tile is not found in the cache, for efficiency we read the entire chunk of data which contains that tile,
     * and add all the tiles contained in the chunk into the cache at once.
     *  @see ChunkKey
     */
    bool LoadChunk(Key chunk_key, std::shared_ptr<FileLoader> loader, std::mutex& image_mutex);

    /** @brief The current Z coordinate. */
    int32_t _z;
    /** @brief The current Stokes coordinate. */
    int32_t _stokes;
    /** @brief The queue which stores tiles in order of access time. */
    std::list<TilePair> _queue;
    /** @brief The map which stores references to tiles in the queue. */
    std::unordered_map<Key, std::list<TilePair>::iterator> _map;
    /** @brief The maximum number of tiles which may be stored in the cache. */
    int _capacity;
    /** @brief The cache mutex. */
    std::mutex _tile_cache_mutex;

    /** @brief The vector used to load chunk data. */
    std::vector<float> _chunk;
    /** @brief The pool used to store reusable tile objects. */
    std::shared_ptr<TilePool> _pool;
};

} // namespace carta

#endif // CARTA_BACKEND__TILE_CACHE_H_<|MERGE_RESOLUTION|>--- conflicted
+++ resolved
@@ -34,40 +34,26 @@
 class TileCache {
 public:
     using Key = TileCacheKey;
-
-<<<<<<< HEAD
+    
+    /** @brief Default destructor */
     virtual ~TileCache() = default;
-
-    virtual TilePtr Peek(Key key) = 0;
-    virtual TilePtr Get(Key key, std::shared_ptr<FileLoader> loader, std::mutex& image_mutex) = 0;
-    virtual void Reset(int32_t z, int32_t stokes, int capacity = 0) = 0;
-=======
-    /** @brief Default constructor */
-    TileCache() {}
-    /** @brief Constructor used by Frame
-     *  @param capacity The cache capacity
-     */
-    TileCache(int capacity);
 
     /** @brief Retrieve a tile from the cache without modifying its access time
      *  @param key The tile key
-     *  @details This is a read-only operation and does not lock the cache.
      */
-    TilePtr Peek(Key key);
+    virtual TilePtr Peek(Key key) = 0;
 
     /** @brief Retrieve a tile from the cache
      *  @param key The tile key
-     *  @details This function locks the cache because it modifies the cache state.
      */
-    TilePtr Get(Key key, std::shared_ptr<FileLoader> loader, std::mutex& image_mutex);
+    virtual TilePtr Get(Key key, std::shared_ptr<FileLoader> loader, std::mutex& image_mutex) = 0;
+    
     /** @brief Reset the cache for a new Z coordinate and/or Stokes coordinate, clearing all tiles.
      *  @param z The new Z coordinate
      *  @param stokes The new Stokes coordinate
      *  @param capacity The new capacity
-     *  @details This function locks the cache because it modifies the cache state.
      */
-    void Reset(int32_t z, int32_t stokes, int capacity = 0);
->>>>>>> c269852b
+    virtual void Reset(int32_t z, int32_t stokes, int capacity = 0) = 0;
 
     /** @brief Calculate the key for the chunk that contains the given tile
      *  @param tile_key The tile key
@@ -77,16 +63,38 @@
      *  @see LoadChunk
      */
     static Key ChunkKey(Key tile_key);
+    
+    /** @brief Factory which returns a tile cache
+     *  @return A new tile cache
+     *  @details The default implementation always returns a PooledTileCache. A different implementation is used in the unit tests to allow a mock tile cache to be injected into a Frame.
+     *  @see Util/Factories.cc
+     */
     static TileCache* GetTileCache();
 };
 
 class PooledTileCache : public TileCache {
 public:
+    /** @brief Default constructor */
     PooledTileCache();
-    // This is read-only and does not lock the cache
+    
+    /** @brief Retrieve a tile from the cache without modifying its access time
+     *  @param key The tile key
+     *  @details This is a read-only operation and does not lock the cache.
+     */
     TilePtr Peek(Key key) override;
-    // These functions lock the cache
+    
+    /** @brief Retrieve a tile from the cache
+     *  @param key The tile key
+     *  @details This function locks the cache because it modifies the cache state.
+     */
     TilePtr Get(Key key, std::shared_ptr<FileLoader> loader, std::mutex& image_mutex) override;
+    
+    /** @brief Reset the cache for a new Z coordinate and/or Stokes coordinate, clearing all tiles.
+     *  @param z The new Z coordinate
+     *  @param stokes The new Stokes coordinate
+     *  @param capacity The new capacity
+     *  @details This function locks the cache because it modifies the cache state.
+     */
     void Reset(int32_t z, int32_t stokes, int capacity = 0) override;
 
 private:
@@ -98,11 +106,13 @@
      *  @details This function does not lock the cache, and assumes that the tile is in the cache.
      */
     TilePtr UnsafePeek(Key key);
+    
     /** @brief Update the access time of a tile.
      *  @param key The tile key
      *  @details This function does not lock the cache, and assumes that the tile is in the cache.
      */
     void Touch(Key key);
+    
     /** @brief Load a chunk from the file into the cache.
      *  @param chunk_key The key of the chunk.
      *  @param loader The file loader.
