/* This file is part of the CARTA Image Viewer: https://github.com/CARTAvis/carta-backend
   Copyright 2018-2022 Academia Sinica Institute of Astronomy and Astrophysics (ASIAA),
   Associated Universities, Inc. (AUI) and the Inter-University Institute for Data Intensive Astronomy (IDIA)
   SPDX-License-Identifier: GPL-3.0-or-later
*/

#ifndef CARTA_BACKEND_SRC_MAIN_PROGRAMSETTINGS_H_
#define CARTA_BACKEND_SRC_MAIN_PROGRAMSETTINGS_H_

#include <iostream>
#include <string>
#include <tuple>
#include <unordered_map>
#include <vector>

#include <nlohmann/json.hpp>

#include "Logger/Logger.h"
#include "Util/FileSystem.h"

#define OMP_THREAD_COUNT -1
#define DEFAULT_SOCKET_PORT 3002
#define RESERVED_MEMORY 0 // MB

#ifndef CARTA_DEFAULT_FRONTEND_FOLDER
#define CARTA_DEFAULT_FRONTEND_FOLDER "../share/carta/frontend"
#endif

#ifndef CARTA_USER_FOLDER_PREFIX
#define CARTA_USER_FOLDER_PREFIX ".carta"
#endif

namespace carta {
struct ProgramSettings {
    bool version = false;
    bool help = false;
    std::vector<int> port;
    int omp_thread_count = OMP_THREAD_COUNT;
    int event_thread_count = 2;
    std::string top_level_folder = "/";
    std::string starting_folder = ".";
    std::string host = "0.0.0.0";
    std::vector<std::string> files;
    std::vector<fs::path> file_paths;
    std::string frontend_folder;
    bool no_http = false; // Deprecated
    bool no_frontend = false;
    bool no_database = false;
    bool no_runtime_config = false;
    bool debug_no_auth = false;
    bool no_browser = false;
    bool no_log = false;
    bool log_performance = false;
    bool log_protocol_messages = false;
    int verbosity = 4;
    int wait_time = -1;
    int init_wait_time = -1;
    int idle_session_wait_time = -1;
    bool read_only_mode = false;
    bool enable_scripting = false;
<<<<<<< HEAD
    int reserved_memory = RESERVED_MEMORY;
=======
    bool controller_deployment = false;
>>>>>>> 92ed8e3b

    std::string browser;

    bool no_user_config = false;
    bool no_system_config = false;

    nlohmann::json command_line_settings;
    bool system_settings_json_exists = false;
    bool user_settings_json_exists = false;

    fs::path user_directory;

    // clang-format off
    std::unordered_map<std::string, int*> int_keys_map{
        {"verbosity", &verbosity},
        {"omp_threads", &omp_thread_count},
        {"event_thread_count", &event_thread_count},
        {"exit_timeout", &wait_time},
        {"initial_timeout", &init_wait_time},
        {"idle_timeout", &idle_session_wait_time},
        {"reserved_memory", &reserved_memory}
    };

    std::unordered_map<std::string, bool*> bool_keys_map{
        {"no_log", &no_log},
        {"log_performance", &log_performance},
        {"log_protocol_messages", &log_protocol_messages},
        {"no_http", &no_http}, // Deprecated
        {"no_browser", &no_browser},
        {"read_only_mode", &read_only_mode},
        {"enable_scripting", &enable_scripting},
        {"no_frontend", &no_frontend},
        {"no_database", &no_database},
        {"no_runtime_config", &no_runtime_config}
    };

    std::unordered_map<std::string, std::string*> strings_keys_map{
        {"host", &host},
        {"top_level_folder", &top_level_folder},
        {"starting_folder", &starting_folder},
        {"frontend_folder", &frontend_folder},
        {"browser", &browser}
    };

    std::unordered_map<std::string, std::vector<int>*> vector_int_keys_map {
        {"port", &port}
    };
    
    std::unordered_map<std::string, std::string> deprecated_options {
        {"base", "Use positional parameters instead to set the starting directory or open files on startup."},
        {"root", "Use top_level_folder instead."},
        {"threads", "This feature is no longer supported."},
        {"no_http", "Use no_frontend and no_database instead."}
    };
    // clang-format on

    ProgramSettings() = default;
    ProgramSettings(int argc, char** argv);
    void ApplyCommandLineSettings(int argc, char** argv);
    void ApplyJSONSettings();
    void AddDeprecationWarning(const std::string& option, std::string where);
    nlohmann::json JSONSettingsFromFile(const std::string& fsp);
    void SetSettingsFromJSON(const nlohmann::json& j);
    void PushFilePaths();

    // TODO: this is outdated. It's used by the equality operator, which is used by a test.
    auto GetTuple() const {
        return std::tie(help, version, port, omp_thread_count, top_level_folder, starting_folder, host, files, frontend_folder, no_http,
<<<<<<< HEAD
            no_browser, no_log, log_performance, log_protocol_messages, debug_no_auth, verbosity, wait_time, init_wait_time,
            idle_session_wait_time, reserved_memory);
=======
            no_browser, no_log, log_performance, log_protocol_messages, debug_no_auth, controller_deployment, verbosity, wait_time,
            init_wait_time, idle_session_wait_time);
>>>>>>> 92ed8e3b
    }
    bool operator!=(const ProgramSettings& rhs) const;
    bool operator==(const ProgramSettings& rhs) const;

    std::vector<std::string> warning_msgs;
    std::vector<std::string> debug_msgs;
    void FlushMessages() {
        std::for_each(warning_msgs.begin(), warning_msgs.end(), [](const std::string& msg) { spdlog::warn(msg); });
        std::for_each(debug_msgs.begin(), debug_msgs.end(), [](const std::string& msg) { spdlog::debug(msg); });
        warning_msgs.clear();
        debug_msgs.clear();
    }
};
} // namespace carta
#endif // CARTA_BACKEND_SRC_MAIN_PROGRAMSETTINGS_H_<|MERGE_RESOLUTION|>--- conflicted
+++ resolved
@@ -58,11 +58,8 @@
     int idle_session_wait_time = -1;
     bool read_only_mode = false;
     bool enable_scripting = false;
-<<<<<<< HEAD
+    bool controller_deployment = false;
     int reserved_memory = RESERVED_MEMORY;
-=======
-    bool controller_deployment = false;
->>>>>>> 92ed8e3b
 
     std::string browser;
 
@@ -131,13 +128,8 @@
     // TODO: this is outdated. It's used by the equality operator, which is used by a test.
     auto GetTuple() const {
         return std::tie(help, version, port, omp_thread_count, top_level_folder, starting_folder, host, files, frontend_folder, no_http,
-<<<<<<< HEAD
-            no_browser, no_log, log_performance, log_protocol_messages, debug_no_auth, verbosity, wait_time, init_wait_time,
-            idle_session_wait_time, reserved_memory);
-=======
             no_browser, no_log, log_performance, log_protocol_messages, debug_no_auth, controller_deployment, verbosity, wait_time,
-            init_wait_time, idle_session_wait_time);
->>>>>>> 92ed8e3b
+            init_wait_time, idle_session_wait_time, reserved_memory);
     }
     bool operator!=(const ProgramSettings& rhs) const;
     bool operator==(const ProgramSettings& rhs) const;
