/* This file is part of the CARTA Image Viewer: https://github.com/CARTAvis/carta-backend
   Copyright 2018-2022 Academia Sinica Institute of Astronomy and Astrophysics (ASIAA),
   Associated Universities, Inc. (AUI) and the Inter-University Institute for Data Intensive Astronomy (IDIA)
   SPDX-License-Identifier: GPL-3.0-or-later
*/

#include <thread>
#include <vector>

#include <signal.h>

#include "FileList/FileListHandler.h"
#include "HttpServer/HttpServer.h"
#include "Logger/CartaLogSink.h"
#include "Logger/Logger.h"
#include "ProgramSettings.h"
#include "Session/SessionManager.h"
#include "ThreadingManager/ThreadingManager.h"
#include "Util/App.h"
#include "Util/FileSystem.h"
#include "Util/Token.h"
#include "WebBrowser.h"

<<<<<<< HEAD
float FULL_IMAGE_CACHE = 0; // MB

int GetTotalSystemMemory() {
    long pages = sysconf(_SC_PHYS_PAGES);
    long page_size = sysconf(_SC_PAGE_SIZE);
    unsigned long long memory_in_bytes = pages * page_size; // Bytes
    return (int)(memory_in_bytes / 1e6);                    // MB
}
=======
#include <casacore/casa/Logging/LogIO.h>
#include <casacore/casa/Logging/NullLogSink.h>
>>>>>>> 290ade96

// Entry point. Parses command line arguments and starts server listening
int main(int argc, char* argv[]) {
    std::shared_ptr<FileListHandler> file_list_handler;
    std::unique_ptr<HttpServer> http_server;
    std::shared_ptr<SessionManager> session_manager;

    try {
        // set up interrupt signal handler
        struct sigaction sig_handler;

        sig_handler.sa_handler = [](int s) {
            spdlog::info("Exiting backend.");
            ThreadManager::ExitEventHandlingThreads();
            carta::logger::FlushLogFile();
            exit(0);
        };

        sigemptyset(&sig_handler.sa_mask);
        sig_handler.sa_flags = 0;
        sigaction(SIGINT, &sig_handler, nullptr);

        // Main
        carta::ProgramSettings settings(argc, argv);

        if (settings.help || settings.version) {
            exit(0);
        }

        carta::logger::InitLogger(
            settings.no_log, settings.verbosity, settings.log_performance, settings.log_protocol_messages, settings.user_directory);
        settings.FlushMessages(); // flush log messages produced during Program Settings setup

        // Send casacore log messages (global and local) to sink.
        // CartaLogSink sends messages to spdlog, NullLogSink discards messages.
        casacore::LogSinkInterface* carta_log_sink(nullptr);
        switch (settings.verbosity) {
            case 0:
                carta_log_sink = new casacore::NullLogSink();
                break;
            case 1:
            case 2:
                carta_log_sink = new CartaLogSink(casacore::LogMessage::SEVERE);
                break;
            case 3:
                carta_log_sink = new CartaLogSink(casacore::LogMessage::WARN);
                break;
            case 4:
            case 5:
            default:
                carta_log_sink = new CartaLogSink(casacore::LogMessage::NORMAL);
        }
        casacore::LogSink log_sink(carta_log_sink->filter(), casacore::CountedPtr<casacore::LogSinkInterface>(carta_log_sink));
        casacore::LogSink::globalSink(carta_log_sink);
        casacore::LogIO casacore_log(log_sink);

        if (settings.wait_time >= 0) {
            Session::SetExitTimeout(settings.wait_time);
        }

        if (settings.init_wait_time >= 0) {
            Session::SetInitExitTimeout(settings.init_wait_time);
        }

        std::string executable_path;
        bool have_executable_path(FindExecutablePath(executable_path));

        if (!have_executable_path) {
            spdlog::warn("Could not determine the full path to the backend executable.");
            executable_path = "carta_backend";
        }

        spdlog::info("{}: Version {}", executable_path, VERSION_ID);

        if (!CheckFolderPaths(settings.top_level_folder, settings.starting_folder)) {
            carta::logger::FlushLogFile();
            return 1;
        }

        std::string auth_token = "";

        if (!settings.debug_no_auth) {
            auto env_entry = getenv("CARTA_AUTH_TOKEN");
            if (env_entry) {
                auth_token = env_entry;
            } else {
                auth_token = NewAuthToken();
            }
        }

        if (settings.controller_deployment) {
            Session::SetControllerDeploymentFlag(settings.controller_deployment);
        }

        carta::ThreadManager::StartEventHandlingThreads(settings.event_thread_count);
        carta::ThreadManager::SetThreadLimit(settings.omp_thread_count);

        // One FileListHandler works for all sessions.
        file_list_handler = std::make_shared<FileListHandler>(settings.top_level_folder, settings.starting_folder);

        // Session manager
        session_manager = make_shared<SessionManager>(settings, auth_token, file_list_handler);
        carta::OnMessageTask::SetSessionManager(session_manager);

        // HTTP server
        if (!settings.no_frontend || !settings.no_database || settings.enable_scripting) {
            fs::path frontend_path;

            if (!settings.no_frontend) {
                if (!settings.frontend_folder.empty()) {
                    frontend_path = settings.frontend_folder;
                } else if (have_executable_path) {
                    fs::path executable_parent = fs::path(executable_path).parent_path();
                    frontend_path = executable_parent / CARTA_DEFAULT_FRONTEND_FOLDER;
                } else {
                    spdlog::warn(
                        "Failed to determine the default location of the CARTA frontend. Please specify a custom location using the "
                        "frontend_folder argument.");
                }
            }

            http_server =
                std::make_unique<HttpServer>(session_manager, frontend_path, settings.user_directory, auth_token, settings.read_only_mode,
                    !settings.no_frontend, !settings.no_database, settings.enable_scripting, !settings.no_runtime_config);
            http_server->RegisterRoutes();

            if (!settings.no_frontend && !http_server->CanServeFrontend()) {
                spdlog::warn("Failed to host the CARTA frontend. Please specify a custom location using the frontend_folder argument.");
            }
        }

        int port(-1);
        session_manager->Listen(settings.host, settings.port, DEFAULT_SOCKET_PORT, port);

        if (port > -1) {
            string start_info = fmt::format("Listening on port {} with top level folder {}, starting folder {}", port,
                settings.top_level_folder, settings.starting_folder);
            if (settings.omp_thread_count > 0) {
                start_info += fmt::format(", and {} OpenMP worker threads.", settings.omp_thread_count);
            } else {
                start_info += fmt::format(". The number of OpenMP worker threads will be handled automatically.");
            }
            if (settings.full_image_cache > 0) {
                // Check if required full image cache hits the upper limit based on the total system memory
                int memory_upper_limit = GetTotalSystemMemory() * 9 / 10;
                if (settings.full_image_cache > memory_upper_limit) {
                    spdlog::warn("Full image cache {} MB is greater than the system upper limit {} MB, reset it to {} MB.",
                        settings.full_image_cache, memory_upper_limit, memory_upper_limit);
                    settings.full_image_cache = memory_upper_limit;
                }

                // Set the global variable for full image cache
                FULL_IMAGE_CACHE = settings.full_image_cache;
                start_info += fmt::format(" Total amount of full image cache {} MB.", FULL_IMAGE_CACHE);
            }
            spdlog::info(start_info);

            if (http_server) {
                string default_host_string = settings.host;
                if (default_host_string.empty() || default_host_string == "0.0.0.0") {
                    auto server_ip_entry = getenv("SERVER_IP");
                    if (server_ip_entry) {
                        default_host_string = server_ip_entry;
                    } else {
                        default_host_string = "localhost";
                    }
                }

                string base_url = fmt::format("http://{}:{}", default_host_string, port);

                if (!settings.no_frontend && http_server->CanServeFrontend()) {
                    string frontend_url = base_url;

                    string query_url;
                    if (!auth_token.empty()) {
                        query_url += fmt::format("/?token={}", auth_token);
                    }

                    auto file_query_url = HttpServer::GetFileUrlString(settings.files);
                    if (!file_query_url.empty()) {
                        query_url += (query_url.empty() ? "/?" : "&") + file_query_url;
                    }

                    if (!query_url.empty()) {
                        frontend_url += query_url;
                    }

                    if (!settings.no_browser) {
                        WebBrowser wb(frontend_url, settings.browser);
                        if (!wb.Status()) {
                            spdlog::warn(wb.Error());
                        }
                    }
                    spdlog::info("CARTA is accessible at {}", frontend_url);
                }

                if (!settings.no_database) {
                    string database_url = base_url + "/api/database/...";
                    spdlog::debug("The CARTA database API is accessible at {}", database_url);
                }

                if (settings.enable_scripting) {
                    string scripting_url = base_url + "/api/scripting/action";
                    spdlog::debug("To use the CARTA scripting interface, send POST requests to {}", scripting_url);
                }
            }

            session_manager->RunApp();
        }
    } catch (exception& e) {
        spdlog::critical("{}", e.what());
        carta::logger::FlushLogFile();
        return 1;
    } catch (...) {
        spdlog::critical("Unknown error");
        carta::logger::FlushLogFile();
        return 1;
    }

    carta::logger::FlushLogFile();
    return 0;
}<|MERGE_RESOLUTION|>--- conflicted
+++ resolved
@@ -21,7 +21,9 @@
 #include "Util/Token.h"
 #include "WebBrowser.h"
 
-<<<<<<< HEAD
+#include <casacore/casa/Logging/LogIO.h>
+#include <casacore/casa/Logging/NullLogSink.h>
+
 float FULL_IMAGE_CACHE = 0; // MB
 
 int GetTotalSystemMemory() {
@@ -30,10 +32,6 @@
     unsigned long long memory_in_bytes = pages * page_size; // Bytes
     return (int)(memory_in_bytes / 1e6);                    // MB
 }
-=======
-#include <casacore/casa/Logging/LogIO.h>
-#include <casacore/casa/Logging/NullLogSink.h>
->>>>>>> 290ade96
 
 // Entry point. Parses command line arguments and starts server listening
 int main(int argc, char* argv[]) {
