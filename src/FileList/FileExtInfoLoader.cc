--- conflicted
+++ resolved
@@ -166,7 +166,6 @@
                     bool prefer_velocity, optical_velocity, prefer_wavelength, air_wavelength;
                     GetSpectralCoordPreferences(image.get(), prefer_velocity, optical_velocity, prefer_wavelength, air_wavelength);
                     casacore::ImageFITSHeaderInfo fhi;
-<<<<<<< HEAD
                     casacore::String error_string, origin_string;
                     bool stokes_last(false), degenerate_last(false), verbose(false), allow_append(false), history(true);
                     bool prim_head(hdu == "0");
@@ -178,51 +177,6 @@
                             air_wavelength, prim_head, allow_append, origin_string, history)) {
                         message = error_string;
                         return info_ok;
-=======
-
-                    if (is_casacore_fits) {
-                        // Get original headers
-                        casacore::String filename(image->name());
-                        casacore::FitsInput fits_input(filename.c_str(), casacore::FITS::Disk);
-
-                        if (fits_input.err()) {
-                            message = "Error opening FITS file.";
-                            return false;
-                        }
-
-                        unsigned int hdu_num(FileInfo::GetFitsHdu(hdu));
-
-                        for (unsigned int ihdu = 0; ihdu < hdu_num; ++ihdu) {
-                            fits_input.skip_hdu();
-                            if (fits_input.err()) {
-                                message = "Error advancing to requested hdu.";
-                                return false;
-                            }
-                        }
-
-                        casacore::FitsKeywordList kwlist;
-                        if (GetFitsKwList(fits_input, hdu_num, kwlist)) {
-                            fhi.kw = kwlist;
-                            use_image_for_entries = false;
-                        }
-                    } else {
-                        bool prefer_velocity, optical_velocity, prefer_wavelength, air_wavelength;
-                        GetSpectralCoordPreferences(image.get(), prefer_velocity, optical_velocity, prefer_wavelength, air_wavelength);
-
-                        // Get image headers in FITS format
-                        casacore::String error_string, origin_string;
-                        bool stokes_last(false), degenerate_last(false), verbose(false), allow_append(false), history(true);
-                        bool prim_head(hdu == "0");
-                        int bit_pix(-32);
-                        float min_pix(1.0), max_pix(-1.0);
-
-                        if (!casacore::ImageFITSConverter::ImageHeaderToFITS(error_string, fhi, *(image.get()), prefer_velocity,
-                                optical_velocity, bit_pix, min_pix, max_pix, degenerate_last, verbose, stokes_last, prefer_wavelength,
-                                air_wavelength, prim_head, allow_append, origin_string, history)) {
-                            message = error_string;
-                            return info_ok;
-                        }
->>>>>>> 56495fb5
                     }
 
                     // Set header entries from ImageFITSHeaderInfo
@@ -464,9 +418,8 @@
 
     while (fkw) {
         casacore::String name(fkw->name());
-        casacore::String comment(fkw->comm());
-
-        // Do not include ORIGIN (casacore) or DATE (current) added by ImageHeaderToFITS
+
+        // Do not include ORIGIN (casacore), DATE (current) added by ImageHeaderToFITS, or END
         if ((name == "DATE") || (name == "ORIGIN") || (name == "END")) {
             fkw = fhi.kw.next(); // get next keyword
             continue;
@@ -501,33 +454,33 @@
             }
         }
 
+        // Fill HeaderEntry fields
+        auto header_entry = extended_info.add_header_entries();
+        header_entry->set_name(name);
+        header_entry->set_comment(fkw->comm());
+
         switch (fkw->type()) {
+            case casacore::FITS::NOVALUE:
+                break;
             case casacore::FITS::LOGICAL: {
                 bool value(fkw->asBool());
                 std::string bool_string(value ? "T" : "F");
 
-                auto header_entry = extended_info.add_header_entries();
-                header_entry->set_name(name);
-                header_entry->set_comment(comment);
                 *header_entry->mutable_value() = bool_string;
                 header_entry->set_entry_type(CARTA::EntryType::INT);
                 header_entry->set_numeric_value(value);
                 break;
             }
+            case casacore::FITS::SHORT:
             case casacore::FITS::LONG: {
                 int value(fkw->asInt());
                 std::string string_value = fmt::format("{:d}", value);
 
-                auto header_entry = extended_info.add_header_entries();
-                header_entry->set_name(name);
-                header_entry->set_comment(comment);
                 *header_entry->mutable_value() = string_value;
                 header_entry->set_entry_type(CARTA::EntryType::INT);
                 header_entry->set_numeric_value(value);
                 break;
             }
-            case casacore::FITS::BYTE:
-            case casacore::FITS::SHORT:
             case casacore::FITS::FLOAT:
             case casacore::FITS::DOUBLE:
             case casacore::FITS::REAL: {
@@ -540,9 +493,6 @@
                     string_value = fmt::format("{:.12E}", value);
                 }
 
-                auto header_entry = extended_info.add_header_entries();
-                header_entry->set_name(name);
-                header_entry->set_comment(comment);
                 *header_entry->mutable_value() = string_value;
                 header_entry->set_entry_type(CARTA::EntryType::FLOAT);
                 header_entry->set_numeric_value(value);
@@ -554,7 +504,7 @@
                 header_string.trim();
 
                 if (name.contains("CTYPE")) {
-                    if (header_string.contains("FREQ")) {
+                    if (header_string.startsWith("FREQ")) {
                         // Fix header with "FREQUENCY"
                         header_string = "FREQ";
                     } else if (header_string.startsWith("STOKES")) {
@@ -563,9 +513,6 @@
                     }
                 }
 
-                auto header_entry = extended_info.add_header_entries();
-                header_entry->set_name(name);
-                header_entry->set_comment(comment);
                 *header_entry->mutable_value() = header_string;
                 header_entry->set_entry_type(CARTA::EntryType::STRING);
                 break;
@@ -574,9 +521,7 @@
                 casacore::Complex value = fkw->asComplex();
                 std::string string_value = fmt::format("{} + {}i", value.real(), value.imag());
 
-                auto header_entry = extended_info.add_header_entries();
-                header_entry->set_name(name);
-                header_entry->set_comment(comment);
+                *header_entry->mutable_value() = string_value;
                 header_entry->set_entry_type(CARTA::EntryType::STRING);
                 break;
             }
@@ -584,9 +529,7 @@
                 casacore::IComplex value = fkw->asIComplex();
                 std::string string_value = fmt::format("{} + {}i", value.real(), value.imag());
 
-                auto header_entry = extended_info.add_header_entries();
-                header_entry->set_name(name);
-                header_entry->set_comment(comment);
+                *header_entry->mutable_value() = string_value;
                 header_entry->set_entry_type(CARTA::EntryType::STRING);
                 break;
             }
@@ -594,21 +537,18 @@
                 casacore::DComplex value = fkw->asDComplex();
                 std::string string_value = fmt::format("{} + {}i", value.real(), value.imag());
 
-                auto header_entry = extended_info.add_header_entries();
-                header_entry->set_name(name);
-                header_entry->set_comment(comment);
+                *header_entry->mutable_value() = string_value;
                 header_entry->set_entry_type(CARTA::EntryType::STRING);
                 break;
             }
-            case casacore::FITS::NOVALUE: {
-                auto header_entry = extended_info.add_header_entries();
-                header_entry->set_name(name);
-                header_entry->set_comment(comment);
+            default: {
+                casacore::String header_string = fkw->asString();
+                header_string.trim();
+
+                *header_entry->mutable_value() = header_string;
                 header_entry->set_entry_type(CARTA::EntryType::STRING);
                 break;
             }
-            default:
-                break;
         }
 
         fkw = fhi.kw.next(); // get next keyword
