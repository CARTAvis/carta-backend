/* This file is part of the CARTA Image Viewer: https://github.com/CARTAvis/carta-backend
   Copyright 2018, 2019, 2020, 2021 Academia Sinica Institute of Astronomy and Astrophysics (ASIAA),
   Associated Universities, Inc. (AUI) and the Inter-University Institute for Data Intensive Astronomy (IDIA)
   SPDX-License-Identifier: GPL-3.0-or-later
*/

//# FileExtInfoLoader.cc: fill FileInfoExtended for all supported file types

#include "FileExtInfoLoader.h"

#include <spdlog/fmt/fmt.h>
#include <spdlog/fmt/ostr.h>

#include <casacore/casa/Quanta/MVAngle.h>
#include <casacore/coordinates/Coordinates/DirectionCoordinate.h>
#include <casacore/coordinates/Coordinates/SpectralCoordinate.h>
#include <casacore/images/Images/FITSImage.h>
#include <casacore/images/Images/ImageFITSConverter.h>
#include <casacore/measures/Measures/MDirection.h>
#include <casacore/measures/Measures/MFrequency.h>

#include "../ImageData/CartaFitsImage.h"
#include "../ImageData/CompressedFits.h"
#include "FileList/FitsHduList.h"
#include "Logger/Logger.h"

#ifdef _BOOST_FILESYSTEM_
#include <boost/filesystem.hpp>
namespace fs = boost::filesystem;
#else
#include <filesystem>
namespace fs = std::filesystem;
#endif

#include "../ImageData/CartaHdf5Image.h"

using namespace carta;

FileExtInfoLoader::FileExtInfoLoader(carta::FileLoader* loader) : _loader(loader) {}

bool FileExtInfoLoader::FillFitsFileInfoMap(
    std::map<std::string, CARTA::FileInfoExtended>& hdu_info_map, const std::string& filename, std::string& message) {
    // Fill map with FileInfoExtended for all FITS image HDUs
    bool map_ok(false);

    if (IsCompressedFits(filename)) {
        CompressedFits cfits(filename);
        if (!cfits.GetFitsHeaderInfo(hdu_info_map)) {
            message = "Compressed FITS headers failed.";
            return map_ok;
        }

        for (auto& hdu_info : hdu_info_map) {
            std::vector<int> render_axes = {0, 1}; // default
            AddInitialComputedEntries(hdu_info.first, hdu_info.second, filename, render_axes);

            // Use headers in FileInfoExtended to create computed entries
            AddComputedEntriesFromHeaders(hdu_info.second, render_axes);
        }
    } else {
        // Get list of image HDUs
        std::vector<std::string> hdu_list;
        FitsHduList fits_hdu_list = FitsHduList(filename);
        fits_hdu_list.GetHduList(hdu_list, message);

        if (hdu_list.empty()) {
            return map_ok;
        }

        // Get FileInfoExtended for each hdu
        for (auto& hdu : hdu_list) {
            std::string hdu_num(hdu);
            StripHduName(hdu_num);

            CARTA::FileInfoExtended file_info_ext;
            if (FillFileExtInfo(file_info_ext, filename, hdu_num, message)) {
                hdu_info_map[hdu_num] = file_info_ext;
            }
        }
    }

    map_ok = !hdu_info_map.empty();
    if (!map_ok) {
        message = "No image hdus found.";
    }

    return map_ok;
}

bool FileExtInfoLoader::FillFileExtInfo(
    CARTA::FileInfoExtended& extended_info, const std::string& filename, const std::string& hdu, std::string& message) {
    // Fill FileInfoExtended for specific hdu
    // Set name from filename
    fs::path filepath(filename);
    std::string filename_nopath = filepath.filename().string();
    auto entry = extended_info.add_computed_entries();
    entry->set_name("Name");
    entry->set_value(filename_nopath);
    entry->set_entry_type(CARTA::EntryType::STRING);

    // Fill header_entries, computed_entries
    bool info_ok(false);
    if (_loader && _loader->CanOpenFile(message)) {
        info_ok = FillFileInfoFromImage(extended_info, hdu, message);
    }

    return info_ok;
}

void FileExtInfoLoader::StripHduName(std::string& hdu) {
    // Strip extension name if any from hdu_name
    if (!hdu.empty()) {
        // split hdu_name number and ext name (if any)
        size_t delim_pos = hdu.find(":");
        if (delim_pos != std::string::npos) {
            hdu = hdu.substr(0, delim_pos);
        }
    }
<<<<<<< HEAD
=======

    bool has_mips = _loader->HasMip(2);
    if (has_mips) {
        auto has_mip_entry = extended_info.add_computed_entries();
        has_mip_entry->set_name("Has mipmaps");
        has_mip_entry->set_value("T");
        has_mip_entry->set_entry_type(CARTA::EntryType::STRING);
    }

    return file_ok;
>>>>>>> 19ead62f
}

bool FileExtInfoLoader::FillFileInfoFromImage(CARTA::FileInfoExtended& extended_info, const std::string& hdu, std::string& message) {
    // add header_entries in FITS format (issue #13) using ImageInterface from FileLoader
    bool info_ok(false);
    if (_loader) {
        try {
            _loader->OpenFile(hdu);
            casacore::ImageInterface<float>* image = _loader->GetImage();

            if (image) {
                // Check dimensions
                casacore::IPosition image_shape(image->shape());
                unsigned int num_dim = image_shape.size();

                if (num_dim < 2 || num_dim > 4) {
                    message = "Image must be 2D, 3D or 4D.";
                    return info_ok;
                }

                // Name of image class: special cases for FITS
                casacore::String image_type(image->imageType());
                bool is_casacore_fits(image_type == "FITSImage");
                bool is_carta_fits(image_type == "CartaFitsImage");
                bool is_carta_hdf5(image_type == "CartaHdf5Image");

                int bitpix(0);
                if (is_casacore_fits || is_carta_fits) {
                    bitpix = GetFitsBitpix(image);
                }

                // For computed entries:
                casacore::String extname, radesys;
                bool use_image_for_entries(true);

                casacore::String stokes_ctype_num; // used to set stokes values in loader

                if (is_carta_hdf5) {
                    carta::CartaHdf5Image* hdf5_image = dynamic_cast<carta::CartaHdf5Image*>(image);
                    casacore::Vector<casacore::String> headers = hdf5_image->FITSHeaderStrings();

                    for (auto& header : headers) {
                        // Parse header into name, value, comment (if exist)
                        casacore::String name(header), value, comment;
                        auto eq_pos = header.find('=', 0);
                        bool quoted_value(false);

                        if (eq_pos != std::string::npos) {
                            name = header.substr(0, eq_pos);
                            name.trim();

                            auto slash_pos = header.find('/', eq_pos);
                            if (slash_pos == std::string::npos) {
                                value = header.substr(eq_pos + 1, slash_pos);
                            } else {
                                value = header.substr(eq_pos + 1, slash_pos - (eq_pos + 1));
                            }

                            value.trim();
                            if (value[0] == '\'') {
                                quoted_value = true;
                            }
                            value.gsub("'", "");

                            if (name == "SIMPLE") {
                                try {
                                    int numval = std::stoi(value);
                                    value = (numval ? "T" : "F");
                                } catch (std::invalid_argument& err) {
                                    // not numeric
                                }
                            }

                            if (slash_pos != std::string::npos) {
                                comment = header.substr(slash_pos, std::string::npos);
                                comment.trim();
                            }
                        }

                        if (!name.empty() && (name != "END")) {
                            if (name == "EXTNAME") {
                                extname = value;
                            } else if (name == "RADESYS") {
                                radesys = value;
                            } else if (name.startsWith("CTYPE") && ((value == "STOKES") || (value == "Stokes") || (value == "stokes"))) {
                                stokes_ctype_num = name.back();
                            }

                            auto entry = extended_info.add_header_entries();
                            entry->set_name(name);

                            if (!value.empty()) {
                                *entry->mutable_value() = value;

                                if (!quoted_value) {
                                    // try to convert value to numeric
                                    if (value.contains(".")) {
                                        try {
                                            double dvalue = std::stod(value);
                                            entry->set_numeric_value(dvalue);
                                            entry->set_entry_type(CARTA::EntryType::FLOAT);

                                            if (name == ("CRVAL" + stokes_ctype_num)) {
                                                _loader->SetFirstStokesType((int)dvalue);
                                            } else if (name == ("CDELT" + stokes_ctype_num)) {
                                                _loader->SetDeltaStokesIndex((int)dvalue);
                                            }
                                        } catch (std::invalid_argument) {
                                            // Not a number - set string value only
                                            entry->set_entry_type(CARTA::EntryType::STRING);
                                        } catch (std::out_of_range) {
                                            try {
                                                char* endptr(nullptr);
                                                long double ldvalue = std::strtold(value.c_str(), &endptr);
                                                entry->set_numeric_value(ldvalue);
                                                entry->set_entry_type(CARTA::EntryType::FLOAT);
                                            } catch (std::out_of_range) {
                                                entry->set_entry_type(CARTA::EntryType::STRING);
                                            }
                                        }
                                    } else {
                                        try {
                                            // int numeric value
                                            int ivalue = std::stoi(value);
                                            entry->set_numeric_value(ivalue);
                                            entry->set_entry_type(CARTA::EntryType::INT);
                                        } catch (std::invalid_argument) {
                                            // Not a number - set string value only
                                            entry->set_entry_type(CARTA::EntryType::STRING);
                                        } catch (std::out_of_range) {
                                            try {
                                                // long numeric value
                                                long lvalue = std::stol(value);
                                                entry->set_numeric_value(lvalue);
                                                entry->set_entry_type(CARTA::EntryType::INT);
                                            } catch (std::out_of_range) {
                                                entry->set_entry_type(CARTA::EntryType::STRING);
                                            }
                                        }
                                    }
                                }
                            }

                            if (!comment.empty()) {
                                entry->set_comment(comment);
                            }
                        }
                    }

                    use_image_for_entries = false;
                } else {
                    // Add FitsKeywordList to ImageFITSHeaderInfo
                    casacore::ImageFITSHeaderInfo fhi;
                    casacore::CoordinateSystem coord_sys(image->coordinates());

                    if ((coord_sys.linearAxesNumbers().size() == 2) && is_casacore_fits) {
                        // dummy linear system when there is a wcslib error, get original headers
                        casacore::String filename(image->name());
                        casacore::FitsInput fits_input(filename.c_str(), casacore::FITS::Disk);

                        if (fits_input.err()) {
                            message = "Error opening FITS file.";
                            return false;
                        }

                        unsigned int hdu_num(FileInfo::GetFitsHdu(hdu));

                        for (unsigned int ihdu = 0; ihdu < hdu_num; ++ihdu) {
                            fits_input.skip_hdu();
                            if (fits_input.err()) {
                                message = "Error advancing to requested hdu.";
                                return false;
                            }
                        }

                        casacore::FitsKeywordList kwlist;
                        if (GetFitsKwList(fits_input, hdu_num, kwlist)) {
                            fhi.kw = kwlist;
                            use_image_for_entries = false;
                        }
                    } else {
                        bool prefer_velocity, optical_velocity, prefer_wavelength, air_wavelength;
                        GetSpectralCoordPreferences(image, prefer_velocity, optical_velocity, prefer_wavelength, air_wavelength);

                        // Get image headers in FITS format
                        casacore::String error_string, origin_string;
                        bool stokes_last(false), degenerate_last(false), verbose(false), allow_append(false), history(false);
                        bool prim_head(hdu == "0");
                        int bit_pix(-32);
                        float min_pix(1.0), max_pix(-1.0);

                        if (!casacore::ImageFITSConverter::ImageHeaderToFITS(error_string, fhi, *image, prefer_velocity, optical_velocity,
                                bit_pix, min_pix, max_pix, degenerate_last, verbose, stokes_last, prefer_wavelength, air_wavelength,
                                prim_head, allow_append, origin_string, history)) {
                            message = error_string;
                            return info_ok;
                        }
                    }

                    // Create HeaderEntry from each entry in FitsKeywordList
                    // Adjust FitsKeyword names: axis or coord number to append to name
                    int naxis(0), ntype(1), nval(1), ndelt(1), npix(1);

                    // Iterate through FitsKeywords
                    fhi.kw.first(); // go to first card
                    casacore::FitsKeyword* fkw = fhi.kw.next();

                    while (fkw) {
                        casacore::String name(fkw->name());
                        casacore::String comment(fkw->comm());

                        // Strangely, the FitsKeyword does not append axis/coord number
                        if ((name == "NAXIS")) {
                            if (naxis > 0) {
                                name += casacore::String::toString(naxis++);
                            } else {
                                naxis++;
                            }
                        }

                        // Modify names
                        if (name == "CTYPE") { // append type number
                            name += casacore::String::toString(ntype++);
                        } else if (name == "CRVAL") { // append val number
                            name += casacore::String::toString(nval++);
                        } else if (name == "CDELT") { // append delt number
                            name += casacore::String::toString(ndelt++);
                        } else if (name == "CRPIX") { // append pix number
                            name += casacore::String::toString(npix++);
                        }

                        // If CTYPEx value is STOKES, get the coordinate number x
                        if (name.startsWith("CTYPE")) {
                            // convert value to lower case
                            casacore::String ctype_value = fkw->asString();
                            std::transform(ctype_value.begin(), ctype_value.end(), ctype_value.begin(),
                                [](unsigned char c) { return std::tolower(c); });

                            if (ctype_value.find("stokes") != casacore::String::npos) {
                                stokes_ctype_num = name.back();
                            }
                        }

                        // For stokes axis, set the first stokes type and the delta value
                        if (!stokes_ctype_num.empty()) {
                            if (name == ("CRVAL" + stokes_ctype_num)) {
                                _loader->SetFirstStokesType((int)fkw->asDouble());
                            } else if (name == ("CDELT" + stokes_ctype_num)) {
                                _loader->SetDeltaStokesIndex((int)fkw->asDouble());
                            }
                        }

                        if (name != "END") {
                            switch (fkw->type()) {
                                case casacore::FITS::LOGICAL: {
                                    bool value(fkw->asBool());
                                    std::string bool_string(value ? "T" : "F");

                                    auto header_entry = extended_info.add_header_entries();
                                    header_entry->set_name(name);
                                    *header_entry->mutable_value() = bool_string;
                                    header_entry->set_entry_type(CARTA::EntryType::INT);
                                    header_entry->set_numeric_value(value);
                                    header_entry->set_comment(comment);
                                    break;
                                }
                                case casacore::FITS::LONG: {
                                    int value(fkw->asInt());

                                    if ((name.find("BITPIX") != std::string::npos) && (is_casacore_fits || is_carta_fits)) {
                                        // Convert internal datatype to bitpix value (since always -32 in header conversion)
                                        value = GetFitsBitpix(image);
                                        comment.clear();
                                    }

                                    std::string string_value = fmt::format("{:d}", value);

                                    auto header_entry = extended_info.add_header_entries();
                                    header_entry->set_name(name);
                                    *header_entry->mutable_value() = string_value;
                                    header_entry->set_entry_type(CARTA::EntryType::INT);
                                    header_entry->set_numeric_value(value);
                                    header_entry->set_comment(comment);
                                    break;
                                }
                                case casacore::FITS::BYTE:
                                case casacore::FITS::SHORT:
                                case casacore::FITS::FLOAT:
                                case casacore::FITS::DOUBLE:
                                case casacore::FITS::REAL: {
                                    double value(fkw->asDouble());
                                    std::string string_value;
                                    if ((name.find("PIX") != std::string::npos) || (name.find("EQUINOX") != std::string::npos) ||
                                        (name.find("EPOCH") != std::string::npos)) {
                                        string_value = fmt::format("{}", value);
                                    } else {
                                        string_value = fmt::format("{:.12E}", value);
                                    }

                                    auto header_entry = extended_info.add_header_entries();
                                    header_entry->set_name(name);
                                    *header_entry->mutable_value() = string_value;
                                    header_entry->set_entry_type(CARTA::EntryType::FLOAT);
                                    header_entry->set_numeric_value(value);
                                    header_entry->set_comment(comment);
                                    break;
                                }
                                case casacore::FITS::STRING:
                                case casacore::FITS::FSTRING: {
                                    if (use_image_for_entries && ((name == "ORIGIN") || (name == "DATE"))) {
                                        // Do not include ORIGIN (casacore) or DATE (current) added by ImageHeaderToFITS
                                        break;
                                    }

                                    casacore::String header_string = fkw->asString();
                                    header_string.trim();

                                    // save for computed_entries
                                    if (name == "RADESYS") {
                                        radesys = header_string;
                                    } else if (name == "EXTNAME") {
                                        extname = header_string;
                                    }

                                    if (name.startsWith("CTYPE") && header_string.contains("FREQ")) {
                                        // Fix header with "FREQUENCY"
                                        header_string = "FREQ";
                                    }

                                    auto header_entry = extended_info.add_header_entries();
                                    header_entry->set_name(name);
                                    *header_entry->mutable_value() = header_string;
                                    header_entry->set_entry_type(CARTA::EntryType::STRING);
                                    header_entry->set_comment(comment);
                                    break;
                                }
                                case casacore::FITS::BIT:
                                case casacore::FITS::CHAR:
                                case casacore::FITS::COMPLEX:
                                case casacore::FITS::ICOMPLEX:
                                case casacore::FITS::DCOMPLEX:
                                case casacore::FITS::VADESC:
                                case casacore::FITS::NOVALUE:
                                default:
                                    break;
                            }
                        }

                        fkw = fhi.kw.next(); // get next keyword
                    }

                    FitsHeaderInfoToHeaderEntries(fhi, use_image_for_entries, bitpix, hdu, extended_info);
                }

                int spectral_axis, depth_axis, stokes_axis;
                if (_loader->FindCoordinateAxes(image_shape, spectral_axis, depth_axis, stokes_axis, message)) {
                    // Computed entries for rendered image axes (not always 0 and 1)
                    std::vector<int> render_axes;
                    _loader->GetRenderAxes(render_axes);

                    AddShapeEntries(extended_info, image_shape, spectral_axis, depth_axis, stokes_axis, render_axes);
                    AddComputedEntries(extended_info, image, render_axes, radesys, use_image_for_entries);

                    info_ok = true;
                }
            } else { // image failed
                message = "Image could not be opened.";
            }
        } catch (casacore::AipsError& err) {
            message = err.getMesg();
            if (message.find("diagonal") != std::string::npos) { // "ArrayBase::diagonal() - diagonal out of range"
                message = "Failed to open image at specified HDU.";
            } else if (message.find("No image at specified location") != std::string::npos) {
                message = "No image at specified HDU.";
            }
        }
    } else { // loader failed
        message = "Image type not supported.";
    }

    return info_ok;
}

void FileExtInfoLoader::FitsHeaderInfoToHeaderEntries(casacore::ImageFITSHeaderInfo& fhi, bool using_image_header, int bitpix,
    const std::string& hdu, CARTA::FileInfoExtended& extended_info) {
    // Fill FileInfoExtended header_entries from ImageFITSHeaderInfo and begin computed_entries.
    // Modifies FileInfoExtended and returns RADESYS value for computed_entries.

    // Axis or coord number to append to name
    int naxis(0), ntype(1), nval(1), ndelt(1), npix(1);

    casacore::String stokes_axis_num; // stokes values for loader

    std::string extname; // for initial computed_entries

    // Create FileInfoExtended header_entries for each FitsKeyword
    fhi.kw.first(); // go to first card
    casacore::FitsKeyword* fkw = fhi.kw.next();

    while (fkw) {
        casacore::String name(fkw->name());
        casacore::String comment(fkw->comm());

        // Strangely, FitsKeyword does not append axis/coord number so do it here
        if ((name == "NAXIS")) {
            if (naxis > 0) {
                name += casacore::String::toString(naxis++);
            } else {
                naxis++;
            }
        }

        // Modify names: append number or use longer string
        if (name == "CTYPE") { // append type number
            name += casacore::String::toString(ntype++);
        } else if (name == "CRVAL") { // append val number
            name += casacore::String::toString(nval++);
        } else if (name == "CDELT") { // append delt number
            name += casacore::String::toString(ndelt++);
        } else if (name == "CRPIX") { // append pix number
            name += casacore::String::toString(npix++);
        } else if (name == "H5SCHEMA") { // was shortened to FITS length 8
            name = "SCHEMA_VERSION";
        } else if (name == "H5CNVRTR") { // was shortened to FITS length 8
            name = "HDF5_CONVERTER";
        } else if (name == "H5CONVSN") { // was shortened to FITS length 8
            name = "HDF5_CONVERTER_VERSION";
        } else if (name == "H5DATE") { // was shortened to FITS length 8
            name = "HDF5_DATE";
        }

        // Fill the first stokes type and the delta value for the stokes index. Set the first stokes type index as 0
        if (!stokes_axis_num.empty()) {
            if (name == ("CRVAL" + stokes_axis_num)) {
                _loader->SetFirstStokesType((int)fkw->asDouble());
            } else if (name == ("CDELT" + stokes_axis_num)) {
                _loader->SetDeltaStokesIndex((int)fkw->asDouble());
            }
        }

        if (name != "END") {
            switch (fkw->type()) {
                case casacore::FITS::LOGICAL: {
                    bool value(fkw->asBool());
                    std::string bool_string(value ? "T" : "F");

                    auto header_entry = extended_info.add_header_entries();
                    header_entry->set_name(name);
                    *header_entry->mutable_value() = bool_string;
                    header_entry->set_entry_type(CARTA::EntryType::INT);
                    header_entry->set_numeric_value(value);
                    header_entry->set_comment(comment);
                    break;
                }
                case casacore::FITS::LONG: {
                    int value(fkw->asInt());

                    if ((name.find("BITPIX") != std::string::npos) && (bitpix != 0)) {
                        // Use internal datatype for bitpix value (since always -32 in header conversion)
                        value = bitpix;
                        comment.clear();
                    }

                    std::string string_value = fmt::format("{:d}", value);

                    auto header_entry = extended_info.add_header_entries();
                    header_entry->set_name(name);
                    *header_entry->mutable_value() = string_value;
                    header_entry->set_entry_type(CARTA::EntryType::INT);
                    header_entry->set_numeric_value(value);
                    header_entry->set_comment(comment);
                    break;
                }
                case casacore::FITS::BYTE:
                case casacore::FITS::SHORT:
                case casacore::FITS::FLOAT:
                case casacore::FITS::DOUBLE:
                case casacore::FITS::REAL: {
                    double value(fkw->asDouble());
                    std::string string_value;
                    if ((name.find("PIX") != std::string::npos) || (name.find("EQUINOX") != std::string::npos) ||
                        (name.find("EPOCH") != std::string::npos)) {
                        string_value = fmt::format("{}", value);
                    } else {
                        string_value = fmt::format("{:.12E}", value);
                    }

                    auto header_entry = extended_info.add_header_entries();
                    header_entry->set_name(name);
                    *header_entry->mutable_value() = string_value;
                    header_entry->set_entry_type(CARTA::EntryType::FLOAT);
                    header_entry->set_numeric_value(value);
                    header_entry->set_comment(comment);
                    break;
                }
                case casacore::FITS::STRING:
                case casacore::FITS::FSTRING: {
                    // Do not include ORIGIN (casacore) or DATE (current) added by ImageHeaderToFITS
                    if (!using_image_header || (using_image_header && ((name != "DATE") && (name != "ORIGIN")))) {
                        casacore::String header_string = fkw->asString();
                        header_string.trim();

                        // save for computed_entries
                        if (name == "EXTNAME") {
                            extname = header_string;
                        }

                        if (name.contains("CTYPE")) {
                            if (header_string.contains("FREQ")) {
                                // Fix header with "FREQUENCY"
                                header_string = "FREQ";
                            } else if (header_string.startsWith("STOKES")) {
                                // Found CTYPEX = STOKES; set the stokes axis number X
                                stokes_axis_num = name.back();
                            }
                        }

                        auto header_entry = extended_info.add_header_entries();
                        header_entry->set_name(name);
                        *header_entry->mutable_value() = header_string;
                        header_entry->set_entry_type(CARTA::EntryType::STRING);
                        header_entry->set_comment(comment);
                    }
                    break;
                }
                case casacore::FITS::BIT:
                case casacore::FITS::CHAR:
                case casacore::FITS::COMPLEX:
                case casacore::FITS::ICOMPLEX:
                case casacore::FITS::DCOMPLEX:
                case casacore::FITS::VADESC:
                case casacore::FITS::NOVALUE:
                default:
                    break;
            }
        }

        fkw = fhi.kw.next(); // get next keyword
    }

    // Create FileInfoExtended computed_entries for hdu, extension name
    if (!hdu.empty()) {
        auto entry = extended_info.add_computed_entries();
        entry->set_name("HDU");
        entry->set_value(hdu);
        entry->set_entry_type(CARTA::EntryType::STRING);
    }

    if (!extname.empty()) {
        auto entry = extended_info.add_computed_entries();
        entry->set_name("Extension name");
        entry->set_value(extname);
        entry->set_entry_type(CARTA::EntryType::STRING);
    }
}

// ***** Computed entries *****

void FileExtInfoLoader::AddInitialComputedEntries(
    const std::string& hdu, CARTA::FileInfoExtended& extended_info, const std::string& filename, const std::vector<int>& render_axes) {
    // Add computed entries for filename, hdu, shape, and axes
    // Set name and HDU
    fs::path filepath(filename);
    std::string filename_nopath = filepath.filename().string();
    auto entry = extended_info.add_computed_entries();
    entry->set_name("Name");
    entry->set_value(filename_nopath);
    entry->set_entry_type(CARTA::EntryType::STRING);

    if (!hdu.empty()) {
        auto entry = extended_info.add_computed_entries();
        entry->set_name("HDU");
        entry->set_value(hdu);
        entry->set_entry_type(CARTA::EntryType::STRING);
    }

    // Use header entries to determine computed entries
    std::string extname;
    casacore::IPosition shape;
    int chan_axis(-1), depth_axis(-1), stokes_axis(-1);
    std::vector<std::string> spectral_ctypes = {"ENER", "VOPT", "ZOPT", "VELO", "VRAD", "BETA"};

    for (int i = 0; i < extended_info.header_entries_size(); ++i) {
        auto header_entry = extended_info.header_entries(i);
        auto entry_name = header_entry.name();

        if (entry_name == "EXTNAME") {
            auto entry = extended_info.add_computed_entries();
            entry->set_name("Extension name");
            entry->set_value(header_entry.value());
            entry->set_entry_type(CARTA::EntryType::STRING);
        } else if (entry_name.find("NAXIS") == 0) {
            std::string naxis_index(&entry_name.back());
            auto entry_num_value = header_entry.numeric_value();

            if (naxis_index == "S") { // just "NAXIS"
                shape.resize(entry_num_value);
            } else { // NAXISn (1-based)
                int n = stoi(naxis_index);
                shape(n - 1) = entry_num_value;
            }
        } else if (entry_name.find("CTYPE") == 0) {
            std::string ctype_index(&entry_name.back());
            int axis_num = stoi(ctype_index) - 1;
            auto entry_value = header_entry.value();
            std::transform(entry_value.begin(), entry_value.end(), entry_value.begin(), [](unsigned char c) { return std::toupper(c); });

            if (entry_value == "STOKES") {
                stokes_axis = axis_num;
            } else if ((entry_value.find("FREQ") == 0) || (entry_value.find("WAV") != std::string::npos) ||
                       (std::find(spectral_ctypes.begin(), spectral_ctypes.end(), entry_value) != spectral_ctypes.end())) {
                chan_axis = axis_num;
                if (chan_axis > 1) {
                    depth_axis = chan_axis;
                }
            }
        }
    }

    AddShapeEntries(extended_info, shape, chan_axis, depth_axis, stokes_axis, render_axes);
}

void FileExtInfoLoader::AddShapeEntries(CARTA::FileInfoExtended& extended_info, const casacore::IPosition& shape, int chan_axis,
    int depth_axis, int stokes_axis, const std::vector<int>& render_axes) {
    // Set fields/header entries for shape: dimensions, width, height, depth, stokes
    int num_dims(shape.size());
    int width(shape(render_axes[0]));
    int height(shape(render_axes[1]));
    int depth(depth_axis >= 0 ? shape(depth_axis) : 1);
    int stokes(stokes_axis >= 0 ? shape(stokes_axis) : 1);

    extended_info.set_dimensions(num_dims);
    extended_info.set_width(width);
    extended_info.set_height(height);
    extended_info.set_depth(depth);
    extended_info.set_stokes(stokes);

    // shape computed_entry
    std::string shape_string;
    switch (num_dims) {
        case 2:
            shape_string = fmt::format("[{}, {}]", shape(0), shape(1));
            break;
        case 3:
            shape_string = fmt::format("[{}, {}, {}]", shape(0), shape(1), shape(2));
            break;
        case 4:
            shape_string = fmt::format("[{}, {}, {}, {}]", shape(0), shape(1), shape(2), shape(3));
            break;
    }
    auto shape_entry = extended_info.add_computed_entries();
    shape_entry->set_name("Shape");
    shape_entry->set_value(shape_string);
    shape_entry->set_entry_type(CARTA::EntryType::STRING);

    if (chan_axis >= 0) {
        // header entry for number of channels
        unsigned int nchan = shape(chan_axis);
        auto entry = extended_info.add_computed_entries();
        entry->set_name("Number of channels");
        entry->set_value(std::to_string(nchan));
        entry->set_entry_type(CARTA::EntryType::INT);
        entry->set_numeric_value(nchan);
    }
    if (stokes_axis >= 0) {
        // header entry for number of stokes
        unsigned int nstokes = shape(stokes_axis);
        auto entry = extended_info.add_computed_entries();
        entry->set_name("Number of stokes");
        entry->set_value(std::to_string(nstokes));
        entry->set_entry_type(CARTA::EntryType::INT);
        entry->set_numeric_value(nstokes);
    }
}

void FileExtInfoLoader::AddComputedEntries(CARTA::FileInfoExtended& extended_info, casacore::ImageInterface<float>* image,
    const std::vector<int>& display_axes, casacore::String& radesys, bool use_image_for_entries) {
    // Add computed entries to extended file info
    casacore::CoordinateSystem coord_system(image->coordinates());

    // Set initial coordinate-related entries
    if (use_image_for_entries) {
        // Use image coordinate system
        int display_axis0(display_axes[0]), display_axis1(display_axes[1]);

        // add computed_entries to extended info (ensures the proper order in file browser)
        casacore::Vector<casacore::String> axis_names = coord_system.worldAxisNames();
        casacore::Vector<casacore::String> axis_units = coord_system.worldAxisUnits();
        casacore::Vector<casacore::Double> reference_pixels = coord_system.referencePixel();
        casacore::Vector<casacore::Double> reference_values = coord_system.referenceValue();
        casacore::Vector<casacore::Double> increment = coord_system.increment();

        if (!axis_names.empty()) {
            std::string coord_type = fmt::format("{}, {}", axis_names(display_axis0), axis_names(display_axis1));
            auto entry = extended_info.add_computed_entries();
            entry->set_name("Coordinate type");
            entry->set_value(coord_type);
            entry->set_entry_type(CARTA::EntryType::STRING);
        }

        if (coord_system.hasDirectionCoordinate()) {
            casacore::DirectionCoordinate dir_coord(coord_system.directionCoordinate());
            std::string projection(dir_coord.projection().name());
            if ((projection == "SIN") && (dir_coord.isNCP())) {
                projection = "SIN / NCP";
            }
            if (!projection.empty()) {
                auto entry = extended_info.add_computed_entries();
                entry->set_name("Projection");
                entry->set_value(projection);
                entry->set_entry_type(CARTA::EntryType::STRING);
            }
        }

        if (!reference_pixels.empty()) {
            auto entry = extended_info.add_computed_entries();
            entry->set_name("Image reference pixels");
            std::string ref_pix = fmt::format("[{}, {}]", reference_pixels(display_axis0) + 1.0, reference_pixels(display_axis1) + 1.0);
            entry->set_value(ref_pix);
            entry->set_entry_type(CARTA::EntryType::STRING);
        }

        if (!reference_values.empty() && !axis_units.empty() && !axis_names.empty()) {
            // Computed entries for reference coordinates
            casacore::Quantity coord0(reference_values(display_axis0), axis_units(display_axis0));
            casacore::Quantity coord1(reference_values(display_axis1), axis_units(display_axis1));

            // Add direction coord(s) converted to angle string (RA/Dec or Lat/Long)
            // Returns Quantity string if not angle type
            std::string coord1angle =
                MakeAngleString(axis_names(display_axis0), reference_values(display_axis0), axis_units(display_axis0));
            std::string coord2angle =
                MakeAngleString(axis_names(display_axis1), reference_values(display_axis1), axis_units(display_axis1));
            std::string format_coords = fmt::format("[{}, {}]", coord1angle, coord2angle);
            // Add reference coords (angle format if possible)
            auto entry = extended_info.add_computed_entries();
            entry->set_name("Image reference coords");
            entry->set_value(format_coords);
            entry->set_entry_type(CARTA::EntryType::STRING);

            bool coord0IsDir(coord0.isConform("deg")), coord1IsDir(coord1.isConform("deg"));
            if (coord0IsDir || coord1IsDir) {
                // Reference coord(s) converted to deg
                std::string ref_coords_deg = ConvertCoordsToDeg(coord0, coord1);
                // Add ref coords in deg
                entry = extended_info.add_computed_entries();
                entry->set_name("Image ref coords (deg)");
                entry->set_value(ref_coords_deg);
                entry->set_entry_type(CARTA::EntryType::STRING);
            }
        }

        if (!increment.empty() && !axis_units.empty()) {
            casacore::Quantity inc0(increment(display_axis0), axis_units(display_axis0));
            casacore::Quantity inc1(increment(display_axis1), axis_units(display_axis1));
            std::string pixel_inc = ConvertIncrementToArcsec(inc0, inc1);
            // Add increment entry
            auto entry = extended_info.add_computed_entries();
            entry->set_name("Pixel increment");
            entry->set_value(pixel_inc);
            entry->set_entry_type(CARTA::EntryType::STRING);
        }

        if (coord_system.hasDirectionCoordinate()) {
            // add RADESYS
            casacore::String direction_frame = casacore::MDirection::showType(coord_system.directionCoordinate().directionType());
            casacore::String radesys;
            if (direction_frame.contains("J2000")) {
                radesys = "FK5";
            } else if (direction_frame.contains("B1950")) {
                radesys = "FK4";
            }

            if (!radesys.empty() && (radesys != "ICRS")) {
                direction_frame = radesys + ", " + direction_frame;
            }

            auto entry = extended_info.add_computed_entries();
            entry->set_name("Celestial frame");
            entry->set_value(direction_frame);
            entry->set_entry_type(CARTA::EntryType::STRING);
        }
    } else {
        AddComputedEntriesFromHeaders(extended_info, display_axes);
    }

    if (coord_system.hasSpectralAxis()) {
        casacore::String spectral_frame = casacore::MFrequency::showType(coord_system.spectralCoordinate().frequencySystem(true));
        auto entry = extended_info.add_computed_entries();
        entry->set_name("Spectral frame");
        entry->set_value(spectral_frame);
        entry->set_entry_type(CARTA::EntryType::STRING);
        casacore::String vel_doppler = casacore::MDoppler::showType(coord_system.spectralCoordinate().velocityDoppler());
        entry = extended_info.add_computed_entries();
        entry->set_name("Velocity definition");
        entry->set_value(vel_doppler);
        entry->set_entry_type(CARTA::EntryType::STRING);
    }

    casacore::String brightness_unit(image->units().getName());
    if (!brightness_unit.empty()) {
        auto entry = extended_info.add_computed_entries();
        entry->set_name("Pixel unit");
        entry->set_value(brightness_unit);
        entry->set_entry_type(CARTA::EntryType::STRING);
    }

    casacore::ImageInfo image_info(image->imageInfo());
    if (image_info.hasBeam()) {
        auto entry = extended_info.add_computed_entries();
        entry->set_entry_type(CARTA::EntryType::STRING);
        casacore::GaussianBeam gaussian_beam;
        if (image_info.hasSingleBeam()) {
            gaussian_beam = image_info.restoringBeam();
            entry->set_name("Restoring beam");
        } else if (image_info.hasMultipleBeams()) {
            gaussian_beam = image_info.getBeamSet().getMedianAreaBeam();
            entry->set_name("Median area beam");
        }
        std::string beam_info = fmt::format("{:g}\" X {:g}\", {:g} deg", gaussian_beam.getMajor("arcsec"), gaussian_beam.getMinor("arcsec"),
            gaussian_beam.getPA("deg").getValue());
        entry->set_value(beam_info);
    }
}

void FileExtInfoLoader::AddComputedEntriesFromHeaders(CARTA::FileInfoExtended& extended_info, const std::vector<int>& display_axes) {
    // Convert display axis1 and axis2 header_entries into computed_entries;
    // For images with missing headers or headers which casacore/wcslib cannot process.
    // Axes are 1-based for header names (ctype, cunit, etc.), 0-based for display axes
    casacore::String suffix1(std::to_string(display_axes[0] + 1));
    casacore::String suffix2(std::to_string(display_axes[1] + 1));

    casacore::String ctype1, ctype2, cunit1("deg"), cunit2("deg"), frame, radesys, specsys, bunit;
    float min_float(std::numeric_limits<float>::min());
    float crval1(min_float), crval2(min_float), crpix1(min_float), crpix2(min_float), cdelt1(min_float), cdelt2(min_float);

    // Quit looking for key when have needed values
    bool need_ctype(true), need_crpix(true), need_crval(true), need_cdelt(true), need_frame(true), need_radesys(true);

    for (int i = 0; i < extended_info.header_entries_size(); ++i) {
        auto entry = extended_info.header_entries(i);
        auto entry_name = entry.name();

        // coordinate types
        if (need_ctype && (entry_name.find("CTYPE") == 0)) {
            if (entry_name.find("CTYPE" + suffix1) == 0) {
                ctype1 = entry.value();
                if (ctype1.contains("/")) {
                    ctype1 = ctype1.before("/");
                }
                ctype1.trim();
            } else if (entry_name.find("CTYPE" + suffix2) == 0) {
                ctype2 = entry.value();
                if (ctype2.contains("/")) {
                    ctype2 = ctype2.before("/");
                }
                ctype2.trim();
            }
            if (!ctype1.empty() && !ctype2.empty()) {
                need_ctype = false;
            }
        }

        // reference pixels
        if (need_crpix && (entry_name.find("CRPIX") == 0)) {
            if (entry_name.find("CRPIX" + suffix1) == 0) {
                crpix1 = entry.numeric_value();
            } else if (entry_name.find("CRPIX" + suffix2) == 0) {
                crpix2 = entry.numeric_value();
            }
            if ((crpix1 != min_float) && (crpix2 != min_float)) {
                need_crpix = false;
            }
        }

        // reference values
        if (need_crval && (entry_name.find("CRVAL") == 0)) {
            if (entry_name.find("CRVAL" + suffix1) == 0) {
                crval1 = entry.numeric_value();
            } else if (entry_name.find("CRVAL" + suffix2) == 0) {
                crval2 = entry.numeric_value();
            }
            if ((crval1 != min_float) && (crval2 != min_float)) {
                need_crval = false;
            }
        }

        // coordinate units
        if (entry_name.find("CUNIT") == 0) {
            if (entry_name.find("CUNIT" + suffix1) == 0) {
                cunit1 = entry.value();
                if (cunit1.contains("/")) {
                    cunit1 = cunit1.before("/");
                }
                cunit1.trim();
                if (cunit1.startsWith("DEG") || cunit1.startsWith("Deg")) { // Degrees, DEGREES nonstandard FITS values
                    cunit1 = "deg";
                }
            } else if (entry_name.find("CUNIT" + suffix2) == 0) {
                cunit2 = entry.value();
                if (cunit2.contains("/")) {
                    cunit2 = cunit2.before("/");
                }
                cunit2.trim();
                if (cunit2.startsWith("DEG") || cunit2.startsWith("Deg")) { // Degrees, DEGREES nonstandard FITS values
                    cunit2 = "deg";
                }
            }
        }

        // pixel increment
        if (need_cdelt && (entry_name.find("CDELT") == 0)) {
            if (entry_name.find("CDELT" + suffix1) == 0) {
                cdelt1 = entry.numeric_value();
            } else if (entry_name.find("CDELT" + suffix2) == 0) {
                cdelt2 = entry.numeric_value();
            }
            if ((cdelt1 != min_float) && (cdelt2 != min_float)) {
                need_cdelt = false;
            }
        }

        // Celestial frame
        if (need_frame && ((entry_name.find("EQUINOX") == 0) || (entry_name.find("EPOCH") == 0))) {
            need_frame = false;
            frame = entry.value();
            if (frame.contains("2000")) {
                frame = "J2000";
            } else if (frame.contains("1950")) {
                frame = "B1950";
            }
        }

        // Radesys
        if (entry_name.find("RADESYS") == 0) {
            need_radesys = false;
            radesys = entry.value();
        }

        // Specsys
        if (entry_name.find("SPECSYS") == 0) {
            specsys = entry.value();
        }

        // Bunit
        if (entry_name.find("BUNIT") == 0) {
            bunit = entry.value();
        }
    }

    // Set computed entries
    std::string coord_name1, coord_name2, projection;
    if (!need_ctype) {
        GetCoordNames(ctype1, ctype2, radesys, coord_name1, coord_name2, projection);
        std::string coord_type = fmt::format("{}, {}", coord_name1, coord_name2);
        auto comp_entry = extended_info.add_computed_entries();
        comp_entry->set_name("Coordinate type");
        comp_entry->set_value(coord_type);
        comp_entry->set_entry_type(CARTA::EntryType::STRING);
        if (!projection.empty()) {
            auto comp_entry = extended_info.add_computed_entries();
            comp_entry->set_name("Projection");
            comp_entry->set_value(projection);
            comp_entry->set_entry_type(CARTA::EntryType::STRING);
        }
    }
    if (!need_crpix) {
        std::string ref_pix = fmt::format("[{}, {}]", crpix1, crpix2);
        auto comp_entry = extended_info.add_computed_entries();
        comp_entry->set_name("Image reference pixels");
        comp_entry->set_value(ref_pix);
        comp_entry->set_entry_type(CARTA::EntryType::STRING);
    }

    if (!need_crval) {
        // reference coordinates
        std::string format_coord1 = MakeAngleString(coord_name1, crval1, cunit1);
        std::string format_coord2 = MakeAngleString(coord_name2, crval2, cunit2);
        std::string ref_coords = fmt::format("[{}, {}]", format_coord1, format_coord2);
        auto entry = extended_info.add_computed_entries();
        entry->set_name("Image reference coords");
        entry->set_value(ref_coords);
        entry->set_entry_type(CARTA::EntryType::STRING);

        // reference coordinates in deg
        casacore::Quantity q1(crval1, cunit1);
        casacore::Quantity q2(crval2, cunit2);
        bool q1IsDir(q1.isConform("deg")), q2IsDir(q2.isConform("deg"));
        if (q1IsDir || q2IsDir) {
            // Reference coord(s) converted to deg
            std::string ref_coords_deg = ConvertCoordsToDeg(q1, q2);
            auto comp_entry = extended_info.add_computed_entries();
            comp_entry->set_name("Image ref coords (deg)");
            comp_entry->set_value(ref_coords_deg);
            comp_entry->set_entry_type(CARTA::EntryType::STRING);
        }
    }

    if (!need_cdelt) {
        // Increment in arcsec
        casacore::Quantity inc1(cdelt1, cunit1);
        casacore::Quantity inc2(cdelt2, cunit2);
        std::string pixel_inc = ConvertIncrementToArcsec(inc1, inc2);
        auto entry = extended_info.add_computed_entries();
        entry->set_name("Pixel increment");
        entry->set_value(pixel_inc);
        entry->set_entry_type(CARTA::EntryType::STRING);
    }

    if (!need_radesys || !need_frame) {
        std::string direction_frame;
        if (need_radesys) {
            if (frame == "J2000") {
                direction_frame = "FK5, J2000";
            } else if (frame == "B1950") {
                direction_frame = "FK4, B1950";
            } else if (frame == "ICRS") {
                direction_frame = "ICRS, J2000";
            } else {
                direction_frame = frame;
            }
        } else if (need_frame) {
            direction_frame = radesys;
        } else {
            direction_frame = fmt::format("{}, {}", radesys, frame);
        }
        auto entry = extended_info.add_computed_entries();
        entry->set_name("Celestial frame");
        entry->set_value(direction_frame);
        entry->set_entry_type(CARTA::EntryType::STRING);
    }

    if (!specsys.empty()) {
        auto entry = extended_info.add_computed_entries();
        entry->set_name("Spectral frame");
        entry->set_value(specsys);
        entry->set_entry_type(CARTA::EntryType::STRING);
    }

    if (!bunit.empty()) {
        auto entry = extended_info.add_computed_entries();
        entry->set_name("Pixel unit");
        entry->set_value(bunit);
        entry->set_entry_type(CARTA::EntryType::STRING);
    }
}

// ***** FITS keyword conversion *****

bool FileExtInfoLoader::GetFitsKwList(casacore::FitsInput& fits_input, unsigned int hdu, casacore::FitsKeywordList& kwlist) {
    // Use casacore HeaderDataUnit to get keyword list
    if (hdu == 0) {
        switch (fits_input.datatype()) {
            case casacore::FITS::FLOAT: {
                casacore::PrimaryArray<casacore::Float> fits_image(fits_input);
                kwlist = fits_image.kwlist();
                break;
            }
            case casacore::FITS::DOUBLE: {
                casacore::PrimaryArray<casacore::Double> fits_image(fits_input);
                kwlist = fits_image.kwlist();
                break;
            }
            case casacore::FITS::SHORT: {
                casacore::PrimaryArray<casacore::Short> fits_image(fits_input);
                kwlist = fits_image.kwlist();
                break;
            }
            case casacore::FITS::LONG: {
                casacore::PrimaryArray<casacore::Int> fits_image(fits_input);
                kwlist = fits_image.kwlist();
                break;
            }
            case casacore::FITS::BYTE: {
                casacore::PrimaryArray<casacore::uChar> fits_image(fits_input);
                kwlist = fits_image.kwlist();
                break;
            }
            default:
                return false;
        }
    } else {
        switch (fits_input.datatype()) {
            case casacore::FITS::FLOAT: {
                casacore::ImageExtension<casacore::Float> fits_image(fits_input);
                kwlist = fits_image.kwlist();
                break;
            }
            case casacore::FITS::DOUBLE: {
                casacore::ImageExtension<casacore::Double> fits_image(fits_input);
                kwlist = fits_image.kwlist();
                break;
            }
            case casacore::FITS::SHORT: {
                casacore::ImageExtension<casacore::Short> fits_image(fits_input);
                kwlist = fits_image.kwlist();
                break;
            }
            case casacore::FITS::LONG: {
                casacore::ImageExtension<casacore::Int> fits_image(fits_input);
                kwlist = fits_image.kwlist();
                break;
            }
            case casacore::FITS::BYTE: {
                casacore::ImageExtension<casacore::uChar> fits_image(fits_input);
                kwlist = fits_image.kwlist();
                break;
            }
            default:
                return false;
        }
    }
    return true;
}

std::string FileExtInfoLoader::MakeAngleString(const std::string& type, double val, const std::string& unit) {
    // make coordinate angle string for RA, DEC, GLON, GLAT; else just return "{val} {unit}"
    if (unit.empty()) {
        return fmt::format("{:.6g}", val);
    }

    casacore::MVAngle::formatTypes format;
    if (type == "Right Ascension") {
        format = casacore::MVAngle::TIME;
    } else if ((type == "Declination") || (type.find("Longitude") != std::string::npos) || (type.find("Latitude") != std::string::npos)) {
        format = casacore::MVAngle::ANGLE;
    } else {
        return fmt::format("{:.6g} {}", val, unit);
    }

    casacore::Quantity quant1(val, unit);
    casacore::MVAngle mva(quant1);
    return mva.string(format, 10);
}

std::string FileExtInfoLoader::ConvertCoordsToDeg(const casacore::Quantity& coord0, const casacore::Quantity& coord1) {
    // If possible, convert quantities to degrees. Return formatted string
    casacore::Quantity coord0_deg(coord0), coord1_deg(coord1);
    if (coord0.isConform("deg")) {
        coord0_deg = coord0.get("deg");
    }
    if (coord1.isConform("deg")) {
        coord1_deg = coord1.get("deg");
    }

    return fmt::format("[{}, {}]", coord0_deg, coord1_deg);
}

std::string FileExtInfoLoader::ConvertIncrementToArcsec(const casacore::Quantity& inc0, const casacore::Quantity& inc1) {
    // Convert to arcsec, use unit symbol "
    casacore::String unit0(inc0.getUnit()), unit1(inc1.getUnit());
    casacore::Quantity inc0_arcsec(inc0), inc1_arcsec(inc1);

    if (inc0.isConform("arcsec")) {
        inc0_arcsec = inc0.get("arcsec");
        unit0 = "\"";
    } else {
        unit0 = " " + unit0;
    }

    if (inc1.isConform("arcsec")) {
        inc1_arcsec = inc1.get("arcsec");
        unit1 = "\"";
    } else {
        unit1 = " " + unit1;
    }

    std::string inc_format = "{:.6g}" + unit0 + ", {:.6g}" + unit1;
    return fmt::format(inc_format, inc0_arcsec.getValue(), inc1_arcsec.getValue());
}

void FileExtInfoLoader::GetCoordNames(std::string& ctype1, std::string& ctype2, std::string& radesys, std::string& coord_name1,
    std::string& coord_name2, std::string& projection) {
    // split ctype1 and ctype2 into type and projection
    std::unordered_map<std::string, std::string> names = {
        {"RA", "Right Ascension"}, {"DEC", "Declination"}, {"GLON", "Longitude"}, {"GLAT", "Latitude"}};
    // split ctype1
    std::vector<std::string> type_proj;
    SplitString(ctype1, '-', type_proj);
    coord_name1 = type_proj[0];
    if (radesys.empty() && (coord_name1 == "GLON")) {
        radesys = "GALACTIC";
    }
    if (names.count(coord_name1)) {
        coord_name1 = names[coord_name1];
    }
    size_t split_size(type_proj.size());
    if (split_size > 1) {
        projection = type_proj[split_size - 1];
    }

    // split ctype2
    type_proj.clear();
    SplitString(ctype2, '-', type_proj);
    coord_name2 = type_proj[0];
    if (names.count(coord_name2)) {
        coord_name2 = names[coord_name2];
    }
}

int FileExtInfoLoader::GetFitsBitpix(casacore::ImageInterface<float>* image) {
    // Use FITS data type to set bitpix
    int bitpix(-32);
    casacore::DataType data_type(casacore::DataType::TpFloat);

    if (image->imageType() == "FITSImage") {
        casacore::FITSImage* fits_image = dynamic_cast<casacore::FITSImage*>(image);
        if (fits_image) {
            data_type = fits_image->internalDataType();
        }
    } else {
        carta::CartaFitsImage* fits_image = dynamic_cast<carta::CartaFitsImage*>(image);
        if (fits_image) {
            data_type = fits_image->internalDataType();
        }
    }

    switch (data_type) {
        case casacore::DataType::TpUChar:
            bitpix = 8;
            break;
        case casacore::DataType::TpShort:
            bitpix = 16;
            break;
        case casacore::DataType::TpInt:
            bitpix = 32;
            break;
        case casacore::DataType::TpInt64:
            bitpix = 64;
            break;
        case casacore::DataType::TpFloat:
            bitpix = -32;
            break;
        case casacore::DataType::TpDouble:
            bitpix = -64;
            break;
        default:
            bitpix = -32;
            break;
    }

    return bitpix;
}<|MERGE_RESOLUTION|>--- conflicted
+++ resolved
@@ -104,6 +104,14 @@
         info_ok = FillFileInfoFromImage(extended_info, hdu, message);
     }
 
+    bool has_mips = _loader->HasMip(2);
+    if (has_mips) {
+        auto has_mip_entry = extended_info.add_computed_entries();
+        has_mip_entry->set_name("Has mipmaps");
+        has_mip_entry->set_value("T");
+        has_mip_entry->set_entry_type(CARTA::EntryType::STRING);
+    }
+
     return info_ok;
 }
 
@@ -116,19 +124,6 @@
             hdu = hdu.substr(0, delim_pos);
         }
     }
-<<<<<<< HEAD
-=======
-
-    bool has_mips = _loader->HasMip(2);
-    if (has_mips) {
-        auto has_mip_entry = extended_info.add_computed_entries();
-        has_mip_entry->set_name("Has mipmaps");
-        has_mip_entry->set_value("T");
-        has_mip_entry->set_entry_type(CARTA::EntryType::STRING);
-    }
-
-    return file_ok;
->>>>>>> 19ead62f
 }
 
 bool FileExtInfoLoader::FillFileInfoFromImage(CARTA::FileInfoExtended& extended_info, const std::string& hdu, std::string& message) {
@@ -328,158 +323,6 @@
                         }
                     }
 
-                    // Create HeaderEntry from each entry in FitsKeywordList
-                    // Adjust FitsKeyword names: axis or coord number to append to name
-                    int naxis(0), ntype(1), nval(1), ndelt(1), npix(1);
-
-                    // Iterate through FitsKeywords
-                    fhi.kw.first(); // go to first card
-                    casacore::FitsKeyword* fkw = fhi.kw.next();
-
-                    while (fkw) {
-                        casacore::String name(fkw->name());
-                        casacore::String comment(fkw->comm());
-
-                        // Strangely, the FitsKeyword does not append axis/coord number
-                        if ((name == "NAXIS")) {
-                            if (naxis > 0) {
-                                name += casacore::String::toString(naxis++);
-                            } else {
-                                naxis++;
-                            }
-                        }
-
-                        // Modify names
-                        if (name == "CTYPE") { // append type number
-                            name += casacore::String::toString(ntype++);
-                        } else if (name == "CRVAL") { // append val number
-                            name += casacore::String::toString(nval++);
-                        } else if (name == "CDELT") { // append delt number
-                            name += casacore::String::toString(ndelt++);
-                        } else if (name == "CRPIX") { // append pix number
-                            name += casacore::String::toString(npix++);
-                        }
-
-                        // If CTYPEx value is STOKES, get the coordinate number x
-                        if (name.startsWith("CTYPE")) {
-                            // convert value to lower case
-                            casacore::String ctype_value = fkw->asString();
-                            std::transform(ctype_value.begin(), ctype_value.end(), ctype_value.begin(),
-                                [](unsigned char c) { return std::tolower(c); });
-
-                            if (ctype_value.find("stokes") != casacore::String::npos) {
-                                stokes_ctype_num = name.back();
-                            }
-                        }
-
-                        // For stokes axis, set the first stokes type and the delta value
-                        if (!stokes_ctype_num.empty()) {
-                            if (name == ("CRVAL" + stokes_ctype_num)) {
-                                _loader->SetFirstStokesType((int)fkw->asDouble());
-                            } else if (name == ("CDELT" + stokes_ctype_num)) {
-                                _loader->SetDeltaStokesIndex((int)fkw->asDouble());
-                            }
-                        }
-
-                        if (name != "END") {
-                            switch (fkw->type()) {
-                                case casacore::FITS::LOGICAL: {
-                                    bool value(fkw->asBool());
-                                    std::string bool_string(value ? "T" : "F");
-
-                                    auto header_entry = extended_info.add_header_entries();
-                                    header_entry->set_name(name);
-                                    *header_entry->mutable_value() = bool_string;
-                                    header_entry->set_entry_type(CARTA::EntryType::INT);
-                                    header_entry->set_numeric_value(value);
-                                    header_entry->set_comment(comment);
-                                    break;
-                                }
-                                case casacore::FITS::LONG: {
-                                    int value(fkw->asInt());
-
-                                    if ((name.find("BITPIX") != std::string::npos) && (is_casacore_fits || is_carta_fits)) {
-                                        // Convert internal datatype to bitpix value (since always -32 in header conversion)
-                                        value = GetFitsBitpix(image);
-                                        comment.clear();
-                                    }
-
-                                    std::string string_value = fmt::format("{:d}", value);
-
-                                    auto header_entry = extended_info.add_header_entries();
-                                    header_entry->set_name(name);
-                                    *header_entry->mutable_value() = string_value;
-                                    header_entry->set_entry_type(CARTA::EntryType::INT);
-                                    header_entry->set_numeric_value(value);
-                                    header_entry->set_comment(comment);
-                                    break;
-                                }
-                                case casacore::FITS::BYTE:
-                                case casacore::FITS::SHORT:
-                                case casacore::FITS::FLOAT:
-                                case casacore::FITS::DOUBLE:
-                                case casacore::FITS::REAL: {
-                                    double value(fkw->asDouble());
-                                    std::string string_value;
-                                    if ((name.find("PIX") != std::string::npos) || (name.find("EQUINOX") != std::string::npos) ||
-                                        (name.find("EPOCH") != std::string::npos)) {
-                                        string_value = fmt::format("{}", value);
-                                    } else {
-                                        string_value = fmt::format("{:.12E}", value);
-                                    }
-
-                                    auto header_entry = extended_info.add_header_entries();
-                                    header_entry->set_name(name);
-                                    *header_entry->mutable_value() = string_value;
-                                    header_entry->set_entry_type(CARTA::EntryType::FLOAT);
-                                    header_entry->set_numeric_value(value);
-                                    header_entry->set_comment(comment);
-                                    break;
-                                }
-                                case casacore::FITS::STRING:
-                                case casacore::FITS::FSTRING: {
-                                    if (use_image_for_entries && ((name == "ORIGIN") || (name == "DATE"))) {
-                                        // Do not include ORIGIN (casacore) or DATE (current) added by ImageHeaderToFITS
-                                        break;
-                                    }
-
-                                    casacore::String header_string = fkw->asString();
-                                    header_string.trim();
-
-                                    // save for computed_entries
-                                    if (name == "RADESYS") {
-                                        radesys = header_string;
-                                    } else if (name == "EXTNAME") {
-                                        extname = header_string;
-                                    }
-
-                                    if (name.startsWith("CTYPE") && header_string.contains("FREQ")) {
-                                        // Fix header with "FREQUENCY"
-                                        header_string = "FREQ";
-                                    }
-
-                                    auto header_entry = extended_info.add_header_entries();
-                                    header_entry->set_name(name);
-                                    *header_entry->mutable_value() = header_string;
-                                    header_entry->set_entry_type(CARTA::EntryType::STRING);
-                                    header_entry->set_comment(comment);
-                                    break;
-                                }
-                                case casacore::FITS::BIT:
-                                case casacore::FITS::CHAR:
-                                case casacore::FITS::COMPLEX:
-                                case casacore::FITS::ICOMPLEX:
-                                case casacore::FITS::DCOMPLEX:
-                                case casacore::FITS::VADESC:
-                                case casacore::FITS::NOVALUE:
-                                default:
-                                    break;
-                            }
-                        }
-
-                        fkw = fhi.kw.next(); // get next keyword
-                    }
-
                     FitsHeaderInfoToHeaderEntries(fhi, use_image_for_entries, bitpix, hdu, extended_info);
                 }
 
