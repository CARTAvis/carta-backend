--- conflicted
+++ resolved
@@ -513,7 +513,6 @@
         fkw = fhi.kw.next(); // get next keyword
     }
 
-<<<<<<< HEAD
     // Create FileInfoExtended computed_entries for hdu, extension name
     if (!hdu.empty()) {
         auto entry = extended_info.add_computed_entries();
@@ -529,13 +528,6 @@
         entry->set_entry_type(CARTA::EntryType::STRING);
     }
 }
-=======
-                int spectral_axis, depth_axis, stokes_axis;
-                if (_loader->FindCoordinateAxes(image_shape, spectral_axis, depth_axis, stokes_axis, message)) {
-                    std::vector<int> render_axes = _loader->GetRenderAxes();
-                    AddShapeEntries(extended_info, image_shape, spectral_axis, depth_axis, stokes_axis, render_axes);
-                    AddComputedEntries(extended_info, image, render_axes, radesys, use_image_for_entries);
->>>>>>> 46d0df41
 
 // ***** Computed entries *****
 
