/* This file is part of the CARTA Image Viewer: https://github.com/CARTAvis/carta-backend
   Copyright 2018, 2019, 2020, 2021 Academia Sinica Institute of Astronomy and Astrophysics (ASIAA),
   Associated Universities, Inc. (AUI) and the Inter-University Institute for Data Intensive Astronomy (IDIA)
   SPDX-License-Identifier: GPL-3.0-or-later
*/

//# FileExtInfoLoader.cc: fill FileInfoExtended for all supported file types

#include "FileExtInfoLoader.h"

#include <spdlog/fmt/fmt.h>
#include <spdlog/fmt/ostr.h>

#include <casacore/casa/Quanta/MVAngle.h>
#include <casacore/coordinates/Coordinates/DirectionCoordinate.h>
#include <casacore/coordinates/Coordinates/SpectralCoordinate.h>
#include <casacore/fits/FITS/hdu.h>
#include <casacore/images/Images/FITSImage.h>
#include <casacore/images/Images/ImageFITSConverter.h>
#include <casacore/measures/Measures/MDirection.h>
#include <casacore/measures/Measures/MFrequency.h>

#include "../ImageData/CartaFitsImage.h"
#include "../ImageData/CartaHdf5Image.h"

using namespace carta;

FileExtInfoLoader::FileExtInfoLoader(carta::FileLoader* loader) : _loader(loader) {}

bool FileExtInfoLoader::FillFileExtInfo(
    CARTA::FileInfoExtended& extended_info, const std::string& filename, const std::string& hdu, std::string& message) {
    // set name from filename
    auto entry = extended_info.add_computed_entries();
    entry->set_name("Name");
    entry->set_value(filename);
    entry->set_entry_type(CARTA::EntryType::STRING);

    // fill header_entries, computed_entries
    bool file_ok(false);
    if (_loader && _loader->CanOpenFile(message)) {
        file_ok = FillFileInfoFromImage(extended_info, hdu, message);
    }

    bool has_mips = _loader->HasMip(2);
    if (has_mips) {
        auto has_mip_entry = extended_info.add_computed_entries();
        has_mip_entry->set_name("Has mipmaps");
        has_mip_entry->set_value("T");
        has_mip_entry->set_entry_type(CARTA::EntryType::STRING);
    }

    return file_ok;
}

bool FileExtInfoLoader::FillFileInfoFromImage(CARTA::FileInfoExtended& extended_info, const std::string& hdu, std::string& message) {
    // add header_entries in FITS format (issue #13) using ImageInterface from FileLoader
    bool file_ok(false);
    if (_loader) {
        try {
            _loader->OpenFile(hdu);
            casacore::ImageInterface<float>* image = _loader->GetImage();
            if (image) {
                casacore::IPosition image_shape(image->shape());
                unsigned int num_dim = image_shape.size();
                if (num_dim < 2 || num_dim > 4) {
                    message = "Image must be 2D, 3D or 4D.";
                    return file_ok;
                }

                // Name of image class: special cases for FITS
                casacore::String image_type(image->imageType());
                bool is_casacore_fits(image_type == "FITSImage");
                bool is_carta_fits(image_type == "CartaFitsImage");
                bool is_carta_hdf5(image_type == "CartaHdf5Image");

                // For computed entries:
                casacore::String extname, radesys;
                bool use_image_for_entries(true);

                casacore::String stokes_ctype_num; // used to set stokes values in loader

                if (is_carta_hdf5) {
                    carta::CartaHdf5Image* hdf5_image = dynamic_cast<carta::CartaHdf5Image*>(image);
                    casacore::Vector<casacore::String> headers = hdf5_image->FITSHeaderStrings();

                    for (auto& header : headers) {
                        // Parse header into name, value, comment (if exist)
                        casacore::String name(header), value, comment;
                        auto eq_pos = header.find('=', 0);
                        bool quoted_value(false);

                        if (eq_pos != std::string::npos) {
                            name = header.substr(0, eq_pos);
                            name.trim();

                            auto slash_pos = header.find('/', eq_pos);
                            if (slash_pos == std::string::npos) {
                                value = header.substr(eq_pos + 1, slash_pos);
                            } else {
                                value = header.substr(eq_pos + 1, slash_pos - (eq_pos + 1));
                            }

                            value.trim();
                            if (value[0] == '\'') {
                                quoted_value = true;
                            }
                            value.gsub("'", "");

                            if (name == "SIMPLE") {
                                try {
                                    int numval = std::stoi(value);
                                    value = (numval ? "T" : "F");
                                } catch (std::invalid_argument& err) {
                                    // not numeric
                                }
                            }

                            if (slash_pos != std::string::npos) {
                                comment = header.substr(slash_pos, std::string::npos);
                                comment.trim();
                            }
                        }

<<<<<<< HEAD
                casacore::ImageFITSHeaderInfo fhi;
                bool use_fits_header(false);

                if (is_casacore_fits) {
                    // Get original headers
                    casacore::String filename(image->name());
                    casacore::FitsInput fits_input(filename.c_str(), casacore::FITS::Disk);
=======
                        if (!name.empty() && (name != "END")) {
                            if (name == "EXTNAME") {
                                extname = value;
                            } else if (name == "RADESYS") {
                                radesys = value;
                            } else if (name.startsWith("CTYPE") && ((value == "STOKES") || (value == "Stokes") || (value == "stokes"))) {
                                stokes_ctype_num = name.back();
                            }

                            auto entry = extended_info.add_header_entries();
                            entry->set_name(name);

                            if (!value.empty()) {
                                *entry->mutable_value() = value;

                                if (!quoted_value) {
                                    // try to convert value to numeric
                                    if (value.contains(".")) {
                                        try {
                                            double dvalue = std::stod(value);
                                            entry->set_numeric_value(dvalue);
                                            entry->set_entry_type(CARTA::EntryType::FLOAT);

                                            if (name == ("CRVAL" + stokes_ctype_num)) {
                                                _loader->SetFirstStokesType((int)dvalue);
                                            } else if (name == ("CDELT" + stokes_ctype_num)) {
                                                _loader->SetDeltaStokesIndex((int)dvalue);
                                            }
                                        } catch (std::invalid_argument) {
                                            // Not a number - set string value only
                                            entry->set_entry_type(CARTA::EntryType::STRING);
                                        } catch (std::out_of_range) {
                                            try {
                                                char* endptr(nullptr);
                                                long double ldvalue = std::strtold(value.c_str(), &endptr);
                                                entry->set_numeric_value(ldvalue);
                                                entry->set_entry_type(CARTA::EntryType::FLOAT);
                                            } catch (std::out_of_range) {
                                                entry->set_entry_type(CARTA::EntryType::STRING);
                                            }
                                        }
                                    } else {
                                        try {
                                            // int numeric value
                                            int ivalue = std::stoi(value);
                                            entry->set_numeric_value(ivalue);
                                            entry->set_entry_type(CARTA::EntryType::INT);
                                        } catch (std::invalid_argument) {
                                            // Not a number - set string value only
                                            entry->set_entry_type(CARTA::EntryType::STRING);
                                        } catch (std::out_of_range) {
                                            try {
                                                // long numeric value
                                                long lvalue = std::stol(value);
                                                entry->set_numeric_value(lvalue);
                                                entry->set_entry_type(CARTA::EntryType::INT);
                                            } catch (std::out_of_range) {
                                                entry->set_entry_type(CARTA::EntryType::STRING);
                                            }
                                        }
                                    }
                                }
                            }

                            if (!comment.empty()) {
                                entry->set_comment(comment);
                            }
                        }
                    }

                    use_image_for_entries = false;
                } else {
                    // Add FitsKeywordList to ImageFITSHeaderInfo
                    casacore::ImageFITSHeaderInfo fhi;
                    casacore::CoordinateSystem coord_sys(image->coordinates());

                    if ((coord_sys.linearAxesNumbers().size() == 2) && is_casacore_fits) {
                        // dummy linear system when there is a wcslib error, get original headers
                        casacore::String filename(image->name());
                        casacore::FitsInput fits_input(filename.c_str(), casacore::FITS::Disk);

                        if (fits_input.err()) {
                            message = "Error opening FITS file.";
                            return false;
                        }
>>>>>>> 19ead62f

                        unsigned int hdu_num(FileInfo::GetFitsHdu(hdu));

                        for (unsigned int ihdu = 0; ihdu < hdu_num; ++ihdu) {
                            fits_input.skip_hdu();
                            if (fits_input.err()) {
                                message = "Error advancing to requested hdu.";
                                return false;
                            }
                        }

                        casacore::FitsKeywordList kwlist;
                        if (GetFitsKwList(fits_input, hdu_num, kwlist)) {
                            fhi.kw = kwlist;
                        }

                        use_image_for_entries = false;
                    } else {
                        bool prefer_velocity, optical_velocity, prefer_wavelength, air_wavelength;
                        GetSpectralCoordPreferences(image, prefer_velocity, optical_velocity, prefer_wavelength, air_wavelength);

                        // Get image headers in FITS format
                        casacore::String error_string, origin_string;
                        bool stokes_last(false), degenerate_last(false), verbose(false), allow_append(false), history(false);
                        bool prim_head(hdu == "0");
                        int bit_pix(-32);
                        float min_pix(1.0), max_pix(-1.0);

                        if (!casacore::ImageFITSConverter::ImageHeaderToFITS(error_string, fhi, *image, prefer_velocity, optical_velocity,
                                bit_pix, min_pix, max_pix, degenerate_last, verbose, stokes_last, prefer_wavelength, air_wavelength,
                                prim_head, allow_append, origin_string, history)) {
                            message = error_string;
                            return file_ok;
                        }
                    }

                    // Create HeaderEntry from each entry in FitsKeywordList
                    // Adjust FitsKeyword names: axis or coord number to append to name
                    int naxis(0), ntype(1), nval(1), ndelt(1), npix(1);

                    // Iterate through FitsKeywords
                    fhi.kw.first(); // go to first card
                    casacore::FitsKeyword* fkw = fhi.kw.next();

                    while (fkw) {
                        casacore::String name(fkw->name());
                        casacore::String comment(fkw->comm());

                        // Strangely, the FitsKeyword does not append axis/coord number
                        if ((name == "NAXIS")) {
                            if (naxis > 0) {
                                name += casacore::String::toString(naxis++);
                            } else {
                                naxis++;
                            }
                        }

                        // Modify names
                        if (name == "CTYPE") { // append type number
                            name += casacore::String::toString(ntype++);
                        } else if (name == "CRVAL") { // append val number
                            name += casacore::String::toString(nval++);
                        } else if (name == "CDELT") { // append delt number
                            name += casacore::String::toString(ndelt++);
                        } else if (name == "CRPIX") { // append pix number
                            name += casacore::String::toString(npix++);
                        }

                        // If CTYPEx value is STOKES, get the coordinate number x
                        if (name.startsWith("CTYPE")) {
                            // convert value to lower case
                            casacore::String ctype_value = fkw->asString();
                            std::transform(ctype_value.begin(), ctype_value.end(), ctype_value.begin(),
                                [](unsigned char c) { return std::tolower(c); });

                            if (ctype_value.find("stokes") != casacore::String::npos) {
                                stokes_ctype_num = name.back();
                            }
                        }

                        // For stokes axis, set the first stokes type and the delta value
                        if (!stokes_ctype_num.empty()) {
                            if (name == ("CRVAL" + stokes_ctype_num)) {
                                _loader->SetFirstStokesType((int)fkw->asDouble());
                            } else if (name == ("CDELT" + stokes_ctype_num)) {
                                _loader->SetDeltaStokesIndex((int)fkw->asDouble());
                            }
                        }

                        if (name != "END") {
                            switch (fkw->type()) {
                                case casacore::FITS::LOGICAL: {
                                    bool value(fkw->asBool());
                                    std::string bool_string(value ? "T" : "F");

                                    auto header_entry = extended_info.add_header_entries();
                                    header_entry->set_name(name);
                                    *header_entry->mutable_value() = bool_string;
                                    header_entry->set_entry_type(CARTA::EntryType::INT);
                                    header_entry->set_numeric_value(value);
                                    header_entry->set_comment(comment);
                                    break;
                                }
                                case casacore::FITS::LONG: {
                                    int value(fkw->asInt());

                                    if ((name.find("BITPIX") != std::string::npos) && (is_casacore_fits || is_carta_fits)) {
                                        // Convert internal datatype to bitpix value (since always -32 in header conversion)
                                        value = GetFitsBitpix(image);
                                        comment.clear();
                                    }

                                    std::string string_value = fmt::format("{:d}", value);

                                    auto header_entry = extended_info.add_header_entries();
                                    header_entry->set_name(name);
                                    *header_entry->mutable_value() = string_value;
                                    header_entry->set_entry_type(CARTA::EntryType::INT);
                                    header_entry->set_numeric_value(value);
                                    header_entry->set_comment(comment);
                                    break;
                                }
                                case casacore::FITS::BYTE:
                                case casacore::FITS::SHORT:
                                case casacore::FITS::FLOAT:
                                case casacore::FITS::DOUBLE:
                                case casacore::FITS::REAL: {
                                    double value(fkw->asDouble());
                                    std::string string_value;
                                    if ((name.find("PIX") != std::string::npos) || (name.find("EQUINOX") != std::string::npos) ||
                                        (name.find("EPOCH") != std::string::npos)) {
                                        string_value = fmt::format("{}", value);
                                    } else {
                                        string_value = fmt::format("{:.12E}", value);
                                    }

                                    auto header_entry = extended_info.add_header_entries();
                                    header_entry->set_name(name);
                                    *header_entry->mutable_value() = string_value;
                                    header_entry->set_entry_type(CARTA::EntryType::FLOAT);
                                    header_entry->set_numeric_value(value);
                                    header_entry->set_comment(comment);
                                    break;
                                }
                                case casacore::FITS::STRING:
                                case casacore::FITS::FSTRING: {
                                    if (use_image_for_entries && ((name == "ORIGIN") || (name == "DATE"))) {
                                        // Do not include ORIGIN (casacore) or DATE (current) added by ImageHeaderToFITS
                                        break;
                                    }

                                    casacore::String header_string = fkw->asString();
                                    header_string.trim();

                                    // save for computed_entries
                                    if (name == "RADESYS") {
                                        radesys = header_string;
                                    } else if (name == "EXTNAME") {
                                        extname = header_string;
                                    }

                                    if (name.startsWith("CTYPE") && header_string.contains("FREQ")) {
                                        // Fix header with "FREQUENCY"
                                        header_string = "FREQ";
                                    }

                                    auto header_entry = extended_info.add_header_entries();
                                    header_entry->set_name(name);
                                    *header_entry->mutable_value() = header_string;
                                    header_entry->set_entry_type(CARTA::EntryType::STRING);
                                    header_entry->set_comment(comment);
                                    break;
                                }
                                case casacore::FITS::BIT:
                                case casacore::FITS::CHAR:
                                case casacore::FITS::COMPLEX:
                                case casacore::FITS::ICOMPLEX:
                                case casacore::FITS::DCOMPLEX:
                                case casacore::FITS::VADESC:
                                case casacore::FITS::NOVALUE:
                                default:
                                    break;
                            }
                        }

                        fkw = fhi.kw.next(); // get next keyword
                    }
                }

                // Add hdu number and extension name entries if set
                if (!hdu.empty()) {
                    auto entry = extended_info.add_computed_entries();
                    entry->set_name("HDU");
                    entry->set_value(hdu);
                    entry->set_entry_type(CARTA::EntryType::STRING);
                }
                if (!extname.empty()) {
                    auto entry = extended_info.add_computed_entries();
                    entry->set_name("Extension name");
                    entry->set_value(extname);
                    entry->set_entry_type(CARTA::EntryType::STRING);
                }

                int spectral_axis, depth_axis, stokes_axis;
                if (_loader->FindCoordinateAxes(image_shape, spectral_axis, depth_axis, stokes_axis, message)) {
<<<<<<< HEAD
                    std::vector<int> render_axes = _loader->GetRenderAxes();
=======
                    std::vector<int> render_axes;
                    _loader->GetRenderAxes(render_axes);

>>>>>>> 19ead62f
                    AddShapeEntries(extended_info, image_shape, spectral_axis, depth_axis, stokes_axis, render_axes);
                    AddComputedEntries(extended_info, image, render_axes, radesys, use_image_for_entries);

                    file_ok = true;
                }
            } else { // image failed
                message = "Image could not be opened.";
            }
        } catch (casacore::AipsError& err) {
            message = err.getMesg();
            if (message.find("diagonal") != std::string::npos) { // "ArrayBase::diagonal() - diagonal out of range"
                message = "Failed to open image at specified HDU.";
            } else if (message.find("No image at specified location") != std::string::npos) {
                message = "No image at specified HDU.";
            }
        }
    } else { // loader failed
        message = "Image type not supported.";
    }
    return file_ok;
}

// ***** Computed entries *****

void FileExtInfoLoader::AddShapeEntries(CARTA::FileInfoExtended& extended_info, const casacore::IPosition& shape, int chan_axis,
    int depth_axis, int stokes_axis, const std::vector<int>& render_axes) {
    // Set fields/header entries for shape: dimensions, width, height, depth, stokes
    int num_dims(shape.size());
    int width(shape(render_axes[0]));
    int height(shape(render_axes[1]));
    int depth(depth_axis >= 0 ? shape(depth_axis) : 1);
    int stokes(stokes_axis >= 0 ? shape(stokes_axis) : 1);

    extended_info.set_dimensions(num_dims);
    extended_info.set_width(width);
    extended_info.set_height(height);
    extended_info.set_depth(depth);
    extended_info.set_stokes(stokes);

    // shape computed_entry
    std::string shape_string;
    switch (num_dims) {
        case 2:
            shape_string = fmt::format("[{}, {}]", shape(0), shape(1));
            break;
        case 3:
            shape_string = fmt::format("[{}, {}, {}]", shape(0), shape(1), shape(2));
            break;
        case 4:
            shape_string = fmt::format("[{}, {}, {}, {}]", shape(0), shape(1), shape(2), shape(3));
            break;
    }
    auto shape_entry = extended_info.add_computed_entries();
    shape_entry->set_name("Shape");
    shape_entry->set_value(shape_string);
    shape_entry->set_entry_type(CARTA::EntryType::STRING);

    if (chan_axis >= 0) {
        // header entry for number of channels
        unsigned int nchan = shape(chan_axis);
        auto entry = extended_info.add_computed_entries();
        entry->set_name("Number of channels");
        entry->set_value(casacore::String::toString(nchan));
        entry->set_entry_type(CARTA::EntryType::INT);
        entry->set_numeric_value(nchan);
    }
    if (stokes_axis >= 0) {
        // header entry for number of stokes
        unsigned int nstokes = shape(stokes_axis);
        auto entry = extended_info.add_computed_entries();
        entry->set_name("Number of stokes");
        entry->set_value(casacore::String::toString(nstokes));
        entry->set_entry_type(CARTA::EntryType::INT);
        entry->set_numeric_value(nstokes);
    }
}

void FileExtInfoLoader::AddComputedEntries(CARTA::FileInfoExtended& extended_info, casacore::ImageInterface<float>* image,
    const std::vector<int>& display_axes, casacore::String& radesys, bool use_image_for_entries) {
    // Add computed entries to extended file info
    casacore::CoordinateSystem coord_system(image->coordinates());

    // Set initial coordinate-related entries
    if (use_image_for_entries) {
        // Use image coordinate system
        int display_axis0(display_axes[0]), display_axis1(display_axes[1]);

        // add computed_entries to extended info (ensures the proper order in file browser)
        casacore::Vector<casacore::String> axis_names = coord_system.worldAxisNames();
        casacore::Vector<casacore::String> axis_units = coord_system.worldAxisUnits();
        casacore::Vector<casacore::Double> reference_pixels = coord_system.referencePixel();
        casacore::Vector<casacore::Double> reference_values = coord_system.referenceValue();
        casacore::Vector<casacore::Double> increment = coord_system.increment();

        if (!axis_names.empty()) {
            std::string coord_type = fmt::format("{}, {}", axis_names(display_axis0), axis_names(display_axis1));
            auto entry = extended_info.add_computed_entries();
            entry->set_name("Coordinate type");
            entry->set_value(coord_type);
            entry->set_entry_type(CARTA::EntryType::STRING);
        }

        if (coord_system.hasDirectionCoordinate()) {
            casacore::DirectionCoordinate dir_coord(coord_system.directionCoordinate());
            std::string projection(dir_coord.projection().name());
            if ((projection == "SIN") && (dir_coord.isNCP())) {
                projection = "SIN / NCP";
            }
            if (!projection.empty()) {
                auto entry = extended_info.add_computed_entries();
                entry->set_name("Projection");
                entry->set_value(projection);
                entry->set_entry_type(CARTA::EntryType::STRING);
            }
        }

        if (!reference_pixels.empty()) {
            auto entry = extended_info.add_computed_entries();
            entry->set_name("Image reference pixels");
            std::string ref_pix = fmt::format("[{}, {}]", reference_pixels(display_axis0) + 1.0, reference_pixels(display_axis1) + 1.0);
            entry->set_value(ref_pix);
            entry->set_entry_type(CARTA::EntryType::STRING);
        }

        if (!reference_values.empty() && !axis_units.empty() && !axis_names.empty()) {
            // Computed entries for reference coordinates
            casacore::Quantity coord0(reference_values(display_axis0), axis_units(display_axis0));
            casacore::Quantity coord1(reference_values(display_axis1), axis_units(display_axis1));

            // Add direction coord(s) converted to angle string (RA/Dec or Lat/Long)
            // Returns Quantity string if not angle type
            std::string coord1angle =
                MakeAngleString(axis_names(display_axis0), reference_values(display_axis0), axis_units(display_axis0));
            std::string coord2angle =
                MakeAngleString(axis_names(display_axis1), reference_values(display_axis1), axis_units(display_axis1));
            std::string format_coords = fmt::format("[{}, {}]", coord1angle, coord2angle);
            // Add reference coords (angle format if possible)
            auto entry = extended_info.add_computed_entries();
            entry->set_name("Image reference coords");
            entry->set_value(format_coords);
            entry->set_entry_type(CARTA::EntryType::STRING);

            bool coord0IsDir(coord0.isConform("deg")), coord1IsDir(coord1.isConform("deg"));
            if (coord0IsDir || coord1IsDir) {
                // Reference coord(s) converted to deg
                std::string ref_coords_deg = ConvertCoordsToDeg(coord0, coord1);
                // Add ref coords in deg
                entry = extended_info.add_computed_entries();
                entry->set_name("Image ref coords (deg)");
                entry->set_value(ref_coords_deg);
                entry->set_entry_type(CARTA::EntryType::STRING);
            }
        }

        if (!increment.empty() && !axis_units.empty()) {
            casacore::Quantity inc0(increment(display_axis0), axis_units(display_axis0));
            casacore::Quantity inc1(increment(display_axis1), axis_units(display_axis1));
            std::string pixel_inc = ConvertIncrementToArcsec(inc0, inc1);
            // Add increment entry
            auto entry = extended_info.add_computed_entries();
            entry->set_name("Pixel increment");
            entry->set_value(pixel_inc);
            entry->set_entry_type(CARTA::EntryType::STRING);
        }

        if (coord_system.hasDirectionCoordinate()) {
            // add RADESYS
            casacore::String direction_frame = casacore::MDirection::showType(coord_system.directionCoordinate().directionType());
            if (radesys.empty()) {
                if (direction_frame.contains("J2000")) {
                    radesys = "FK5";
                } else if (direction_frame.contains("B1950")) {
                    radesys = "FK4";
                }
            }
            if (!radesys.empty() && (radesys != "ICRS")) {
                direction_frame = radesys + ", " + direction_frame;
            }

            auto entry = extended_info.add_computed_entries();
            entry->set_name("Celestial frame");
            entry->set_value(direction_frame);
            entry->set_entry_type(CARTA::EntryType::STRING);
        }
    } else {
        AddComputedEntriesFromHeaders(extended_info, display_axes, radesys);
    }

    if (coord_system.hasSpectralAxis()) {
        casacore::String spectral_frame = casacore::MFrequency::showType(coord_system.spectralCoordinate().frequencySystem(true));
        auto entry = extended_info.add_computed_entries();
        entry->set_name("Spectral frame");
        entry->set_value(spectral_frame);
        entry->set_entry_type(CARTA::EntryType::STRING);
        casacore::String vel_doppler = casacore::MDoppler::showType(coord_system.spectralCoordinate().velocityDoppler());
        entry = extended_info.add_computed_entries();
        entry->set_name("Velocity definition");
        entry->set_value(vel_doppler);
        entry->set_entry_type(CARTA::EntryType::STRING);
    }

    casacore::String brightness_unit(image->units().getName());
    if (!brightness_unit.empty()) {
        auto entry = extended_info.add_computed_entries();
        entry->set_name("Pixel unit");
        entry->set_value(brightness_unit);
        entry->set_entry_type(CARTA::EntryType::STRING);
    }

    casacore::ImageInfo image_info(image->imageInfo());
    if (image_info.hasBeam()) {
        auto entry = extended_info.add_computed_entries();
        entry->set_entry_type(CARTA::EntryType::STRING);
        casacore::GaussianBeam gaussian_beam;
        if (image_info.hasSingleBeam()) {
            gaussian_beam = image_info.restoringBeam();
            entry->set_name("Restoring beam");
        } else if (image_info.hasMultipleBeams()) {
            gaussian_beam = image_info.getBeamSet().getMedianAreaBeam();
            entry->set_name("Median area beam");
        }
        std::string beam_info = fmt::format("{:g}\" X {:g}\", {:g} deg", gaussian_beam.getMajor("arcsec"), gaussian_beam.getMinor("arcsec"),
            gaussian_beam.getPA("deg").getValue());
        entry->set_value(beam_info);
    }
}

void FileExtInfoLoader::AddComputedEntriesFromHeaders(
    CARTA::FileInfoExtended& extended_info, const std::vector<int>& display_axes, std::string& radesys) {
    // Convert display axis1 and axis2 header_entries into computed_entries;
    // For images with missing headers or headers which casacore/wcslib cannot process.
    // Axes are 1-based for header names (ctype, cunit, etc.), 0-based for display axes
    casacore::String suffix1(std::to_string(display_axes[0] + 1));
    casacore::String suffix2(std::to_string(display_axes[1] + 1));

    casacore::String ctype1, ctype2, cunit1, cunit2, frame;
    float min_float(std::numeric_limits<float>::min());
    float crval1(min_float), crval2(min_float), crpix1(min_float), crpix2(min_float), cdelt1(min_float), cdelt2(min_float);

    // Quit looking for key when have needed values
    bool need_ctype(true), need_crpix(true), need_crval(true), need_cunit(true), need_cdelt(true), need_frame(true);
    bool need_radesys(radesys.empty());

    for (int i = 0; i < extended_info.header_entries_size(); ++i) {
        auto entry = extended_info.header_entries(i);
        auto entry_name = entry.name();

        // coordinate types
        if (need_ctype && (entry_name.find("CTYPE") != std::string::npos)) {
            if (entry_name.find("CTYPE" + suffix1) != std::string::npos) {
                ctype1 = entry.value();
                if (ctype1.contains("/")) {
                    ctype1 = ctype1.before("/");
                }
                ctype1.trim();
            } else if (entry_name.find("CTYPE" + suffix2) != std::string::npos) {
                ctype2 = entry.value();
                if (ctype2.contains("/")) {
                    ctype2 = ctype2.before("/");
                }
                ctype2.trim();
            }
            if (!ctype1.empty() && !ctype2.empty()) {
                need_ctype = false;
            }
        }

        // reference pixels
        if (need_crpix && (entry_name.find("CRPIX") != std::string::npos)) {
            if (entry_name.find("CRPIX" + suffix1) != std::string::npos) {
                crpix1 = entry.numeric_value();
            } else if (entry_name.find("CRPIX" + suffix2) != std::string::npos) {
                crpix2 = entry.numeric_value();
            }
            if ((crpix1 != min_float) && (crpix2 != min_float)) {
                need_crpix = false;
            }
        }

        // reference values
        if (need_crval && (entry_name.find("CRVAL") != std::string::npos)) {
            if (entry_name.find("CRVAL" + suffix1) != std::string::npos) {
                crval1 = entry.numeric_value();
            } else if (entry_name.find("CRVAL" + suffix2) != std::string::npos) {
                crval2 = entry.numeric_value();
            }
            if ((crval1 != min_float) && (crval2 != min_float)) {
                need_crval = false;
            }
        }

        // coordinate units
        if (need_cunit && (entry_name.find("CUNIT") != std::string::npos)) {
            if (entry_name.find("CUNIT" + suffix1) != std::string::npos) {
                cunit1 = entry.value();
                if (cunit1.contains("/")) {
                    cunit1 = cunit1.before("/");
                }
                cunit1.trim();
                if (cunit1 == "Degrees") { // nonstandard FITS value
                    cunit1 = "deg";
                }
            } else if (entry_name.find("CUNIT" + suffix2) != std::string::npos) {
                cunit2 = entry.value();
                if (cunit2.contains("/")) {
                    cunit2 = cunit2.before("/");
                }
                cunit2.trim();
                if (cunit2 == "Degrees") { // nonstandard FITS value
                    cunit2 = "deg";
                }
            }
            if (!cunit1.empty() && !cunit2.empty()) {
                need_cunit = false;
            }
        }

        // pixel increment
        if (need_cdelt && (entry_name.find("CDELT") != std::string::npos)) {
            if (entry_name.find("CDELT" + suffix1) != std::string::npos) {
                cdelt1 = entry.numeric_value();
            } else if (entry_name.find("CDELT" + suffix2) != std::string::npos) {
                cdelt2 = entry.numeric_value();
            }
            if ((cdelt1 != min_float) && (cdelt2 != min_float)) {
                need_cdelt = false;
            }
        }

        // Celestial frame
        if (need_frame && ((entry_name.find("EQUINOX") != std::string::npos) || (entry_name.find("EPOCH") != std::string::npos))) {
            need_frame = false;
            frame = entry.value();
            if (frame.contains("2000")) {
                frame = "J2000";
            } else if (frame.contains("1950")) {
                frame = "B1950";
            }
        }
    }

    // Set computed entries
    std::string coord_name1, coord_name2, projection;
    if (!need_ctype) {
        GetCoordNames(ctype1, ctype2, radesys, coord_name1, coord_name2, projection);
        std::string coord_type = fmt::format("{}, {}", coord_name1, coord_name2);
        auto comp_entry = extended_info.add_computed_entries();
        comp_entry->set_name("Coordinate type");
        comp_entry->set_value(coord_type);
        comp_entry->set_entry_type(CARTA::EntryType::STRING);
        if (!projection.empty()) {
            auto comp_entry = extended_info.add_computed_entries();
            comp_entry->set_name("Projection");
            comp_entry->set_value(projection);
            comp_entry->set_entry_type(CARTA::EntryType::STRING);
        }
    }
    if (!need_crpix) {
        std::string ref_pix = fmt::format("[{}, {}]", crpix1, crpix2);
        auto comp_entry = extended_info.add_computed_entries();
        comp_entry->set_name("Image reference pixels");
        comp_entry->set_value(ref_pix);
        comp_entry->set_entry_type(CARTA::EntryType::STRING);
    }

    if (!need_crval) {
        // reference coordinates
        std::string format_coord1 = MakeAngleString(coord_name1, crval1, cunit1);
        std::string format_coord2 = MakeAngleString(coord_name2, crval2, cunit2);
        std::string ref_coords = fmt::format("[{}, {}]", format_coord1, format_coord2);
        auto entry = extended_info.add_computed_entries();
        entry->set_name("Image reference coords");
        entry->set_value(ref_coords);
        entry->set_entry_type(CARTA::EntryType::STRING);

        // reference coordinates in deg
        if (!need_cunit) {
            casacore::Quantity q1(crval1, cunit1);
            casacore::Quantity q2(crval2, cunit2);
            bool q1IsDir(q1.isConform("deg")), q2IsDir(q2.isConform("deg"));
            if (q1IsDir || q2IsDir) {
                // Reference coord(s) converted to deg
                std::string ref_coords_deg = ConvertCoordsToDeg(q1, q2);
                auto comp_entry = extended_info.add_computed_entries();
                comp_entry->set_name("Image ref coords (deg)");
                comp_entry->set_value(ref_coords_deg);
                comp_entry->set_entry_type(CARTA::EntryType::STRING);
            }
        }
    }

    if (!need_cdelt && !need_cunit) {
        // Increment in arcsec
        casacore::Quantity inc1(cdelt1, cunit1);
        casacore::Quantity inc2(cdelt2, cunit2);
        std::string pixel_inc = ConvertIncrementToArcsec(inc1, inc2);
        auto entry = extended_info.add_computed_entries();
        entry->set_name("Pixel increment");
        entry->set_value(pixel_inc);
        entry->set_entry_type(CARTA::EntryType::STRING);
    }

    if (!need_radesys || !need_frame) {
        std::string direction_frame;
        if (need_radesys) {
            if (frame == "J2000") {
                direction_frame = "FK5, J2000";
            } else if (frame == "B1950") {
                direction_frame = "FK4, B1950";
            } else if (frame == "ICRS") {
                direction_frame = "ICRS, J2000";
            } else {
                direction_frame = frame;
            }
        } else if (need_frame) {
            direction_frame = radesys;
        } else {
            direction_frame = fmt::format("{}, {}", radesys, frame);
        }
        auto entry = extended_info.add_computed_entries();
        entry->set_name("Celestial frame");
        entry->set_value(direction_frame);
        entry->set_entry_type(CARTA::EntryType::STRING);
    }
}

// ***** FITS keyword conversion *****

bool FileExtInfoLoader::GetFitsKwList(casacore::FitsInput& fits_input, unsigned int hdu, casacore::FitsKeywordList& kwlist) {
    // Use casacore HeaderDataUnit to get keyword list
    if (hdu == 0) {
        switch (fits_input.datatype()) {
            case casacore::FITS::FLOAT: {
                casacore::PrimaryArray<casacore::Float> fits_image(fits_input);
                kwlist = fits_image.kwlist();
                break;
            }
            case casacore::FITS::DOUBLE: {
                casacore::PrimaryArray<casacore::Double> fits_image(fits_input);
                kwlist = fits_image.kwlist();
                break;
            }
            case casacore::FITS::SHORT: {
                casacore::PrimaryArray<casacore::Short> fits_image(fits_input);
                kwlist = fits_image.kwlist();
                break;
            }
            case casacore::FITS::LONG: {
                casacore::PrimaryArray<casacore::Int> fits_image(fits_input);
                kwlist = fits_image.kwlist();
                break;
            }
            case casacore::FITS::BYTE: {
                casacore::PrimaryArray<casacore::uChar> fits_image(fits_input);
                kwlist = fits_image.kwlist();
                break;
            }
            default:
                return false;
        }
    } else {
        switch (fits_input.datatype()) {
            case casacore::FITS::FLOAT: {
                casacore::ImageExtension<casacore::Float> fits_image(fits_input);
                kwlist = fits_image.kwlist();
                break;
            }
            case casacore::FITS::DOUBLE: {
                casacore::ImageExtension<casacore::Double> fits_image(fits_input);
                kwlist = fits_image.kwlist();
                break;
            }
            case casacore::FITS::SHORT: {
                casacore::ImageExtension<casacore::Short> fits_image(fits_input);
                kwlist = fits_image.kwlist();
                break;
            }
            case casacore::FITS::LONG: {
                casacore::ImageExtension<casacore::Int> fits_image(fits_input);
                kwlist = fits_image.kwlist();
                break;
            }
            case casacore::FITS::BYTE: {
                casacore::ImageExtension<casacore::uChar> fits_image(fits_input);
                kwlist = fits_image.kwlist();
                break;
            }
            default:
                return false;
        }
    }
    return true;
}

std::string FileExtInfoLoader::MakeAngleString(const std::string& type, double val, const std::string& unit) {
    // make coordinate angle string for RA, DEC, GLON, GLAT; else just return "{val} {unit}"
    if (unit.empty()) {
        return fmt::format("{:.6g}", val);
    }

    casacore::MVAngle::formatTypes format;
    if (type == "Right Ascension") {
        format = casacore::MVAngle::TIME;
    } else if ((type == "Declination") || (type.find("Longitude") != std::string::npos) || (type.find("Latitude") != std::string::npos)) {
        format = casacore::MVAngle::ANGLE;
    } else {
        return fmt::format("{:.6g} {}", val, unit);
    }

    casacore::Quantity quant1(val, unit);
    casacore::MVAngle mva(quant1);
    return mva.string(format, 10);
}

std::string FileExtInfoLoader::ConvertCoordsToDeg(const casacore::Quantity& coord0, const casacore::Quantity& coord1) {
    // If possible, convert quantities to degrees. Return formatted string
    casacore::Quantity coord0_deg(coord0), coord1_deg(coord1);
    if (coord0.isConform("deg")) {
        coord0_deg = coord0.get("deg");
    }
    if (coord1.isConform("deg")) {
        coord1_deg = coord1.get("deg");
    }

    return fmt::format("[{}, {}]", coord0_deg, coord1_deg);
}

std::string FileExtInfoLoader::ConvertIncrementToArcsec(const casacore::Quantity& inc0, const casacore::Quantity& inc1) {
    // Convert to arcsec, use unit symbol "
    casacore::String unit0(inc0.getUnit()), unit1(inc1.getUnit());
    casacore::Quantity inc0_arcsec(inc0), inc1_arcsec(inc1);

    if (inc0.isConform("arcsec")) {
        inc0_arcsec = inc0.get("arcsec");
        unit0 = "\"";
    } else {
        unit0 = " " + unit0;
    }

    if (inc1.isConform("arcsec")) {
        inc1_arcsec = inc1.get("arcsec");
        unit1 = "\"";
    } else {
        unit1 = " " + unit1;
    }

    std::string inc_format = "{:.6g}" + unit0 + ", {:.6g}" + unit1;
    return fmt::format(inc_format, inc0_arcsec.getValue(), inc1_arcsec.getValue());
}

void FileExtInfoLoader::GetCoordNames(std::string& ctype1, std::string& ctype2, std::string& radesys, std::string& coord_name1,
    std::string& coord_name2, std::string& projection) {
    // split ctype1 and ctype2 into type and projection
    std::unordered_map<std::string, std::string> names = {
        {"RA", "Right Ascension"}, {"DEC", "Declination"}, {"GLON", "Longitude"}, {"GLAT", "Latitude"}};

    auto delim_pos = ctype1.find("--");
    if (delim_pos != std::string::npos) {
        coord_name1 = ctype1.substr(0, delim_pos);
        projection = ctype1.substr(delim_pos, std::string::npos);
        auto proj_start = projection.find_first_not_of('-');
        projection = projection.substr(proj_start, std::string::npos);
    } else {
        coord_name1 = ctype1;
    }

    if (radesys.empty() && (coord_name1 == "GLON")) {
        radesys = "GALACTIC";
    }

    if (names.count(coord_name1)) {
        coord_name1 = names[coord_name1];
    }

    delim_pos = ctype2.find("--");
    if (delim_pos != std::string::npos) {
        // split ctype2
        coord_name2 = ctype2.substr(0, delim_pos);
    } else {
        coord_name2 = ctype2;
    }

    if (names.count(coord_name2)) {
        coord_name2 = names[coord_name2];
    }
}

int FileExtInfoLoader::GetFitsBitpix(casacore::ImageInterface<float>* image) {
    // Use FITS data type to set bitpix
    int bitpix(-32);
    casacore::DataType data_type(casacore::DataType::TpFloat);

    if (image->imageType() == "FITSImage") {
        casacore::FITSImage* fits_image = dynamic_cast<casacore::FITSImage*>(image);
        if (fits_image) {
            data_type = fits_image->internalDataType();
        }
    } else {
        carta::CartaFitsImage* fits_image = dynamic_cast<carta::CartaFitsImage*>(image);
        if (fits_image) {
            data_type = fits_image->internalDataType();
        }
    }

    switch (data_type) {
        case casacore::DataType::TpUChar:
            bitpix = 8;
            break;
        case casacore::DataType::TpShort:
            bitpix = 16;
            break;
        case casacore::DataType::TpInt:
            bitpix = 32;
            break;
        case casacore::DataType::TpInt64:
            bitpix = 64;
            break;
        case casacore::DataType::TpFloat:
            bitpix = -32;
            break;
        case casacore::DataType::TpDouble:
            bitpix = -64;
            break;
        default:
            bitpix = -32;
            break;
    }

    return bitpix;
}<|MERGE_RESOLUTION|>--- conflicted
+++ resolved
@@ -121,15 +121,6 @@
                             }
                         }
 
-<<<<<<< HEAD
-                casacore::ImageFITSHeaderInfo fhi;
-                bool use_fits_header(false);
-
-                if (is_casacore_fits) {
-                    // Get original headers
-                    casacore::String filename(image->name());
-                    casacore::FitsInput fits_input(filename.c_str(), casacore::FITS::Disk);
-=======
                         if (!name.empty() && (name != "END")) {
                             if (name == "EXTNAME") {
                                 extname = value;
@@ -215,7 +206,6 @@
                             message = "Error opening FITS file.";
                             return false;
                         }
->>>>>>> 19ead62f
 
                         unsigned int hdu_num(FileInfo::GetFitsHdu(hdu));
 
@@ -421,13 +411,7 @@
 
                 int spectral_axis, depth_axis, stokes_axis;
                 if (_loader->FindCoordinateAxes(image_shape, spectral_axis, depth_axis, stokes_axis, message)) {
-<<<<<<< HEAD
                     std::vector<int> render_axes = _loader->GetRenderAxes();
-=======
-                    std::vector<int> render_axes;
-                    _loader->GetRenderAxes(render_axes);
-
->>>>>>> 19ead62f
                     AddShapeEntries(extended_info, image_shape, spectral_axis, depth_axis, stokes_axis, render_axes);
                     AddComputedEntries(extended_info, image, render_axes, radesys, use_image_for_entries);
 
