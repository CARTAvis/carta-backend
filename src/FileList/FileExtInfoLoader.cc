--- conflicted
+++ resolved
@@ -14,22 +14,15 @@
 #include <casacore/casa/Quanta/MVAngle.h>
 #include <casacore/coordinates/Coordinates/DirectionCoordinate.h>
 #include <casacore/coordinates/Coordinates/SpectralCoordinate.h>
-<<<<<<< HEAD
-=======
-#include <casacore/fits/FITS/hdu.h>
->>>>>>> eb162eb5
 #include <casacore/images/Images/FITSImage.h>
 #include <casacore/images/Images/ImageFITSConverter.h>
 #include <casacore/measures/Measures/MDirection.h>
 #include <casacore/measures/Measures/MFrequency.h>
 
 #include "../ImageData/CartaFitsImage.h"
-<<<<<<< HEAD
 #include "../ImageData/CompressedFits.h"
 #include "FileList/FitsHduList.h"
 #include "Logger/Logger.h"
-=======
->>>>>>> eb162eb5
 
 using namespace carta;
 
@@ -98,7 +91,6 @@
     entry->set_value(filename);
     entry->set_entry_type(CARTA::EntryType::STRING);
 
-<<<<<<< HEAD
     std::string hdu_num(hdu);
     StripHduName(hdu_num);
 
@@ -119,12 +111,6 @@
         if (delim_pos != std::string::npos) {
             hdu = hdu.substr(0, delim_pos);
         }
-=======
-    // fill header_entries, computed_entries
-    bool file_ok(false);
-    if (_loader && _loader->CanOpenFile(message)) {
-        file_ok = FillFileInfoFromImage(extended_info, hdu, message);
->>>>>>> eb162eb5
     }
 }
 
@@ -151,15 +137,16 @@
                 bool is_casacore_fits(image_type == "FITSImage");
                 bool is_carta_fits(image_type == "CartaFitsImage");
 
+                int bitpix(0);
+                if (is_casacore_fits || is_carta_fits) {
+                    bitpix = GetFitsBitpix(image);
+                }
+
                 casacore::CoordinateSystem coord_sys(image->coordinates());
                 casacore::ImageFITSHeaderInfo fhi;
 
-<<<<<<< HEAD
                 // Set up fhi from image or fits_input headers
                 bool using_image_header(true);
-=======
-                bool use_fits_header(false);
->>>>>>> eb162eb5
                 if ((coord_sys.linearAxesNumbers().size() == 2) && is_casacore_fits) {
                     // dummy linear system when there is a wcslib error, get original headers
                     casacore::String filename(image->name());
@@ -179,11 +166,7 @@
                         casacore::FitsKeywordList kwlist;
                         if (GetFitsKwList(fits_input, hdu_num, kwlist)) {
                             fhi.kw = kwlist;
-<<<<<<< HEAD
                             using_image_header = false;
-=======
-                            use_fits_header = true;
->>>>>>> eb162eb5
                         }
                     }
                 }
@@ -205,180 +188,12 @@
                     }
                 }
 
-<<<<<<< HEAD
-                // Set bitpix to header value
-                int bitpix(0);
-                if (is_casacore_fits || is_carta_fits) {
-                    bitpix = GetFitsBitpix(image);
-=======
-                // axis or coord number to append to name
-                int naxis(0), ntype(1), nval(1), ndelt(1), npix(1);
-
-                casacore::String extname, radesys; // for computed entries
-
-                // Create header entry for each FitsKeyword
-                fhi.kw.first(); // go to first card
-                casacore::FitsKeyword* fkw = fhi.kw.next();
-                std::set<casacore::String> name_set; // used to check the repetition of name
-                casacore::String stokes_coord_type_num;
-                while (fkw) {
-                    casacore::String name(fkw->name());
-                    casacore::String comment(fkw->comm());
-                    name_set.insert(name);
-                    bool fill(true);
-
-                    // Strangely, the FitsKeyword does not append axis/coord number
-                    if ((name == "NAXIS")) {
-                        if (naxis > 0) {
-                            name += casacore::String::toString(naxis++);
-                        } else {
-                            naxis++;
-                        }
-                    }
-
-                    // Modify names
-                    if (name == "CTYPE") { // append type number
-                        name += casacore::String::toString(ntype++);
-                    } else if (name == "CRVAL") { // append val number
-                        name += casacore::String::toString(nval++);
-                    } else if (name == "CDELT") { // append delt number
-                        name += casacore::String::toString(ndelt++);
-                    } else if (name == "CRPIX") { // append pix number
-                        name += casacore::String::toString(npix++);
-                    } else if (name == "H5SCHEMA") { // was shortened to FITS length 8
-                        name = "SCHEMA_VERSION";
-                    } else if (name == "H5CNVRTR") { // was shortened to FITS length 8
-                        name = "HDF5_CONVERTER";
-                    } else if (name == "H5CONVSN") { // was shortened to FITS length 8
-                        name = "HDF5_CONVERTER_VERSION";
-                    } else if (name == "H5DATE") { // was shortened to FITS length 8
-                        name = "HDF5_DATE";
-                    }
-
-                    // Don't fill the name which is repeated after removing the underscore suffix
-                    if (!name.empty() && (name.back() == '_') && name_set.count(name.substr(0, name.size() - 1))) {
-                        fill = false;
-                    }
-
-                    // Get the stokes coordinate number
-                    casacore::String keyword = fkw->asString();
-                    std::transform(keyword.begin(), keyword.end(), keyword.begin(), [](unsigned char c) { return std::tolower(c); });
-                    if (casacore::String(keyword).find("stokes") != casacore::String::npos) {
-                        stokes_coord_type_num = name.back();
-                    }
-
-                    // Fill the first stokes type and the delta value for the stokes index. Set the first stokes type index as 0
-                    if (!stokes_coord_type_num.empty()) {
-                        if (name == ("CRVAL" + stokes_coord_type_num)) {
-                            _loader->SetFirstStokesType((int)fkw->asDouble());
-                        } else if (name == ("CDELT" + stokes_coord_type_num)) {
-                            _loader->SetDeltaStokesIndex((int)fkw->asDouble());
-                        }
-                    }
-
-                    if (name != "END" && fill) {
-                        switch (fkw->type()) {
-                            case casacore::FITS::LOGICAL: {
-                                bool value(fkw->asBool());
-                                std::string bool_string(value ? "T" : "F");
-
-                                auto header_entry = extended_info.add_header_entries();
-                                header_entry->set_name(name);
-                                *header_entry->mutable_value() = bool_string;
-                                header_entry->set_entry_type(CARTA::EntryType::INT);
-                                header_entry->set_numeric_value(value);
-                                header_entry->set_comment(comment);
-                                break;
-                            }
-                            case casacore::FITS::LONG: {
-                                int value(fkw->asInt());
-
-                                if ((name.find("BITPIX") != std::string::npos) && (is_casacore_fits || is_carta_fits)) {
-                                    // Convert internal datatype to bitpix value (since always -32 in header conversion)
-                                    value = GetFitsBitpix(image);
-                                    comment.clear();
-                                }
-
-                                std::string string_value = fmt::format("{:d}", value);
-
-                                auto header_entry = extended_info.add_header_entries();
-                                header_entry->set_name(name);
-                                *header_entry->mutable_value() = string_value;
-                                header_entry->set_entry_type(CARTA::EntryType::INT);
-                                header_entry->set_numeric_value(value);
-                                header_entry->set_comment(comment);
-                                break;
-                            }
-                            case casacore::FITS::BYTE:
-                            case casacore::FITS::SHORT:
-                            case casacore::FITS::FLOAT:
-                            case casacore::FITS::DOUBLE:
-                            case casacore::FITS::REAL: {
-                                double value(fkw->asDouble());
-                                std::string string_value;
-                                if ((name.find("PIX") != std::string::npos) || (name.find("EQUINOX") != std::string::npos) ||
-                                    (name.find("EPOCH") != std::string::npos)) {
-                                    string_value = fmt::format("{}", value);
-                                } else {
-                                    string_value = fmt::format("{:.12E}", value);
-                                }
-
-                                auto header_entry = extended_info.add_header_entries();
-                                header_entry->set_name(name);
-                                *header_entry->mutable_value() = string_value;
-                                header_entry->set_entry_type(CARTA::EntryType::FLOAT);
-                                header_entry->set_numeric_value(value);
-                                header_entry->set_comment(comment);
-                                break;
-                            }
-                            case casacore::FITS::STRING:
-                            case casacore::FITS::FSTRING: {
-                                // Do not include ORIGIN (casacore) or DATE (current) added by ImageHeaderToFITS
-                                if (use_fits_header || (!use_fits_header && ((name != "DATE") && (name != "ORIGIN")))) {
-                                    casacore::String header_string = fkw->asString();
-                                    header_string.trim();
-
-                                    // save for computed_entries
-                                    if (name == "RADESYS") {
-                                        radesys = header_string;
-                                    } else if (name == "EXTNAME") {
-                                        extname = header_string;
-                                    }
-
-                                    if (name.contains("CTYPE") && header_string.contains("FREQ")) {
-                                        // Fix header with "FREQUENCY"
-                                        header_string = "FREQ";
-                                    }
-
-                                    auto header_entry = extended_info.add_header_entries();
-                                    header_entry->set_name(name);
-                                    *header_entry->mutable_value() = header_string;
-                                    header_entry->set_entry_type(CARTA::EntryType::STRING);
-                                    header_entry->set_comment(comment);
-                                }
-                                break;
-                            }
-                            case casacore::FITS::BIT:
-                            case casacore::FITS::CHAR:
-                            case casacore::FITS::COMPLEX:
-                            case casacore::FITS::ICOMPLEX:
-                            case casacore::FITS::DCOMPLEX:
-                            case casacore::FITS::VADESC:
-                            case casacore::FITS::NOVALUE:
-                            default:
-                                break;
-                        }
-                    }
-                    fkw = fhi.kw.next(); // get next keyword
->>>>>>> eb162eb5
-                }
-
                 casacore::String radesys; // Save from FITS headers to add to computed entries in order
                 FitsHeaderInfoToHeaderEntries(fhi, using_image_header, bitpix, hdu, extended_info, radesys);
 
                 int spectral_axis, depth_axis, stokes_axis;
                 if (_loader->FindCoordinateAxes(image_shape, spectral_axis, depth_axis, stokes_axis, message)) {
-                    // Report rendered image axes (not always 0 and 1)
+                    // Computed entries for rendered image axes (not always 0 and 1)
                     std::vector<int> render_axes;
                     _loader->GetRenderAxes(render_axes);
 
@@ -481,7 +296,7 @@
                     int value(fkw->asInt());
 
                     if ((name.find("BITPIX") != std::string::npos) && (bitpix != 0)) {
-                        // Convert internal datatype to bitpix value (since always -32 in header conversion)
+                        // Use internal datatype for bitpix value (since always -32 in header conversion)
                         value = bitpix;
                         comment.clear();
                     }
