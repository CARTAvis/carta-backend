/* This file is part of the CARTA Image Viewer: https://github.com/CARTAvis/carta-backend
   Copyright 2018, 2019, 2020, 2021 Academia Sinica Institute of Astronomy and Astrophysics (ASIAA),
   Associated Universities, Inc. (AUI) and the Inter-University Institute for Data Intensive Astronomy (IDIA)
   SPDX-License-Identifier: GPL-3.0-or-later
*/

// FitsHduList.cc: Fill HDU list vector with hdu number and extension name

#include "FitsHduList.h"

#include <fitsio.h>

#include "../Logger/Logger.h"
#include "../Util.h"

FitsHduList::FitsHduList(const std::string& filename) {
    _filename = filename;
}

void FitsHduList::GetHduList(std::vector<std::string>& hdu_list, std::string& error) {
<<<<<<< HEAD
    // Returns list of hdu num and ext name for primary array and image extensions.
    // Note: do not use this for compressed FITS, open decompresses entire file.

    // Open file read-only
    fitsfile* fptr(nullptr);
    int status(0);
    fits_open_file(&fptr, _filename.c_str(), 0, &status);

    if (status) {
        spdlog::debug("FITS {} fits_open_file status {}", _filename, status);
        error = "FITS open file error.";
        return;
    }

=======
    // Returns list of hdu num and ext name for primary array and image extensions
    if (IsCompressedFits(_filename)) {
        error = "Compressed FITS gz/bz format not supported yet.";
        return;
    }

    // Open file read-only
    fitsfile* fptr(nullptr);
    int status(0);
    fits_open_file(&fptr, _filename.c_str(), 0, &status);

    if (status) {
        spdlog::debug("FITS {} fits_open_file status {}", _filename, status);
        error = "FITS open file error.";
        return;
    }

>>>>>>> eb162eb5
    CheckFitsHeaders(fptr, hdu_list, error);
    fits_close_file(fptr, &status);

    if (hdu_list.empty() && error.empty()) {
        error = "No images found in FITS file.";
    }
}

void FitsHduList::CheckFitsHeaders(fitsfile* fptr, std::vector<std::string>& hdu_list, std::string& error) {
    // Use cfitsio lib to check headers for hdu list
    int status(0); // status must be equal to 0 on input, else functions immediately exit

    int hdunum(0);
    fits_get_num_hdus(fptr, &hdunum, &status);

    for (int hdu = 0; hdu < hdunum; ++hdu) {
        // Add to hdulist if primary array or image extension with naxis > 0.

        // Common arguments for fits_read_key
        std::string key;
        char comment[70];

        bool is_image(false), is_fz(false);

        if (hdu == 0) {
            // Check SIMPLE for primary header only; exit if false
            status = 0;
            key = "SIMPLE";
            bool simple(false);
            fits_read_key(fptr, TLOGICAL, key.c_str(), &simple, comment, &status);

            if (status || !simple) {
                error = "FITS error: SIMPLE missing or false.";
                break;
            }
        } else {
            int hdutype(-1);
            status = 0;
            fits_get_hdu_type(fptr, &hdutype, &status);
            is_image = (hdutype == IMAGE_HDU);

            if (!is_image) {
                // Check ZIMAGE for fz compressed image
                status = 0;
                key = "ZIMAGE";
                fits_read_key(fptr, TLOGICAL, key.c_str(), &is_fz, comment, &status);

                if (is_fz) {
                    is_image = true;
                }
            }
        }

        if ((hdu == 0) || is_image) {
            // Check image dimensions for primary hdu or image extension
            key = (is_fz ? "ZNAXIS" : "NAXIS");
            int naxis(0);
            status = 0;
            fits_read_key(fptr, TINT, key.c_str(), &naxis, comment, &status);

            if (naxis > 1) {
                // Add to hdu list
                std::string hdu_name = std::to_string(hdu);

                if (hdu == 0) {
                    // Add primary data array
                    hdu_list.push_back(hdu_name);
                } else {
                    // Get extension name
                    key = "EXTNAME";
                    char extname[70];
                    status = 0;
                    fits_read_key(fptr, TSTRING, key.c_str(), extname, comment, &status);

                    std::string ext_name(extname);
                    if (!ext_name.empty()) {
                        // Add hdu with ext name
                        std::string hdu_ext_name = fmt::format("{}: {}", hdu_name, ext_name);
                        hdu_list.push_back(hdu_ext_name);
                    } else {
                        // Add hdu without ext name
                        hdu_list.push_back(hdu_name);
                    }
                }
            }
        }

        // Move to next hdu
        int* hdutype(nullptr);
        status = 0;
        fits_movrel_hdu(fptr, 1, hdutype, &status);
    }
}<|MERGE_RESOLUTION|>--- conflicted
+++ resolved
@@ -18,9 +18,8 @@
 }
 
 void FitsHduList::GetHduList(std::vector<std::string>& hdu_list, std::string& error) {
-<<<<<<< HEAD
     // Returns list of hdu num and ext name for primary array and image extensions.
-    // Note: do not use this for compressed FITS, open decompresses entire file.
+    // Note: DO NOT USE for compressed FITS, open decompresses entire file.
 
     // Open file read-only
     fitsfile* fptr(nullptr);
@@ -33,25 +32,6 @@
         return;
     }
 
-=======
-    // Returns list of hdu num and ext name for primary array and image extensions
-    if (IsCompressedFits(_filename)) {
-        error = "Compressed FITS gz/bz format not supported yet.";
-        return;
-    }
-
-    // Open file read-only
-    fitsfile* fptr(nullptr);
-    int status(0);
-    fits_open_file(&fptr, _filename.c_str(), 0, &status);
-
-    if (status) {
-        spdlog::debug("FITS {} fits_open_file status {}", _filename, status);
-        error = "FITS open file error.";
-        return;
-    }
-
->>>>>>> eb162eb5
     CheckFitsHeaders(fptr, hdu_list, error);
     fits_close_file(fptr, &status);
 
