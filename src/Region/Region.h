/* This file is part of the CARTA Image Viewer: https://github.com/CARTAvis/carta-backend
   Copyright 2018, 2019, 2020, 2021 Academia Sinica Institute of Astronomy and Astrophysics (ASIAA),
   Associated Universities, Inc. (AUI) and the Inter-University Institute for Data Intensive Astronomy (IDIA)
   SPDX-License-Identifier: GPL-3.0-or-later
*/

//# Region.h: class for managing 2D region parameters

#ifndef CARTA_BACKEND_REGION_REGION_H_
#define CARTA_BACKEND_REGION_REGION_H_

#include <atomic>
#include <shared_mutex>
#include <string>
#include <vector>

#include <casacore/coordinates/Coordinates/CoordinateSystem.h>
#include <casacore/images/Regions/WCRegion.h>
#include <casacore/lattices/LRegions/LCPolygon.h>
#include <casacore/lattices/LRegions/LCRegion.h>
#include <casacore/lattices/Lattices/ArrayLattice.h>
#include <casacore/tables/Tables/TableRecord.h>

#include <carta-protobuf/defs.pb.h>
#include <carta-protobuf/enums.pb.h>

#include "Util/Image.h"

#define DEFAULT_VERTEX_COUNT 1000

namespace carta {

inline std::string RegionName(CARTA::RegionType type) {
    std::unordered_map<CARTA::RegionType, std::string> region_names = {{CARTA::RegionType::POINT, "point"},
        {CARTA::RegionType::LINE, "line"}, {CARTA::RegionType::POLYLINE, "polyline"}, {CARTA::RegionType::RECTANGLE, "rectangle"},
        {CARTA::RegionType::ELLIPSE, "ellipse"}, {CARTA::RegionType::ANNULUS, "annulus"}, {CARTA::RegionType::POLYGON, "polygon"}};
    return region_names[type];
}

struct RegionState {
    // struct used for region parameters
    int reference_file_id;
    CARTA::RegionType type;
    std::vector<CARTA::Point> control_points;
    float rotation;

    RegionState() : reference_file_id(-1), type(CARTA::RegionType::POINT), rotation(0) {}
    RegionState(int ref_file_id_, CARTA::RegionType type_, std::vector<CARTA::Point> control_points_, float rotation_)
        : reference_file_id(ref_file_id_), type(type_), control_points(control_points_), rotation(rotation_) {}

    void operator=(const RegionState& other) {
        reference_file_id = other.reference_file_id;
        type = other.type;
        control_points = other.control_points;
        rotation = other.rotation;
    }
    bool operator==(const RegionState& rhs) {
        return (reference_file_id == rhs.reference_file_id) && (type == rhs.type) && !RegionChanged(rhs);
    }
    bool operator!=(const RegionState& rhs) {
        return (reference_file_id != rhs.reference_file_id) || (type != rhs.type) || RegionChanged(rhs);
    }

    bool RegionDefined() {
        return !control_points.empty();
    }

    bool RegionChanged(const RegionState& rhs) {
        // Ignores annotation params (for interrupting region calculations)
        return (rotation != rhs.rotation) || PointsChanged(rhs);
    }
    bool PointsChanged(const RegionState& rhs) {
        // Points must be same size, order, and value to be unchanged
        if (control_points.size() != rhs.control_points.size()) {
            return true;
        }
        for (int i = 0; i < control_points.size(); ++i) {
            float x(control_points[i].x()), y(control_points[i].y());
            float rhs_x(rhs.control_points[i].x()), rhs_y(rhs.control_points[i].y());
            if ((x != rhs_x) || (y != rhs_y)) {
                return true;
            }
        }
        return false;
    }
};

class Region {
public:
    Region(const RegionState& state, std::shared_ptr<casacore::CoordinateSystem> csys);

    inline bool IsValid() { // control points validated
        return _valid;
    };

    // set new region parameters
    bool UpdateRegion(const RegionState& state);

    // state accessors
    inline RegionState GetRegionState() {
        return _region_state;
    }

    inline int GetReferenceFileId() {
        return _region_state.reference_file_id;
    }

    inline bool IsRotbox() {
        return ((_region_state.type == CARTA::RegionType::RECTANGLE) && (_region_state.rotation != 0.0));
    }

    inline bool RegionChanged() { // reference image, type, points, or rotation changed
        return _region_changed;
    }

    inline bool IsAnnotation() {
        CARTA::RegionType type = _region_state.type;
        return ((type == CARTA::RegionType::LINE) || (type == CARTA::RegionType::POLYLINE));
    }

    inline std::shared_ptr<casacore::CoordinateSystem> CoordinateSystem() {
        return _coord_sys;
    }

    // Communication
    bool IsConnected();
    void WaitForTaskCancellation();

    // Converted region as approximate LCPolygon and its mask
<<<<<<< HEAD
    casacore::LCRegion* GetImageRegion(int file_id, const casacore::CoordinateSystem& image_csys, const casacore::IPosition& image_shape,
        const StokesSource& stokes_source = StokesSource(), bool report_error = true);
=======
    std::shared_ptr<casacore::LCRegion> GetImageRegion(int file_id, std::shared_ptr<casacore::CoordinateSystem> image_csys,
        const casacore::IPosition& image_shape, bool report_error = true);
>>>>>>> c3552f9d
    casacore::ArrayLattice<casacore::Bool> GetImageRegionMask(int file_id);

    // Converted region in Record for export
    casacore::TableRecord GetImageRegionRecord(
        int file_id, std::shared_ptr<casacore::CoordinateSystem> output_csys, const casacore::IPosition& output_shape);

    std::shared_mutex& GetActiveTaskMutex();

private:
    bool SetPoints(const std::vector<CARTA::Point>& points);

    // check points: number required for region type, and values are finite
    bool CheckPoints(const std::vector<CARTA::Point>& points, CARTA::RegionType type);
    bool PointsFinite(const std::vector<CARTA::Point>& points);

    // Reset cache when region changes
    void ResetRegionCache();

    // Check if reference region is set successfully
    bool ReferenceRegionValid();

    // Apply region to reference image, set WCRegion and wcs control points.
    void SetReferenceRegion();
    bool RectanglePointsToWorld(std::vector<CARTA::Point>& pixel_points, std::vector<casacore::Quantity>& wcs_points);
    void RectanglePointsToCorners(std::vector<CARTA::Point>& pixel_points, float rotation, casacore::Vector<casacore::Double>& x,
        casacore::Vector<casacore::Double>& y);
    bool EllipsePointsToWorld(std::vector<CARTA::Point>& pixel_points, std::vector<casacore::Quantity>& wcs_points, float& rotation);

    // Reference region as approximate polygon converted to image coordinates; used for data streams
    bool UseApproximatePolygon(std::shared_ptr<casacore::CoordinateSystem> output_csys);
    std::vector<CARTA::Point> GetRectangleMidpoints();
    std::shared_ptr<casacore::LCRegion> GetCachedPolygonRegion(int file_id);
    std::shared_ptr<casacore::LCRegion> GetAppliedPolygonRegion(
        int file_id, std::shared_ptr<casacore::CoordinateSystem> output_csys, const casacore::IPosition& output_shape);
    std::vector<CARTA::Point> GetReferencePolygonPoints(int num_vertices);
    std::vector<CARTA::Point> GetApproximatePolygonPoints(int num_vertices);
    std::vector<CARTA::Point> GetApproximateEllipsePoints(int num_vertices);
    double GetTotalSegmentLength(std::vector<CARTA::Point>& points);
    bool ConvertPointsToImagePixels(const std::vector<CARTA::Point>& points, std::shared_ptr<casacore::CoordinateSystem> output_csys,
        casacore::Vector<casacore::Double>& x, casacore::Vector<casacore::Double>& y);

    // Region applied to any image; used for export
<<<<<<< HEAD
    casacore::LCRegion* GetCachedLCRegion(int file_id);
    casacore::LCRegion* GetConvertedLCRegion(int file_id, const casacore::CoordinateSystem& output_csys,
        const casacore::IPosition& output_shape, const StokesSource& stokes_source = StokesSource(), bool report_error = true);
=======
    std::shared_ptr<casacore::LCRegion> GetCachedLCRegion(int file_id);
    std::shared_ptr<casacore::LCRegion> GetConvertedLCRegion(int file_id, std::shared_ptr<casacore::CoordinateSystem> output_csys,
        const casacore::IPosition& output_shape, bool report_error = true);
>>>>>>> c3552f9d

    // Control points converted to pixel coords in output image, returned in LCRegion Record format for export
    casacore::TableRecord GetRegionPointsRecord(
        int file_id, std::shared_ptr<casacore::CoordinateSystem> output_csys, const casacore::IPosition& output_shape);
    casacore::TableRecord GetControlPointsRecord(const casacore::IPosition& shape);
    void CompleteLCRegionRecord(casacore::TableRecord& record, const casacore::IPosition& shape);
    casacore::TableRecord GetPointRecord(std::shared_ptr<casacore::CoordinateSystem> output_csys, const casacore::IPosition& output_shape);
    casacore::TableRecord GetPolygonRecord(std::shared_ptr<casacore::CoordinateSystem> output_csys);
    casacore::TableRecord GetRotboxRecord(std::shared_ptr<casacore::CoordinateSystem> output_csys);
    casacore::TableRecord GetEllipseRecord(std::shared_ptr<casacore::CoordinateSystem> output_csys);
    casacore::TableRecord GetAnnotationRegionRecord(
        int file_id, std::shared_ptr<casacore::CoordinateSystem> image_csys, const casacore::IPosition& image_shape);
    void CompleteRegionRecord(casacore::TableRecord& record, const casacore::IPosition& image_shape);

    // Utilities to convert control points
    // Input: CARTA::Point. Returns: point (x, y) in reference world coords
    bool ConvertCartaPointToWorld(const CARTA::Point& point, std::vector<casacore::Quantity>& world_point);
    // Input: point (x,y) in reference world coords. Returns: point (x,y) in output pixel coords
    bool ConvertWorldToPixel(std::vector<casacore::Quantity>& world_point, std::shared_ptr<casacore::CoordinateSystem> output_csys,
        casacore::Vector<casacore::Double>& pixel_point);

    // region parameters struct
    RegionState _region_state;

    // coord sys and shape of reference image
    std::shared_ptr<casacore::CoordinateSystem> _coord_sys;

    // Reference region cache
    std::mutex _region_mutex; // creation of casacore regions is not threadsafe
    std::mutex _region_approx_mutex;

    // Use a shared lock for long time calculations, use an exclusive lock for the object destruction
    mutable std::shared_mutex _active_task_mutex;

    // Region cached as original type
    std::shared_ptr<casacore::WCRegion> _reference_region; // 2D region applied to reference image
    std::vector<casacore::Quantity> _wcs_control_points;   // for manual region conversion

    // Converted regions
    // Reference region converted to image; key is file_id
    std::unordered_map<int, std::shared_ptr<casacore::LCRegion>> _applied_regions;
    // Polygon approximation region converted to image; key is file_id
    std::unordered_map<int, std::shared_ptr<casacore::LCRegion>> _polygon_regions;

    // region flags
    bool _valid;                // RegionState set properly
    bool _region_changed;       // control points or rotation changed
    bool _reference_region_set; // indicates attempt was made; may be null wcregion outside image

    // Communication
    volatile bool _connected = true;
};

} // namespace carta

#endif // CARTA_BACKEND_REGION_REGION_H_<|MERGE_RESOLUTION|>--- conflicted
+++ resolved
@@ -127,13 +127,8 @@
     void WaitForTaskCancellation();
 
     // Converted region as approximate LCPolygon and its mask
-<<<<<<< HEAD
-    casacore::LCRegion* GetImageRegion(int file_id, const casacore::CoordinateSystem& image_csys, const casacore::IPosition& image_shape,
-        const StokesSource& stokes_source = StokesSource(), bool report_error = true);
-=======
     std::shared_ptr<casacore::LCRegion> GetImageRegion(int file_id, std::shared_ptr<casacore::CoordinateSystem> image_csys,
-        const casacore::IPosition& image_shape, bool report_error = true);
->>>>>>> c3552f9d
+        const casacore::IPosition& image_shape, const StokesSource& stokes_source = StokesSource(), bool report_error = true);
     casacore::ArrayLattice<casacore::Bool> GetImageRegionMask(int file_id);
 
     // Converted region in Record for export
@@ -176,15 +171,9 @@
         casacore::Vector<casacore::Double>& x, casacore::Vector<casacore::Double>& y);
 
     // Region applied to any image; used for export
-<<<<<<< HEAD
-    casacore::LCRegion* GetCachedLCRegion(int file_id);
-    casacore::LCRegion* GetConvertedLCRegion(int file_id, const casacore::CoordinateSystem& output_csys,
-        const casacore::IPosition& output_shape, const StokesSource& stokes_source = StokesSource(), bool report_error = true);
-=======
     std::shared_ptr<casacore::LCRegion> GetCachedLCRegion(int file_id);
     std::shared_ptr<casacore::LCRegion> GetConvertedLCRegion(int file_id, std::shared_ptr<casacore::CoordinateSystem> output_csys,
-        const casacore::IPosition& output_shape, bool report_error = true);
->>>>>>> c3552f9d
+        const casacore::IPosition& output_shape, const StokesSource& stokes_source = StokesSource(), bool report_error = true);
 
     // Control points converted to pixel coords in output image, returned in LCRegion Record format for export
     casacore::TableRecord GetRegionPointsRecord(
