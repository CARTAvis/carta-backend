--- conflicted
+++ resolved
@@ -1509,11 +1509,7 @@
             break;
         }
         default: {
-<<<<<<< HEAD
-=======
             point_shape = "box";
-            fill = true;
->>>>>>> fc549645
             break;
         }
     }
