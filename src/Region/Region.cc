--- conflicted
+++ resolved
@@ -11,13 +11,7 @@
 #include <casacore/lattices/LRegions/LCExtension.h>
 #include <casacore/lattices/LRegions/RegionType.h>
 
-<<<<<<< HEAD
-#include "Logger/Logger.h"
-#include "Util/Image.h"
-=======
 #include "RegionConverter.h"
-// #include "Util/Image.h"
->>>>>>> de4da528
 
 using namespace carta;
 
@@ -144,129 +138,6 @@
     // Returns nullptr if is annotation, is not a closed region (line/polyline), or outside image.
     std::shared_ptr<casacore::LCRegion> lcregion;
 
-<<<<<<< HEAD
-    std::lock_guard<std::mutex> guard(_region_approx_mutex);
-    // The cache of lattice coordinate region is only for the original image (not computed stokes image). In order to avoid the ambiguity
-    if (stokes_source.IsOriginalImage()) {
-        lc_region = GetCachedLCRegion(file_id);
-        if (!lc_region) { // perhaps it was converted as a polygon region
-            lc_region = GetCachedPolygonRegion(file_id);
-        }
-    }
-
-    if (!lc_region) {
-        auto region_state = GetRegionState();
-        bool cache_polygon(false);
-
-        if (file_id == region_state.reference_file_id) {
-            if (IsRotbox()) {
-                // Create LCPolygon from box corners
-                casacore::Vector<casacore::Double> x, y;
-                RectanglePointsToCorners(region_state.control_points, region_state.rotation, x, y);
-                // Close polygon
-                auto npoints = x.size(); // should be 4!
-                x.resize(npoints + 1, true);
-                y.resize(npoints + 1, true);
-                x(npoints) = x(0);
-                y(npoints) = y(0);
-                // Need 2-dim shape for LCPolygon
-                casacore::IPosition keep_axes(2, 0, 1);
-                casacore::IPosition region_shape(output_shape.keepAxes(keep_axes));
-                try {
-                    lc_region.reset(new casacore::LCPolygon(x, y, region_shape));
-                    cache_polygon = true;
-                } catch (const casacore::AipsError& err) {
-                    // outside image, return nullptr
-                }
-            } else {
-                // Convert reference WCRegion to LCRegion and cache it
-                lc_region = GetConvertedLCRegion(file_id, output_csys, output_shape, stokes_source, report_error);
-            }
-        } else {
-            bool use_polygon = UseApproximatePolygon(output_csys); // check distortion in converted region
-
-            if (IsRotbox()) {
-                // Rotbox is always converted from a polygon, either just box corners (use_polygon==false)
-                // or polygon approximation with many points (use_polygon==true)
-                lc_region = GetAppliedPolygonRegion(file_id, output_csys, output_shape, use_polygon);
-                cache_polygon = true;
-            } else {
-                if (use_polygon) { // distortion
-                    spdlog::debug("Using polygon approximation to avoid distortion in matched {} region", RegionName(region_state.type));
-                    lc_region = GetAppliedPolygonRegion(file_id, output_csys, output_shape, use_polygon);
-                    cache_polygon = true;
-                } else { // no distortion
-                    lc_region = GetConvertedLCRegion(file_id, output_csys, output_shape, stokes_source, report_error);
-
-                    if (lc_region) {
-                        // Region conversion successful
-                        spdlog::debug("Using direct region conversion for {} region", RegionName(region_state.type));
-                    } else {
-                        // Region conversion failed (likely outside image) but can convert points to world so make polygon
-                        spdlog::debug(
-                            "Using polygon approximation for failed conversion of matched {} region", RegionName(region_state.type));
-                        lc_region = GetAppliedPolygonRegion(file_id, output_csys, output_shape, use_polygon);
-                        cache_polygon = true;
-                    }
-                }
-            }
-        }
-
-        // Cache converted polygon
-        // Only cache regions for the original image (not computed stokes image). In order to avoid the ambiguity
-        if (cache_polygon && lc_region && stokes_source.IsOriginalImage()) {
-            _polygon_regions[file_id] = lc_region;
-        }
-    }
-
-    return lc_region;
-}
-
-bool Region::UseApproximatePolygon(std::shared_ptr<casacore::CoordinateSystem> output_csys) {
-    // Determine whether to convert region directly, or approximate it as a polygon in the output image.
-    bool use_polygon(true);
-    auto region_state = GetRegionState();
-    CARTA::RegionType region_type = region_state.type;
-
-    // Check ellipse and rectangle distortion; always true for other regions (polygon and point)
-    if ((region_type == CARTA::RegionType::ELLIPSE) || (region_type == CARTA::RegionType::RECTANGLE)) {
-        CARTA::Point center_point = region_state.control_points[0];
-        double x_length(region_state.control_points[1].x()), y_length(region_state.control_points[1].y());
-
-        // Ratio of vector lengths in reference image region
-        double ref_length_ratio;
-        if (region_type == CARTA::RegionType::ELLIPSE) {
-            ref_length_ratio = x_length / y_length;
-        } else {
-            ref_length_ratio = y_length / x_length;
-        }
-
-        std::vector<CARTA::Point> points;
-        if (region_type == CARTA::RegionType::ELLIPSE) {
-            // Make polygon with 4 points
-            points = GetApproximateEllipsePoints(4);
-        } else {
-            // Get midpoints of 4 sides of rectangle
-            points = GetRectangleMidpoints();
-        }
-
-        // add center point; points = [p0, p1, p2, p3, center]
-        points.push_back(center_point);
-
-        // convert points to output image pixels
-        casacore::Vector<casacore::Double> x, y;
-        if (ConvertPointsToImagePixels(points, output_csys, x, y)) {
-            // vector0 is (center, p0), vector1 is (center, p1)
-            auto v0_delta_x = x[0] - x[4];
-            auto v0_delta_y = y[0] - y[4];
-            auto v1_delta_x = x[1] - x[4];
-            auto v1_delta_y = y[1] - y[4];
-
-            // Ratio of vector lengths in converted region
-            auto v0_length = sqrt((v0_delta_x * v0_delta_x) + (v0_delta_y * v0_delta_y));
-            auto v1_length = sqrt((v1_delta_x * v1_delta_x) + (v1_delta_y * v1_delta_y));
-            double converted_length_ratio = v1_length / v0_length;
-=======
     if (IsAnnotation() || IsLineType()) {
         return lcregion;
     }
@@ -285,7 +156,6 @@
                 } else {
                     region_record = GetControlPointsRecord(image_shape);
                 }
->>>>>>> de4da528
 
                 try {
                     lcregion.reset(casacore::LCRegion::fromRecord(region_record, ""));
@@ -294,95 +164,11 @@
                 }
                 _lcregion_set = true;
 
-<<<<<<< HEAD
-    return midpoints;
-}
-
-std::shared_ptr<casacore::LCRegion> Region::GetCachedPolygonRegion(int file_id) {
-    // Return cached polygon region applied to image with file_id
-    if (_polygon_regions.count(file_id)) {
-        std::lock_guard<std::mutex> guard(_region_mutex);
-        return _polygon_regions.at(file_id);
-    }
-
-    return std::shared_ptr<casacore::LCRegion>();
-}
-
-std::shared_ptr<casacore::LCRegion> Region::GetAppliedPolygonRegion(
-    int file_id, std::shared_ptr<casacore::CoordinateSystem> output_csys, const casacore::IPosition& output_shape, bool has_distortion) {
-    // Approximate region as polygon pixel vertices, and convert to given csys.
-    // If has distortion, use DEFAULT_VERTEX_COUNT vertices (else is rotbox and just use corners)
-    std::shared_ptr<casacore::LCRegion> lc_region;
-
-    auto region_state = GetRegionState();
-    bool is_point(region_state.type == CARTA::RegionType::POINT);
-    size_t nvertices(is_point ? 1 : DEFAULT_VERTEX_COUNT);
-
-    // Set reference region as polygon vertices
-    auto polygon_points = GetReferencePolygonPoints(nvertices, has_distortion);
-    if (polygon_points.empty()) {
-        return lc_region;
-    }
-
-    // Set x and y for matched polygon region
-    casacore::Vector<casacore::Double> x, y;
-
-    if (polygon_points.size() == 1) {
-        // Point, ellipse, and rotbox with no distortion have one vector for all points
-        if (!ConvertPointsToImagePixels(polygon_points[0], output_csys, x, y)) {
-            spdlog::error("Error approximating {} as polygon in matched image.", RegionName(region_state.type));
-            return lc_region;
-        }
-
-        if (!is_point && has_distortion) {
-            RemoveHorizontalPolygonPoints(x, y);
-        }
-    } else {
-        // Rectangle and polygon have one vector for each side of rectangle or segment of original polygon
-        for (auto& segment : polygon_points) {
-            casacore::Vector<casacore::Double> segment_x, segment_y;
-            if (!ConvertPointsToImagePixels(segment, output_csys, segment_x, segment_y)) {
-                spdlog::error("Error approximating {} as polygon in matched image.", RegionName(region_state.type));
-                return lc_region;
-            }
-
-            if (has_distortion) {
-                // For each approximated polygon segment, if horizontal then remove segment points to fix LCPolygon mask
-                RemoveHorizontalPolygonPoints(segment_x, segment_y);
-            }
-
-            // Resize x and y, and append selected segment points
-            auto old_size = x.size();
-            x.resize(old_size + segment_x.size(), true);
-            y.resize(old_size + segment_y.size(), true);
-
-            for (auto i = 0; i < segment_x.size(); ++i) {
-                x[old_size + i] = segment_x[i];
-                y[old_size + i] = segment_y[i];
-            }
-        }
-    }
-
-    try {
-        if (is_point) {
-            // Point is not a polygon (needs at least 3 points), use LCBox instead
-            // Form blc, trc
-            size_t ndim(output_shape.size());
-            casacore::Vector<casacore::Float> blc(ndim, 0.0), trc(ndim);
-            blc(0) = x(0);
-            blc(1) = y(0);
-            trc(0) = x(0);
-            trc(1) = y(0);
-
-            for (size_t i = 2; i < ndim; ++i) {
-                trc(i) = output_shape(i) - 1;
-=======
                 // Cache LCRegion
                 if (lcregion && stokes_source.IsOriginalImage()) {
                     std::lock_guard<std::mutex> guard(_lcregion_mutex);
                     _lcregion = lcregion;
                 }
->>>>>>> de4da528
             }
         } else {
             if (!_region_converter) {
@@ -395,181 +181,20 @@
     return lcregion;
 }
 
-<<<<<<< HEAD
-std::vector<std::vector<CARTA::Point>> Region::GetReferencePolygonPoints(int num_vertices, bool has_distortion) {
-    // Approximates reference region as polygon with input number of vertices.
-    // Sets _polygon_control_points in reference image pixel coordinates.
-    // Returns points as long as region type is supported and a closed region.
-    auto region_state = GetRegionState();
-    switch (region_state.type) {
-        case CARTA::POINT: {
-            std::vector<std::vector<CARTA::Point>> points;
-            points.push_back(region_state.control_points);
-            return points;
-        }
-        case CARTA::RECTANGLE:
-        case CARTA::POLYGON: {
-            return GetApproximatePolygonPoints(num_vertices, has_distortion);
-        }
-        case CARTA::ELLIPSE: {
-            std::vector<std::vector<CARTA::Point>> points;
-            points.push_back(GetApproximateEllipsePoints(num_vertices));
-            return points;
-        }
-        default:
-            return {};
-    }
-}
-
-std::vector<std::vector<CARTA::Point>> Region::GetApproximatePolygonPoints(int num_vertices, bool has_distortion) {
-    // Approximate RECTANGLE or POLYGON region as polygon with num_vertices if has distortion. Else convert rotbox to polygon.
-    // Returns vector of points for each segment
-    std::vector<std::vector<CARTA::Point>> polygon_points;
-=======
 std::shared_ptr<casacore::LCRegion> Region::GetCachedLCRegion(int file_id, const StokesSource& stokes_source) {
     // Return cached LCRegion applied to image
     std::shared_ptr<casacore::LCRegion> lcregion;
     if (!stokes_source.IsOriginalImage()) {
         return lcregion;
     }
->>>>>>> de4da528
 
     if (IsInReferenceImage(file_id)) {
         // Return _lcregion even if unassigned
         std::lock_guard<std::mutex> guard(_lcregion_mutex);
         return _lcregion;
     } else {
-<<<<<<< HEAD
-        spdlog::error("Error approximating {} as polygon: region type not supported", RegionName(region_state.type));
-        return polygon_points;
-    }
-
-    // Close polygon
-    CARTA::Point first_point(region_points[0]);
-    region_points.push_back(first_point);
-
-    // Total length (pixels) of reference region segments
-    double total_length = GetTotalSegmentLength(region_points);
-    double min_length = 0.1;
-
-    if (has_distortion) {
-        // Divide each polygon/rectangle segment into multiple segments:
-        // length of each segment no less than min_length pixels
-        double target_segment_length = total_length / num_vertices;
-        target_segment_length = (target_segment_length < min_length) ? min_length : target_segment_length;
-
-        for (size_t i = 1; i < region_points.size(); ++i) {
-            // Handle segment from point[i-1] to point[i]
-            std::vector<CARTA::Point> segment_points;
-
-            // Divide segment into target length and set intermediate points
-            auto delta_x = region_points[i].x() - region_points[i - 1].x();
-            auto delta_y = region_points[i].y() - region_points[i - 1].y();
-            auto segment_length = sqrt((delta_x * delta_x) + (delta_y * delta_y));
-            auto dir_x = delta_x / segment_length;
-            auto dir_y = delta_y / segment_length;
-            auto target_nsegment = round(segment_length / target_segment_length);
-            auto target_length = segment_length / target_nsegment;
-
-            auto first_segment_point(region_points[i - 1]);
-            segment_points.push_back(first_segment_point);
-
-            auto first_x(first_segment_point.x());
-            auto first_y(first_segment_point.y());
-
-            for (size_t j = 1; j < target_nsegment; ++j) {
-                auto length_from_first = j * target_length;
-                auto x_offset = dir_x * length_from_first;
-                auto y_offset = dir_y * length_from_first;
-                segment_points.push_back(Message::Point(first_x + x_offset, first_y + y_offset));
-            }
-
-            polygon_points.push_back(segment_points);
-        }
-    } else {
-        // No need to add extra points
-        polygon_points.push_back(region_points);
-    }
-
-    return polygon_points;
-}
-
-std::vector<CARTA::Point> Region::GetApproximateEllipsePoints(int num_vertices) {
-    // Approximate ELLIPSE region as polygon with num_vertices, return points
-    std::vector<CARTA::Point> polygon_points;
-    auto region_state = GetRegionState();
-
-    auto cx = region_state.control_points[0].x();
-    auto cy = region_state.control_points[0].y();
-    auto bmaj = region_state.control_points[1].x();
-    auto bmin = region_state.control_points[1].y();
-
-    auto delta_theta = 2.0 * M_PI / num_vertices;
-    auto rotation = region_state.rotation * M_PI / 180.0;
-    auto cos_rotation = cos(rotation);
-    auto sin_rotation = sin(rotation);
-
-    for (int i = 0; i < num_vertices; ++i) {
-        auto theta = i * delta_theta;
-        auto rot_bmin = bmin * cos(theta);
-        auto rot_bmaj = bmaj * sin(theta);
-
-        auto x_offset = (cos_rotation * rot_bmin) - (sin_rotation * rot_bmaj);
-        auto y_offset = (sin_rotation * rot_bmin) + (cos_rotation * rot_bmaj);
-
-        polygon_points.push_back(Message::Point(cx + x_offset, cy + y_offset));
-    }
-
-    return polygon_points;
-}
-
-double Region::GetTotalSegmentLength(std::vector<CARTA::Point>& points) {
-    // Accumulate length of each point-to-point segment; returns total length.
-    double total_length(0.0);
-
-    for (size_t i = 1; i < points.size(); ++i) {
-        auto delta_x = points[i].x() - points[i - 1].x();
-        auto delta_y = points[i].y() - points[i - 1].y();
-        total_length += sqrt((delta_x * delta_x) + (delta_y * delta_y));
-    }
-
-    return total_length;
-}
-
-bool Region::ConvertPointsToImagePixels(const std::vector<CARTA::Point>& points, std::shared_ptr<casacore::CoordinateSystem> output_csys,
-    casacore::Vector<casacore::Double>& x, casacore::Vector<casacore::Double>& y) {
-    // Convert pixel coords in reference image (points) to pixel coords in output image
-    // Coordinates returned in x and y vectors
-    bool converted(true);
-
-    try {
-        // Convert each pixel point to output csys pixel point
-        size_t npoints(points.size());
-        x.resize(npoints);
-        y.resize(npoints);
-        for (auto i = 0; i < npoints; ++i) {
-            // Convert pixel to world in reference csys
-            std::vector<casacore::Quantity> world_point; // [x, y]
-            if (ConvertCartaPointToWorld(points[i], world_point)) {
-                // Convert reference world to output csys pixel
-                casacore::Vector<casacore::Double> pixel_point; // [x, y]
-                if (ConvertWorldToPixel(world_point, output_csys, pixel_point)) {
-                    x(i) = pixel_point(0);
-                    y(i) = pixel_point(1);
-                } else { // world to pixel failed
-                    spdlog::error("Error converting region to output image pixel coords.");
-                    converted = false;
-                    break;
-                }
-            } else { // pixel to world failed
-                spdlog::error("Error converting region to reference image world coords.");
-                converted = false;
-                break;
-            }
-=======
         if (!_region_converter) {
             _region_converter.reset(new RegionConverter(GetRegionState(), _coord_sys));
->>>>>>> de4da528
         }
         return _region_converter->GetCachedLCRegion(file_id);
     }
@@ -583,31 +208,8 @@
     // Requires that LCRegion for this file id has been set and cached (via GetImageRegion),
     // else returns empty mask.
     casacore::ArrayLattice<casacore::Bool> mask;
-<<<<<<< HEAD
-    if (IsAnnotation()) {
-        return mask;
-    }
-
-    std::shared_ptr<casacore::LCRegion> lcregion;
-    if ((file_id == GetRegionState().reference_file_id) && _applied_regions.count(file_id)) {
-        if (_applied_regions.at(file_id)) {
-            std::lock_guard<std::mutex> guard(_region_mutex);
-            lcregion = _applied_regions.at(file_id);
-        } else if (_polygon_regions.count(file_id)) {
-            // rotbox is saved as a polygon not rectangle even for reference image
-            std::lock_guard<std::mutex> guard(_region_mutex);
-            lcregion = _polygon_regions.at(file_id);
-        }
-    } else if (_polygon_regions.count(file_id)) {
-        if (_polygon_regions.at(file_id)) {
-            std::lock_guard<std::mutex> guard(_region_mutex);
-            lcregion = _polygon_regions.at(file_id);
-        }
-    }
-=======
     auto stokes_source = StokesSource();
     auto lcregion = GetCachedLCRegion(file_id, stokes_source);
->>>>>>> de4da528
 
     if (lcregion) {
         // LCRegion is an extension region or a fixed region, depending on whether image is reference or matched.
@@ -648,63 +250,7 @@
     return record;
 }
 
-<<<<<<< HEAD
-std::shared_ptr<casacore::LCRegion> Region::GetCachedLCRegion(int file_id) {
-    // Return cached region applied to image with file_id
-    if (_applied_regions.count(file_id)) {
-        std::lock_guard<std::mutex> ulock(_region_mutex);
-        return _applied_regions.at(file_id);
-    }
-
-    return std::shared_ptr<casacore::LCRegion>();
-}
-
-std::shared_ptr<casacore::LCRegion> Region::GetConvertedLCRegion(int file_id, std::shared_ptr<casacore::CoordinateSystem> output_csys,
-    const casacore::IPosition& output_shape, const StokesSource& stokes_source, bool report_error) {
-    // Convert 2D reference WCRegion to LCRegion in output coord_sys and shape
-    std::shared_ptr<casacore::LCRegion> lc_region;
-    bool is_reference_image(file_id == GetRegionState().reference_file_id);
-
-    if (!is_reference_image && IsRotbox()) {
-        // Cannot convert rotbox region, it becomes a polygon type not a rectangle.
-        return lc_region;
-    }
-
-    try {
-        // Convert reference WCRegion to LCRegion in image with output csys and shape
-        // Create reference WCRegion if not set
-        if (!_reference_region_set) {
-            SetReferenceRegion();
-        }
-
-        // Convert to LCRegion in output csys and shape
-        std::lock_guard<std::mutex> guard(_region_mutex);
-        if (ReferenceRegionValid()) {
-            std::shared_ptr<const casacore::WCRegion> reference_region = std::atomic_load(&_reference_region);
-            lc_region.reset(reference_region->toLCRegion(*output_csys.get(), output_shape));
-        } else if (is_reference_image) {
-            // Create LCRegion with control points for reference image
-            casacore::TableRecord region_record = GetControlPointsRecord(output_shape);
-            lc_region.reset(casacore::LCRegion::fromRecord(region_record, ""));
-        }
-    } catch (const casacore::AipsError& err) {
-        if (report_error) {
-            spdlog::error("Error converting {} to file {}: {}", RegionName(GetRegionState().type), file_id, err.getMesg());
-        }
-    }
-
-    // Cache the lattice coordinate region only for the original image (not computed stokes image). In order to avoid the ambiguity
-    if (lc_region && stokes_source.IsOriginalImage()) {
-        // Make a copy and cache LCRegion in map
-        std::lock_guard<std::mutex> guard(_region_mutex);
-        _applied_regions[file_id] = lc_region;
-    }
-
-    return lc_region;
-}
-=======
 // ***************************************************************
->>>>>>> de4da528
 
 casacore::TableRecord Region::GetControlPointsRecord(const casacore::IPosition& image_shape) {
     // Return region Record in pixel coords in format of LCRegion::toRecord() from control points.
@@ -867,120 +413,4 @@
         }
         record.define("shape", record_shape);
     }
-<<<<<<< HEAD
-}
-
-// ***************************************************************
-// Conversion utilities
-
-bool Region::ConvertCartaPointToWorld(const CARTA::Point& point, std::vector<casacore::Quantity>& world_point) {
-    // Converts a CARTA point(x, y) in pixel coordinates to a Quantity vector [x, y] in world coordinates
-    // Returns whether conversion was successful
-
-    // Vectors must be same number of axes as in coord system for conversion:
-    int naxes(_coord_sys->nPixelAxes());
-    casacore::Vector<casacore::Double> pixel_values(naxes), world_values(naxes);
-    pixel_values = 0.0; // set "extra" axes to 0, not needed
-    pixel_values(0) = point.x();
-    pixel_values(1) = point.y();
-
-    // convert pixel vector to world vector
-    if (!_coord_sys->toWorld(world_values, pixel_values)) {
-        return false;
-    }
-
-    // Set Quantities from world values and units
-    casacore::Vector<casacore::String> world_units = _coord_sys->worldAxisUnits();
-
-    world_point.resize(2);
-    world_point[0] = casacore::Quantity(world_values(0), world_units(0));
-    world_point[1] = casacore::Quantity(world_values(1), world_units(1));
-    return true;
-}
-
-bool Region::ConvertWorldToPixel(std::vector<casacore::Quantity>& world_point, std::shared_ptr<casacore::CoordinateSystem> output_csys,
-    casacore::Vector<casacore::Double>& pixel_point) {
-    // Convert input reference world coord to output world coord, then to pixel coord
-    // Exception should be caught in calling function for creating error message
-    bool success(false);
-
-    if (_coord_sys->hasDirectionCoordinate() && output_csys->hasDirectionCoordinate()) {
-        // Input and output direction reference frames
-        casacore::MDirection::Types reference_dir_type = _coord_sys->directionCoordinate().directionType();
-        casacore::MDirection::Types output_dir_type = output_csys->directionCoordinate().directionType();
-
-        // Convert world point from reference to output coord sys
-        casacore::MDirection world_direction(world_point[0], world_point[1], reference_dir_type);
-        if (reference_dir_type != output_dir_type) {
-            world_direction = casacore::MDirection::Convert(world_direction, output_dir_type)();
-        }
-
-        // Convert output world point to pixel point
-        output_csys->directionCoordinate().toPixel(pixel_point, world_direction);
-        success = true;
-    } else if (_coord_sys->hasLinearCoordinate() && output_csys->hasLinearCoordinate()) {
-        // Get linear axes indices
-        auto indices = output_csys->linearAxesNumbers();
-        if (indices.size() != 2) {
-            return false;
-        }
-        // Input and output linear frames
-        casacore::Vector<casacore::String> output_units = output_csys->worldAxisUnits();
-        casacore::Vector<casacore::Double> world_point_value(output_csys->nWorldAxes(), 0);
-        world_point_value(indices(0)) = world_point[0].get(output_units(indices(0))).getValue();
-        world_point_value(indices(1)) = world_point[1].get(output_units(indices(1))).getValue();
-
-        // Convert world point to output pixel point
-        casacore::Vector<casacore::Double> tmp_pixel_point;
-        output_csys->toPixel(tmp_pixel_point, world_point_value);
-
-        // Only fill the pixel coordinate results
-        pixel_point.resize(2);
-        pixel_point(0) = tmp_pixel_point(indices(0));
-        pixel_point(1) = tmp_pixel_point(indices(1));
-        success = true;
-    }
-
-    return success;
-}
-
-std::shared_mutex& Region::GetActiveTaskMutex() {
-    return _active_task_mutex;
-}
-
-void Region::RemoveHorizontalPolygonPoints(casacore::Vector<casacore::Double>& x, casacore::Vector<casacore::Double>& y) {
-    // When polygon points have close y-points (horizontal segment), the x-range is masked only to the next point.
-    // Remove points not near integral pixel.
-    std::vector<casacore::Double> keep_x, keep_y;
-    size_t npoints(x.size());
-
-    for (int i = 0; i < npoints - 2; ++i) {
-        if (i == 0) {
-            // always include first point of segment
-            keep_x.push_back(x[i]);
-            keep_y.push_back(y[i]);
-            continue;
-        }
-
-        float this_y = y[i];
-        float next_y = y[i + 1];
-        if (!ValuesNear(this_y, next_y)) {
-            // Line connecting points not ~horizontal - keep point
-            keep_x.push_back(x[i]);
-            keep_y.push_back(y[i]);
-        }
-    }
-
-    if (keep_x.size() < npoints) {
-        // Set to new vector with points removed
-        x = casacore::Vector<casacore::Double>(keep_x);
-        y = casacore::Vector<casacore::Double>(keep_y);
-    }
-}
-
-bool Region::ValuesNear(float val1, float val2) {
-    // near and nearAbs in casacore Math
-    return val1 == 0 || val2 == 0 ? casacore::nearAbs(val1, val2) : casacore::near(val1, val2);
-=======
->>>>>>> de4da528
 }