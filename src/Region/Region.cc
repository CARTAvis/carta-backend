--- conflicted
+++ resolved
@@ -346,13 +346,8 @@
 // *************************************************************************
 // Apply region to any image
 
-<<<<<<< HEAD
-casacore::LCRegion* Region::GetImageRegion(int file_id, const casacore::CoordinateSystem& output_csys,
+std::shared_ptr<casacore::LCRegion> Region::GetImageRegion(int file_id, std::shared_ptr<casacore::CoordinateSystem> output_csys,
     const casacore::IPosition& output_shape, const StokesSource& stokes_source, bool report_error) {
-=======
-std::shared_ptr<casacore::LCRegion> Region::GetImageRegion(
-    int file_id, std::shared_ptr<casacore::CoordinateSystem> output_csys, const casacore::IPosition& output_shape, bool report_error) {
->>>>>>> c3552f9d
     // Apply region to non-reference image as converted polygon vertices
     // Will return nullptr if outside image or is not a closed LCRegion (line or polyline)
     std::shared_ptr<casacore::LCRegion> lc_region;
@@ -385,17 +380,9 @@
                 spdlog::debug("Using polygon approximation for rotbox or distorted region {}", RegionName(_region_state.type));
                 lc_region = GetAppliedPolygonRegion(file_id, output_csys, output_shape);
 
-<<<<<<< HEAD
-                // Cache converted polygon for the default image with respect to file id
+                // Cache converted polygon
                 if (lc_region && stokes_source.UseDefaultImage()) {
-                    casacore::LCRegion* region_copy = lc_region->cloneRegion();
-                    auto polygon_region = std::shared_ptr<casacore::LCRegion>(region_copy);
-                    _polygon_regions[file_id] = std::move(polygon_region);
-=======
-                // Cache converted polygon
-                if (lc_region) {
                     _polygon_regions[file_id] = lc_region;
->>>>>>> c3552f9d
                 }
             }
         }
@@ -805,13 +792,8 @@
     return std::shared_ptr<casacore::LCRegion>();
 }
 
-<<<<<<< HEAD
-casacore::LCRegion* Region::GetConvertedLCRegion(int file_id, const casacore::CoordinateSystem& output_csys,
+std::shared_ptr<casacore::LCRegion> Region::GetConvertedLCRegion(int file_id, std::shared_ptr<casacore::CoordinateSystem> output_csys,
     const casacore::IPosition& output_shape, const StokesSource& stokes_source, bool report_error) {
-=======
-std::shared_ptr<casacore::LCRegion> Region::GetConvertedLCRegion(
-    int file_id, std::shared_ptr<casacore::CoordinateSystem> output_csys, const casacore::IPosition& output_shape, bool report_error) {
->>>>>>> c3552f9d
     // Convert 2D reference WCRegion to LCRegion in output coord_sys and shape
     std::shared_ptr<casacore::LCRegion> lc_region;
     bool is_reference_image(file_id == _region_state.reference_file_id);
