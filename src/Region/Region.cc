--- conflicted
+++ resolved
@@ -350,13 +350,8 @@
 // *************************************************************************
 // Apply region to any image
 
-<<<<<<< HEAD
 casacore::LCRegion* Region::GetImageRegion(int file_id, const casacore::CoordinateSystem& output_csys,
-    const casacore::IPosition& output_shape, const StokesSource& stokes_source) {
-=======
-casacore::LCRegion* Region::GetImageRegion(
-    int file_id, const casacore::CoordinateSystem& output_csys, const casacore::IPosition& output_shape, bool report_error) {
->>>>>>> a544511d
+    const casacore::IPosition& output_shape, const StokesSource& stokes_source, bool report_error) {
     // Apply region to non-reference image as converted polygon vertices
     // Will return nullptr if outside image or is not a closed LCRegion (line or polyline)
     casacore::LCRegion* lc_region(nullptr);
@@ -373,24 +368,13 @@
     if (!lc_region) {
         if (file_id == _region_state.reference_file_id) {
             // Convert reference WCRegion to LCRegion and cache it
-<<<<<<< HEAD
-            lc_region = GetConvertedLCRegion(file_id, output_csys, output_shape, stokes_source);
-=======
-            lc_region = GetConvertedLCRegion(file_id, output_csys, output_shape, report_error);
->>>>>>> a544511d
+            lc_region = GetConvertedLCRegion(file_id, output_csys, output_shape, stokes_source, report_error);
         } else {
             bool use_polygon = UseApproximatePolygon(output_csys); // check region distortion
 
             if (!use_polygon) {
-<<<<<<< HEAD
-                // No distortion, do direct region conversion if possible.
-                // Convert reference WCRegion to LCRegion in output image and cache it.
-                spdlog::debug("Using region conversion for {}", RegionName(_region_state.type));
-                lc_region = GetConvertedLCRegion(file_id, output_csys, output_shape, stokes_source);
-=======
                 // No distortion, do direct region conversion if possible (unless outside image or rotbox)
-                lc_region = GetConvertedLCRegion(file_id, output_csys, output_shape, report_error);
->>>>>>> a544511d
+                lc_region = GetConvertedLCRegion(file_id, output_csys, output_shape, stokes_source, report_error);
             }
 
             if (lc_region) {
@@ -818,13 +802,8 @@
     return lc_region;
 }
 
-<<<<<<< HEAD
 casacore::LCRegion* Region::GetConvertedLCRegion(int file_id, const casacore::CoordinateSystem& output_csys,
-    const casacore::IPosition& output_shape, const StokesSource& stokes_source) {
-=======
-casacore::LCRegion* Region::GetConvertedLCRegion(
-    int file_id, const casacore::CoordinateSystem& output_csys, const casacore::IPosition& output_shape, bool report_error) {
->>>>>>> a544511d
+    const casacore::IPosition& output_shape, const StokesSource& stokes_source, bool report_error) {
     // Convert 2D reference WCRegion to LCRegion in output coord_sys and shape
     casacore::LCRegion* lc_region(nullptr);
     bool is_reference_image(file_id == _region_state.reference_file_id);
