/* This file is part of the CARTA Image Viewer: https://github.com/CARTAvis/carta-backend
   Copyright 2018, 2019, 2020, 2021 Academia Sinica Institute of Astronomy and Astrophysics (ASIAA),
   Associated Universities, Inc. (AUI) and the Inter-University Institute for Data Intensive Astronomy (IDIA)
   SPDX-License-Identifier: GPL-3.0-or-later
*/

// RegionDataHandler.cc: handle requirements and data streams for regions

#include "RegionHandler.h"

#include <chrono>

#include <casacore/casa/math.h>
#include <casacore/lattices/LRegions/LCBox.h>
#include <casacore/lattices/LRegions/LCExtension.h>
#include <casacore/lattices/LRegions/LCIntersection.h>

#include "ImageStats/StatsCalculator.h"
#include "Logger/Logger.h"
#include "Util/File.h"
#include "Util/Image.h"
#include "Util/Message.h"

#include "CrtfImportExport.h"
#include "Ds9ImportExport.h"

#define LINE_PROFILE_PROGRESS_INTERVAL 500

namespace carta {

RegionHandler::~RegionHandler() {
    RemoveRegion(ALL_REGIONS);
    RemoveFrame(ALL_FILES);
}

// ********************************************************************
// Region handling

int RegionHandler::GetNextRegionId() {
    // Returns maximum id + 1; start at 1 if no regions set
    int max_id(0);
    std::lock_guard<std::mutex> region_guard(_region_mutex);
    if (!_regions.empty()) {
        for (auto& region : _regions) {
            if (region.first > max_id) {
                max_id = region.first;
            }
        }
    }
    return max_id + 1;
}

bool RegionHandler::SetRegion(int& region_id, RegionState& region_state, std::shared_ptr<casacore::CoordinateSystem> csys) {
    // Set region params for region id; if id < 0, create new id
    // CoordinateSystem will be owned by Region
    bool valid_region(false);

    if ((region_id > 0) && RegionSet(region_id)) {
        // Check for id > 0 so do not update temp region
        auto region = GetRegion(region_id);
        region->UpdateRegion(region_state);
        valid_region = region->IsValid();

        if (region->RegionChanged()) {
            UpdateNewSpectralRequirements(region_id); // set all req "new"
            ClearRegionCache(region_id);
        }
    } else {
        if (region_id > TEMP_REGION_ID) {
            // new region, assign id
            region_id = GetNextRegionId();
        }

        auto region = std::shared_ptr<Region>(new Region(region_state, csys));
        if (region && region->IsValid()) {
            std::lock_guard<std::mutex> region_guard(_region_mutex);
            _regions[region_id] = std::move(region);
            valid_region = true;
        }
    }
    return valid_region;
}

bool RegionHandler::RegionChanged(int region_id) {
    if (!RegionSet(region_id)) {
        return false;
    }
    return GetRegion(region_id)->RegionChanged();
}

void RegionHandler::RemoveRegion(int region_id) {
    // call destructor and erase from map
    if (!RegionSet(region_id)) {
        return;
    }

    std::unique_lock<std::mutex> region_lock(_region_mutex);
    if (region_id == ALL_REGIONS) {
        for (auto& region : _regions) {
            region.second->WaitForTaskCancellation();
        }
        _regions.clear();
    } else {
        _regions.at(region_id)->WaitForTaskCancellation();
        _regions.erase(region_id);
    }
    region_lock.unlock();

    RemoveRegionRequirementsCache(region_id);
}

std::shared_ptr<Region> RegionHandler::GetRegion(int region_id) {
    if (RegionSet(region_id)) {
        std::lock_guard<std::mutex> region_guard(_region_mutex);
        return _regions.at(region_id);
    } else {
        return std::shared_ptr<Region>();
    }
}

bool RegionHandler::RegionSet(int region_id) {
    // Check whether a particular region is set or any regions are set
    std::lock_guard<std::mutex> region_guard(_region_mutex);
    if (region_id == ALL_REGIONS) {
        return _regions.size();
    } else {
        return (_regions.find(region_id) != _regions.end()) && _regions.at(region_id)->IsConnected();
    }
}

void RegionHandler::ImportRegion(int file_id, std::shared_ptr<Frame> frame, CARTA::FileType region_file_type,
    const std::string& region_file, bool file_is_filename, CARTA::ImportRegionAck& import_ack) {
    // Set regions from region file
    auto csys = frame->CoordinateSystem();
    const casacore::IPosition shape = frame->ImageShape();
    std::unique_ptr<RegionImportExport> importer;
    switch (region_file_type) {
        case CARTA::FileType::CRTF:
            importer.reset(new CrtfImportExport(csys, shape, frame->StokesAxis(), file_id, region_file, file_is_filename));
            break;
        case CARTA::FileType::DS9_REG:
            importer.reset(new Ds9ImportExport(csys, shape, file_id, region_file, file_is_filename));
            break;
        default:
            break;
    }

    if (!importer) {
        import_ack.set_success(false);
        import_ack.set_message("Region importer failed.");
        return;
    }

    // Get regions from parser or error message
    std::string error;
    std::vector<RegionProperties> region_list = importer->GetImportedRegions(error);
    if (region_list.empty()) {
        import_ack.set_success(false);
        import_ack.set_message(error);
        return;
    }

    // Set reference file pointer
    _frames[file_id] = frame;

    // Set Regions from RegionState list and complete message
    import_ack.set_success(true);
    import_ack.set_message(error);
    int region_id = GetNextRegionId();
    auto region_info_map = import_ack.mutable_regions();
    auto region_style_map = import_ack.mutable_region_styles();
    for (auto& imported_region : region_list) {
        auto region_csys = frame->CoordinateSystem();
        auto region_state = imported_region.state;
        auto region = std::shared_ptr<Region>(new Region(region_state, region_csys));

        if (region && region->IsValid()) {
            std::unique_lock<std::mutex> region_lock(_region_mutex);
            _regions[region_id] = std::move(region);
            region_lock.unlock();

            // Set CARTA::RegionInfo
            CARTA::RegionInfo carta_region_info;
            carta_region_info.set_region_type(region_state.type);
            *carta_region_info.mutable_control_points() = {region_state.control_points.begin(), region_state.control_points.end()};
            carta_region_info.set_rotation(region_state.rotation);
            // Set CARTA::RegionStyle
            auto region_style = imported_region.style;
            CARTA::RegionStyle carta_region_style;
            carta_region_style.set_name(region_style.name);
            carta_region_style.set_color(region_style.color);
            carta_region_style.set_line_width(region_style.line_width);
            *carta_region_style.mutable_dash_list() = {region_style.dash_list.begin(), region_style.dash_list.end()};

            // Add info and style to import_ack; increment region id for next region
            (*region_info_map)[region_id] = carta_region_info;
            (*region_style_map)[region_id++] = carta_region_style;
        }
    }
}

void RegionHandler::ExportRegion(int file_id, std::shared_ptr<Frame> frame, CARTA::FileType region_file_type,
    CARTA::CoordinateType coord_type, std::map<int, CARTA::RegionStyle>& region_styles, std::string& filename,
    CARTA::ExportRegionAck& export_ack) {
    // Export regions to given filename, or return export file contents in ack
    // Check if any regions to export
    if (region_styles.empty()) {
        export_ack.set_success(false);
        export_ack.set_message("Export failed: no regions requested.");
        export_ack.add_contents();
        return;
    }

    // Check ability to create export file if filename given
    if (!filename.empty()) {
        casacore::File export_file(filename);
        if (!export_file.canCreate()) {
            export_ack.set_success(false);
            export_ack.set_message("Export region failed: cannot create file.");
            export_ack.add_contents();
            return;
        }
    }

    bool pixel_coord(coord_type == CARTA::CoordinateType::PIXEL);
    auto output_csys = frame->CoordinateSystem();

    if (!pixel_coord && !output_csys->hasDirectionCoordinate()) {
        // Export fails, cannot convert to world coordinates
        export_ack.set_success(false);
        export_ack.set_message("Cannot export regions in world coordinates for linear coordinate system.");
        return;
    }

    const casacore::IPosition output_shape = frame->ImageShape();
    std::unique_ptr<RegionImportExport> exporter;
    switch (region_file_type) {
        case CARTA::FileType::CRTF:
            exporter = std::unique_ptr<RegionImportExport>(new CrtfImportExport(output_csys, output_shape, frame->StokesAxis()));
            break;
        case CARTA::FileType::DS9_REG:
            exporter = std::unique_ptr<RegionImportExport>(new Ds9ImportExport(output_csys, output_shape, pixel_coord));
            break;
        default:
            break;
    }

    // Add regions to export from map<region_id, RegionStyle>
    std::string error; // append region errors here
    for (auto& region_id_style : region_styles) {
        int region_id = region_id_style.first;

        if (RegionSet(region_id)) {
            bool region_added(false);
            auto region = GetRegion(region_id);

            // Get state from Region, style from input map
            RegionState region_state = region->GetRegionState();

            CARTA::RegionStyle carta_region_style = region_id_style.second;
            std::vector<int> dash_list = {carta_region_style.dash_list().begin(), carta_region_style.dash_list().end()};
            RegionStyle region_style(carta_region_style.name(), carta_region_style.color(), carta_region_style.line_width(), dash_list);

            if ((region_state.reference_file_id == file_id) && pixel_coord) {
                // Use RegionState control points with reference file id for pixel export
                region_added = exporter->AddExportRegion(region_state, region_style);
            } else {
                try {
                    // Use Record containing pixel coords of region converted to output image
                    casacore::TableRecord region_record = region->GetImageRegionRecord(file_id, output_csys, output_shape);
                    if (!region_record.empty()) {
                        region_added = exporter->AddExportRegion(region_state, region_style, region_record, pixel_coord);
                    }
                } catch (const casacore::AipsError& err) {
                    spdlog::error("Export region record failed: {}", err.getMesg());
                }
            }

            if (!region_added) {
                std::string region_error = fmt::format("Export region {} in image {} failed.\n", region_id, file_id);
                error.append(region_error);
            }
        } else {
            std::string region_error = fmt::format("Region {} not found for export.\n", region_id);
            error.append(region_error);
        }
    }

    bool success(false);
    if (filename.empty()) {
        // Return contents
        std::vector<std::string> line_contents;
        if (exporter->ExportRegions(line_contents, error)) {
            success = true;
            *export_ack.mutable_contents() = {line_contents.begin(), line_contents.end()};
        }
    } else {
        // Write to file
        if (exporter->ExportRegions(filename, error)) {
            success = true;
        }
    }

    // Export failed
    export_ack.set_success(success);
    export_ack.set_message(error);
}

// ********************************************************************
// Frame handling

bool RegionHandler::FrameSet(int file_id) {
    // Check whether a particular file is set or any files are set
    if (file_id == ALL_FILES) {
        return _frames.size();
    } else {
        return _frames.count(file_id) && _frames.at(file_id)->IsConnected();
    }
}

void RegionHandler::RemoveFrame(int file_id) {
    if (file_id == ALL_FILES) {
        _frames.clear();
        RemoveRegion(ALL_REGIONS); // removes all regions, requirements, and caches
    } else if (_frames.count(file_id)) {
        _stop_pv[file_id] = true;
        _frames.erase(file_id);
        RemoveFileRequirementsCache(file_id);
    }
}

// ********************************************************************
// Region requirements handling

bool RegionHandler::SetHistogramRequirements(
    int region_id, int file_id, std::shared_ptr<Frame> frame, const std::vector<CARTA::SetHistogramRequirements_HistogramConfig>& configs) {
    // Set histogram requirements for given region and file
    if (configs.empty() && !RegionSet(region_id)) {
        // Frontend clears requirements after region removed, prevent error in log by returning true.
        return true;
    }

    if (!RegionSet(region_id)) {
        spdlog::error("Histogram requirements failed: no region with id {}", region_id);
        return false;
    }

    if (!IsClosedRegion(region_id)) {
        spdlog::debug("Histogram requirements not valid for region {} type", region_id);
        return false;
    }

    // Save frame pointer
    _frames[file_id] = frame;

    // Make HistogramConfig vector of requirements
    std::vector<HistogramConfig> input_configs;
    for (auto& config : configs) {
        HistogramConfig hist_config(config.coordinate(), config.channel(), config.num_bins());
        input_configs.push_back(hist_config);
    }

    // Set requirements
    ConfigId config_id(file_id, region_id);
    _histogram_req[config_id].configs = input_configs;
    return true;
}

bool RegionHandler::SetSpatialRequirements(int region_id, int file_id, std::shared_ptr<Frame> frame,
    const std::vector<CARTA::SetSpatialRequirements_SpatialConfig>& spatial_profiles) {
    // Clear all requirements for this file/region
    if (spatial_profiles.empty() && !RegionSet(region_id)) {
        // Frontend clears requirements after region removed, prevent error in log by returning true.
        return true;
    }

    if (!RegionSet(region_id)) {
        spdlog::error("Spatial requirements failed: no region with id {}", region_id);
        return false;
    }

    if (IsClosedRegion(region_id)) {
        spdlog::debug("Spatial requirements not valid for region {} type", region_id);
        return false;
    }

    // Save frame pointer
    _frames[file_id] = frame;

    // Set spatial profile requirements for given region and file
    ConfigId config_id(file_id, region_id);

    if (_spatial_req.count(config_id)) {
        std::unique_lock<std::mutex> ulock(_spatial_mutex);
        _spatial_req[config_id].clear();
        ulock.unlock();
    }

    // Set new requirements for this file/region
    std::unique_lock<std::mutex> ulock(_spatial_mutex);
    _spatial_req[config_id] = spatial_profiles;
    ulock.unlock();

    return true;
}

bool RegionHandler::HasSpatialRequirements(int region_id, int file_id, const std::string& coordinate, int width) {
    // Search _spatial_req for given file, region, stokes, and width.
    // Used to check for cancellation.
    ConfigId config_id(file_id, region_id);
    std::vector<CARTA::SetSpatialRequirements_SpatialConfig> spatial_configs;
    std::unique_lock<std::mutex> ulock(_spatial_mutex);
    spatial_configs.insert(spatial_configs.begin(), _spatial_req[config_id].begin(), _spatial_req[config_id].end());
    ulock.unlock();

    bool has_req(false);
    for (auto& config : spatial_configs) {
        if ((config.coordinate() == coordinate) && (config.width() == width)) {
            has_req = true;
            break;
        }
    }

    return has_req;
}

bool RegionHandler::SetSpectralRequirements(int region_id, int file_id, std::shared_ptr<Frame> frame,
    const std::vector<CARTA::SetSpectralRequirements_SpectralConfig>& spectral_profiles) {
    // Set spectral profile requirements for given region and file
    if (spectral_profiles.empty() && !RegionSet(region_id)) {
        // Frontend clears requirements after region removed, prevent error in log by returning true.
        return true;
    }

    if (!RegionSet(region_id)) {
        spdlog::error("Spectral requirements failed: no region with id {}", region_id);
        return false;
    }

    if (IsLineRegion(region_id)) {
        spdlog::debug("Spectral requirements not valid for region {} type", region_id);
        return false;
    }

    // Save frame pointer
    _frames[file_id] = frame;

    // Clear all requirements for this file/region
    ConfigId config_id(file_id, region_id);
    if (spectral_profiles.empty()) {
        if (_spectral_req.count(config_id)) {
            std::unique_lock<std::mutex> ulock(_spectral_mutex);
            _spectral_req[config_id].configs.clear();
            ulock.unlock();
        }
        return true;
    }

    // Create RegionSpectralConfig for new requirements
    int nstokes = frame->NumStokes();
    std::vector<SpectralConfig> new_configs;
    for (auto& profile : spectral_profiles) {
        // check stokes coordinate
        std::string profile_coordinate(profile.coordinate());
        int stokes_index;
        if (!frame->GetStokesTypeIndex(profile_coordinate, stokes_index)) {
            continue;
        }

        // Create stats vector
        std::vector<CARTA::StatsType> required_stats;
        for (size_t i = 0; i < profile.stats_types_size(); ++i) {
            required_stats.push_back(profile.stats_types(i));
        }

        // Add SpectralConfig to vector
        SpectralConfig spec_config(profile_coordinate, required_stats);
        new_configs.push_back(spec_config);
    }

    if (new_configs.empty()) { // no valid requirements
        return false;
    }

    if (_spectral_req.count(config_id) && !_spectral_req[config_id].configs.empty()) {
        // Diff existing requirements to set new_stats in new_configs
        std::vector<SpectralConfig> current_configs;
        std::unique_lock<std::mutex> ulock(_spectral_mutex);
        current_configs.insert(current_configs.begin(), _spectral_req[config_id].configs.begin(), _spectral_req[config_id].configs.end());
        ulock.unlock();

        // Find matching requirement to set new_stats in new configs
        for (auto& new_config : new_configs) {
            for (auto& current_config : current_configs) {
                if (new_config.coordinate == current_config.coordinate) {
                    // Found current requirement that matches new requirement; determine new stats types
                    std::vector<CARTA::StatsType> new_stats_types;
                    for (auto new_stat : new_config.all_stats) {
                        bool found_stat(false);
                        for (auto current_stat : current_config.all_stats) {
                            if (current_stat == new_stat) {
                                found_stat = true;
                                break;
                            }
                        }
                        if (!found_stat) {
                            new_stats_types.push_back(new_stat);
                        }
                    }
                    new_config.SetNewRequirements(new_stats_types);
                    break;
                }
            }
        }
    }

    // Update region config in spectral req map
    RegionSpectralConfig region_config;
    region_config.configs = new_configs;
    std::unique_lock<std::mutex> ulock(_spectral_mutex);
    _spectral_req[config_id] = region_config;
    ulock.unlock();

    return true;
}

bool RegionHandler::HasSpectralRequirements(
    int region_id, int file_id, const std::string& coordinate, const std::vector<CARTA::StatsType>& required_stats) {
    // Search _spectral_req for given file, region, and stokes; check if _any_ requested stats still valid.
    // Used to check for cancellation.
    ConfigId config_id(file_id, region_id);
    std::vector<SpectralConfig> spectral_configs;
    std::unique_lock<std::mutex> ulock(_spectral_mutex);
    spectral_configs.insert(spectral_configs.begin(), _spectral_req[config_id].configs.begin(), _spectral_req[config_id].configs.end());
    ulock.unlock();

    bool has_stat(false);
    for (auto& config : spectral_configs) {
        if (config.coordinate == coordinate) {
            // Found config, now find stats
            for (auto stat : required_stats) {
                if (config.HasStat(stat)) {
                    has_stat = true;
                    break;
                }
            }
            return has_stat;
        }
    }

    return has_stat;
}

void RegionHandler::UpdateNewSpectralRequirements(int region_id) {
    // Set all requirements "new" when region changes
    std::lock_guard<std::mutex> guard(_spectral_mutex);
    for (auto& req : _spectral_req) {
        if (req.first.region_id == region_id) {
            for (auto& spec_config : req.second.configs) {
                spec_config.SetAllNewStats();
            }
        }
    }
}

bool RegionHandler::SetStatsRequirements(
    int region_id, int file_id, std::shared_ptr<Frame> frame, const std::vector<CARTA::SetStatsRequirements_StatsConfig>& stats_configs) {
    // Set stats data requirements for given region and file
    if (stats_configs.empty() && !RegionSet(region_id)) {
        // frontend clears requirements after region removed, prevent error in log
        return true;
    }

    if (!RegionSet(region_id)) {
        spdlog::error("Statistics requirements failed: no region with id {}", region_id);
        return false;
    }

    if (!IsClosedRegion(region_id)) {
        spdlog::debug("Statistics requirements not valid for region {} type", region_id);
        return false;
    }

    // Save frame pointer
    _frames[file_id] = frame;

    // Set requirements
    ConfigId config_id(file_id, region_id);
    _stats_req[config_id].stats_configs = stats_configs;
    return true;
}

void RegionHandler::RemoveRegionRequirementsCache(int region_id) {
    // Clear requirements and cache for a specific region or for all regions when closed
    if (region_id == ALL_REGIONS) {
        _histogram_req.clear();
        _stats_req.clear();

        std::unique_lock<std::mutex> spectral_lock(_spectral_mutex);
        _spectral_req.clear();
        spectral_lock.unlock();

        std::unique_lock<std::mutex> spatial_lock(_spatial_mutex);
        _spatial_req.clear();
        spatial_lock.unlock();

        _histogram_cache.clear();
        _spectral_cache.clear();
        _stats_cache.clear();
    } else {
        // Iterate through requirements and remove those for given region_id
        for (auto it = _histogram_req.begin(); it != _histogram_req.end();) {
            if ((*it).first.region_id == region_id) {
                it = _histogram_req.erase(it);
            } else {
                ++it;
            }
        }

        std::unique_lock<std::mutex> ulock1(_spectral_mutex);
        for (auto it = _spectral_req.begin(); it != _spectral_req.end();) {
            if ((*it).first.region_id == region_id) {
                it = _spectral_req.erase(it);
            } else {
                ++it;
            }
        }
        ulock1.unlock();

        for (auto it = _stats_req.begin(); it != _stats_req.end();) {
            if ((*it).first.region_id == region_id) {
                it = _stats_req.erase(it);
            } else {
                ++it;
            }
        }

        std::unique_lock<std::mutex> ulock2(_spatial_mutex);
        for (auto it = _spatial_req.begin(); it != _spatial_req.end();) {
            if ((*it).first.region_id == region_id) {
                it = _spatial_req.erase(it);
            } else {
                ++it;
            }
        }
        ulock2.unlock();

        // Iterate through cache and remove those for given region_id
        for (auto it = _histogram_cache.begin(); it != _histogram_cache.end();) {
            if ((*it).first.region_id == region_id) {
                it = _histogram_cache.erase(it);
            } else {
                ++it;
            }
        }

        for (auto it = _spectral_cache.begin(); it != _spectral_cache.end();) {
            if ((*it).first.region_id == region_id) {
                it = _spectral_cache.erase(it);
            } else {
                ++it;
            }
        }

        for (auto it = _stats_cache.begin(); it != _stats_cache.end();) {
            if ((*it).first.region_id == region_id) {
                it = _stats_cache.erase(it);
            } else {
                ++it;
            }
        }
    }
}

void RegionHandler::RemoveFileRequirementsCache(int file_id) {
    // Clear requirements and cache for a specific file or for all files when closed
    if (file_id == ALL_FILES) {
        _histogram_req.clear();
        _stats_req.clear();
        std::unique_lock<std::mutex> ulock1(_spectral_mutex);
        _spectral_req.clear();
        ulock1.unlock();
        std::unique_lock<std::mutex> ulock2(_spatial_mutex);
        _spatial_req.clear();
        ulock2.unlock();

        _histogram_cache.clear();
        _spectral_cache.clear();
        _stats_cache.clear();
    } else {
        // Iterate through requirements and remove those for given file_id
        for (auto it = _histogram_req.begin(); it != _histogram_req.end();) {
            if ((*it).first.file_id == file_id) {
                it = _histogram_req.erase(it);
            } else {
                ++it;
            }
        }

        std::unique_lock<std::mutex> ulock1(_spectral_mutex);
        for (auto it = _spectral_req.begin(); it != _spectral_req.end();) {
            if ((*it).first.file_id == file_id) {
                it = _spectral_req.erase(it);
            } else {
                ++it;
            }
        }
        ulock1.unlock();

        for (auto it = _stats_req.begin(); it != _stats_req.end();) {
            if ((*it).first.file_id == file_id) {
                it = _stats_req.erase(it);
            } else {
                ++it;
            }
        }

        std::unique_lock<std::mutex> ulock2(_spatial_mutex);
        for (auto it = _spatial_req.begin(); it != _spatial_req.end();) {
            if ((*it).first.file_id == file_id) {
                it = _spatial_req.erase(it);
            } else {
                ++it;
            }
        }
        ulock2.unlock();

        // Iterate through cache and remove those for given file_id
        for (auto it = _histogram_cache.begin(); it != _histogram_cache.end();) {
            if ((*it).first.file_id == file_id) {
                it = _histogram_cache.erase(it);
            } else {
                ++it;
            }
        }

        for (auto it = _spectral_cache.begin(); it != _spectral_cache.end();) {
            if ((*it).first.file_id == file_id) {
                it = _spectral_cache.erase(it);
            } else {
                ++it;
            }
        }

        for (auto it = _stats_cache.begin(); it != _stats_cache.end();) {
            if ((*it).first.file_id == file_id) {
                it = _stats_cache.erase(it);
            } else {
                ++it;
            }
        }
    }
}

void RegionHandler::ClearRegionCache(int region_id) {
    // Remove cached data when region changes
    for (auto& hcache : _histogram_cache) {
        if (hcache.first.region_id == region_id) {
            hcache.second.ClearHistograms();
        }
    }
    for (auto& spcache : _spectral_cache) {
        if (spcache.first.region_id == region_id) {
            spcache.second.ClearProfiles();
        }
    }
    for (auto& stcache : _stats_cache) {
        if (stcache.first.region_id == region_id) {
            stcache.second.ClearStats();
        }
    }
}

// ********************************************************************
// Region data stream helpers

bool RegionHandler::RegionFileIdsValid(int region_id, int file_id) {
    // Check error conditions and preconditions
    if (((region_id < 0) && (file_id < 0)) || (region_id == 0)) { // not allowed
        return false;
    }
    if (!RegionSet(region_id)) { // no Region(s) for this id or Region is closing
        return false;
    }
    if (!FrameSet(file_id)) { // no Frame(s) for this id or Frame is closing
        return false;
    }
    return true;
}

std::shared_ptr<casacore::LCRegion> RegionHandler::ApplyRegionToFile(
    int region_id, int file_id, const StokesSource& stokes_source, bool report_error) {
    // Returns 2D region with no extension; nullptr if outside image or not closed region
    // Go through Frame for image mutex
    if (!RegionFileIdsValid(region_id, file_id)) {
        return nullptr;
    }

    auto region = GetRegion(region_id);
    if (region && region->IsAnnotation()) { // true if line or polyline
        return nullptr;
    }

<<<<<<< HEAD
    return _frames.at(file_id)->GetImageRegion(file_id, region, report_error);
=======
    return _frames.at(file_id)->GetImageRegion(file_id, _regions.at(region_id), stokes_source, report_error);
>>>>>>> 70e09d58
}

bool RegionHandler::ApplyRegionToFile(int region_id, int file_id, const AxisRange& z_range, int stokes, StokesRegion& stokes_region,
    std::shared_ptr<casacore::LCRegion> region_2D) {
    // Returns 3D ImageRegion for region applied to image and extended by z-range and stokes index
    if (!RegionFileIdsValid(region_id, file_id)) {
        return false;
    }

    try {
        StokesSource stokes_source(stokes, z_range);
        stokes_region.stokes_source = stokes_source;
        auto applied_region = region_2D;
        if (!applied_region) {
            applied_region = ApplyRegionToFile(region_id, file_id, stokes_source);
        }
        if (!applied_region) {
            return false;
        }

        casacore::IPosition image_shape(_frames.at(file_id)->ImageShape(stokes_source));

        // Create LCBox with z range and stokes using a slicer
        casacore::Slicer z_stokes_slicer = _frames.at(file_id)->GetImageSlicer(z_range, stokes).slicer;

        // Set returned region
        // Combine applied region with z/stokes box
        if (applied_region->shape().size() == image_shape.size()) {
            // Intersection combines applied_region xy limits and box z/stokes limits
            casacore::LCBox z_stokes_box(z_stokes_slicer, image_shape);
            casacore::LCIntersection final_region(*applied_region, z_stokes_box);
            stokes_region.image_region = casacore::ImageRegion(final_region);
        } else {
            // Extension extends applied_region in xy axes by z/stokes axes only
            // Remove xy axes from z/stokes box
            casacore::IPosition remove_xy(2, 0, 1);
            z_stokes_slicer =
                casacore::Slicer(z_stokes_slicer.start().removeAxes(remove_xy), z_stokes_slicer.length().removeAxes(remove_xy));
            casacore::LCBox z_stokes_box(z_stokes_slicer, image_shape.removeAxes(remove_xy));

            casacore::IPosition extend_axes = casacore::IPosition::makeAxisPath(image_shape.size()).removeAxes(remove_xy);
            casacore::LCExtension final_region(*applied_region, extend_axes, z_stokes_box);
            stokes_region.image_region = casacore::ImageRegion(final_region);
        }

        return true;
    } catch (const casacore::AipsError& err) {
        spdlog::error("Error applying region {} to file {}: {}", region_id, file_id, err.getMesg());
    } catch (std::out_of_range& range_error) {
        spdlog::error("Cannot apply region {} to closed file {}", region_id, file_id);
    }

    return false;
}

// ********************************************************************
// Generated images

bool RegionHandler::CalculateMoments(int file_id, int region_id, const std::shared_ptr<Frame>& frame,
    GeneratorProgressCallback progress_callback, const CARTA::MomentRequest& moment_request, CARTA::MomentResponse& moment_response,
    std::vector<GeneratedImage>& collapse_results) {
    StokesRegion stokes_region;
    std::shared_ptr<casacore::LCRegion> lc_region;
    int z_min(moment_request.spectral_range().min());
    int z_max(moment_request.spectral_range().max());

    // Do calculations
    if (ApplyRegionToFile(region_id, file_id, AxisRange(z_min, z_max), frame->CurrentStokes(), stokes_region, lc_region)) {
        frame->CalculateMoments(file_id, progress_callback, stokes_region, moment_request, moment_response, collapse_results);
    }
    return !collapse_results.empty();
}

bool RegionHandler::CalculatePvImage(int file_id, int region_id, int width, std::shared_ptr<Frame>& frame,
    GeneratorProgressCallback progress_callback, CARTA::PvResponse& pv_response, GeneratedImage& pv_image) {
    // Generate PV image by approximating line as box regions and getting spectral profile for each.
    // Returns whether PV image was generated.
    pv_response.set_success(false);
    pv_response.set_cancel(false);

    // Checks for valid request:
    // 1. Region is set
    if (!RegionSet(region_id)) {
        pv_response.set_message("PV image generator requested for invalid region.");
        return false;
    }

    // 2. Region is line type but not polyline
    if (!IsLineRegion(region_id)) {
        pv_response.set_message("Region type not supported for PV image generator.");
        return false;
    }

    if (GetRegion(region_id)->GetRegionState().type == CARTA::RegionType::POLYLINE) {
        pv_response.set_message("Region type POLYLINE not supported for PV image generator.");
        return false;
    }

    // 3. Image has spectral axis
    if (frame->SpectralAxis() < 0) {
        pv_response.set_message("No spectral axis for generating PV image.");
        return false;
    }

    // Reset stop flag
    _stop_pv[file_id] = false;

    bool add_frame = !FrameSet(file_id);
    if (add_frame) {
        _frames[file_id] = frame;
    }

    bool pv_success(false), per_z(true), cancelled(false);
    int stokes_index = frame->CurrentStokes();
    double increment(0.0);           // Increment between box centers returned in arcsec
    casacore::Matrix<float> pv_data; // Spectral profiles for each box region: shape=[num_regions, num_channels]
    std::string message;

    if (GetLineProfiles(file_id, region_id, width, per_z, stokes_index, "", progress_callback, increment, pv_data, cancelled, message)) {
        if (!_stop_pv[file_id]) {
            // Use PV generator to create PV image
            auto input_filename = frame->GetFileName();
            PvGenerator pv_generator(file_id, input_filename);

            auto input_image = frame->GetImage();
            casacore::Quantity pv_increment = AdjustIncrementUnit(increment, pv_data.shape()(0));
            pv_success = pv_generator.GetPvImage(input_image, pv_data, pv_increment, stokes_index, pv_image, message);

            frame->CloseCachedImage(input_filename);
        }
    }

    // Clean up
    cancelled = _stop_pv[file_id]; // Final check
    if (add_frame) {
        RemoveFrame(file_id); // Sets stop flag in case image closed during pv generation
    }
    _stop_pv.erase(file_id);

    if (cancelled) {
        pv_success = false;
        message = "PV image generator cancelled.";
        spdlog::debug(message);
    }

    // Complete message
    pv_response.set_success(pv_success);
    pv_response.set_message(message);
    pv_response.set_cancel(cancelled);

    return pv_success;
}

void RegionHandler::StopPvCalc(int file_id) {
    _stop_pv[file_id] = true;

    // Stop spectral profile in progress - clear requirements. Returns if region ID not set.
    if (FrameSet(file_id)) {
        std::vector<CARTA::SetSpectralRequirements_SpectralConfig> no_profiles;
        SetSpectralRequirements(TEMP_REGION_ID, file_id, _frames.at(file_id), no_profiles);
    }
}

// ********************************************************************
// Fill data stream messages:
// These always use a callback since there may be multiple region/file requirements
// region_id > 0 file_id >= 0   update data for specified region/file
// region_id > 0 file_id < 0    update data for all files in region's requirements (region changed)
// region_id < 0 file_id >= 0   update data for all regions with file_id (z/stokes changed)
// region_id < 0 file_id < 0    not allowed (all regions for all files?)
// region_id = 0                not allowed (cursor region handled by Frame)

// ***** Fill histogram *****

bool RegionHandler::FillRegionHistogramData(
    std::function<void(CARTA::RegionHistogramData histogram_data)> region_histogram_callback, int region_id, int file_id) {
    // Fill histogram data for given region and file
    if (!RegionFileIdsValid(region_id, file_id)) {
        return false;
    }

    bool message_filled(false);
    if (region_id > 0) {
        // Fill histograms for specific region with file_id requirement (specific file_id or all files)
        std::unordered_map<ConfigId, RegionHistogramConfig, ConfigIdHash> region_configs = _histogram_req;
        for (auto& region_config : region_configs) {
            if ((region_config.first.region_id == region_id) && ((region_config.first.file_id == file_id) || (file_id == ALL_FILES))) {
                if (region_config.second.configs.empty()) { // no requirements
                    continue;
                }
                int config_file_id = region_config.first.file_id;
                if (!RegionFileIdsValid(region_id, config_file_id)) { // check specific ids
                    continue;
                }

                // return histograms for this requirement
                std::vector<CARTA::RegionHistogramData> histogram_messages;
                std::vector<HistogramConfig> histogram_configs = region_config.second.configs;
                if (GetRegionHistogramData(region_id, config_file_id, histogram_configs, histogram_messages)) {
                    for (const auto& histogram_message : histogram_messages) {
                        region_histogram_callback(histogram_message); // send histogram data with respect to stokes
                    }
                    message_filled = true;
                }
            }
        }
    } else {
        // (region_id < 0) Fill histograms for all regions with specific file_id requirement
        std::unordered_map<ConfigId, RegionHistogramConfig, ConfigIdHash> region_configs = _histogram_req;
        for (auto& region_config : region_configs) {
            if (region_config.first.file_id == file_id) {
                if (region_config.second.configs.empty()) { // requirements removed
                    continue;
                }
                int config_region_id(region_config.first.region_id);
                if (!RegionFileIdsValid(config_region_id, file_id)) { // check specific ids
                    continue;
                }

                // return histograms for this requirement
                std::vector<HistogramConfig> histogram_configs = region_config.second.configs;
                std::vector<CARTA::RegionHistogramData> histogram_messages;
                if (GetRegionHistogramData(config_region_id, file_id, histogram_configs, histogram_messages)) {
                    for (const auto& histogram_message : histogram_messages) {
                        region_histogram_callback(histogram_message); // send histogram data with respect to stokes
                    }
                    message_filled = true;
                }
            }
        }
    }
    return message_filled;
}

bool RegionHandler::GetRegionHistogramData(
    int region_id, int file_id, const std::vector<HistogramConfig>& configs, std::vector<CARTA::RegionHistogramData>& histogram_messages) {
    // Fill stats message for given region, file
    auto t_start_region_histogram = std::chrono::high_resolution_clock::now();

    // Set channel range is the current channel
    int z(_frames.at(file_id)->CurrentZ());
    AxisRange z_range(z);

    // Stokes type to be determined in each of histogram configs
    int stokes;

    // Flags for calculations
    bool have_basic_stats(false);

    // Reuse the image region for each histogram
    StokesRegion stokes_region;
    std::shared_ptr<casacore::LCRegion> lc_region;

    // Reuse data with respect to stokes and stats for each histogram; results depend on num_bins
    std::unordered_map<int, std::vector<float>> data;
    BasicStats<float> stats;

    for (auto& hist_config : configs) {
        // check for cancel
        if (!RegionFileIdsValid(region_id, file_id)) {
            return false;
        }

        // Get stokes index
        if (!_frames.at(file_id)->GetStokesTypeIndex(hist_config.coordinate, stokes)) {
            continue;
        }

        // Set histogram fields
        CARTA::RegionHistogramData histogram_message;
        histogram_message.set_file_id(file_id);
        histogram_message.set_region_id(region_id);
        histogram_message.set_progress(1.0); // only cube histograms have partial results
        histogram_message.set_channel(z);
        histogram_message.set_stokes(stokes);

        // Get image region
        if (!ApplyRegionToFile(region_id, file_id, z_range, stokes, stokes_region, lc_region)) {
            // region outside image, send default histogram
            auto* default_histogram = histogram_message.mutable_histograms();
            std::vector<int> histogram_bins(1, 0);
            FillHistogram(default_histogram, 1, 0.0, 0.0, histogram_bins, NAN, NAN);
            continue;
        }

        // number of bins may be set or calculated
        int num_bins(hist_config.num_bins);
        if (num_bins == AUTO_BIN_SIZE) {
            casacore::IPosition region_shape = _frames.at(file_id)->GetRegionShape(stokes_region);
            num_bins = int(std::max(sqrt(region_shape(0) * region_shape(1)), 2.0));
        }

        // Key for cache
        CacheId cache_id = CacheId(file_id, region_id, stokes, z);

        // check cache
        if (_histogram_cache.count(cache_id)) {
            have_basic_stats = _histogram_cache[cache_id].GetBasicStats(stats);
            if (have_basic_stats) {
                Histogram hist;
                if (_histogram_cache[cache_id].GetHistogram(num_bins, hist)) {
                    auto* histogram = histogram_message.mutable_histograms();
                    FillHistogram(histogram, stats, hist);

                    // Fill in the cached message
                    histogram_messages.emplace_back(histogram_message);
                    continue;
                }
            }
        }

        // Calculate stats and/or histograms, not in cache
        // Get data in region
        if (!data.count(stokes)) {
            if (!_frames.at(file_id)->GetRegionData(stokes_region, data[stokes])) {
                spdlog::error("Failed to get data in the region!");
                return false;
            }
        }

        // Calculate and cache stats
        if (!have_basic_stats) {
            CalcBasicStats(stats, data[stokes].data(), data[stokes].size());
            _histogram_cache[cache_id].SetBasicStats(stats);
            have_basic_stats = true;
        }

        // Calculate and cache histogram for number of bins
        Histogram histo = CalcHistogram(num_bins, stats, data[stokes].data(), data[stokes].size());
        _histogram_cache[cache_id].SetHistogram(num_bins, histo);

        // Complete Histogram submessage
        auto* histogram = histogram_message.mutable_histograms();
        FillHistogram(histogram, stats, histo);

        // Fill in the final result
        histogram_messages.emplace_back(histogram_message);
    }

    auto t_end_region_histogram = std::chrono::high_resolution_clock::now();
    auto dt_region_histogram =
        std::chrono::duration_cast<std::chrono::microseconds>(t_end_region_histogram - t_start_region_histogram).count();
    spdlog::performance(
        "Fill region histogram in {:.3f} ms at {:.3f} MPix/s", dt_region_histogram * 1e-3, (float)stats.num_pixels / dt_region_histogram);

    return true;
}

// ***** Fill spectral profile *****

bool RegionHandler::FillSpectralProfileData(
    std::function<void(CARTA::SpectralProfileData profile_data)> cb, int region_id, int file_id, bool stokes_changed) {
    // Fill spectral profiles for given region and file ids.  This could be:
    // 1. a specific region and a specific file
    // 2. a specific region and ALL_FILES
    // 3. a specific file and ALL_REGIONS
    if (!RegionFileIdsValid(region_id, file_id)) {
        return false;
    }

    std::unique_lock<std::mutex> ulock(_spectral_mutex);
    std::unordered_map<ConfigId, RegionSpectralConfig, ConfigIdHash> region_configs;
    region_configs.insert(_spectral_req.begin(), _spectral_req.end());
    ulock.unlock();

    bool profile_ok(false);
    // Fill spectral profile for region with file requirement
    for (auto& region_config : region_configs) {
        if (region_config.second.configs.empty()) {
            // no spectral requirements for this region/file combo
            continue;
        }

        int config_region_id(region_config.first.region_id);
        int config_file_id(region_config.first.file_id);

        if (((config_region_id == region_id) && ((config_file_id == file_id) || (file_id == ALL_FILES))) ||
            ((config_file_id == file_id) && (region_id == ALL_REGIONS))) {
            // Found matching requirement

            if (!RegionFileIdsValid(config_region_id, config_file_id)) { // check specific ids
                continue;
            }

            for (auto& spectral_config : region_config.second.configs) {
                // Determine which profiles to send
                std::string coordinate(spectral_config.coordinate);
                std::vector<CARTA::StatsType> required_stats;
                if (stokes_changed) {
                    if (coordinate != "z") { // Do not update when stokes changes for fixed stokes
                        continue;
                    }
                    // Update all profiles for current stokes
                    required_stats = spectral_config.all_stats;
                } else {
                    // Update only new profiles
                    required_stats = spectral_config.new_stats;
                }

                if (required_stats.empty()) {
                    // no requirements for this config or no new stats to send
                    profile_ok = true;
                    continue;
                }

                int stokes_index;
                if (!_frames.at(config_file_id)->GetStokesTypeIndex(coordinate, stokes_index)) {
                    continue;
                }

                // Return spectral profile for this requirement
                bool report_error(true);
                profile_ok = GetRegionSpectralData(config_region_id, config_file_id, coordinate, stokes_index, required_stats, report_error,
                    [&](std::map<CARTA::StatsType, std::vector<double>> results, float progress) {
                        CARTA::SpectralProfileData profile_message = Message::SpectralProfileData(
                            config_file_id, config_region_id, stokes_index, progress, coordinate, required_stats, results);
                        cb(profile_message); // send (partial profile) data
                    });
            }
        }
    }

    return profile_ok;
}

bool RegionHandler::GetRegionSpectralData(int region_id, int file_id, std::string& coordinate, int stokes_index,
    std::vector<CARTA::StatsType>& required_stats, bool report_error,
    const std::function<void(std::map<CARTA::StatsType, std::vector<double>>, float)>& partial_results_callback) {
    // Fill spectral profile message for given region, file, and requirement
    if (!RegionFileIdsValid(region_id, file_id)) {
        return false;
    }

    // Check cancel
    if (!HasSpectralRequirements(region_id, file_id, coordinate, required_stats)) {
        return false;
    }

    bool use_current_stokes(coordinate == "z");

    auto t_start_spectral_profile = std::chrono::high_resolution_clock::now();

    std::shared_lock frame_lock(_frames.at(file_id)->GetActiveTaskMutex());
    auto region = GetRegion(region_id);
    std::shared_lock region_lock(region->GetActiveTaskMutex());

    // Initialize results map for requested stats to NaN, progress to zero
    size_t profile_size = _frames.at(file_id)->Depth();
    std::vector<double> init_spectral(profile_size, nan(""));
    std::map<CARTA::StatsType, std::vector<double>> results;
    for (const auto& stat : required_stats) {
        results[stat] = init_spectral;
    }
    float progress(0.0);

    // Check cache
    CacheId cache_id(file_id, region_id, stokes_index);
    if (_spectral_cache.count(cache_id) && !_spectral_cache[cache_id].profiles.empty()) {
        // Copy profiles to results map
        for (auto& result : results) {
            auto stats_type = result.first;
            std::vector<double> profile;
            if (_spectral_cache[cache_id].GetProfile(stats_type, profile)) {
                results[stats_type] = profile;
            }
        }
        progress = 1.0;
        partial_results_callback(results, progress);
        return true;
    }

    // Get 2D region to check if inside image
    auto lc_region = ApplyRegionToFile(region_id, file_id, StokesSource(), report_error); // Apply region to the original image coordinate
    if (!lc_region) {
        progress = 1.0;
        partial_results_callback(results, progress); // region outside image, send NaNs
        return true;
    }

    // Get initial region info to cancel profile if it changes
    RegionState initial_region_state = region->GetRegionState();

    // Use loader swizzled data for efficiency
    if (_frames.at(file_id)->UseLoaderSpectralData(lc_region->shape())) {
        // Use cursor spectral profile for point region
        if (initial_region_state.type == CARTA::RegionType::POINT) {
            casacore::IPosition origin = lc_region->boundingBox().start();
            CARTA::Point point;
            point.set_x(origin(0));
            point.set_y(origin(1));

            auto get_stokes_profiles_data = [&](ProfilesMap& tmp_results, int tmp_stokes) {
                std::vector<float> tmp_profile;
                if (!_frames.at(file_id)->GetLoaderPointSpectralData(tmp_profile, tmp_stokes, point)) {
                    return false;
                }
                // Set results; there is only one required stat for point
                std::vector<double> tmp_data(tmp_profile.begin(), tmp_profile.end());
                tmp_results[required_stats[0]] = tmp_data;
                return true;
            };

            auto get_profiles_data = [&](ProfilesMap& tmp_results, std::string tmp_coordinate) {
                int tmp_stokes;
                return (_frames.at(file_id)->GetStokesTypeIndex(tmp_coordinate, tmp_stokes) &&
                        get_stokes_profiles_data(tmp_results, tmp_stokes));
            };

            if (IsComputedStokes(stokes_index)) { // For computed stokes
                if (!GetComputedStokesProfiles(results, stokes_index, get_profiles_data)) {
                    return false;
                }
            } else { // For regular stokes I, Q, U, or V
                if (!get_stokes_profiles_data(results, stokes_index)) {
                    return false;
                }
            }

            partial_results_callback(results, 1.0);
            return true;
        }

        // Get 2D origin and 2D mask for Hdf5Loader
        casacore::IPosition origin = lc_region->boundingBox().start();
        casacore::IPosition xy_origin = origin.keepAxes(casacore::IPosition(2, 0, 1)); // keep first two axes only

        // Get mask; LCRegion for file id is cached
        casacore::ArrayLattice<casacore::Bool> mask = region->GetImageRegionMask(file_id);
        if (!mask.shape().empty()) {
            // start the timer
            auto t_start = std::chrono::high_resolution_clock::now();
            auto t_latest = t_start;

            // Get partial profiles until complete (do once if cached)
            while (progress < 1.0) {
                // Cancel if region or frame is closing
                if (!RegionFileIdsValid(region_id, file_id)) {
                    return false;
                }

                // Cancel if region, current stokes, or spectral requirements changed
                if (region->GetRegionState() != initial_region_state) {
                    return false;
                }
                if (use_current_stokes && (stokes_index != _frames.at(file_id)->CurrentStokes())) {
                    return false;
                }
                if (!HasSpectralRequirements(region_id, file_id, coordinate, required_stats)) {
                    return false;
                }

                // Get partial profile
                auto get_profiles_data = [&](ProfilesMap& tmp_results, std::string tmp_coordinate) {
                    int tmp_stokes;
                    return (_frames.at(file_id)->GetStokesTypeIndex(tmp_coordinate, tmp_stokes) &&
                            _frames.at(file_id)->GetLoaderSpectralData(region_id, tmp_stokes, mask, xy_origin, tmp_results, progress));
                };

                ProfilesMap partial_profiles;
                if (IsComputedStokes(stokes_index)) { // For computed stokes
                    if (!GetComputedStokesProfiles(partial_profiles, stokes_index, get_profiles_data)) {
                        return false;
                    }
                } else { // For regular stokes I, Q, U, or V
                    if (!_frames.at(file_id)->GetLoaderSpectralData(region_id, stokes_index, mask, xy_origin, partial_profiles, progress)) {
                        return false;
                    }
                }

                // get the time elapse for this step
                auto t_end = std::chrono::high_resolution_clock::now();
                auto dt = std::chrono::duration<double, std::milli>(t_end - t_latest).count();

                if ((dt > TARGET_PARTIAL_REGION_TIME) || (progress >= 1.0)) {
                    // Copy partial profile to results
                    for (const auto& profile : partial_profiles) {
                        auto stats_type = profile.first;
                        if (results.count(stats_type)) {
                            results[stats_type] = profile.second;
                        }
                    }

                    // restart timer
                    t_latest = t_end;

                    // send partial result
                    partial_results_callback(results, progress);
                }
            }

            auto t_end_spectral_profile = std::chrono::high_resolution_clock::now();
            auto dt_spectral_profile =
                std::chrono::duration_cast<std::chrono::microseconds>(t_end_spectral_profile - t_start_spectral_profile).count();
            spdlog::performance("Fill spectral profile in {:.3f} ms", dt_spectral_profile * 1e-3);
            return true;
        }
    } // end loader swizzled data

    // Initialize cache results for *all* spectral stats
    std::map<CARTA::StatsType, std::vector<double>> cache_results;
    for (const auto& stat : _spectral_stats) {
        cache_results[stat] = init_spectral;
    }

    // Calculate and cache profiles
    size_t start_z(0), count(0), end_z(0);
    int delta_z = INIT_DELTA_Z;        // the increment of z for each step
    int dt_target = TARGET_DELTA_TIME; // the target time elapse for each step, in the unit of milliseconds
    auto t_partial_profile_start = std::chrono::high_resolution_clock::now();

    if (IsComputedStokes(stokes_index)) { // Need to re-calculate the lattice coordinate region for computed stokes index
        lc_region = nullptr;
    }

    // Get per-z stats data for spectral profiles
    while (progress < 1.0) {
        // start the timer
        auto t_start = std::chrono::high_resolution_clock::now();

        end_z = (start_z + delta_z > profile_size ? profile_size - 1 : start_z + delta_z - 1);
        count = end_z - start_z + 1;

        // Get 3D region for z range and stokes_index
        AxisRange z_range(start_z, end_z);

        auto get_stokes_profiles_data = [&](ProfilesMap& tmp_partial_profiles, int tmp_stokes) {
            StokesRegion stokes_region;
            bool per_z(true); // Get per-z stats data for region for all stats (for cache)
            return (ApplyRegionToFile(region_id, file_id, z_range, tmp_stokes, stokes_region, lc_region) &&
                    _frames.at(file_id)->GetRegionStats(stokes_region, _spectral_stats, per_z, tmp_partial_profiles));
        };

        auto get_profiles_data = [&](ProfilesMap& tmp_partial_profiles, std::string tmp_coordinate) {
            int tmp_stokes;
            return (_frames.at(file_id)->GetStokesTypeIndex(tmp_coordinate, tmp_stokes) &&
                    get_stokes_profiles_data(tmp_partial_profiles, tmp_stokes));
        };

        ProfilesMap partial_profiles;
        if (IsComputedStokes(stokes_index)) { // For computed stokes
            if (!GetComputedStokesProfiles(partial_profiles, stokes_index, get_profiles_data)) {
                return false;
            }
        } else { // For regular stokes I, Q, U, or V
            if (!get_stokes_profiles_data(partial_profiles, stokes_index)) {
                return false;
            }
        }

        // Copy partial profile to results and cache_results (all stats)
        for (const auto& profile : partial_profiles) {
            auto stats_type = profile.first;
            const std::vector<double>& stats_data = profile.second;
            if (results.count(stats_type)) {
                memcpy(&results[stats_type][start_z], &stats_data[0], stats_data.size() * sizeof(double));
            }
            memcpy(&cache_results[stats_type][start_z], &stats_data[0], stats_data.size() * sizeof(double));
        }

        start_z += count;
        progress = (float)start_z / profile_size;

        // get the time elapse for this step
        auto t_end = std::chrono::high_resolution_clock::now();
        auto dt = std::chrono::duration<double, std::milli>(t_end - t_start).count();
        auto dt_partial_profile = std::chrono::duration<double, std::milli>(t_end - t_partial_profile_start).count();

        // adjust the increment of z according to the time elapse
        delta_z *= dt_target / dt;
        if (delta_z < 1) {
            delta_z = 1;
        }
        if (delta_z > profile_size) {
            delta_z = profile_size;
        }

        // Cancel if region or frame is closing
        if (!RegionFileIdsValid(region_id, file_id)) {
            return false;
        }

        // Cancel if region, current stokes, or spectral requirements changed
        if (region->GetRegionState() != initial_region_state) {
            return false;
        }
        if (use_current_stokes && (stokes_index != _frames.at(file_id)->CurrentStokes())) {
            return false;
        }
        if (!HasSpectralRequirements(region_id, file_id, coordinate, required_stats)) {
            return false;
        }

        // send partial result by the callback function
        if (dt_partial_profile > TARGET_PARTIAL_REGION_TIME || progress >= 1.0) {
            t_partial_profile_start = std::chrono::high_resolution_clock::now();
            partial_results_callback(results, progress);
            if (progress >= 1.0) {
                // cache results for all stats types
                // TODO: cache and load partial profiles
                _spectral_cache[cache_id] = SpectralCache(cache_results);
            }
        }
    }

    auto t_end_spectral_profile = std::chrono::high_resolution_clock::now();
    auto dt_spectral_profile =
        std::chrono::duration_cast<std::chrono::microseconds>(t_end_spectral_profile - t_start_spectral_profile).count();
    spdlog::performance("Fill spectral profile in {:.3f} ms", dt_spectral_profile * 1e-3);

    return true;
}

// ***** Fill stats data *****

bool RegionHandler::FillRegionStatsData(std::function<void(CARTA::RegionStatsData stats_data)> cb, int region_id, int file_id) {
    // Fill stats data for given region and file
    if (!RegionFileIdsValid(region_id, file_id)) {
        return false;
    }

    bool message_filled(false);

    auto send_stats_results = [&](int region_id, int file_id, std::vector<CARTA::SetStatsRequirements_StatsConfig> stats_configs) {
        for (auto stats_config : stats_configs) {
            // Get stokes index
            int stokes;
            if (!_frames.at(file_id)->GetStokesTypeIndex(stats_config.coordinate(), stokes)) {
                continue;
            }

            // Set required stats types
            std::vector<CARTA::StatsType> required_stats;
            for (int i = 0; i < stats_config.stats_types_size(); ++i) {
                required_stats.push_back(stats_config.stats_types(i));
            }

            // Send stats results
            CARTA::RegionStatsData stats_message;
            if (GetRegionStatsData(region_id, file_id, stokes, required_stats, stats_message)) {
                cb(stats_message); // send stats data with respect to stokes
                message_filled = true;
            }
        }
    };

    if (region_id > 0) {
        // Fill stats data for specific region with file_id requirement (specific file_id or all files)
        std::unordered_map<ConfigId, RegionStatsConfig, ConfigIdHash> region_configs = _stats_req;
        for (auto& region_config : region_configs) {
            if ((region_config.first.region_id == region_id) && ((region_config.first.file_id == file_id) || (file_id == ALL_FILES))) {
                if (region_config.second.stats_configs.empty()) { // no requirements
                    continue;
                }
                int config_file_id(region_config.first.file_id);
                if (!RegionFileIdsValid(region_id, config_file_id)) { // check specific ids
                    continue;
                }

                // return stats for this requirement
                send_stats_results(region_id, config_file_id, region_config.second.stats_configs);
            }
        }
    } else {
        // (region_id < 0) Fill stats data for all regions with specific file_id requirement
        // Find requirements with file_id
        std::unordered_map<ConfigId, RegionStatsConfig, ConfigIdHash> region_configs = _stats_req;
        for (auto& region_config : region_configs) {
            if (region_config.first.file_id == file_id) {
                if (region_config.second.stats_configs.empty()) { // no requirements
                    continue;
                }
                int config_region_id(region_config.first.region_id);
                if (!RegionFileIdsValid(config_region_id, file_id)) { // check specific ids
                    continue;
                }

                // return stats for this requirement
                send_stats_results(config_region_id, file_id, region_config.second.stats_configs);
            }
        }
    }
    return message_filled;
}

bool RegionHandler::GetRegionStatsData(
    int region_id, int file_id, int stokes, const std::vector<CARTA::StatsType>& required_stats, CARTA::RegionStatsData& stats_message) {
    // Fill stats message for given region, file
    auto t_start_region_stats = std::chrono::high_resolution_clock::now();

    int z(_frames.at(file_id)->CurrentZ());
    stokes = (stokes == CURRENT_STOKES) ? _frames.at(file_id)->CurrentStokes() : stokes;

    // Start filling message
    stats_message.set_file_id(file_id);
    stats_message.set_region_id(region_id);
    stats_message.set_channel(z);
    stats_message.set_stokes(stokes);

    // Check cache
    CacheId cache_id = CacheId(file_id, region_id, stokes, z);
    if (_stats_cache.count(cache_id)) {
        std::map<CARTA::StatsType, double> stats_results;
        if (_stats_cache[cache_id].GetStats(stats_results)) {
            FillStatistics(stats_message, required_stats, stats_results);
            return true;
        }
    }

    // Get region
    AxisRange z_range(z);
    StokesRegion stokes_region;
    std::shared_ptr<casacore::LCRegion> lc_region;
    if (!ApplyRegionToFile(region_id, file_id, z_range, stokes, stokes_region, lc_region)) {
        // region outside image: NaN results
        std::map<CARTA::StatsType, double> stats_results;
        for (const auto& carta_stat : required_stats) {
            if (carta_stat == CARTA::StatsType::NumPixels) {
                stats_results[carta_stat] = 0.0;
            } else {
                stats_results[carta_stat] = nan("");
            }
        }
        FillStatistics(stats_message, required_stats, stats_results);
        // cache results
        _stats_cache[cache_id] = StatsCache(stats_results);
        return true;
    }

    // calculate stats
    bool per_z(false);
    std::map<CARTA::StatsType, std::vector<double>> stats_map;
    if (_frames.at(file_id)->GetRegionStats(stokes_region, required_stats, per_z, stats_map)) {
        // convert vector to single value in map
        std::map<CARTA::StatsType, double> stats_results;
        for (auto& value : stats_map) {
            stats_results[value.first] = value.second[0];
        }

        // add values to message
        FillStatistics(stats_message, required_stats, stats_results);
        // cache results
        _stats_cache[cache_id] = StatsCache(stats_results);

        auto t_end_region_stats = std::chrono::high_resolution_clock::now();
        auto dt_region_stats = std::chrono::duration_cast<std::chrono::microseconds>(t_end_region_stats - t_start_region_stats).count();
        spdlog::performance("Fill region stats in {:.3f} ms", dt_region_stats * 1e-3);

        return true;
    }

    return false;
}

bool RegionHandler::FillPointSpatialProfileData(int file_id, int region_id, std::vector<CARTA::SpatialProfileData>& spatial_data_vec) {
    // Cursor/point spatial profiles
    if (!RegionFileIdsValid(region_id, file_id)) {
        return false;
    }

    if (!IsPointRegion(region_id)) {
        return false;
    }

    ConfigId config_id(file_id, region_id);
    if (!_spatial_req.count(config_id)) {
        return false;
    }

    // Map a region (region_id) to an image (file_id)
    auto lcregion = ApplyRegionToFile(region_id, file_id);
    if (!lcregion) {
        return false;
    }

    // Get point region
    casacore::IPosition origin = lcregion->boundingBox().start();
    PointXy point(origin(0), origin(1));

    // Get profile for point region
    return _frames.at(file_id)->FillSpatialProfileData(point, _spatial_req.at(config_id), spatial_data_vec);
}

bool RegionHandler::FillLineSpatialProfileData(int file_id, int region_id, std::function<void(CARTA::SpatialProfileData profile_data)> cb) {
    // Line spatial profiles.  Use callback to return each profile individually.
    if (!RegionFileIdsValid(region_id, file_id)) {
        return false;
    }

    if (!IsLineRegion(region_id)) {
        return false;
    }

    ConfigId config_id(file_id, region_id);
    if (!_spatial_req.count(config_id)) {
        return false;
    }

    std::unique_lock<std::mutex> ulock(_spatial_mutex);
    std::vector<CARTA::SetSpatialRequirements_SpatialConfig> line_spatial_configs = _spatial_req.at(config_id);
    ulock.unlock();

    int channel = _frames.at(file_id)->CurrentZ();
    int x(0), y(0), start(0), end(0), mip(0);
    float value(0.0);
    bool profile_ok(false);

    auto region_type = GetRegion(region_id)->GetRegionState().type; // line or polyline
    CARTA::ProfileAxisType axis_type =
        (region_type == CARTA::RegionType::LINE ? CARTA::ProfileAxisType::Offset : CARTA::ProfileAxisType::Distance);

    for (auto& config : line_spatial_configs) {
        std::string coordinate(config.coordinate());
        int width(config.width());

        int stokes_index(0);
        if (!_frames.at(file_id)->GetStokesTypeIndex(coordinate, stokes_index)) {
            continue;
        }

        // Cancel if channel changed or requirement removed
        if (channel != _frames.at(file_id)->CurrentZ()) {
            return false;
        }
        if (!HasSpatialRequirements(region_id, file_id, coordinate, width)) {
            continue;
        }

        profile_ok =
            GetLineSpatialData(file_id, region_id, coordinate, stokes_index, width, [&](std::vector<float> profile, double increment) {
                auto profile_size = profile.size();
                int end = profile_size - 1;
                float crpix = profile_size / 2;
                auto adjusted_increment = AdjustIncrementUnit(increment, profile_size);
                float cdelt = adjusted_increment.getValue();
                float crval = (axis_type == CARTA::ProfileAxisType::Offset ? 0.0 : crpix * cdelt);
                std::string unit = adjusted_increment.getUnit();

                CARTA::SpatialProfileData profile_message = Message::SpatialProfileData(file_id, region_id, x, y, channel, stokes_index,
                    value, start, end, profile, coordinate, mip, axis_type, crpix, crval, cdelt, unit);
                cb(profile_message);
            });
    }

    return profile_ok;
}

bool RegionHandler::GetLineSpatialData(int file_id, int region_id, const std::string& coordinate, int stokes_index, int width,
    const std::function<void(std::vector<float>, double)>& spatial_profile_callback) {
    bool per_z(false), cancelled(false);
    GeneratorProgressCallback progress_callback = [](float progress) {}; // no callback for spatial profile
    double increment(0.0);
    casacore::Matrix<float> line_profile;
    std::string message;

    if (GetLineProfiles(
            file_id, region_id, width, per_z, stokes_index, coordinate, progress_callback, increment, line_profile, cancelled, message)) {
        // Check for cancel
        if (!HasSpatialRequirements(region_id, file_id, coordinate, width)) {
            return false;
        }

        if (!line_profile.empty()) {
            auto profile = line_profile.tovector();
            spatial_profile_callback(profile, increment);
            return true;
        }

        return false;
    } else {
        if (cancelled) {
            spdlog::info("Line region {} spatial profile {} was cancelled.", region_id, coordinate);
        } else {
            spdlog::error("Line region {} spatial profile {} failed: {}", region_id, coordinate, message);
        }
    }

    return false;
}

bool RegionHandler::IsPointRegion(int region_id) {
    if (RegionSet(region_id)) {
        return (GetRegion(region_id)->GetRegionState().type == CARTA::RegionType::POINT);
    }
    return false;
}

bool RegionHandler::IsLineRegion(int region_id) {
    if (RegionSet(region_id)) {
        auto region_type = GetRegion(region_id)->GetRegionState().type;
        return (region_type == CARTA::RegionType::LINE) || (region_type == CARTA::RegionType::POLYLINE);
    }
    return false;
}

bool RegionHandler::IsClosedRegion(int region_id) {
    if (RegionSet(region_id)) {
        auto type = GetRegion(region_id)->GetRegionState().type;
        return (type != CARTA::RegionType::LINE) && (type != CARTA::RegionType::POLYLINE) && (type != CARTA::RegionType::POINT);
    }
    return false;
}

std::vector<int> RegionHandler::GetSpatialReqRegionsForFile(int file_id) {
    std::vector<int> results;
    std::unique_lock<std::mutex> ulock(_spatial_mutex);
    for (auto& region : _spatial_req) {
        if (region.first.file_id == file_id) {
            results.push_back(region.first.region_id);
        }
    }
    ulock.unlock();

    return results;
}

std::vector<int> RegionHandler::GetSpatialReqFilesForRegion(int region_id) {
    std::vector<int> results;
    std::unique_lock<std::mutex> ulock(_spatial_mutex);
    for (auto& region : _spatial_req) {
        if (region.first.region_id == region_id) {
            results.push_back(region.first.file_id);
        }
    }
    ulock.unlock();

    return results;
}

bool RegionHandler::GetLineProfiles(int file_id, int region_id, int width, bool per_z, int stokes_index, const std::string& coordinate,
    std::function<void(float)>& progress_callback, double& increment, casacore::Matrix<float>& profiles, bool& cancelled,
    std::string& message) {
    // Generate box regions to approximate a line with a width (pixels), and get mean of each box (per z else current z).
    // Input parameters: file_id, region_id, width, per_z (all channels or current channel).
    // Calls progress_callback after each profile.
    // Return parameters: increment (angular spacing of boxes, in arcsec), per-region profiles, cancelled, message.
    // Returns whether profiles completed.
    if (!RegionSet(region_id)) {
        return false;
    }

    auto region = GetRegion(region_id);
    auto region_state = region->GetRegionState();
    auto reference_csys = region->CoordinateSystem();

    if (per_z && (region_state.type == CARTA::RegionType::POLYLINE)) {
        message = "Polyline region not supported for line spectral profiles.";
        return false;
    }

    // Line box regions are set with reference image coordinate system then converted to file_id image if necessary
    if (!reference_csys->hasDirectionCoordinate()) {
        message = "Cannot approximate line with no direction coordinate.";
        return false;
    }

    if (CancelLineProfiles(region_id, file_id, region_state)) {
        cancelled = true;
        return false;
    }

    bool profiles_complete = GetFixedPixelRegionProfiles(file_id, region_id, width, per_z, stokes_index, coordinate, region_state,
        reference_csys, progress_callback, profiles, increment, cancelled);

    if (profiles_complete) {
        spdlog::debug("Region {}: Using fixed pixel increment for line profiles.", region_id);
        return true;
    }

    // Check for cancel again
    if (cancelled || CancelLineProfiles(region_id, file_id, region_state)) {
        cancelled = true;
        return false;
    }

    profiles_complete = GetFixedAngularRegionProfiles(file_id, region_id, width, per_z, stokes_index, coordinate, region_state,
        reference_csys, progress_callback, profiles, increment, cancelled, message);

    if (profiles_complete) {
        spdlog::debug("Region {}: Using fixed angular increment for line profiles.", region_id);
    }

    return profiles_complete;
}

bool RegionHandler::CancelLineProfiles(int region_id, int file_id, RegionState& region_state) {
    // Cancel if region or frame is closing
    if (!RegionFileIdsValid(region_id, file_id)) {
        return true;
    }

    // Cancel if region changed
    if (GetRegion(region_id)->GetRegionState() != region_state) {
        return true;
    }

    return false;
}

float RegionHandler::GetLineRotation(const std::vector<double>& line_start, const std::vector<double>& line_end) {
    // Not set on line region import, or line segment of polyline
    // Angle from x-axis in deg
    return atan2((line_start[1] - line_end[1]), (line_start[0] - line_end[0])) * 180.0 / M_PI;
}

bool RegionHandler::GetFixedPixelRegionProfiles(int file_id, int region_id, int width, bool per_z, int stokes_index,
    const std::string& coordinate, RegionState& region_state, std::shared_ptr<casacore::CoordinateSystem> reference_csys,
    std::function<void(float)>& progress_callback, casacore::Matrix<float>& profiles, double& increment, bool& cancelled) {
    // Calculate mean spectral profiles for box regions along line with fixed pixel spacing, with progress updates after each profile.
    // Return parameters include the profiles, the increment between the box centers in arcsec, and whether profiles were cancelled.
    // Returns false if profiles cancelled or linear pixel centers are tabular in world coordinates.
    auto control_points = region_state.control_points;
    size_t num_lines(control_points.size() - 1);

    auto t_start = std::chrono::high_resolution_clock::now();
    float progress(0.0);

    if (num_lines == 1) {
        // Get box centers along line; start at line center and add offsets
        std::vector<double> line_start({control_points[0].x(), control_points[0].y()});
        std::vector<double> line_end({control_points[1].x(), control_points[1].y()});

        // Number of pixels in line, to determine number of offsets
        auto dx_pixels = line_end[0] - line_start[0];
        auto dy_pixels = line_end[1] - line_start[1];
        size_t pixel_length = sqrt((dx_pixels * dx_pixels) + (dy_pixels * dy_pixels));
        int num_offsets = max(lround(float(pixel_length - 1) / 2.0), 0);

        // Offset range [-offset, offset] from center pixel
        std::vector<std::vector<double>> box_centers((num_offsets * 2) + 1);

        // Set center pixel at center index
        double center_x((line_start[0] + line_end[0]) / 2.0), center_y((line_start[1] + line_end[1]) / 2.0);
        std::vector<double> center_point({center_x, center_y});
        auto center_idx = num_offsets;
        box_centers[center_idx] = center_point;

        // Rotation angle of line, applied to get next pixel
        float rotation = GetLineRotation(line_start, line_end);
        float cos_x = cos(rotation * M_PI / 180.0f);
        float sin_x = sin(rotation * M_PI / 180.0f);

        // Set box centers in pos and neg direction from line center out
        for (int ioffset = 1; ioffset <= num_offsets; ++ioffset) {
            // Positive offset toward line_start
            box_centers[center_idx + ioffset] = {center_x + (ioffset * cos_x), center_y + (ioffset * sin_x)};

            // Negative offset toward line_end
            box_centers[center_idx - ioffset] = {center_x - (ioffset * cos_x), center_y - (ioffset * sin_x)};
        }

        // Get profiles for each line segment; progress is iregion/num_regions
        auto num_regions = box_centers.size();

        if (num_regions == 1) {
            // Set increment for 1 pixel
            auto xlength = reference_csys->toWorldLength(cos_x, 0).get("arcsec").getValue();
            auto ylength = reference_csys->toWorldLength(sin_x, 1).get("arcsec").getValue();
            increment = sqrt((xlength * xlength) + (ylength * ylength));
        } else if (!CheckLinearOffsets(box_centers, reference_csys, increment)) {
            // Check if angular separation of pixels (box centers) is linear
            spdlog::debug("Fixed pixel offsets not linear");
            profiles.resize();
            return false;
        }

        // Overlap regions if not vertical or horizontal line
        float height = (fmod(rotation, 90.0) == 0.0 ? 1.0 : 3.0);

        // Set box regions from centers, user width, height
        for (size_t iregion = 0; iregion < num_regions; ++iregion) {
            if (per_z && _stop_pv[file_id]) {
                cancelled = true;
                return false;
            }

            // Check if requirements removed
            if (!per_z && !HasSpatialRequirements(region_id, file_id, coordinate, width)) {
                cancelled = true;
                return false;
            }

            // Check if region or frame is closing, or region changed
            if (CancelLineProfiles(region_id, file_id, region_state)) {
                cancelled = true;
                return false;
            }

            // Set temporary region state
            std::vector<CARTA::Point> control_points;
            CARTA::Point point;
            point.set_x(box_centers[iregion][0]);
            point.set_y(box_centers[iregion][1]);
            control_points.push_back(point);
            point.set_x(width);
            point.set_y(height);
            control_points.push_back(point);
            RegionState temp_region_state(region_state.reference_file_id, CARTA::RegionType::RECTANGLE, control_points, rotation);

            // Get mean profile for requested file_id and log number of pixels in region
            double num_pixels(0.0);
            casacore::Vector<float> region_profile =
                GetTemporaryRegionProfile(iregion, file_id, temp_region_state, reference_csys, per_z, stokes_index, num_pixels);
            spdlog::debug("Line profile {} max num pixels={}", iregion, num_pixels);

            if (profiles.empty()) {
                profiles.resize(casacore::IPosition(2, num_regions, region_profile.size()));
            }

            profiles.row(iregion) = region_profile;
            progress = float(iregion + 1) / float(num_regions);

            if (per_z) {
                // Update progress if time interval elapsed
                auto t_end = std::chrono::high_resolution_clock::now();
                auto dt = std::chrono::duration<double, std::milli>(t_end - t_start).count();

                if ((dt > LINE_PROFILE_PROGRESS_INTERVAL) || (progress >= 1.0)) {
                    t_start = t_end;
                    progress_callback(progress);
                }
            }
        }
    } else {
        bool trim_line(false); // Whether to skip first region after vertex
        int profile_row(0);

        for (size_t iline = 0; iline < num_lines; iline++) {
            std::vector<double> line_start({control_points[iline].x(), control_points[iline].y()});
            std::vector<double> line_end({control_points[iline + 1].x(), control_points[iline + 1].y()});

            // Number of regions = pixel length of line
            auto dx_pixels = line_end[0] - line_start[0];
            auto dy_pixels = line_end[1] - line_start[1];
            int num_regions = int(sqrt((dx_pixels * dx_pixels) + (dy_pixels * dy_pixels))) + 1;

            int start(0);
            if (trim_line) {
                spdlog::debug("Trim line segment {}", iline);
                start = 1;
            }

            // Rotation angle of line segment, applied to get next pixel
            float rotation = GetLineRotation(line_start, line_end);
            float cos_x = cos(rotation * M_PI / 180.0f);
            float sin_x = sin(rotation * M_PI / 180.0f);

            std::vector<std::vector<double>> box_centers;
            for (int iregion = start; iregion < num_regions; ++iregion) {
                box_centers.push_back({line_start[0] - (iregion * cos_x), line_start[1] - (iregion * sin_x)});
            }

            num_regions = box_centers.size(); // adjust if trimmed

            if (num_regions == 0) {
                spdlog::debug("Line segment {} contains no pixels", iline);
                continue;
            } else if (num_regions == 1) {
                // Set increment for 1 pixel (usually set in CheckLinearOffsets)
                auto xlength = reference_csys->toWorldLength(cos_x, 0).get("arcsec").getValue();
                auto ylength = reference_csys->toWorldLength(sin_x, 1).get("arcsec").getValue();
                increment = sqrt((xlength * xlength) + (ylength * ylength));
            } else if (!CheckLinearOffsets(box_centers, reference_csys, increment)) {
                spdlog::debug("Fixed pixel offsets not linear");
                profiles.resize();
                return false;
            }

            // Overlap regions if not vertical or horizontal line
            float height = (fmod(rotation, 90.0) == 0.0 ? 1.0 : 3.0);

            for (int iregion = 0; iregion < num_regions; ++iregion) {
                // Check if region or frame is closing, or region changed
                if (CancelLineProfiles(region_id, file_id, region_state)) {
                    cancelled = true;
                    return false;
                }

                // Check if requirements removed
                if (!HasSpatialRequirements(region_id, file_id, coordinate, width)) {
                    cancelled = true;
                    return false;
                }

                if (iregion == 0) {
                    // Add rows for this line's region profiles
                    profiles.resize(casacore::IPosition(2, profiles.nrow() + num_regions, 1), true);
                }

                // Set box region
                std::vector<CARTA::Point> control_points;
                CARTA::Point point;
                point.set_x(box_centers[iregion][0]);
                point.set_y(box_centers[iregion][1]);
                control_points.push_back(point);
                point.set_x(width);
                point.set_y(height);
                control_points.push_back(point);
                RegionState temp_region_state(region_state.reference_file_id, CARTA::RegionType::RECTANGLE, control_points, rotation);

                // Add mean profile for box region to profiles
                double num_pixels(0.0);
                casacore::Vector<float> region_profile =
                    GetTemporaryRegionProfile(iregion, file_id, temp_region_state, reference_csys, per_z, stokes_index, num_pixels);
                spdlog::debug("Line segment {} profile {} num pixels={}", iline, iregion, num_pixels);
                profiles.row(profile_row++) = region_profile;
            }

            // Check whether to trim next line's starting point
            if (box_centers.empty()) {
                trim_line = false;
            } else {
                std::lock_guard<std::mutex> lock(_pix_mvdir_mutex);
                trim_line = (GetPointSeparation(reference_csys, box_centers.back(), line_end) < (0.5 * increment));
            }

            // Check if region or frame is closing, or region changed
            if (CancelLineProfiles(region_id, file_id, region_state)) {
                cancelled = true;
                return false;
            }
        }

        progress = 1.0;
    }

    if (per_z) {
        cancelled = _stop_pv[file_id];
    }

    return (progress >= 1.0) && !allEQ(profiles, NAN);
}

bool RegionHandler::CheckLinearOffsets(
    const std::vector<std::vector<double>>& box_centers, std::shared_ptr<casacore::CoordinateSystem> coord_sys, double& increment) {
    // Check whether separation between box centers is linear.
    size_t num_centers(box_centers.size()), num_separation(0);
    double min_separation(0.0), max_separation(0.0);
    double total_separation(0.0);
    double tolerance = GetSeparationTolerance(coord_sys);

    // Lock pixel to MVDirection conversion; cannot multithread DirectionCoordinate::toWorld
    std::lock_guard<std::mutex> lock(_pix_mvdir_mutex);

    // Check angular separation between centers
    for (size_t i = 0; i < num_centers - 1; ++i) {
        double center_separation = GetPointSeparation(coord_sys, box_centers[i], box_centers[i + 1]);

        // Check separation
        if (center_separation > 0) {
            if (i == 0) {
                min_separation = max_separation = center_separation;
            } else {
                min_separation = (center_separation < min_separation) ? center_separation : min_separation;
                max_separation = (center_separation > max_separation) ? center_separation : max_separation;
            }

            if ((max_separation - min_separation) > tolerance) { // nonlinear increment
                return false;
            }

            total_separation += center_separation; // accumulate for mean
            ++num_separation;
        }
    }

    increment = total_separation / double(num_separation); // calculate mean separation
    return true;
}

double RegionHandler::GetPointSeparation(
    std::shared_ptr<CoordinateSystem> coord_sys, const std::vector<double>& point1, const std::vector<double>& point2) {
    // Returns angular separation in arcsec. Both points must be inside image or returns zero (use GetWorldLength instead, not as accurate).
    // Caller should lock _pix_mvdir_mutex conversion before calling this; cannot multithread DirectionCoordinate::toWorld
    double separation(0.0);

    try {
        casacore::MVDirection mvdir1 = coord_sys->directionCoordinate().toWorld(point1);
        casacore::MVDirection mvdir2 = coord_sys->directionCoordinate().toWorld(point2);
        separation = mvdir1.separation(mvdir2, "arcsec").getValue();
    } catch (casacore::AipsError& err) {
        // invalid pixel coordinates - outside image
    }

    return separation;
}

double RegionHandler::GetSeparationTolerance(std::shared_ptr<casacore::CoordinateSystem> csys) {
    // Return 1% of CDELT2 in arcsec
    auto cdelt = csys->increment();
    auto cunit = csys->worldAxisUnits();
    casacore::Quantity cdelt2(cdelt[1], cunit[1]);
    return abs(cdelt2.get("arcsec").getValue()) * 0.01;
}

bool RegionHandler::GetFixedAngularRegionProfiles(int file_id, int region_id, int width, bool per_z, int stokes_index,
    const std::string& coordinate, RegionState& region_state, std::shared_ptr<casacore::CoordinateSystem> reference_csys,
    std::function<void(float)>& progress_callback, casacore::Matrix<float>& profiles, double& increment, bool& cancelled,
    std::string& message) {
    // Calculate mean spectral profiles for polygon regions along line with fixed angular spacing, with progress updates after each profile.
    // Return parameters include the profiles, the increment between the regions in arcsec, and whether profiles were cancelled.
    // Returns false if profiles cancelled or failed, with an error message.
    auto control_points = region_state.control_points;
    size_t num_lines(control_points.size() - 1);

    // Target increment is CDELT2, target width is width * CDELT2
    auto inc2 = reference_csys->increment()(1);
    auto cunit2 = reference_csys->worldAxisUnits()(1);
    casacore::Quantity cdelt2(inc2, cunit2);
    increment = abs(cdelt2.get("arcsec").getValue());
    double tolerance = 0.1 * increment;
    double angular_width = width * increment;

    float progress(0.0);
    auto t_start = std::chrono::high_resolution_clock::now();

    if (num_lines == 1) {
        // Use pixel center of line and keep it centered
        std::vector<double> line_start({control_points[0].x(), control_points[0].y()});
        std::vector<double> line_end({control_points[1].x(), control_points[1].y()});

        std::unique_lock<std::mutex> mvdir_lock(_pix_mvdir_mutex);
        double line_separation = GetPointSeparation(reference_csys, line_start, line_end);
        mvdir_lock.unlock();

        if (!line_separation) {
            // endpoint(s) out of image and coordinate system
            message = "endpoints do not have valid world coordinates.";
            return false;
        }

        // Number of region profiles determined by increments in line length.
        auto num_increments = line_separation / increment;
        int num_offsets = lround(num_increments / 2.0);
        int num_regions = num_offsets * 2;
        if (num_regions == 0) {
            spdlog::debug("line shorter than target increment");
            return false;
        }

        // Start at center and add points in each offset direction
        std::vector<std::vector<double>> line_points(num_regions + 1); // points are start/end of each box
        std::vector<double> line_center({(line_start[0] + line_end[0]) / 2.0, (line_start[1] + line_end[1]) / 2.0});
        line_points[num_offsets] = line_center;

        // Copy center for offsets
        std::vector<double> pos_box_start({line_center[0], line_center[1]}), neg_box_start({line_center[0], line_center[1]});

        // Get points along line from center out with increment spacing to set regions
        mvdir_lock.lock();
        for (int ioffset = 1; ioffset <= num_offsets; ++ioffset) {
            // Check PV generator cancellation
            if (per_z && _stop_pv[file_id]) {
                cancelled = true;
                return false;
            }

            // Each box height (box_start to box_end) is variable to be fixed angular spacing.
            // Find ends of box regions, at increment from start of box in positive offset direction.
            if (!pos_box_start.empty()) {
                std::vector<double> pos_box_end =
                    FindPointAtTargetSeparation(reference_csys, pos_box_start, line_start, increment, tolerance);
                line_points[num_offsets + ioffset] = pos_box_end;
                pos_box_start = pos_box_end; // end of this box is start of next box
            }

            // Find ends of box regions, at increment from start of box in negative offset direction.
            if (!neg_box_start.empty()) {
                std::vector<double> neg_box_end =
                    FindPointAtTargetSeparation(reference_csys, neg_box_start, line_end, increment, tolerance);
                line_points[num_offsets - ioffset] = neg_box_end;
                neg_box_start = neg_box_end; // end of this box is start of next box
            }
        }
        mvdir_lock.unlock();

        // Set matrix size to fill in rows; ncol = image depth (PV data) or 1 (spatial profile)
        auto profile_depth = per_z ? _frames.at(file_id)->Depth() : 1;
        profiles.resize(casacore::IPosition(2, num_regions, profile_depth));

        int start_idx, end_idx;                                 // for start and end of overlapping box regions
        float rotation = GetLineRotation(line_start, line_end); // for temporary RegionState

        for (int iregion = 0; iregion < num_regions; ++iregion) {
            // Check if user cancelled
            if (per_z && _stop_pv[file_id]) {
                cancelled = true;
                return false;
            }

            // Check if requirements removed
            if (!HasSpatialRequirements(region_id, file_id, coordinate, width)) {
                cancelled = true;
                return false;
            }

            // Check if region or frame is closing, or region changed
            if (CancelLineProfiles(region_id, file_id, region_state)) {
                cancelled = true;
                return false;
            }

            // Set index for start and end of region to overlap regions: 3 boxes wide except at ends
            start_idx = (iregion == 0 ? iregion : iregion - 1);
            end_idx = (iregion == (num_regions - 1) ? iregion + 1 : iregion + 2);
            std::vector<double> region_start(line_points[start_idx]), region_end(line_points[end_idx]);

            if (region_start.empty() || region_end.empty()) {
                // Likely part of line off image
                profiles.row(iregion) = NAN;
            } else {
                // Set temporary region for reference image and get profile for requested file_id
                // pix_mvdir_mutex is not needed, locked in function while determining polygon corners
                RegionState temp_region_state = GetTemporaryRegionState(
                    reference_csys, region_state.reference_file_id, region_start, region_end, width, angular_width, rotation, tolerance);

                double num_pixels(0.0);
                casacore::Vector<float> region_profile =
                    GetTemporaryRegionProfile(iregion, file_id, temp_region_state, reference_csys, per_z, stokes_index, num_pixels);
                spdlog::debug("Line profile {} max num pixels={}", iregion, num_pixels);

                profiles.row(iregion) = region_profile;
            }

            progress = float(iregion + 1) / float(num_regions);

            if (per_z) {
                // Update progress if time interval elapsed
                auto t_end = std::chrono::high_resolution_clock::now();
                auto dt = std::chrono::duration<double, std::milli>(t_end - t_start).count();

                if ((dt > LINE_PROFILE_PROGRESS_INTERVAL) || (progress == 1.0)) {
                    t_start = t_end;
                    progress_callback(progress);
                }
            }
        }
    } else {
        // Polyline profiles, for spatial profile only
        bool trim_line(false); // Whether to skip first region after vertex
        int profile_row(0);

        for (size_t iline = 0; iline < num_lines; iline++) {
            // Check if requirements removed
            if (!HasSpatialRequirements(region_id, file_id, coordinate, width)) {
                cancelled = true;
                return false;
            }

            // Check if region or frame is closing, or region changed
            if (CancelLineProfiles(region_id, file_id, region_state)) {
                cancelled = true;
                return false;
            }

            std::vector<double> line_start({control_points[iline].x(), control_points[iline].y()});
            std::vector<double> line_end({control_points[iline + 1].x(), control_points[iline + 1].y()});

            // Angular length of line (arcsec)
            std::unique_lock<std::mutex> mvdir_lock(_pix_mvdir_mutex);
            double line_separation = GetPointSeparation(reference_csys, line_start, line_end);

            if (!line_separation) {
                // endpoint(s) out of image and coordinate system
                message = "endpoints do not have valid world coordinates.";
                return false;
            }

            // Number of regions in segment is (angular length / increment)
            int num_regions = lround(line_separation / increment);
            if (num_regions == 0) {
                spdlog::debug("Polyline segment {} shorter than target increment", iline);
                continue;
            }

            // Use vector instead of PointXy for "no point" when reach end of line
            std::vector<std::vector<double>> line_points;
            line_points.push_back(line_start);

            for (int iregion = 1; iregion < num_regions + 1; ++iregion) {
                // Find next point (next box end) along line at target separation
                std::vector<double> next_point =
                    FindPointAtTargetSeparation(reference_csys, line_points.back(), line_end, increment, tolerance);

                if (next_point.empty()) {
                    break;
                } else {
                    line_points.push_back(next_point);
                }
            }
            mvdir_lock.unlock();

            num_regions = line_points.size() - 1;
            int start_idx, end_idx;                                 // for start and end of overlapping box regions
            float rotation = GetLineRotation(line_start, line_end); // for temporary box RegionState

            for (int iregion = 0; iregion < num_regions; ++iregion) {
                // Check if requirements removed
                if (!HasSpatialRequirements(region_id, file_id, coordinate, width)) {
                    cancelled = true;
                    return false;
                }

                // Check if region or frame is closing, or region changed
                if (CancelLineProfiles(region_id, file_id, region_state)) {
                    cancelled = true;
                    return false;
                }

                if (iregion == 0) {
                    // Add rows for this line's region profiles
                    auto num_line_profiles = trim_line ? num_regions - 1 : num_regions;
                    profiles.resize(casacore::IPosition(2, profiles.nrow() + num_line_profiles, 1), true);

                    if (trim_line) {
                        spdlog::debug("Polyline segment {} trimmed", iline);
                        continue;
                    }
                }

                // Set index for start and end of region to overlap regions: 3 boxes wide except at ends
                start_idx = (iregion == 0 ? iregion : iregion - 1);
                end_idx = (iregion == (num_regions - 1) ? iregion + 1 : iregion + 2);
                std::vector<double> region_start(line_points[start_idx]), region_end(line_points[end_idx]);

                if (region_start.empty() || region_end.empty()) {
                    // Likely part of line off image
                    profiles.row(profile_row++) = NAN;
                } else {
                    // Set temporary region for reference image and get profile for requested file_id
                    // pix_mvdir_mutex is not needed, locked in function while determining polygon corners
                    RegionState temp_region_state = GetTemporaryRegionState(reference_csys, region_state.reference_file_id, region_start,
                        region_end, width, angular_width, rotation, tolerance);

                    double num_pixels(0.0);
                    casacore::Vector<float> region_profile =
                        GetTemporaryRegionProfile(iregion, file_id, temp_region_state, reference_csys, per_z, stokes_index, num_pixels);
                    spdlog::debug("Polyline segment {} profile {} max num pixels={}", iline, iregion, num_pixels);

                    profiles.row(profile_row++) = region_profile;
                }
            } // Done with regions along line segment

            // Check whether to trim next line's starting point
            if (line_points.back().empty()) {
                trim_line = false;
            } else {
                mvdir_lock.lock();
                trim_line = (GetPointSeparation(reference_csys, line_points.back(), line_end) < (0.5 * increment));
                mvdir_lock.unlock();
            }
        } // Done with lines

        progress = 1.0;
    }

    if (per_z) {
        cancelled = _stop_pv[file_id];
    }

    return (progress == 1.0) && !allEQ(profiles, NAN);
}

std::vector<double> RegionHandler::FindPointAtTargetSeparation(std::shared_ptr<casacore::CoordinateSystem> coord_sys,
    const std::vector<double>& start_point, const std::vector<double>& end_point, double target_separation, double tolerance) {
    // Find point on line described by start and end points which is at target separation in arcsec (within tolerance) of start point.
    // Return point [x, y] in pixel coordinates.  Vector is empty if DirectionCoordinate conversion fails.
    // Caller should lock _pix_mvdir_mutex conversion before calling this; cannot multithread DirectionCoordinate::toWorld
    std::vector<double> target_point;

    // Do binary search of line, finding midpoints until target separation is reached.
    // Check endpoint separation
    auto separation = GetPointSeparation(coord_sys, start_point, end_point);
    if (separation < target_separation) {
        // Line is shorter than target separation
        return target_point;
    }

    // Set progressively smaller range end0-end1 which contains target point by testing midpoints
    std::vector<double> end0({start_point[0], start_point[1]});
    std::vector<double> end1({end_point[0], end_point[1]});
    std::vector<double> last_end1, midpoint;
    int limit(0);
    auto delta = separation - target_separation;

    while (abs(delta) > tolerance) {
        if (limit++ == 1000) { // should not hit this
            break;
        }

        if (delta > 0) {
            // Separation too large, get midpoint of end0/end1
            midpoint[0] = (end0[0] + end1[0]) / 2;
            midpoint[1] = (end0[1] + end1[1]) / 2;
            last_end1 = end1;
            end1 = midpoint;
        } else {
            // Separation too small: get midpoint of end1/last_end1
            midpoint[0] = (end1[0] + last_end1[0]) / 2;
            midpoint[1] = (end1[1] + last_end1[1]) / 2;
            end0 = end1;
            end1 = midpoint;
        }

        // Get separation between start point and new endpoint
        separation = GetPointSeparation(coord_sys, start_point, end1);
        delta = separation - target_separation;
    }

    if (abs(delta) <= tolerance) {
        target_point.push_back(end1[0]);
        target_point.push_back(end1[1]);
    }

    return target_point;
}

RegionState RegionHandler::GetTemporaryRegionState(std::shared_ptr<casacore::CoordinateSystem> coord_sys, int file_id,
    const std::vector<double>& box_start, const std::vector<double>& box_end, int pixel_width, double angular_width, float line_rotation,
    double tolerance) {
    // Return RegionState for polygon region describing a box with given start and end (pixel coords) on line with rotation.
    // Get box corners with angular width to get box corners.
    // Polygon control points are corners of this box.
    // Used for widefield images with nonlinear spacing, where pixel center is not angular center so cannot use rectangle definition.
    double half_width = angular_width / 2.0;

    // Perpendicular to line
    float cos_x = cos((line_rotation + 90.0) * M_PI / 180.0f);
    float sin_x = sin((line_rotation + 90.0) * M_PI / 180.0f);

    // Control points for polygon region state
    std::vector<CARTA::Point> control_points(4);
    CARTA::Point point;

    // Create line perpendicular to line (along "width axis") at box start to find box corners
    std::unique_lock<std::mutex> mvdir_lock(_pix_mvdir_mutex);

    // Endpoint in positive direction 3 pixels out from box start
    std::vector<double> target_endpoint({box_start[0] - (pixel_width * cos_x), box_start[1] - (pixel_width * sin_x)});
    std::vector<double> corner = FindPointAtTargetSeparation(coord_sys, box_start, target_endpoint, half_width, tolerance);
    if (corner.empty()) {
        return RegionState();
    }
    point.set_x(corner[0]);
    point.set_y(corner[1]);
    control_points[0] = point;

    // Endpoint in negative direction width*2 pixels out from box start
    target_endpoint = {box_start[0] + (pixel_width * 2 * cos_x), box_start[1] + (pixel_width * 2 * sin_x)};
    corner = FindPointAtTargetSeparation(coord_sys, box_start, target_endpoint, half_width, tolerance);
    if (corner.empty()) {
        return RegionState();
    }
    point.set_x(corner[0]);
    point.set_y(corner[1]);
    control_points[3] = point;

    // Find box corners from box end
    // Endpoint in positive direction 3 pixels out from box end
    target_endpoint = {box_end[0] - (pixel_width * cos_x), box_end[1] - (pixel_width * sin_x)};
    corner = FindPointAtTargetSeparation(coord_sys, box_end, target_endpoint, half_width, tolerance);
    if (corner.empty()) {
        return RegionState();
    }
    point.set_x(corner[0]);
    point.set_y(corner[1]);
    control_points[1] = point;

    // Endpoint in negative direction 3 pixels out from box end
    target_endpoint = {box_end[0] + (pixel_width * cos_x), box_end[1] + (pixel_width * sin_x)};
    corner = FindPointAtTargetSeparation(coord_sys, box_end, target_endpoint, half_width, tolerance);
    if (corner.empty()) {
        return RegionState();
    }
    point.set_x(corner[0]);
    point.set_y(corner[1]);
    control_points[2] = point;
    mvdir_lock.unlock();

    float polygon_rotation(0.0);
    RegionState region_state = RegionState(file_id, CARTA::RegionType::POLYGON, control_points, polygon_rotation);
    return region_state;
}

casacore::Vector<float> RegionHandler::GetTemporaryRegionProfile(int region_idx, int file_id, RegionState& region_state,
    std::shared_ptr<casacore::CoordinateSystem> reference_csys, bool per_z, int stokes_index, double& num_pixels) {
    // Create temporary region with RegionState and CoordinateSystem
    // Return stats/spectral profile (depending on per_z) for given file_id image, and number of pixels in the region.

    // Initialize return values
    auto profile_size = per_z ? _frames.at(file_id)->Depth() : 1;
    casacore::Vector<float> profile(profile_size, NAN);
    num_pixels = 0.0;

    if (!region_state.RegionDefined()) {
        return profile;
    }

    int region_id(TEMP_REGION_ID);
    if (!per_z) {
        // Unique ID for multiple line profiles
        region_id -= region_idx;
    }

    std::lock_guard<std::mutex> guard(_line_profile_mutex);
    SetRegion(region_id, region_state, reference_csys);

    if (!RegionSet(region_id)) {
        return profile;
    }

    if (per_z) {
        // Temp region spectral requirements
        std::vector<CARTA::StatsType> required_stats = {CARTA::StatsType::NumPixels, CARTA::StatsType::Mean};
        ConfigId config_id(file_id, region_id);
        std::string coordinate("z"); // current stokes
        SpectralConfig spectral_config(coordinate, required_stats);
        RegionSpectralConfig region_config;
        region_config.configs.push_back(spectral_config);

        // Check cancel: currently temp per-z profile is only for PV image generator
        if (_stop_pv[file_id]) {
            RemoveRegion(region_id);
            return profile;
        }

        // Set region spectral requirements
        std::unique_lock<std::mutex> ulock(_spectral_mutex);
        _spectral_req[config_id] = region_config;
        ulock.unlock();

        // Do not report errors for line regions outside image
        bool report_error(false);

        // Get region spectral profiles converted to file_id image if necessary
        GetRegionSpectralData(region_id, file_id, coordinate, stokes_index, required_stats, report_error,
            [&](std::map<CARTA::StatsType, std::vector<double>> results, float progress) {
                if (progress == 1.0) {
                    // Get mean spectral profile and max NumPixels for small region.  Callback does nothing, not needed.
                    auto npix_per_chan = results[CARTA::StatsType::NumPixels];
                    num_pixels = *max_element(npix_per_chan.begin(), npix_per_chan.end());
                    profile = results[CARTA::StatsType::Mean];
                }
            });
    } else {
        // Use BasicStats to get num_pixels and mean for current channel and stokes
        // Get region
        AxisRange z_range(_frames.at(file_id)->CurrentZ());
        casacore::ImageRegion image_region;
        std::shared_ptr<casacore::LCRegion> lc_region;
        if (ApplyRegionToFile(region_id, file_id, z_range, stokes_index, image_region, lc_region)) {
            // Get region data
            std::vector<float> region_data;
            if (_frames.at(file_id)->GetRegionData(image_region, region_data)) {
                // Get BasicStats
                BasicStats<float> basic_stats;
                CalcBasicStats(basic_stats, region_data.data(), region_data.size());
                num_pixels = basic_stats.num_pixels;
                profile[0] = basic_stats.mean;
            }
        }
    }

    // Remove temporary region
    RemoveRegion(region_id);

    return profile;
}

<<<<<<< HEAD
casacore::Quantity RegionHandler::AdjustIncrementUnit(double offset_increment, size_t num_offsets) {
    // Given offset increment in arcsec, adjust to:
    // - milliarcsec if length < 2 milliarcsec
    // - arcsec if 2 milliarcsec <= length < 2 arcmin
    // - arcminute if 2 arcmin <= length < 2 deg
    // - deg if 2 deg <= length
    // Returns increment as a Quantity with value and unit
    casacore::Quantity increment(offset_increment, "arcsec");
    auto offset_length = offset_increment * num_offsets;

    if ((offset_length * 1.0e3) < 2.0) {
        increment = increment.get("marcsec");
    } else if ((offset_length / 60.0) >= 2.0) {
        if ((offset_length / 3600.0) < 2.0) {
            increment = increment.get("arcmin");
        } else {
            increment = increment.get("deg");
        }
    }

    return increment;
=======
void RegionHandler::GetStokesPtotal(
    const ProfilesMap& profiles_q, const ProfilesMap& profiles_u, const ProfilesMap& profiles_v, ProfilesMap& profiles_ptotal) {
    auto calc_step1 = [&](double q, double u) { return (std::pow(q, 2) + std::pow(u, 2)); };
    auto calc_step2 = [&](double v, double step1) { return std::sqrt(step1 + std::pow(v, 2)); };

    CombineStokes(profiles_ptotal, profiles_q, profiles_u, calc_step1);
    CombineStokes(profiles_ptotal, profiles_v, calc_step2);
}

void RegionHandler::GetStokesPftotal(const ProfilesMap& profiles_i, const ProfilesMap& profiles_q, const ProfilesMap& profiles_u,
    const ProfilesMap& profiles_v, ProfilesMap& profiles_pftotal) {
    auto calc_step1 = [&](double q, double u) { return (std::pow(q, 2) + std::pow(u, 2)); };
    auto calc_step2 = [&](double v, double step1) { return std::sqrt(step1 + std::pow(v, 2)); };
    auto calc_step3 = [&](double i, double step2) { return 100.0 * (step2 / i); };

    CombineStokes(profiles_pftotal, profiles_q, profiles_u, calc_step1);
    CombineStokes(profiles_pftotal, profiles_v, calc_step2);
    CombineStokes(profiles_pftotal, profiles_i, calc_step3);
}

void RegionHandler::GetStokesPlinear(const ProfilesMap& profiles_q, const ProfilesMap& profiles_u, ProfilesMap& profiles_plinear) {
    auto calc_pi = [&](double q, double u) { return std::sqrt(std::pow(q, 2) + std::pow(u, 2)); };

    CombineStokes(profiles_plinear, profiles_q, profiles_u, calc_pi);
}

void RegionHandler::GetStokesPflinear(
    const ProfilesMap& profiles_i, const ProfilesMap& profiles_q, const ProfilesMap& profiles_u, ProfilesMap& profiles_pflinear) {
    auto calc_pi = [&](double q, double u) { return std::sqrt(std::pow(q, 2) + std::pow(u, 2)); };
    auto calc_fpi = [&](double i, double pi) { return (IsValid(i, pi) ? 100.0 * (pi / i) : std::numeric_limits<double>::quiet_NaN()); };

    CombineStokes(profiles_pflinear, profiles_q, profiles_u, calc_pi);
    CombineStokes(profiles_pflinear, profiles_i, calc_fpi);
}

void RegionHandler::GetStokesPangle(const ProfilesMap& profiles_q, const ProfilesMap& profiles_u, ProfilesMap& profiles_pangle) {
    auto calc_pa = [&](double q, double u) { return (180.0 / casacore::C::pi) * atan2(u, q) / 2; };

    CombineStokes(profiles_pangle, profiles_q, profiles_u, calc_pa);
}

void RegionHandler::CombineStokes(ProfilesMap& profiles_out, const ProfilesMap& profiles_q, const ProfilesMap& profiles_u,
    const std::function<double(double, double)>& func) {
    auto func_if_valid = [&](double a, double b) { return (IsValid(a, b) ? func(a, b) : std::numeric_limits<double>::quiet_NaN()); };

    for (auto stats_q : profiles_q) {
        for (auto stats_u : profiles_u) {
            if (stats_q.first == stats_u.first) {
                std::vector<double>& results = profiles_out[stats_q.first];
                results.resize(stats_q.second.size());
                std::transform(stats_q.second.begin(), stats_q.second.end(), stats_u.second.begin(), results.begin(), func_if_valid);
            }
        }
    }
}

void RegionHandler::CombineStokes(
    ProfilesMap& profiles_out, const ProfilesMap& profiles_other, const std::function<double(double, double)>& func) {
    auto func_if_valid = [&](double a, double b) { return (IsValid(a, b) ? func(a, b) : std::numeric_limits<double>::quiet_NaN()); };

    for (auto stats_out : profiles_out) {
        for (auto stats_other : profiles_other) {
            if (stats_out.first == stats_other.first) {
                std::vector<double>& results = profiles_out[stats_out.first];
                std::transform(
                    stats_other.second.begin(), stats_other.second.end(), stats_out.second.begin(), results.begin(), func_if_valid);
            }
        }
    }
}

bool RegionHandler::IsValid(double a, double b) {
    return (!std::isnan(a) && !std::isnan(b));
}

bool RegionHandler::GetComputedStokesProfiles(
    ProfilesMap& profiles, int stokes, const std::function<bool(ProfilesMap&, std::string)>& get_profiles_data) {
    ProfilesMap profile_i, profile_q, profile_u, profile_v;
    if (stokes == COMPUTE_STOKES_PTOTAL) {
        if (!get_profiles_data(profile_q, "Qz") || !get_profiles_data(profile_u, "Uz") || !get_profiles_data(profile_v, "Vz")) {
            return false;
        }
        GetStokesPtotal(profile_q, profile_u, profile_v, profiles);
    } else if (stokes == COMPUTE_STOKES_PFTOTAL) {
        if (!get_profiles_data(profile_i, "Iz") || !get_profiles_data(profile_q, "Qz") || !get_profiles_data(profile_u, "Uz") ||
            !get_profiles_data(profile_v, "Vz")) {
            return false;
        }
        GetStokesPftotal(profile_i, profile_q, profile_u, profile_v, profiles);
    } else if (stokes == COMPUTE_STOKES_PLINEAR) {
        if (!get_profiles_data(profile_q, "Qz") || !get_profiles_data(profile_u, "Uz")) {
            return false;
        }
        GetStokesPlinear(profile_q, profile_u, profiles);
    } else if (stokes == COMPUTE_STOKES_PFLINEAR) {
        if (!get_profiles_data(profile_i, "Iz") || !get_profiles_data(profile_q, "Qz") || !get_profiles_data(profile_u, "Uz")) {
            return false;
        }
        GetStokesPflinear(profile_i, profile_q, profile_u, profiles);
    } else if (stokes == COMPUTE_STOKES_PANGLE) {
        if (!get_profiles_data(profile_q, "Qz") || !get_profiles_data(profile_u, "Uz")) {
            return false;
        }
        GetStokesPangle(profile_q, profile_u, profiles);
    }
    return true;
>>>>>>> 70e09d58
}

} // namespace carta<|MERGE_RESOLUTION|>--- conflicted
+++ resolved
@@ -801,11 +801,7 @@
         return nullptr;
     }
 
-<<<<<<< HEAD
-    return _frames.at(file_id)->GetImageRegion(file_id, region, report_error);
-=======
-    return _frames.at(file_id)->GetImageRegion(file_id, _regions.at(region_id), stokes_source, report_error);
->>>>>>> 70e09d58
+    return _frames.at(file_id)->GetImageRegion(file_id, region, stokes_source, report_error);
 }
 
 bool RegionHandler::ApplyRegionToFile(int region_id, int file_id, const AxisRange& z_range, int stokes, StokesRegion& stokes_region,
@@ -2653,12 +2649,12 @@
         // Use BasicStats to get num_pixels and mean for current channel and stokes
         // Get region
         AxisRange z_range(_frames.at(file_id)->CurrentZ());
-        casacore::ImageRegion image_region;
+        StokesRegion stokes_region;
         std::shared_ptr<casacore::LCRegion> lc_region;
-        if (ApplyRegionToFile(region_id, file_id, z_range, stokes_index, image_region, lc_region)) {
+        if (ApplyRegionToFile(region_id, file_id, z_range, stokes_index, stokes_region, lc_region)) {
             // Get region data
             std::vector<float> region_data;
-            if (_frames.at(file_id)->GetRegionData(image_region, region_data)) {
+            if (_frames.at(file_id)->GetRegionData(stokes_region, region_data)) {
                 // Get BasicStats
                 BasicStats<float> basic_stats;
                 CalcBasicStats(basic_stats, region_data.data(), region_data.size());
@@ -2674,7 +2670,6 @@
     return profile;
 }
 
-<<<<<<< HEAD
 casacore::Quantity RegionHandler::AdjustIncrementUnit(double offset_increment, size_t num_offsets) {
     // Given offset increment in arcsec, adjust to:
     // - milliarcsec if length < 2 milliarcsec
@@ -2696,7 +2691,8 @@
     }
 
     return increment;
-=======
+}
+
 void RegionHandler::GetStokesPtotal(
     const ProfilesMap& profiles_q, const ProfilesMap& profiles_u, const ProfilesMap& profiles_v, ProfilesMap& profiles_ptotal) {
     auto calc_step1 = [&](double q, double u) { return (std::pow(q, 2) + std::pow(u, 2)); };
@@ -2803,7 +2799,6 @@
         GetStokesPangle(profile_q, profile_u, profiles);
     }
     return true;
->>>>>>> 70e09d58
 }
 
 } // namespace carta