--- conflicted
+++ resolved
@@ -847,11 +847,7 @@
             // region outside image, send default histogram
             auto* default_histogram = histogram_message.mutable_histograms();
             std::vector<int> histogram_bins(1, 0);
-<<<<<<< HEAD
-            Message::FillHistogram(default_histogram, 1, 0.0, 0.0, histogram_bins, NAN, NAN);
-=======
             FillHistogram(default_histogram, 1, 0.0, 0.0, histogram_bins, NAN, NAN);
->>>>>>> 1a3f0f3c
             continue;
         }
 
@@ -872,11 +868,7 @@
                 carta::Histogram hist;
                 if (_histogram_cache[cache_id].GetHistogram(num_bins, hist)) {
                     auto* histogram = histogram_message.mutable_histograms();
-<<<<<<< HEAD
-                    Message::FillHistogram(histogram, stats, hist);
-=======
                     FillHistogram(histogram, stats, hist);
->>>>>>> 1a3f0f3c
 
                     // Fill in the cached message
                     histogram_messages.emplace_back(histogram_message);
@@ -907,11 +899,7 @@
 
         // Complete Histogram submessage
         auto* histogram = histogram_message.mutable_histograms();
-<<<<<<< HEAD
-        Message::FillHistogram(histogram, stats, histo);
-=======
         FillHistogram(histogram, stats, histo);
->>>>>>> 1a3f0f3c
 
         // Fill in the final result
         histogram_messages.emplace_back(histogram_message);
@@ -1330,11 +1318,7 @@
     if (_stats_cache.count(cache_id)) {
         std::map<CARTA::StatsType, double> stats_results;
         if (_stats_cache[cache_id].GetStats(stats_results)) {
-<<<<<<< HEAD
-            Message::FillStatisticsValue(stats_message, required_stats, stats_results);
-=======
             FillStatistics(stats_message, required_stats, stats_results);
->>>>>>> 1a3f0f3c
             return true;
         }
     }
@@ -1352,11 +1336,7 @@
                 stats_results[carta_stat] = nan("");
             }
         }
-<<<<<<< HEAD
-        Message::FillStatisticsValue(stats_message, required_stats, stats_results);
-=======
         FillStatistics(stats_message, required_stats, stats_results);
->>>>>>> 1a3f0f3c
         // cache results
         _stats_cache[cache_id] = StatsCache(stats_results);
         return true;
@@ -1373,11 +1353,7 @@
         }
 
         // add values to message
-<<<<<<< HEAD
-        Message::FillStatisticsValue(stats_message, required_stats, stats_results);
-=======
         FillStatistics(stats_message, required_stats, stats_results);
->>>>>>> 1a3f0f3c
         // cache results
         _stats_cache[cache_id] = StatsCache(stats_results);
 
