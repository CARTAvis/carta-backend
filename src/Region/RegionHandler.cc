/* This file is part of the CARTA Image Viewer: https://github.com/CARTAvis/carta-backend
   Copyright 2018, 2019, 2020, 2021 Academia Sinica Institute of Astronomy and Astrophysics (ASIAA),
   Associated Universities, Inc. (AUI) and the Inter-University Institute for Data Intensive Astronomy (IDIA)
   SPDX-License-Identifier: GPL-3.0-or-later
*/

// RegionDataHandler.cc: handle requirements and data streams for regions

#include "RegionHandler.h"

#include <chrono>
#include <cmath>

#include <casacore/lattices/LRegions/LCBox.h>
#include <casacore/lattices/LRegions/LCExtension.h>
#include <casacore/lattices/LRegions/LCIntersection.h>

#include "../ImageStats/StatsCalculator.h"
#include "../Logger/Logger.h"
#include "Util/File.h"
#include "Util/Image.h"

#include "CrtfImportExport.h"
#include "Ds9ImportExport.h"
#include "Util/Message.h"

#define LINE_PROFILE_PROGRESS_INTERVAL 500

namespace carta {

// ********************************************************************
// Region handling

int RegionHandler::GetNextRegionId() {
    // returns maximum id + 1; start at 1 if no regions set
    int max_id(0);
    if (!_regions.empty()) {
        for (auto& region : _regions) {
            if (region.first > max_id) {
                max_id = region.first;
            }
        }
    }
    return max_id + 1;
}

bool RegionHandler::SetRegion(int& region_id, RegionState& region_state, std::shared_ptr<casacore::CoordinateSystem> csys) {
    // Set region params for region id; if id < 0, create new id
    // CoordinateSystem will be owned by Region
    bool valid_region(false);
    if (_regions.count(region_id)) {
        _regions.at(region_id)->UpdateRegion(region_state);
        valid_region = _regions.at(region_id)->IsValid();
        if (_regions.at(region_id)->RegionChanged()) {
            UpdateNewSpectralRequirements(region_id); // set all req "new"
            ClearRegionCache(region_id);
        }
    } else {
        if ((region_id < 0) && (region_id != TEMP_REGION_ID)) {
            region_id = GetNextRegionId();
        }
        auto region = std::shared_ptr<Region>(new Region(region_state, csys));
        if (region && region->IsValid()) {
            _regions[region_id] = std::move(region);
            valid_region = true;
        }
    }
    return valid_region;
}

bool RegionHandler::RegionChanged(int region_id) {
    if (!_regions.count(region_id)) {
        return false;
    }
    return _regions.at(region_id)->RegionChanged();
}

void RegionHandler::RemoveRegion(int region_id) {
    // call destructor and erase from map
    if (!RegionSet(region_id)) {
        return;
    }
    if (region_id == ALL_REGIONS) {
        for (auto& region : _regions) {
            region.second->WaitForTaskCancellation();
        }
        _regions.clear();
    } else if (_regions.count(region_id)) {
        _regions.at(region_id)->WaitForTaskCancellation();
        _regions.erase(region_id);
    }
    RemoveRegionRequirementsCache(region_id);
}

std::shared_ptr<Region> RegionHandler::GetRegion(int region_id) {
    if (RegionSet(region_id)) {
        return _regions.at(region_id);
    } else {
        return std::shared_ptr<Region>();
    }
}

bool RegionHandler::RegionSet(int region_id) {
    // Check whether a particular region is set or any regions are set
    if (region_id == ALL_REGIONS) {
        return _regions.size();
    } else {
        return _regions.count(region_id) && _regions.at(region_id)->IsConnected();
    }
}

void RegionHandler::ImportRegion(int file_id, std::shared_ptr<Frame> frame, CARTA::FileType region_file_type,
    const std::string& region_file, bool file_is_filename, CARTA::ImportRegionAck& import_ack) {
    // Set regions from region file
    auto csys = frame->CoordinateSystem();
    const casacore::IPosition shape = frame->ImageShape();
    std::unique_ptr<RegionImportExport> importer;
    switch (region_file_type) {
        case CARTA::FileType::CRTF:
            importer.reset(new CrtfImportExport(csys, shape, frame->StokesAxis(), file_id, region_file, file_is_filename));
            break;
        case CARTA::FileType::DS9_REG:
            importer.reset(new Ds9ImportExport(csys, shape, file_id, region_file, file_is_filename));
            break;
        default:
            break;
    }

    if (!importer) {
        import_ack.set_success(false);
        import_ack.set_message("Region importer failed.");
        return;
    }

    // Get regions from parser or error message
    std::string error;
    std::vector<RegionProperties> region_list = importer->GetImportedRegions(error);
    if (region_list.empty()) {
        import_ack.set_success(false);
        import_ack.set_message(error);
        return;
    }

    // Set reference file pointer
    _frames[file_id] = frame;

    // Set Regions from RegionState list and complete message
    import_ack.set_success(true);
    import_ack.set_message(error);
    int region_id = GetNextRegionId();
    auto region_info_map = import_ack.mutable_regions();
    auto region_style_map = import_ack.mutable_region_styles();
    for (auto& imported_region : region_list) {
        auto region_csys = frame->CoordinateSystem();
        auto region_state = imported_region.state;
        auto region = std::shared_ptr<Region>(new Region(region_state, region_csys));

        if (region && region->IsValid()) {
            _regions[region_id] = std::move(region);

            // Set CARTA::RegionInfo
            CARTA::RegionInfo carta_region_info;
            carta_region_info.set_region_type(region_state.type);
            *carta_region_info.mutable_control_points() = {region_state.control_points.begin(), region_state.control_points.end()};
            carta_region_info.set_rotation(region_state.rotation);
            // Set CARTA::RegionStyle
            auto region_style = imported_region.style;
            CARTA::RegionStyle carta_region_style;
            carta_region_style.set_name(region_style.name);
            carta_region_style.set_color(region_style.color);
            carta_region_style.set_line_width(region_style.line_width);
            *carta_region_style.mutable_dash_list() = {region_style.dash_list.begin(), region_style.dash_list.end()};

            // Add info and style to import_ack; increment region id for next region
            (*region_info_map)[region_id] = carta_region_info;
            (*region_style_map)[region_id++] = carta_region_style;
        }
    }
}

void RegionHandler::ExportRegion(int file_id, std::shared_ptr<Frame> frame, CARTA::FileType region_file_type,
    CARTA::CoordinateType coord_type, std::map<int, CARTA::RegionStyle>& region_styles, std::string& filename,
    CARTA::ExportRegionAck& export_ack) {
    // Export regions to given filename, or return export file contents in ack
    // Check if any regions to export
    if (region_styles.empty()) {
        export_ack.set_success(false);
        export_ack.set_message("Export failed: no regions requested.");
        export_ack.add_contents();
        return;
    }

    // Check ability to create export file if filename given
    if (!filename.empty()) {
        casacore::File export_file(filename);
        if (!export_file.canCreate()) {
            export_ack.set_success(false);
            export_ack.set_message("Export region failed: cannot create file.");
            export_ack.add_contents();
            return;
        }
    }

    bool pixel_coord(coord_type == CARTA::CoordinateType::PIXEL);
    auto output_csys = frame->CoordinateSystem();

    if (!pixel_coord && !output_csys->hasDirectionCoordinate()) {
        // Export fails, cannot convert to world coordinates
        export_ack.set_success(false);
        export_ack.set_message("Cannot export regions in world coordinates for linear coordinate system.");
        return;
    }

    const casacore::IPosition output_shape = frame->ImageShape();
    std::unique_ptr<RegionImportExport> exporter;
    switch (region_file_type) {
        case CARTA::FileType::CRTF:
            exporter = std::unique_ptr<RegionImportExport>(new CrtfImportExport(output_csys, output_shape, frame->StokesAxis()));
            break;
        case CARTA::FileType::DS9_REG:
            exporter = std::unique_ptr<RegionImportExport>(new Ds9ImportExport(output_csys, output_shape, pixel_coord));
            break;
        default:
            break;
    }

    // Add regions to export from map<region_id, RegionStyle>
    std::string error; // append region errors here
    for (auto& region : region_styles) {
        int region_id = region.first;

        if (_regions.count(region_id)) {
            bool region_added(false);

            // Get state from Region, style from input map
            RegionState region_state = _regions[region_id]->GetRegionState();

            CARTA::RegionStyle carta_region_style = region.second;
            std::vector<int> dash_list = {carta_region_style.dash_list().begin(), carta_region_style.dash_list().end()};
            RegionStyle region_style(carta_region_style.name(), carta_region_style.color(), carta_region_style.line_width(), dash_list);

            if ((region_state.reference_file_id == file_id) && pixel_coord) {
                // Use RegionState control points with reference file id for pixel export
                region_added = exporter->AddExportRegion(region_state, region_style);
            } else {
                try {
                    // Use Record containing pixel coords of region converted to output image
                    casacore::TableRecord region_record = _regions.at(region_id)->GetImageRegionRecord(file_id, output_csys, output_shape);
                    if (!region_record.empty()) {
                        region_added = exporter->AddExportRegion(region_state, region_style, region_record, pixel_coord);
                    }
                } catch (const casacore::AipsError& err) {
                    spdlog::error("Export region record failed: {}", err.getMesg());
                }
            }

            if (!region_added) {
                std::string region_error = fmt::format("Export region {} in image {} failed.\n", region_id, file_id);
                error.append(region_error);
            }
        } else {
            std::string region_error = fmt::format("Region {} not found for export.\n", region_id);
            error.append(region_error);
        }
    }

    bool success(false);
    if (filename.empty()) {
        // Return contents
        std::vector<std::string> line_contents;
        if (exporter->ExportRegions(line_contents, error)) {
            success = true;
            *export_ack.mutable_contents() = {line_contents.begin(), line_contents.end()};
        }
    } else {
        // Write to file
        if (exporter->ExportRegions(filename, error)) {
            success = true;
        }
    }

    // Export failed
    export_ack.set_success(success);
    export_ack.set_message(error);
}

// ********************************************************************
// Frame handling

bool RegionHandler::FrameSet(int file_id) {
    // Check whether a particular file is set or any files are set
    if (file_id == ALL_FILES) {
        return _frames.size();
    } else {
        return _frames.count(file_id) && _frames.at(file_id)->IsConnected();
    }
}

void RegionHandler::RemoveFrame(int file_id) {
    if (file_id == ALL_FILES) {
        _frames.clear();
        RemoveRegion(ALL_REGIONS); // removes all regions, requirements, and caches
    } else if (_frames.count(file_id)) {
        _stop_pv[file_id] = true;
        _frames.erase(file_id);
        RemoveFileRequirementsCache(file_id);
    }
}

// ********************************************************************
// Region requirements handling

bool RegionHandler::SetHistogramRequirements(
    int region_id, int file_id, std::shared_ptr<Frame> frame, const std::vector<CARTA::SetHistogramRequirements_HistogramConfig>& configs) {
    // Set histogram requirements for given region and file
    if (configs.empty() && !RegionSet(region_id)) {
        // Frontend clears requirements after region removed, prevent error in log by returning true.
        return true;
    }

    if (_regions.count(region_id)) {
        // Save frame pointer
        _frames[file_id] = frame;

        // Make HistogramConfig vector of requirements
        std::vector<HistogramConfig> input_configs;
        for (auto& config : configs) {
            HistogramConfig hist_config(config.coordinate(), config.channel(), config.num_bins());
            input_configs.push_back(hist_config);
        }

        // Set requirements
        ConfigId config_id(file_id, region_id);
        _histogram_req[config_id].configs = input_configs;
        return true;
    }

    return false;
}

bool RegionHandler::SetSpectralRequirements(int region_id, int file_id, std::shared_ptr<Frame> frame,
    const std::vector<CARTA::SetSpectralRequirements_SpectralConfig>& spectral_profiles) {
    // Set spectral profile requirements for given region and file
    if (spectral_profiles.empty() && !RegionSet(region_id)) {
        // Frontend clears requirements after region removed, prevent error in log by returning true.
        return true;
    }

    if (!_regions.count(region_id)) {
        spdlog::error("Spectral requirements failed: no region with id {}", region_id);
        return false;
    }

    // Save frame pointer
    _frames[file_id] = frame;

    // Clear all requirements for this file/region
    ConfigId config_id(file_id, region_id);
    if (spectral_profiles.empty()) {
        if (_spectral_req.count(config_id)) {
            std::unique_lock<std::mutex> ulock(_spectral_mutex);
            _spectral_req[config_id].configs.clear();
            ulock.unlock();
        }
        return true;
    }

    // Create RegionSpectralConfig for new requirements
    int nstokes = frame->NumStokes();
    std::vector<SpectralConfig> new_configs;
    for (auto& profile : spectral_profiles) {
        // check stokes coordinate
        std::string profile_coordinate(profile.coordinate());
        int stokes_index;
        if (!frame->GetStokesTypeIndex(profile_coordinate, stokes_index)) {
            continue;
        }

        // Create stats vector
        std::vector<CARTA::StatsType> required_stats;
        for (size_t i = 0; i < profile.stats_types_size(); ++i) {
            required_stats.push_back(profile.stats_types(i));
        }

        // Add SpectralConfig to vector
        SpectralConfig spec_config(profile_coordinate, required_stats);
        new_configs.push_back(spec_config);
    }

    if (new_configs.empty()) { // no valid requirements
        return false;
    }

    if (_spectral_req.count(config_id) && !_spectral_req[config_id].configs.empty()) {
        // Diff existing requirements to set new_stats in new_configs
        std::vector<SpectralConfig> current_configs;
        std::unique_lock<std::mutex> ulock(_spectral_mutex);
        current_configs.insert(current_configs.begin(), _spectral_req[config_id].configs.begin(), _spectral_req[config_id].configs.end());
        ulock.unlock();

        // Find matching requirement to set new_stats in new configs
        for (auto& new_config : new_configs) {
            for (auto& current_config : current_configs) {
                if (new_config.coordinate == current_config.coordinate) {
                    // Found current requirement that matches new requirement; determine new stats types
                    std::vector<CARTA::StatsType> new_stats_types;
                    for (auto new_stat : new_config.all_stats) {
                        bool found_stat(false);
                        for (auto current_stat : current_config.all_stats) {
                            if (current_stat == new_stat) {
                                found_stat = true;
                                break;
                            }
                        }
                        if (!found_stat) {
                            new_stats_types.push_back(new_stat);
                        }
                    }
                    new_config.SetNewRequirements(new_stats_types);
                    break;
                }
            }
        }
    }

    // Update region config in spectral req map
    RegionSpectralConfig region_config;
    region_config.configs = new_configs;
    std::unique_lock<std::mutex> ulock(_spectral_mutex);
    _spectral_req[config_id] = region_config;
    ulock.unlock();

    return true;
}

bool RegionHandler::HasSpectralRequirements(
    int region_id, int file_id, std::string& coordinate, std::vector<CARTA::StatsType>& required_stats) {
    // Search _spectral_req for given file, region, and stokes; check if _any_ requested stats still valid.
    // Used to check for cancellation.
    ConfigId config_id(file_id, region_id);
    std::vector<SpectralConfig> spectral_configs;
    std::unique_lock<std::mutex> ulock(_spectral_mutex);
    spectral_configs.insert(spectral_configs.begin(), _spectral_req[config_id].configs.begin(), _spectral_req[config_id].configs.end());
    ulock.unlock();

    bool has_stat(false);
    for (auto& config : spectral_configs) {
        if (config.coordinate == coordinate) {
            // Found config, now find stats
            for (auto stat : required_stats) {
                if (config.HasStat(stat)) {
                    has_stat = true;
                    break;
                }
            }
            return has_stat;
        }
    }

    return has_stat;
}

void RegionHandler::UpdateNewSpectralRequirements(int region_id) {
    // Set all requirements "new" when region changes
    std::lock_guard<std::mutex> guard(_spectral_mutex);
    for (auto& req : _spectral_req) {
        if (req.first.region_id == region_id) {
            for (auto& spec_config : req.second.configs) {
                spec_config.SetAllNewStats();
            }
        }
    }
}

bool RegionHandler::SetStatsRequirements(
    int region_id, int file_id, std::shared_ptr<Frame> frame, const std::vector<CARTA::SetStatsRequirements_StatsConfig>& stats_configs) {
    // Set stats data requirements for given region and file
    if (stats_configs.empty() && !RegionSet(region_id)) {
        // frontend clears requirements after region removed, prevent error in log
        return true;
    }

    if (_regions.count(region_id)) {
        // Save frame pointer
        _frames[file_id] = frame;

        // Set requirements
        ConfigId config_id(file_id, region_id);
        _stats_req[config_id].stats_configs = stats_configs;
        return true;
    }
    return false;
}

void RegionHandler::RemoveRegionRequirementsCache(int region_id) {
    // Clear requirements and cache for a specific region or for all regions when closed
    if (region_id == ALL_REGIONS) {
        _histogram_req.clear();
        _stats_req.clear();
        std::unique_lock<std::mutex> ulock(_spectral_mutex);
        _spectral_req.clear();
        ulock.unlock();

        _histogram_cache.clear();
        _spectral_cache.clear();
        _stats_cache.clear();
    } else {
        // Iterate through requirements and remove those for given region_id
        for (auto it = _histogram_req.begin(); it != _histogram_req.end();) {
            if ((*it).first.region_id == region_id) {
                it = _histogram_req.erase(it);
            } else {
                ++it;
            }
        }

        std::unique_lock<std::mutex> ulock(_spectral_mutex);
        for (auto it = _spectral_req.begin(); it != _spectral_req.end();) {
            if ((*it).first.region_id == region_id) {
                it = _spectral_req.erase(it);
            } else {
                ++it;
            }
        }
        ulock.unlock();

        for (auto it = _stats_req.begin(); it != _stats_req.end();) {
            if ((*it).first.region_id == region_id) {
                it = _stats_req.erase(it);
            } else {
                ++it;
            }
        }

        // Iterate through cache and remove those for given region_id
        for (auto it = _histogram_cache.begin(); it != _histogram_cache.end();) {
            if ((*it).first.region_id == region_id) {
                it = _histogram_cache.erase(it);
            } else {
                ++it;
            }
        }

        for (auto it = _spectral_cache.begin(); it != _spectral_cache.end();) {
            if ((*it).first.region_id == region_id) {
                it = _spectral_cache.erase(it);
            } else {
                ++it;
            }
        }

        for (auto it = _stats_cache.begin(); it != _stats_cache.end();) {
            if ((*it).first.region_id == region_id) {
                it = _stats_cache.erase(it);
            } else {
                ++it;
            }
        }
    }
}

void RegionHandler::RemoveFileRequirementsCache(int file_id) {
    // Clear requirements and cache for a specific file or for all files when closed
    if (file_id == ALL_FILES) {
        _histogram_req.clear();
        _stats_req.clear();
        std::unique_lock<std::mutex> ulock(_spectral_mutex);
        _spectral_req.clear();
        ulock.unlock();

        _histogram_cache.clear();
        _spectral_cache.clear();
        _stats_cache.clear();
    } else {
        // Iterate through requirements and remove those for given file_id
        for (auto it = _histogram_req.begin(); it != _histogram_req.end();) {
            if ((*it).first.file_id == file_id) {
                it = _histogram_req.erase(it);
            } else {
                ++it;
            }
        }

        std::unique_lock<std::mutex> ulock(_spectral_mutex);
        for (auto it = _spectral_req.begin(); it != _spectral_req.end();) {
            if ((*it).first.file_id == file_id) {
                it = _spectral_req.erase(it);
            } else {
                ++it;
            }
        }
        ulock.unlock();

        for (auto it = _stats_req.begin(); it != _stats_req.end();) {
            if ((*it).first.file_id == file_id) {
                it = _stats_req.erase(it);
            } else {
                ++it;
            }
        }

        // Iterate through cache and remove those for given file_id
        for (auto it = _histogram_cache.begin(); it != _histogram_cache.end();) {
            if ((*it).first.file_id == file_id) {
                it = _histogram_cache.erase(it);
            } else {
                ++it;
            }
        }

        for (auto it = _spectral_cache.begin(); it != _spectral_cache.end();) {
            if ((*it).first.file_id == file_id) {
                it = _spectral_cache.erase(it);
            } else {
                ++it;
            }
        }

        for (auto it = _stats_cache.begin(); it != _stats_cache.end();) {
            if ((*it).first.file_id == file_id) {
                it = _stats_cache.erase(it);
            } else {
                ++it;
            }
        }
    }
}

void RegionHandler::ClearRegionCache(int region_id) {
    // Remove cached data when region changes
    for (auto& hcache : _histogram_cache) {
        if (hcache.first.region_id == region_id) {
            hcache.second.ClearHistograms();
        }
    }
    for (auto& spcache : _spectral_cache) {
        if (spcache.first.region_id == region_id) {
            spcache.second.ClearProfiles();
        }
    }
    for (auto& stcache : _stats_cache) {
        if (stcache.first.region_id == region_id) {
            stcache.second.ClearStats();
        }
    }
}

// ********************************************************************
// Region data stream helpers

bool RegionHandler::RegionFileIdsValid(int region_id, int file_id) {
    // Check error conditions and preconditions
    if (((region_id < 0) && (file_id < 0)) || (region_id == 0)) { // not allowed
        return false;
    }
    if (!RegionSet(region_id)) { // no Region(s) for this id or Region is closing
        return false;
    }
    if (!FrameSet(file_id)) { // no Frame(s) for this id or Frame is closing
        return false;
    }
    return true;
}

<<<<<<< HEAD
casacore::LCRegion* RegionHandler::ApplyRegionToFile(int region_id, int file_id, const StokesSource& stokes_source, bool report_error) {
=======
std::shared_ptr<casacore::LCRegion> RegionHandler::ApplyRegionToFile(int region_id, int file_id, bool report_error) {
>>>>>>> c3552f9d
    // Returns 2D region with no extension; nullptr if outside image or not closed region
    // Go through Frame for image mutex
    if (!RegionFileIdsValid(region_id, file_id)) {
        return nullptr;
    }

    if (_regions.at(region_id)->IsAnnotation()) { // true if line or polyline
        return nullptr;
    }

    return _frames.at(file_id)->GetImageRegion(file_id, _regions.at(region_id), stokes_source, report_error);
}

<<<<<<< HEAD
bool RegionHandler::ApplyRegionToFile(int region_id, int file_id, const AxisRange& z_range, int stokes,
    std::pair<StokesSource, casacore::ImageRegion>& stokes_src_vs_region, casacore::LCRegion* region_2D) {
=======
bool RegionHandler::ApplyRegionToFile(int region_id, int file_id, const AxisRange& z_range, int stokes, casacore::ImageRegion& region,
    std::shared_ptr<casacore::LCRegion> region_2D) {
>>>>>>> c3552f9d
    // Returns 3D image region for region applied to image and extended by z-range and stokes index
    if (!RegionFileIdsValid(region_id, file_id)) {
        return false;
    }

    try {
<<<<<<< HEAD
        StokesSource stokes_source = _frames.at(file_id)->GetImageSlicer(z_range, stokes).first;
        stokes_src_vs_region.first = stokes_source;

        casacore::LCRegion* applied_region = region_2D;
=======
        auto applied_region = region_2D;
>>>>>>> c3552f9d
        if (!applied_region) {
            applied_region = ApplyRegionToFile(region_id, file_id, stokes_source);
        }
        if (!applied_region) {
            return false;
        }

        casacore::IPosition image_shape(_frames.at(file_id)->ImageShape(stokes_source));

        // Create LCBox with z range and stokes using a slicer
        casacore::Slicer z_stokes_slicer = _frames.at(file_id)->GetImageSlicer(z_range, stokes).second;

        // Set returned region
        // Combine applied region with z/stokes box
        if (applied_region->shape().size() == image_shape.size()) {
            // Intersection combines applied_region xy limits and box z/stokes limits
            casacore::LCBox z_stokes_box(z_stokes_slicer, image_shape);
            casacore::LCIntersection final_region(*applied_region, z_stokes_box);
            stokes_src_vs_region.second = casacore::ImageRegion(final_region);
        } else {
            // Extension extends applied_region in xy axes by z/stokes axes only
            // Remove xy axes from z/stokes box
            casacore::IPosition remove_xy(2, 0, 1);
            z_stokes_slicer =
                casacore::Slicer(z_stokes_slicer.start().removeAxes(remove_xy), z_stokes_slicer.length().removeAxes(remove_xy));
            casacore::LCBox z_stokes_box(z_stokes_slicer, image_shape.removeAxes(remove_xy));

            casacore::IPosition extend_axes = casacore::IPosition::makeAxisPath(image_shape.size()).removeAxes(remove_xy);
            casacore::LCExtension final_region(*applied_region, extend_axes, z_stokes_box);
            stokes_src_vs_region.second = casacore::ImageRegion(final_region);
        }

        return true;
    } catch (const casacore::AipsError& err) {
        spdlog::error("Error applying region {} to file {}: {}", region_id, file_id, err.getMesg());
    } catch (std::out_of_range& range_error) {
        spdlog::error("Cannot apply region {} to closed file {}", region_id, file_id);
    }

    return false;
}

bool RegionHandler::CalculateMoments(int file_id, int region_id, const std::shared_ptr<Frame>& frame,
    GeneratorProgressCallback progress_callback, const CARTA::MomentRequest& moment_request, CARTA::MomentResponse& moment_response,
    std::vector<GeneratedImage>& collapse_results) {
<<<<<<< HEAD
    std::pair<StokesSource, casacore::ImageRegion> stokes_src_vs_region;
=======
    casacore::ImageRegion image_region;
    std::shared_ptr<casacore::LCRegion> lc_region;
>>>>>>> c3552f9d
    int z_min(moment_request.spectral_range().min());
    int z_max(moment_request.spectral_range().max());

    // Do calculations
<<<<<<< HEAD
    if (ApplyRegionToFile(region_id, file_id, AxisRange(z_min, z_max), frame->CurrentStokes(), stokes_src_vs_region)) {
        frame->CalculateMoments(file_id, progress_callback, stokes_src_vs_region, moment_request, moment_response, collapse_results);
=======
    if (ApplyRegionToFile(region_id, file_id, AxisRange(z_min, z_max), frame->CurrentStokes(), image_region, lc_region)) {
        frame->CalculateMoments(file_id, progress_callback, image_region, moment_request, moment_response, collapse_results);
>>>>>>> c3552f9d
    }
    return !collapse_results.empty();
}

bool RegionHandler::CalculatePvImage(int file_id, int region_id, int width, std::shared_ptr<Frame>& frame,
    GeneratorProgressCallback progress_callback, CARTA::PvResponse& pv_response, GeneratedImage& pv_image) {
    // Generate PV image by approximating line as box regions and getting spectral profile for each.
    // Returns whether PV image was generated.
    pv_response.set_success(false);
    pv_response.set_cancel(false);

    // Checks for valid request:
    // 1. Region is set
    if (!RegionSet(region_id)) {
        pv_response.set_message("PV image generator requested for invalid region.");
        return false;
    }

    // 2. Region is line type but not polyline
    auto region = _regions.at(region_id);
    if (!region->IsAnnotation()) {
        pv_response.set_message("Region type not supported for PV image generator.");
        return false;
    }
    auto region_state = region->GetRegionState();
    if (region_state.type == CARTA::RegionType::POLYLINE) {
        pv_response.set_message("Region type POLYLINE not supported yet for PV image generator.");
        return false;
    }

    // 3. Image has spectral axis
    if (frame->SpectralAxis() < 0) {
        pv_response.set_message("No spectral axis for generating PV image.");
        return false;
    }

    // Reset stop flag
    _stop_pv[file_id] = false;

    bool add_frame = !FrameSet(file_id);
    if (add_frame) {
        _frames[file_id] = frame;
    }

    bool pv_success(false), per_z(true), cancelled(false);
    double increment(0.0);           // Increment between box centers returned in arcsec
    casacore::Matrix<float> pv_data; // Spectral profiles for each box region: shape=[num_regions, num_channels]
    std::string message;

    if (GetLineProfiles(file_id, region_id, width, per_z, progress_callback, increment, pv_data, cancelled, message)) {
        if (!_stop_pv[file_id]) {
            // Use PV generator to create PV image
            auto input_filename = frame->GetFileName();
            PvGenerator pv_generator(file_id, input_filename);

            auto input_image = frame->GetImage();
            pv_success = pv_generator.GetPvImage(input_image, pv_data, increment, frame->CurrentStokes(), pv_image, message);

            frame->CloseCachedImage(input_filename);
        }
    }

    // Clean up
    cancelled = _stop_pv[file_id]; // Final check
    if (add_frame) {
        RemoveFrame(file_id); // Sets stop flag in case image closed during pv generation
    }
    _stop_pv.erase(file_id);

    if (cancelled) {
        pv_success = false;
        message = "PV image generator cancelled.";
        spdlog::debug(message);
    }

    // Complete message
    pv_response.set_success(pv_success);
    pv_response.set_message(message);
    pv_response.set_cancel(cancelled);

    return pv_success;
}

void RegionHandler::StopPvCalc(int file_id) {
    _stop_pv[file_id] = true;

    // Stop spectral profile in progress - clear requirements. Returns if region ID not set.
    if (FrameSet(file_id)) {
        std::vector<CARTA::SetSpectralRequirements_SpectralConfig> no_profiles;
        SetSpectralRequirements(TEMP_REGION_ID, file_id, _frames.at(file_id), no_profiles);
    }
}

// ********************************************************************
// Fill data stream messages:
// These always use a callback since there may be multiple region/file requirements
// region_id > 0 file_id >= 0   update data for specified region/file
// region_id > 0 file_id < 0    update data for all files in region's requirements (region changed)
// region_id < 0 file_id >= 0   update data for all regions with file_id (z/stokes changed)
// region_id < 0 file_id < 0    not allowed (all regions for all files?)
// region_id = 0                not allowed (cursor region handled by Frame)

// ***** Fill histogram *****

bool RegionHandler::FillRegionHistogramData(
    std::function<void(CARTA::RegionHistogramData histogram_data)> region_histogram_callback, int region_id, int file_id) {
    // Fill histogram data for given region and file
    if (!RegionFileIdsValid(region_id, file_id)) {
        return false;
    }

    bool message_filled(false);
    if (region_id > 0) {
        // Fill histograms for specific region with file_id requirement (specific file_id or all files)
        std::unordered_map<ConfigId, RegionHistogramConfig, ConfigIdHash> region_configs = _histogram_req;
        for (auto& region_config : region_configs) {
            if ((region_config.first.region_id == region_id) && ((region_config.first.file_id == file_id) || (file_id == ALL_FILES))) {
                if (region_config.second.configs.empty()) { // no requirements
                    continue;
                }
                int config_file_id = region_config.first.file_id;
                if (!RegionFileIdsValid(region_id, config_file_id)) { // check specific ids
                    continue;
                }

                // return histograms for this requirement
                std::vector<CARTA::RegionHistogramData> histogram_messages;
                std::vector<HistogramConfig> histogram_configs = region_config.second.configs;
                if (GetRegionHistogramData(region_id, config_file_id, histogram_configs, histogram_messages)) {
                    for (const auto& histogram_message : histogram_messages) {
                        region_histogram_callback(histogram_message); // send histogram data with respect to stokes
                    }
                    message_filled = true;
                }
            }
        }
    } else {
        // (region_id < 0) Fill histograms for all regions with specific file_id requirement
        std::unordered_map<ConfigId, RegionHistogramConfig, ConfigIdHash> region_configs = _histogram_req;
        for (auto& region_config : region_configs) {
            if (region_config.first.file_id == file_id) {
                if (region_config.second.configs.empty()) { // requirements removed
                    continue;
                }
                int config_region_id(region_config.first.region_id);
                if (!RegionFileIdsValid(config_region_id, file_id)) { // check specific ids
                    continue;
                }

                // return histograms for this requirement
                std::vector<HistogramConfig> histogram_configs = region_config.second.configs;
                std::vector<CARTA::RegionHistogramData> histogram_messages;
                if (GetRegionHistogramData(config_region_id, file_id, histogram_configs, histogram_messages)) {
                    for (const auto& histogram_message : histogram_messages) {
                        region_histogram_callback(histogram_message); // send histogram data with respect to stokes
                    }
                    message_filled = true;
                }
            }
        }
    }
    return message_filled;
}

bool RegionHandler::GetRegionHistogramData(
    int region_id, int file_id, const std::vector<HistogramConfig>& configs, std::vector<CARTA::RegionHistogramData>& histogram_messages) {
    // Fill stats message for given region, file
    auto t_start_region_histogram = std::chrono::high_resolution_clock::now();

    // Set channel range is the current channel
    int z(_frames.at(file_id)->CurrentZ());
    AxisRange z_range(z);

    // Stokes type to be determined in each of histogram configs
    int stokes;

    // Flags for calculations
    bool have_basic_stats(false);

    // Reuse the image region for each histogram
<<<<<<< HEAD
    std::pair<StokesSource, casacore::ImageRegion> stokes_src_vs_region;
=======
    casacore::ImageRegion image_region;
    std::shared_ptr<casacore::LCRegion> lc_region;
>>>>>>> c3552f9d

    // Reuse data with respect to stokes and stats for each histogram; results depend on num_bins
    std::unordered_map<int, std::vector<float>> data;
    BasicStats<float> stats;

    for (auto& hist_config : configs) {
        // check for cancel
        if (!RegionFileIdsValid(region_id, file_id)) {
            return false;
        }

        // Get stokes index
        if (!_frames.at(file_id)->GetStokesTypeIndex(hist_config.coordinate, stokes)) {
            continue;
        }

        // Set histogram fields
        CARTA::RegionHistogramData histogram_message;
        histogram_message.set_file_id(file_id);
        histogram_message.set_region_id(region_id);
        histogram_message.set_progress(1.0); // only cube histograms have partial results
        histogram_message.set_channel(z);
        histogram_message.set_stokes(stokes);

        // Get image region
<<<<<<< HEAD
        if (!ApplyRegionToFile(region_id, file_id, z_range, stokes, stokes_src_vs_region)) {
=======
        if (!ApplyRegionToFile(region_id, file_id, z_range, stokes, image_region, lc_region)) {
>>>>>>> c3552f9d
            // region outside image, send default histogram
            auto* default_histogram = histogram_message.mutable_histograms();
            std::vector<int> histogram_bins(1, 0);
            FillHistogram(default_histogram, 1, 0.0, 0.0, histogram_bins, NAN, NAN);
            continue;
        }

        // number of bins may be set or calculated
        int num_bins(hist_config.num_bins);
        if (num_bins == AUTO_BIN_SIZE) {
<<<<<<< HEAD
            casacore::IPosition region_shape = _frames.at(file_id)->GetRegionShape(stokes_src_vs_region);
=======
            casacore::IPosition region_shape = _frames.at(file_id)->GetRegionShape(image_region);
>>>>>>> c3552f9d
            num_bins = int(std::max(sqrt(region_shape(0) * region_shape(1)), 2.0));
        }

        // Key for cache
        CacheId cache_id = CacheId(file_id, region_id, stokes, z);

        // check cache
        if (_histogram_cache.count(cache_id)) {
            have_basic_stats = _histogram_cache[cache_id].GetBasicStats(stats);
            if (have_basic_stats) {
                Histogram hist;
                if (_histogram_cache[cache_id].GetHistogram(num_bins, hist)) {
                    auto* histogram = histogram_message.mutable_histograms();
                    FillHistogram(histogram, stats, hist);

                    // Fill in the cached message
                    histogram_messages.emplace_back(histogram_message);
                    continue;
                }
            }
        }

        // Calculate stats and/or histograms, not in cache
        // Get data in region
        if (!data.count(stokes)) {
<<<<<<< HEAD
            if (!_frames.at(file_id)->GetRegionData(stokes_src_vs_region, data[stokes])) {
=======
            if (!_frames.at(file_id)->GetRegionData(image_region, data[stokes])) {
>>>>>>> c3552f9d
                spdlog::error("Failed to get data in the region!");
                return false;
            }
        }

        // Calculate and cache stats
        if (!have_basic_stats) {
            CalcBasicStats(stats, data[stokes].data(), data[stokes].size());
            _histogram_cache[cache_id].SetBasicStats(stats);
            have_basic_stats = true;
        }

        // Calculate and cache histogram for number of bins
        Histogram histo = CalcHistogram(num_bins, stats, data[stokes].data(), data[stokes].size());
        _histogram_cache[cache_id].SetHistogram(num_bins, histo);

        // Complete Histogram submessage
        auto* histogram = histogram_message.mutable_histograms();
        FillHistogram(histogram, stats, histo);

        // Fill in the final result
        histogram_messages.emplace_back(histogram_message);
    }

    auto t_end_region_histogram = std::chrono::high_resolution_clock::now();
    auto dt_region_histogram =
        std::chrono::duration_cast<std::chrono::microseconds>(t_end_region_histogram - t_start_region_histogram).count();
    spdlog::performance(
        "Fill region histogram in {:.3f} ms at {:.3f} MPix/s", dt_region_histogram * 1e-3, (float)stats.num_pixels / dt_region_histogram);

    return true;
}

// ***** Fill spectral profile *****

bool RegionHandler::FillSpectralProfileData(
    std::function<void(CARTA::SpectralProfileData profile_data)> cb, int region_id, int file_id, bool stokes_changed) {
    // Fill spectral profiles for given region and file ids.  This could be:
    // 1. a specific region and a specific file
    // 2. a specific region and ALL_FILES
    // 3. a specific file and ALL_REGIONS

    if (!RegionFileIdsValid(region_id, file_id)) {
        return false;
    }

    std::unique_lock<std::mutex> ulock(_spectral_mutex);
    std::unordered_map<ConfigId, RegionSpectralConfig, ConfigIdHash> region_configs;
    region_configs.insert(_spectral_req.begin(), _spectral_req.end());
    ulock.unlock();

    bool profile_ok(false);
    // Fill spectral profile for region with file requirement
    for (auto& region_config : region_configs) {
        if (region_config.second.configs.empty()) {
            // no spectral requirements for this region/file combo
            continue;
        }

        int config_region_id(region_config.first.region_id);
        int config_file_id(region_config.first.file_id);

        if (((config_region_id == region_id) && ((config_file_id == file_id) || (file_id == ALL_FILES))) ||
            ((config_file_id == file_id) && (region_id == ALL_REGIONS))) {
            // Found matching requirement

            if (!RegionFileIdsValid(config_region_id, config_file_id)) { // check specific ids
                continue;
            }

            for (auto& spectral_config : region_config.second.configs) {
                // Determine which profiles to send
                std::string coordinate(spectral_config.coordinate);
                std::vector<CARTA::StatsType> required_stats;
                if (stokes_changed) {
                    if (coordinate != "z") { // Do not update when stokes changes for fixed stokes
                        continue;
                    }
                    // Update all profiles for current stokes
                    required_stats = spectral_config.all_stats;
                } else {
                    // Update only new profiles
                    required_stats = spectral_config.new_stats;
                }

                if (required_stats.empty()) {
                    // no requirements for this config or no new stats to send
                    profile_ok = true;
                    continue;
                }

                int stokes_index;
                if (!_frames.at(config_file_id)->GetStokesTypeIndex(coordinate, stokes_index)) {
                    continue;
                }

                // Return spectral profile for this requirement
                bool report_error(true);
                profile_ok = GetRegionSpectralData(config_region_id, config_file_id, coordinate, stokes_index, required_stats, report_error,
                    [&](std::map<CARTA::StatsType, std::vector<double>> results, float progress) {
                        CARTA::SpectralProfileData profile_message = Message::SpectralProfileData(
                            config_file_id, config_region_id, stokes_index, progress, coordinate, required_stats, results);
                        cb(profile_message); // send (partial profile) data
                    });
            }
        }
    }

    return profile_ok;
}

bool RegionHandler::GetRegionSpectralData(int region_id, int file_id, std::string& coordinate, int stokes_index,
    std::vector<CARTA::StatsType>& required_stats, bool report_error,
    const std::function<void(std::map<CARTA::StatsType, std::vector<double>>, float)>& partial_results_callback) {
    // Fill spectral profile message for given region, file, and requirement
    if (!RegionFileIdsValid(region_id, file_id)) {
        return false;
    }

    // Check cancel
    if (!HasSpectralRequirements(region_id, file_id, coordinate, required_stats)) {
        return false;
    }

    bool use_current_stokes(coordinate == "z");

    auto t_start_spectral_profile = std::chrono::high_resolution_clock::now();

    std::shared_lock frame_lock(_frames.at(file_id)->GetActiveTaskMutex());
    std::shared_lock region_lock(_regions.at(region_id)->GetActiveTaskMutex());

    // Initialize results map for requested stats to NaN, progress to zero
    size_t profile_size = _frames.at(file_id)->Depth();
    std::vector<double> init_spectral(profile_size, nan(""));
    std::map<CARTA::StatsType, std::vector<double>> results;
    for (const auto& stat : required_stats) {
        results[stat] = init_spectral;
    }
    float progress(0.0);

    // Check cache
    CacheId cache_id(file_id, region_id, stokes_index);
    if (_spectral_cache.count(cache_id) && !_spectral_cache[cache_id].profiles.empty()) {
        // Copy profiles to results map
        for (auto& result : results) {
            auto stats_type = result.first;
            std::vector<double> profile;
            if (_spectral_cache[cache_id].GetProfile(stats_type, profile)) {
                results[stats_type] = profile;
            }
        }
        progress = 1.0;
        partial_results_callback(results, progress);
        return true;
    }

    // Get 2D region to check if inside image
<<<<<<< HEAD
    casacore::LCRegion* lcregion = ApplyRegionToFile(region_id, file_id, StokesSource(), report_error);
    if (!lcregion) {
=======
    auto lc_region = ApplyRegionToFile(region_id, file_id, report_error);
    if (!lc_region) {
>>>>>>> c3552f9d
        progress = 1.0;
        partial_results_callback(results, progress); // region outside image, send NaNs
        return true;
    }

    // Get initial region info to cancel profile if it changes
    RegionState initial_region_state = _regions.at(region_id)->GetRegionState();

    // Use loader swizzled data for efficiency
<<<<<<< HEAD
    if (_frames.at(file_id)->UseLoaderSpectralData(lcregion->shape()) && !ComputeStokes(stokes_index)) {
=======
    if (_frames.at(file_id)->UseLoaderSpectralData(lc_region->shape())) {
>>>>>>> c3552f9d
        // Use cursor spectral profile for point region
        if (initial_region_state.type == CARTA::RegionType::POINT) {
            casacore::IPosition origin = lc_region->boundingBox().start();
            CARTA::Point point;
            point.set_x(origin(0));
            point.set_y(origin(1));
            std::vector<float> profile;
            bool ok = _frames.at(file_id)->GetLoaderPointSpectralData(profile, stokes_index, point);
            if (ok) {
                // Set results; there is only one required stat for point
                std::vector<double> data(profile.begin(), profile.end());
                results[required_stats[0]] = data;
                progress = 1.0;
                partial_results_callback(results, progress);
            }
            return ok;
        }

        // Get 2D origin and 2D mask for Hdf5Loader
        casacore::IPosition origin = lc_region->boundingBox().start();
        casacore::IPosition xy_origin = origin.keepAxes(casacore::IPosition(2, 0, 1)); // keep first two axes only

        // Get mask; LCRegion for file id is cached
        casacore::ArrayLattice<casacore::Bool> mask = _regions[region_id]->GetImageRegionMask(file_id);
        if (!mask.shape().empty()) {
            // start the timer
            auto t_start = std::chrono::high_resolution_clock::now();
            auto t_latest = t_start;

            // Get partial profiles until complete (do once if cached)
            while (progress < 1.0) {
                // Cancel if region or frame is closing
                if (!RegionFileIdsValid(region_id, file_id)) {
                    return false;
                }

                // Cancel if region, current stokes, or spectral requirements changed
                if (_regions.at(region_id)->GetRegionState() != initial_region_state) {
                    return false;
                }
                if (use_current_stokes && (stokes_index != _frames.at(file_id)->CurrentStokes())) {
                    return false;
                }
                if (!HasSpectralRequirements(region_id, file_id, coordinate, required_stats)) {
                    return false;
                }

                // Get partial profile
                std::map<CARTA::StatsType, std::vector<double>> partial_profiles;
                if (_frames.at(file_id)->GetLoaderSpectralData(region_id, stokes_index, mask, xy_origin, partial_profiles, progress)) {
                    // get the time elapse for this step
                    auto t_end = std::chrono::high_resolution_clock::now();
                    auto dt = std::chrono::duration<double, std::milli>(t_end - t_latest).count();

                    if ((dt > TARGET_PARTIAL_REGION_TIME) || (progress >= 1.0)) {
                        // Copy partial profile to results
                        for (const auto& profile : partial_profiles) {
                            auto stats_type = profile.first;
                            if (results.count(stats_type)) {
                                results[stats_type] = profile.second;
                            }
                        }

                        // restart timer
                        t_latest = t_end;

                        // send partial result
                        partial_results_callback(results, progress);
                    }
                } else {
                    return false;
                }
            }

            auto t_end_spectral_profile = std::chrono::high_resolution_clock::now();
            auto dt_spectral_profile =
                std::chrono::duration_cast<std::chrono::microseconds>(t_end_spectral_profile - t_start_spectral_profile).count();
            spdlog::performance("Fill spectral profile in {:.3f} ms", dt_spectral_profile * 1e-3);
            return true;
        }
    } // end loader swizzled data

    // Initialize cache results for *all* spectral stats
    std::map<CARTA::StatsType, std::vector<double>> cache_results;
    for (const auto& stat : _spectral_stats) {
        cache_results[stat] = init_spectral;
    }

    // Calculate and cache profiles
    size_t start_z(0), count(0), end_z(0);
    int delta_z = INIT_DELTA_Z;        // the increment of z for each step
    int dt_target = TARGET_DELTA_TIME; // the target time elapse for each step, in the unit of milliseconds
    auto t_partial_profile_start = std::chrono::high_resolution_clock::now();

    if (ComputeStokes(stokes_index)) { // Need to re-calculate the lattice coordinate region for computed stokes index
        lcregion = nullptr;
    }

    // Get per-z stats data for spectral profiles
    while (progress < 1.0) {
        // start the timer
        auto t_start = std::chrono::high_resolution_clock::now();

        end_z = (start_z + delta_z > profile_size ? profile_size - 1 : start_z + delta_z - 1);
        count = end_z - start_z + 1;

        // Get 3D region for z range and stokes_index
        AxisRange z_range(start_z, end_z);
<<<<<<< HEAD
        std::pair<StokesSource, casacore::ImageRegion> stokes_src_vs_region;
        if (!ApplyRegionToFile(region_id, file_id, z_range, stokes_index, stokes_src_vs_region, lcregion)) {
=======
        casacore::ImageRegion image_region;
        if (!ApplyRegionToFile(region_id, file_id, z_range, stokes_index, image_region, lc_region)) {
>>>>>>> c3552f9d
            return false;
        }

        // Get per-z stats data for region for all stats (for cache)
        bool per_z(true);
        std::map<CARTA::StatsType, std::vector<double>> partial_profiles;
        if (!_frames.at(file_id)->GetRegionStats(stokes_src_vs_region, _spectral_stats, per_z, partial_profiles)) {
            return false;
        }

        // Copy partial profile to results and cache_results (all stats)
        for (const auto& profile : partial_profiles) {
            auto stats_type = profile.first;
            const std::vector<double>& stats_data = profile.second;
            if (results.count(stats_type)) {
                memcpy(&results[stats_type][start_z], &stats_data[0], stats_data.size() * sizeof(double));
            }
            memcpy(&cache_results[stats_type][start_z], &stats_data[0], stats_data.size() * sizeof(double));
        }

        start_z += count;
        progress = (float)start_z / profile_size;

        // get the time elapse for this step
        auto t_end = std::chrono::high_resolution_clock::now();
        auto dt = std::chrono::duration<double, std::milli>(t_end - t_start).count();
        auto dt_partial_profile = std::chrono::duration<double, std::milli>(t_end - t_partial_profile_start).count();

        // adjust the increment of z according to the time elapse
        delta_z *= dt_target / dt;
        if (delta_z < 1) {
            delta_z = 1;
        }
        if (delta_z > profile_size) {
            delta_z = profile_size;
        }

        // Cancel if region or frame is closing
        if (!RegionFileIdsValid(region_id, file_id)) {
            return false;
        }

        // Cancel if region, current stokes, or spectral requirements changed
        if (_regions.at(region_id)->GetRegionState() != initial_region_state) {
            return false;
        }
        if (use_current_stokes && (stokes_index != _frames.at(file_id)->CurrentStokes())) {
            return false;
        }
        if (!HasSpectralRequirements(region_id, file_id, coordinate, required_stats)) {
            return false;
        }

        // send partial result by the callback function
        if (dt_partial_profile > TARGET_PARTIAL_REGION_TIME || progress >= 1.0) {
            t_partial_profile_start = std::chrono::high_resolution_clock::now();
            partial_results_callback(results, progress);
            if (progress >= 1.0) {
                // cache results for all stats types
                // TODO: cache and load partial profiles
                _spectral_cache[cache_id] = SpectralCache(cache_results);
            }
        }
    }

    auto t_end_spectral_profile = std::chrono::high_resolution_clock::now();
    auto dt_spectral_profile =
        std::chrono::duration_cast<std::chrono::microseconds>(t_end_spectral_profile - t_start_spectral_profile).count();
    spdlog::performance("Fill spectral profile in {:.3f} ms", dt_spectral_profile * 1e-3);

    return true;
}

// ***** Fill stats data *****

bool RegionHandler::FillRegionStatsData(std::function<void(CARTA::RegionStatsData stats_data)> cb, int region_id, int file_id) {
    // Fill stats data for given region and file
    if (!RegionFileIdsValid(region_id, file_id)) {
        return false;
    }

    bool message_filled(false);

    auto send_stats_results = [&](int region_id, int file_id, std::vector<CARTA::SetStatsRequirements_StatsConfig> stats_configs) {
        for (auto stats_config : stats_configs) {
            // Get stokes index
            int stokes;
            if (!_frames.at(file_id)->GetStokesTypeIndex(stats_config.coordinate(), stokes)) {
                continue;
            }

            // Set required stats types
            std::vector<CARTA::StatsType> required_stats;
            for (int i = 0; i < stats_config.stats_types_size(); ++i) {
                required_stats.push_back(stats_config.stats_types(i));
            }

            // Send stats results
            CARTA::RegionStatsData stats_message;
            if (GetRegionStatsData(region_id, file_id, stokes, required_stats, stats_message)) {
                cb(stats_message); // send stats data with respect to stokes
                message_filled = true;
            }
        }
    };

    if (region_id > 0) {
        // Fill stats data for specific region with file_id requirement (specific file_id or all files)
        std::unordered_map<ConfigId, RegionStatsConfig, ConfigIdHash> region_configs = _stats_req;
        for (auto& region_config : region_configs) {
            if ((region_config.first.region_id == region_id) && ((region_config.first.file_id == file_id) || (file_id == ALL_FILES))) {
                if (region_config.second.stats_configs.empty()) { // no requirements
                    continue;
                }
                int config_file_id(region_config.first.file_id);
                if (!RegionFileIdsValid(region_id, config_file_id)) { // check specific ids
                    continue;
                }

                // return stats for this requirement
                send_stats_results(region_id, config_file_id, region_config.second.stats_configs);
            }
        }
    } else {
        // (region_id < 0) Fill stats data for all regions with specific file_id requirement
        // Find requirements with file_id
        std::unordered_map<ConfigId, RegionStatsConfig, ConfigIdHash> region_configs = _stats_req;
        for (auto& region_config : region_configs) {
            if (region_config.first.file_id == file_id) {
                if (region_config.second.stats_configs.empty()) { // no requirements
                    continue;
                }
                int config_region_id(region_config.first.region_id);
                if (!RegionFileIdsValid(config_region_id, file_id)) { // check specific ids
                    continue;
                }

                // return stats for this requirement
                send_stats_results(config_region_id, file_id, region_config.second.stats_configs);
            }
        }
    }
    return message_filled;
}

bool RegionHandler::GetRegionStatsData(
    int region_id, int file_id, int stokes, const std::vector<CARTA::StatsType>& required_stats, CARTA::RegionStatsData& stats_message) {
    // Fill stats message for given region, file
    auto t_start_region_stats = std::chrono::high_resolution_clock::now();

    int z(_frames.at(file_id)->CurrentZ());
    stokes = (stokes == CURRENT_STOKES) ? _frames.at(file_id)->CurrentStokes() : stokes;

    // Start filling message
    stats_message.set_file_id(file_id);
    stats_message.set_region_id(region_id);
    stats_message.set_channel(z);
    stats_message.set_stokes(stokes);

    // Check cache
    CacheId cache_id = CacheId(file_id, region_id, stokes, z);
    if (_stats_cache.count(cache_id)) {
        std::map<CARTA::StatsType, double> stats_results;
        if (_stats_cache[cache_id].GetStats(stats_results)) {
            FillStatistics(stats_message, required_stats, stats_results);
            return true;
        }
    }

    // Get region
    AxisRange z_range(z);
<<<<<<< HEAD
    std::pair<StokesSource, casacore::ImageRegion> stokes_src_vs_region;
    if (!ApplyRegionToFile(region_id, file_id, z_range, stokes, stokes_src_vs_region)) {
=======
    casacore::ImageRegion image_region;
    std::shared_ptr<casacore::LCRegion> lc_region;
    if (!ApplyRegionToFile(region_id, file_id, z_range, stokes, image_region, lc_region)) {
>>>>>>> c3552f9d
        // region outside image: NaN results
        std::map<CARTA::StatsType, double> stats_results;
        for (const auto& carta_stat : required_stats) {
            if (carta_stat == CARTA::StatsType::NumPixels) {
                stats_results[carta_stat] = 0.0;
            } else {
                stats_results[carta_stat] = nan("");
            }
        }
        FillStatistics(stats_message, required_stats, stats_results);
        // cache results
        _stats_cache[cache_id] = StatsCache(stats_results);
        return true;
    }

    // calculate stats
    bool per_z(false);
    std::map<CARTA::StatsType, std::vector<double>> stats_map;
<<<<<<< HEAD
    if (_frames.at(file_id)->GetRegionStats(stokes_src_vs_region, required_stats, per_z, stats_map)) {
=======
    if (_frames.at(file_id)->GetRegionStats(image_region, required_stats, per_z, stats_map)) {
>>>>>>> c3552f9d
        // convert vector to single value in map
        std::map<CARTA::StatsType, double> stats_results;
        for (auto& value : stats_map) {
            stats_results[value.first] = value.second[0];
        }

        // add values to message
        FillStatistics(stats_message, required_stats, stats_results);
        // cache results
        _stats_cache[cache_id] = StatsCache(stats_results);

        auto t_end_region_stats = std::chrono::high_resolution_clock::now();
        auto dt_region_stats = std::chrono::duration_cast<std::chrono::microseconds>(t_end_region_stats - t_start_region_stats).count();
        spdlog::performance("Fill region stats in {:.3f} ms", dt_region_stats * 1e-3);

        return true;
    }

    return false;
}

bool RegionHandler::SetSpatialRequirements(int region_id, int file_id, std::shared_ptr<Frame> frame,
    const std::vector<CARTA::SetSpatialRequirements_SpatialConfig>& spatial_profiles) {
    // Clear all requirements for this file/region
    ConfigId config_id(file_id, region_id);
    if (_spatial_req.count(config_id)) {
        std::unique_lock<std::mutex> ulock(_spatial_mutex);
        _spatial_req[config_id].clear();
        ulock.unlock();
    }

    // Set spatial profile requirements for given region and file
    if (spatial_profiles.empty() && !RegionSet(region_id)) {
        // Frontend clears requirements after region removed, prevent error in log by returning true.
        return true;
    }

    if (!_regions.count(region_id)) {
        spdlog::error("Spatial requirements failed: no region with id {}", region_id);
        return false;
    }

    // Save frame pointer
    _frames[file_id] = frame;

    // Set new requirements for this file/region
    std::unique_lock<std::mutex> ulock(_spatial_mutex);
    _spatial_req[config_id] = spatial_profiles;
    ulock.unlock();

    return true;
}

bool RegionHandler::FillSpatialProfileData(int file_id, int region_id, std::vector<CARTA::SpatialProfileData>& spatial_data_vec) {
    ConfigId config_id(file_id, region_id);
    if (!_regions.count(region_id) || !_frames.count(file_id) || !_spatial_req.count(config_id)) {
        return false;
    }

    // Map a point region (region_id) to an image (file_id)
    auto lc_region = ApplyRegionToFile(region_id, file_id);
    if (!lc_region) {
        return false;
    }

    casacore::IPosition origin = lc_region->boundingBox().start();
    PointXy point(origin(0), origin(1));

    return _frames.at(file_id)->FillSpatialProfileData(point, _spatial_req.at(config_id), spatial_data_vec);
}

bool RegionHandler::IsPointRegion(int region_id) {
    if (_regions.count(region_id)) {
        if (_regions[region_id]->GetRegionState().type == CARTA::RegionType::POINT) {
            return true;
        }
    }
    return false;
}

std::vector<int> RegionHandler::GetPointRegionIds(int file_id) {
    std::vector<int> results;
    std::unique_lock<std::mutex> ulock(_spatial_mutex);
    for (auto& region : _spatial_req) {
        if (region.first.file_id == file_id) {
            results.push_back(region.first.region_id);
        }
    }
    ulock.unlock();

    return results;
}

std::vector<int> RegionHandler::GetProjectedFileIds(int region_id) {
    std::vector<int> results;
    std::unique_lock<std::mutex> ulock(_spatial_mutex);
    for (auto& region : _spatial_req) {
        if (region.first.region_id == region_id) {
            results.push_back(region.first.file_id);
        }
    }
    ulock.unlock();

    return results;
}

bool RegionHandler::GetLineProfiles(int file_id, int region_id, int width, bool per_z, std::function<void(float)>& progress_callback,
    double& increment, casacore::Matrix<float>& profiles, bool& cancelled, std::string& message) {
    // Generate box regions to approximate a line with a width (pixels), and get mean of each box (per z else current z).
    // Input parameters: file_id, region_id, width, per_z (all channels or current channel).
    // Calls progress_callback after each profile.
    // Return parameters: increment (angular spacing of boxes, in arcsec), per-region profiles, cancelled, message.
    // Returns whether profiles completed.
    bool profiles_complete(false);

    // Line box regions are set with reference image coordinate system then converted to file_id image if necessary
    auto reference_csys = _regions.at(region_id)->CoordinateSystem();
    if (!reference_csys->hasDirectionCoordinate()) {
        message = "Cannot approximate line with no direction coordinate.";
        return profiles_complete;
    }

    auto region_state = _regions.at(region_id)->GetRegionState();
    if (region_state.rotation == 0.0) {
        SetLineRotation(region_state);
    }

    if (GetFixedPixelRegionProfiles(
            file_id, width, per_z, region_state, reference_csys, progress_callback, profiles, increment, cancelled)) {
        spdlog::debug("Using fixed pixel increment for line box regions.");
        profiles_complete = true;
    } else if (!cancelled && GetFixedAngularRegionProfiles(file_id, width, per_z, region_state, reference_csys, progress_callback, profiles,
                                 increment, cancelled, message)) {
        spdlog::debug("Using fixed angular increment for line box regions.");
        profiles_complete = true;
    }

    return profiles_complete;
}

void RegionHandler::SetLineRotation(RegionState& region_state) {
    // Not set on line region import
    auto endpoints = region_state.control_points;
    auto x_angle_deg = atan(double(endpoints[1].y() - endpoints[0].y()) / double(endpoints[1].x() - endpoints[0].x())) * 180.0 / M_PI;

    // Rotation measured from north
    auto rotation = x_angle_deg - 90.0;
    if (rotation < 0.0) {
        rotation += 360.0;
    }

    region_state.rotation = rotation;
}

bool RegionHandler::GetFixedPixelRegionProfiles(int file_id, int width, bool per_z, RegionState& region_state,
    std::shared_ptr<casacore::CoordinateSystem> reference_csys, std::function<void(float)>& progress_callback,
    casacore::Matrix<float>& profiles, double& increment, bool& cancelled) {
    // Calculate mean spectral profiles for box regions along line with fixed pixel spacing, with progress updates after each profile.
    // Return parameters include the profiles, the increment between the box centers in arcsec, and whether profiles were cancelled.
    // Returns false if profiles cancelled or linear pixel centers are tabular in world coordinates.
    auto endpoints = region_state.control_points;
    auto dx_pixels = endpoints[1].x() - endpoints[0].x();
    auto dy_pixels = endpoints[1].y() - endpoints[0].y();
    size_t num_regions = sqrt((dx_pixels * dx_pixels) + (dy_pixels * dy_pixels));

    // Offset range [-offset, offset] from center, in pixels
    int num_offsets = lround(float(num_regions - 1) / 2.0);
    auto center_idx = num_offsets;
    std::vector<CARTA::Point> box_centers((num_offsets * 2) + 1);

    // Center point of line
    auto center_x = (endpoints[0].x() + endpoints[1].x()) / 2;
    auto center_y = (endpoints[0].y() + endpoints[1].y()) / 2;

    // Set center pixel at center index
    CARTA::Point point;
    point.set_x(center_x);
    point.set_y(center_y);
    box_centers[center_idx] = point;

    // Apply rotation to get next pixel
    auto rotation = region_state.rotation;
    float cos_x = cos((rotation + 90.0) * M_PI / 180.0f);
    float sin_x = sin((rotation + 90.0) * M_PI / 180.0f);

    // Set pixel direction for horizontal line
    int pixel_dir(1.0);
    if (dy_pixels == 0.0) {
        pixel_dir = (dx_pixels < 0 ? -1.0 : 1.0);
    }

    // Set pixels in pos and neg direction from center out
    for (int ipixel = 1; ipixel <= num_offsets; ++ipixel) {
        // Positive offset
        auto idx = center_idx + ipixel;
        point.set_x(center_x - (pixel_dir * ipixel * cos_x));
        point.set_y(center_y - (pixel_dir * ipixel * sin_x));
        box_centers[idx] = point;

        // Negative offset
        idx = center_idx - ipixel;
        point.set_x(center_x + (pixel_dir * ipixel * cos_x));
        point.set_y(center_y + (pixel_dir * ipixel * sin_x));
        box_centers[idx] = point;
    }

    if (per_z && _stop_pv[file_id]) {
        cancelled = true;
        return false;
    }

    float progress(0.0);
    if (CheckLinearOffsets(box_centers, reference_csys, increment)) {
        size_t num_regions(box_centers.size());
        float height = (fmod(rotation, 90.0) == 0.0 ? 1.0 : 3.0);

        // Send progress updates at time interval
        auto t_start = std::chrono::high_resolution_clock::now();

        // Set box regions from centers, width x 1
        for (size_t i = 0; i < num_regions; ++i) {
            if (per_z && _stop_pv[file_id]) {
                cancelled = true;
                return false;
            }

            // Set temporary region for reference image
            // Rectangle control points: center, width (user-set width), height (1 pixel)
            std::vector<CARTA::Point> control_points;
            control_points.push_back(box_centers[i]);
            CARTA::Point point;
            point.set_x(width);
            point.set_y(height);
            control_points.push_back(point);
            RegionState temp_region_state(region_state.reference_file_id, CARTA::RegionType::RECTANGLE, control_points, rotation);

            // Get mean spectral profile for requested file_id and log number of pixels in region
            double num_pixels(0.0);
            casacore::Vector<float> region_profile =
                GetTemporaryRegionProfile(file_id, temp_region_state, reference_csys, per_z, num_pixels);

            if (!num_pixels && per_z && _stop_pv[file_id]) {
                cancelled = true;
                return false;
            }

            spdlog::debug("Line box region {} max num pixels={}", i, num_pixels);

            if (profiles.empty()) {
                // initialize matrix
                profiles.resize(casacore::IPosition(2, num_regions, region_profile.size()));
                profiles = NAN;
            }

            profiles.row(i) = region_profile;

            // Update progress if time interval elapsed
            auto t_end = std::chrono::high_resolution_clock::now();
            auto dt = std::chrono::duration<double, std::milli>(t_end - t_start).count();
            progress = float(i + 1) / float(num_regions);

            if ((dt > LINE_PROFILE_PROGRESS_INTERVAL) || (progress >= 1.0)) {
                t_start = t_end;
                progress_callback(progress);
            }
        }
    }

    if (per_z) {
        cancelled = _stop_pv[file_id];
    }

    return (progress == 1.0) && !allEQ(profiles, NAN);
}

bool RegionHandler::CheckLinearOffsets(
    const std::vector<CARTA::Point>& box_centers, std::shared_ptr<casacore::CoordinateSystem> csys, double& increment) {
    // Check whether separation between box centers is linear.
    auto direction_coord = csys->directionCoordinate();

    // Convert all center points to world, check angular separation between centers
    size_t num_centers(box_centers.size()), num_separation(0);
    double min_separation, max_separation;
    double total_separation(0.0);
    double tolerance = GetSeparationTolerance(csys);
    casacore::MVDirection mvdir1, mvdir2;
    casacore::Vector<casacore::Double> center_point(2);

    for (size_t i = 0; i < num_centers - 1; ++i) {
        bool check_separation(true);

        // Get this center and next center as MVDirections
        // Center i
        center_point[0] = box_centers[i].x();
        center_point[1] = box_centers[i].y();
        try {
            mvdir1 = direction_coord.toWorld(center_point);
        } catch (casacore::AipsError& err) { // wcslib conversion error
            check_separation = false;
        }

        // Center i + 1
        center_point[0] = box_centers[i + 1].x();
        center_point[1] = box_centers[i + 1].y();
        try {
            mvdir2 = direction_coord.toWorld(center_point);
        } catch (casacore::AipsError& err) { // wcslib conversion error
            check_separation = false;
        }

        // Check separation
        if (check_separation) {
            double center_separation = mvdir1.separation(mvdir2, "arcsec").getValue();

            if (i == 0) {
                min_separation = max_separation = center_separation;
            } else {
                min_separation = (center_separation < min_separation) ? center_separation : min_separation;
                max_separation = (center_separation > max_separation) ? center_separation : max_separation;
            }

            if ((max_separation - min_separation) > tolerance) { // nonlinear increment
                return false;
            }

            total_separation += center_separation; // accumulate for mean
            ++num_separation;
        }
    }

    increment = total_separation / double(num_separation); // calculate mean separation
    return true;
}

double RegionHandler::GetSeparationTolerance(std::shared_ptr<casacore::CoordinateSystem> csys) {
    // Return 1% of CDELT2 in arcsec
    auto cdelt = csys->increment();
    auto cunit = csys->worldAxisUnits();
    casacore::Quantity cdelt2(cdelt[1], cunit[1]);
    return cdelt2.get("arcsec").getValue() * 0.01;
}

bool RegionHandler::GetFixedAngularRegionProfiles(int file_id, int width, bool per_z, RegionState& region_state,
    std::shared_ptr<casacore::CoordinateSystem> reference_csys, std::function<void(float)>& progress_callback,
    casacore::Matrix<float>& profiles, double& increment, bool& cancelled, std::string& message) {
    // Calculate mean spectral profiles for polygon regions along line with fixed angular spacing, with progress updates after each profile.
    // Return parameters include the profiles, the increment between the regions in arcsec, and whether profiles were cancelled.
    // Returns false if profiles cancelled or failed, with an error message.
    auto endpoints = region_state.control_points;
    auto rotation = region_state.rotation;

    // Convert pixel coordinates to MVDirection to get angular separation of entire line
    casacore::Vector<double> endpoint0(2), endpoint1(2);
    endpoint0[0] = endpoints[0].x();
    endpoint0[1] = endpoints[0].y();
    endpoint1[0] = endpoints[1].x();
    endpoint1[1] = endpoints[1].y();
    auto direction_coord = reference_csys->directionCoordinate();
    casacore::MVDirection mvdir0, mvdir1;

    try {
        mvdir0 = direction_coord.toWorld(endpoint0);
        mvdir1 = direction_coord.toWorld(endpoint1);
    } catch (casacore::AipsError& err) { // wcslib - invalid pixel coordinates
        message = "Conversion of line endpoints to world coordinates failed.";
        return false;
    }

    // Find angular center of line for start of line approximation regions
    auto line_separation = mvdir0.separation(mvdir1, "arcsec").getValue();
    auto center_separation = line_separation / 2.0; // angular separation of center from endpoint
    double tolerance = GetSeparationTolerance(reference_csys);
    casacore::Vector<double> line_center = FindPointAtTargetSeparation(direction_coord, endpoint0, endpoint1, center_separation, tolerance);

    if (line_center.empty()) { // Line may be outside image
        message = "Failed to find line center.  Region may be outside image.";
        return false;
    }

    // Target increment is CDELT2, target width is width * CDELT2
    auto inc2 = reference_csys->increment()(1);
    auto cunit2 = reference_csys->worldAxisUnits()(1);
    casacore::Quantity cdelt2(inc2, cunit2);
    increment = cdelt2.get("arcsec").getValue();
    double angular_width = width * increment;
    spdlog::debug("Increment={} arcsec, width={} arcsec", increment, angular_width);

    // Number of profiles determined by line length and increment in arcsec
    int num_offsets = lround(line_separation / increment) / 2;
    int num_profiles = num_offsets * 2;
    casacore::Vector<casacore::Vector<double>> line_points(num_profiles + 1);
    line_points(num_offsets) = line_center;
    spdlog::debug("Num offsets={} profiles={}", num_offsets, num_profiles);

    float progress(0.0);
    casacore::Vector<double> pos_box_start(line_center.copy()), neg_box_start(line_center.copy());

    // Get points along line from center out with increment spacing to set regions
    for (int i = 1; i <= num_offsets; ++i) {
        if (per_z && _stop_pv[file_id]) {
            cancelled = true;
            return false;
        }

        // Find ends of box regions, at increment from start of box in positive offset direction
        if (!pos_box_start.empty()) {
            casacore::Vector<double> pos_box_end =
                FindPointAtTargetSeparation(direction_coord, pos_box_start, endpoint0, increment, tolerance);
            line_points(num_offsets + i) = pos_box_end;
            pos_box_start.resize();
            pos_box_start = pos_box_end;
        }

        // Find ends of box regions, at increment from start of box in negative offset direction
        if (!neg_box_start.empty()) {
            casacore::Vector<double> neg_box_end =
                FindPointAtTargetSeparation(direction_coord, neg_box_start, endpoint1, increment, tolerance);
            line_points(num_offsets - i) = neg_box_end;
            neg_box_start.resize();
            neg_box_start = neg_box_end;
        }
    }

    // initialize matrix size to fill in rows
    profiles.resize(casacore::IPosition(2, num_profiles, _frames.at(file_id)->Depth()));
    profiles = NAN;

    // Create polygons for box regions along line starting and ending at calculated points.
    // Starts at previous point (if any), ends at two points ahead (if any).
    int start_point, end_point;

    // Send progress updates at time interval
    auto t_start = std::chrono::high_resolution_clock::now();

    for (int i = 0; i < num_profiles; ++i) {
        // Check if user cancelled
        if (per_z && _stop_pv[file_id]) {
            cancelled = true;
            return false;
        }

        // Set index for start of box and end of box
        start_point = (i == 0 ? i : i - 1);
        end_point = (i == (num_profiles - 1) ? i + 1 : i + 2);
        casacore::Vector<double> box_start(line_points(start_point)), box_end(line_points(end_point));

        if (box_start.empty() || box_end.empty()) {
            // Likely part of line off image
            spdlog::debug("Line box region {} max num pixels={}\n", i, "nan");
        } else {
            // Set temporary region for reference image and get profile for requested file_id
            RegionState temp_region_state = GetTemporaryRegionState(
                direction_coord, region_state.reference_file_id, box_start, box_end, width, angular_width, rotation, tolerance);

            double num_pixels(0.0);
            casacore::Vector<float> region_profile =
                GetTemporaryRegionProfile(file_id, temp_region_state, reference_csys, per_z, num_pixels);

            if (!num_pixels && per_z && _stop_pv[file_id]) {
                cancelled = true;
                return false;
            }

            spdlog::debug("Line box region {} max num pixels={}\n", i, num_pixels);

            profiles.row(i) = region_profile;
        }

        // Update progress if time interval elapsed
        auto t_end = std::chrono::high_resolution_clock::now();
        auto dt = std::chrono::duration<double, std::milli>(t_end - t_start).count();
        progress = float(i + 1) / float(num_profiles);

        if ((dt > LINE_PROFILE_PROGRESS_INTERVAL) || (progress == 1.0)) {
            t_start = t_end;
            progress_callback(progress);
        }
    }

    if (per_z) {
        cancelled = _stop_pv[file_id];
    }

    return (progress == 1.0) && !allEQ(profiles, NAN);
}

bool RegionHandler::SetPointInRange(float max_point, float& point) {
    // Sets point in range 0 to max_size; returns whether point was changed
    bool point_set(false);

    if (point < 0.0) {
        point = 0.0;
        point_set = true;
    } else if (point > max_point) {
        point = max_point;
        point_set = true;
    }

    return point_set;
}

casacore::Vector<double> RegionHandler::FindPointAtTargetSeparation(const casacore::DirectionCoordinate& direction_coord,
    const casacore::Vector<double>& start_point, const casacore::Vector<double>& end_point, double target_separation, double tolerance) {
    // Find point on line described by start and end points which is at target separation in arcsec (within tolerance) of start point.
    // Return point [x, y] in pixel coordinates.  Vector is empty if DirectionCoordinate conversion fails.
    casacore::Vector<double> target_point;

    // Do binary search of line, finding midpoints until target separation is reached.
    // Check endpoints
    casacore::MVDirection start = direction_coord.toWorld(start_point);
    casacore::MVDirection end = direction_coord.toWorld(end_point);
    auto separation = start.separation(end, "arcsec").getValue();

    if (separation < target_separation) {
        // Line is shorter than target separation
        return target_point;
    }

    // Set progressively smaller range end0-end1 which contains target point by testing midpoints
    casacore::Vector<double> end0(start_point.copy()), end1(end_point.copy()), last_end1(2), midpoint(2);
    int limit(0);
    auto delta = separation - target_separation;

    while (abs(delta) > tolerance) {
        if (limit++ == 1000) { // should not hit this
            break;
        }

        if (delta > 0) {
            // Separation too large, get midpoint of end0/end1
            midpoint[0] = (end0[0] + end1[0]) / 2;
            midpoint[1] = (end0[1] + end1[1]) / 2;

            last_end1 = end1.copy();
            end1 = midpoint.copy();
        } else {
            // Separation too small: get midpoint of end1/last_end1
            midpoint[0] = (end1[0] + last_end1[0]) / 2;
            midpoint[1] = (end1[1] + last_end1[1]) / 2;

            end0 = end1.copy();
            end1 = midpoint.copy();
        }

        // Get separation between start point and new endpoint
        casacore::MVDirection mvdir_end1 = direction_coord.toWorld(end1);
        separation = start.separation(mvdir_end1, "arcsec").getValue();
        delta = separation - target_separation;
    }

    if (abs(delta) <= tolerance) {
        target_point = end1.copy();
    }

    return target_point;
}

RegionState RegionHandler::GetTemporaryRegionState(casacore::DirectionCoordinate& direction_coord, int file_id,
    const casacore::Vector<double>& box_start, const casacore::Vector<double>& box_end, int pixel_width, double angular_width,
    float line_rotation, double tolerance) {
    // Return RegionState for polygon region describing a box with given start and end (pixel coords) on line with rotation.
    // Get box corners with angular width to get box corners.
    // Polygon control points are corners of this box.
    // Used for widefield images with nonlinear spacing, where pixel center is not angular center so cannot use rectangle definition.
    double half_width = angular_width / 2.0;
    float cos_x = cos(line_rotation * M_PI / 180.0f);
    float sin_x = sin(line_rotation * M_PI / 180.0f);

    // Control points for polygon region state
    std::vector<CARTA::Point> control_points(4);
    CARTA::Point point;

    // Create lines perpendicular to approximated line--along "width axis"--at box start and end to find box corners
    casacore::Vector<double> endpoint(2), corner(2);

    // Find box corners from box start
    // Endpoint in positive direction 3 pixels out from box start
    endpoint(0) = box_start(0) - (pixel_width * cos_x);
    endpoint(1) = box_start(1) - (pixel_width * sin_x);
    corner = FindPointAtTargetSeparation(direction_coord, box_start, endpoint, half_width, tolerance);
    point.set_x(corner(0));
    point.set_y(corner(1));
    control_points[0] = point;

    // Endpoint in negative direction 3 pixels out from box start
    endpoint(0) = box_start(0) + (pixel_width * cos_x);
    endpoint(1) = box_start(1) + (pixel_width * sin_x);
    corner = FindPointAtTargetSeparation(direction_coord, box_start, endpoint, half_width, tolerance);
    point.set_x(corner(0));
    point.set_y(corner(1));
    control_points[3] = point;

    // Find box corners from box end
    // Endpoint in positive direction 3 pixels out from box end
    endpoint(0) = box_end(0) - (pixel_width * cos_x);
    endpoint(1) = box_end(1) - (pixel_width * sin_x);
    corner = FindPointAtTargetSeparation(direction_coord, box_end, endpoint, half_width, tolerance);
    point.set_x(corner(0));
    point.set_y(corner(1));
    control_points[1] = point;

    // Endpoint in negative direction 3 pixels out from box end
    endpoint(0) = box_end(0) + (pixel_width * cos_x);
    endpoint(1) = box_end(1) + (pixel_width * sin_x);
    corner = FindPointAtTargetSeparation(direction_coord, box_end, endpoint, half_width, tolerance);
    point.set_x(corner(0));
    point.set_y(corner(1));
    control_points[2] = point;

    // Set polygon RegionState
    float polygon_rotation(0.0);
    RegionState region_state = RegionState(file_id, CARTA::RegionType::POLYGON, control_points, polygon_rotation);

    spdlog::debug("Angular box region corners: polygon[[{}pix, {}pix], [{}pix, {}pix], [{}pix, {}pix], [{}pix, {}pix]]",
        control_points[0].x(), control_points[0].y(), control_points[1].x(), control_points[1].y(), control_points[2].x(),
        control_points[2].y(), control_points[3].x(), control_points[3].y());

    return region_state;
}

casacore::Vector<float> RegionHandler::GetTemporaryRegionProfile(
    int file_id, RegionState& region_state, std::shared_ptr<casacore::CoordinateSystem> reference_csys, bool per_z, double& num_pixels) {
    // Create temporary region with RegionState and CoordinateSystem
    // Return stats/spectral profile (depending on per_z) for given file_id image, and number of pixels in the region.
    auto depth = _frames.at(file_id)->Depth();
    auto stokes_index = _frames.at(file_id)->CurrentStokes();

    // Initialize return values
    casacore::Vector<float> profile;
    if (per_z) {
        profile.resize(depth);
    } else {
        profile.resize(1);
    }
    profile = NAN;
    num_pixels = 0.0;

    if (!region_state.RegionDefined()) {
        return profile;
    }

    int region_id(TEMP_REGION_ID);
    SetRegion(region_id, region_state, reference_csys);

    if (!RegionSet(region_id)) {
        return profile;
    }

    std::vector<CARTA::StatsType> required_stats = {CARTA::StatsType::NumPixels, CARTA::StatsType::Mean};

    if (per_z) {
        // Temp region spectral requirements
        ConfigId config_id(file_id, region_id);
        std::string coordinate("z"); // current stokes
        SpectralConfig spectral_config(coordinate, required_stats);
        RegionSpectralConfig region_config;
        region_config.configs.push_back(spectral_config);

        // Check cancel: currently temp per-z profile is only for PV image generator
        if (_stop_pv[file_id]) {
            RemoveRegion(region_id);
            return profile;
        }

        // Set region spectral requirements
        std::unique_lock<std::mutex> ulock(_spectral_mutex);
        _spectral_req[config_id] = region_config;
        ulock.unlock();

        // Do not report errors for line regions outside image
        bool report_error(false);

        // Get region spectral profiles converted to file_id image if necessary
        GetRegionSpectralData(region_id, file_id, coordinate, stokes_index, required_stats, report_error,
            [&](std::map<CARTA::StatsType, std::vector<double>> results, float progress) {
                if (progress == 1.0) {
                    // Get mean spectral profile and max NumPixels for small region.  Callback does nothing, not needed.
                    auto npix_per_chan = results[CARTA::StatsType::NumPixels];
                    num_pixels = *max_element(npix_per_chan.begin(), npix_per_chan.end());
                    profile = results[CARTA::StatsType::Mean];
                }
            });
    } else {
        CARTA::RegionStatsData stats_message;

        if (GetRegionStatsData(region_id, file_id, stokes_index, required_stats, stats_message)) {
            auto statistics = stats_message.statistics();
            for (auto& statistics_value : statistics) {
                if (statistics_value.stats_type() == CARTA::StatsType::NumPixels) {
                    num_pixels = statistics_value.value();
                } else if (statistics_value.stats_type() == CARTA::StatsType::Mean) {
                    profile[0] = statistics_value.value();
                }
            }
        }
    }

    // Remove temporary region
    RemoveRegion(region_id);

    return profile;
}

} // namespace carta<|MERGE_RESOLUTION|>--- conflicted
+++ resolved
@@ -662,11 +662,8 @@
     return true;
 }
 
-<<<<<<< HEAD
-casacore::LCRegion* RegionHandler::ApplyRegionToFile(int region_id, int file_id, const StokesSource& stokes_source, bool report_error) {
-=======
-std::shared_ptr<casacore::LCRegion> RegionHandler::ApplyRegionToFile(int region_id, int file_id, bool report_error) {
->>>>>>> c3552f9d
+std::shared_ptr<casacore::LCRegion> RegionHandler::ApplyRegionToFile(
+    int region_id, int file_id, const StokesSource& stokes_source, bool report_error) {
     // Returns 2D region with no extension; nullptr if outside image or not closed region
     // Go through Frame for image mutex
     if (!RegionFileIdsValid(region_id, file_id)) {
@@ -680,27 +677,17 @@
     return _frames.at(file_id)->GetImageRegion(file_id, _regions.at(region_id), stokes_source, report_error);
 }
 
-<<<<<<< HEAD
 bool RegionHandler::ApplyRegionToFile(int region_id, int file_id, const AxisRange& z_range, int stokes,
-    std::pair<StokesSource, casacore::ImageRegion>& stokes_src_vs_region, casacore::LCRegion* region_2D) {
-=======
-bool RegionHandler::ApplyRegionToFile(int region_id, int file_id, const AxisRange& z_range, int stokes, casacore::ImageRegion& region,
-    std::shared_ptr<casacore::LCRegion> region_2D) {
->>>>>>> c3552f9d
+    std::pair<StokesSource, casacore::ImageRegion>& stokes_src_vs_region, std::shared_ptr<casacore::LCRegion> region_2D) {
     // Returns 3D image region for region applied to image and extended by z-range and stokes index
     if (!RegionFileIdsValid(region_id, file_id)) {
         return false;
     }
 
     try {
-<<<<<<< HEAD
         StokesSource stokes_source = _frames.at(file_id)->GetImageSlicer(z_range, stokes).first;
         stokes_src_vs_region.first = stokes_source;
-
-        casacore::LCRegion* applied_region = region_2D;
-=======
         auto applied_region = region_2D;
->>>>>>> c3552f9d
         if (!applied_region) {
             applied_region = ApplyRegionToFile(region_id, file_id, stokes_source);
         }
@@ -746,23 +733,14 @@
 bool RegionHandler::CalculateMoments(int file_id, int region_id, const std::shared_ptr<Frame>& frame,
     GeneratorProgressCallback progress_callback, const CARTA::MomentRequest& moment_request, CARTA::MomentResponse& moment_response,
     std::vector<GeneratedImage>& collapse_results) {
-<<<<<<< HEAD
     std::pair<StokesSource, casacore::ImageRegion> stokes_src_vs_region;
-=======
-    casacore::ImageRegion image_region;
     std::shared_ptr<casacore::LCRegion> lc_region;
->>>>>>> c3552f9d
     int z_min(moment_request.spectral_range().min());
     int z_max(moment_request.spectral_range().max());
 
     // Do calculations
-<<<<<<< HEAD
-    if (ApplyRegionToFile(region_id, file_id, AxisRange(z_min, z_max), frame->CurrentStokes(), stokes_src_vs_region)) {
+    if (ApplyRegionToFile(region_id, file_id, AxisRange(z_min, z_max), frame->CurrentStokes(), stokes_src_vs_region, lc_region)) {
         frame->CalculateMoments(file_id, progress_callback, stokes_src_vs_region, moment_request, moment_response, collapse_results);
-=======
-    if (ApplyRegionToFile(region_id, file_id, AxisRange(z_min, z_max), frame->CurrentStokes(), image_region, lc_region)) {
-        frame->CalculateMoments(file_id, progress_callback, image_region, moment_request, moment_response, collapse_results);
->>>>>>> c3552f9d
     }
     return !collapse_results.empty();
 }
@@ -943,12 +921,8 @@
     bool have_basic_stats(false);
 
     // Reuse the image region for each histogram
-<<<<<<< HEAD
     std::pair<StokesSource, casacore::ImageRegion> stokes_src_vs_region;
-=======
-    casacore::ImageRegion image_region;
     std::shared_ptr<casacore::LCRegion> lc_region;
->>>>>>> c3552f9d
 
     // Reuse data with respect to stokes and stats for each histogram; results depend on num_bins
     std::unordered_map<int, std::vector<float>> data;
@@ -974,11 +948,7 @@
         histogram_message.set_stokes(stokes);
 
         // Get image region
-<<<<<<< HEAD
-        if (!ApplyRegionToFile(region_id, file_id, z_range, stokes, stokes_src_vs_region)) {
-=======
-        if (!ApplyRegionToFile(region_id, file_id, z_range, stokes, image_region, lc_region)) {
->>>>>>> c3552f9d
+        if (!ApplyRegionToFile(region_id, file_id, z_range, stokes, stokes_src_vs_region, lc_region)) {
             // region outside image, send default histogram
             auto* default_histogram = histogram_message.mutable_histograms();
             std::vector<int> histogram_bins(1, 0);
@@ -989,11 +959,7 @@
         // number of bins may be set or calculated
         int num_bins(hist_config.num_bins);
         if (num_bins == AUTO_BIN_SIZE) {
-<<<<<<< HEAD
             casacore::IPosition region_shape = _frames.at(file_id)->GetRegionShape(stokes_src_vs_region);
-=======
-            casacore::IPosition region_shape = _frames.at(file_id)->GetRegionShape(image_region);
->>>>>>> c3552f9d
             num_bins = int(std::max(sqrt(region_shape(0) * region_shape(1)), 2.0));
         }
 
@@ -1019,11 +985,7 @@
         // Calculate stats and/or histograms, not in cache
         // Get data in region
         if (!data.count(stokes)) {
-<<<<<<< HEAD
             if (!_frames.at(file_id)->GetRegionData(stokes_src_vs_region, data[stokes])) {
-=======
-            if (!_frames.at(file_id)->GetRegionData(image_region, data[stokes])) {
->>>>>>> c3552f9d
                 spdlog::error("Failed to get data in the region!");
                 return false;
             }
@@ -1181,13 +1143,8 @@
     }
 
     // Get 2D region to check if inside image
-<<<<<<< HEAD
-    casacore::LCRegion* lcregion = ApplyRegionToFile(region_id, file_id, StokesSource(), report_error);
-    if (!lcregion) {
-=======
-    auto lc_region = ApplyRegionToFile(region_id, file_id, report_error);
+    auto lc_region = ApplyRegionToFile(region_id, file_id, StokesSource(), report_error);
     if (!lc_region) {
->>>>>>> c3552f9d
         progress = 1.0;
         partial_results_callback(results, progress); // region outside image, send NaNs
         return true;
@@ -1197,11 +1154,7 @@
     RegionState initial_region_state = _regions.at(region_id)->GetRegionState();
 
     // Use loader swizzled data for efficiency
-<<<<<<< HEAD
-    if (_frames.at(file_id)->UseLoaderSpectralData(lcregion->shape()) && !ComputeStokes(stokes_index)) {
-=======
-    if (_frames.at(file_id)->UseLoaderSpectralData(lc_region->shape())) {
->>>>>>> c3552f9d
+    if (_frames.at(file_id)->UseLoaderSpectralData(lc_region->shape()) && !ComputeStokes(stokes_index)) {
         // Use cursor spectral profile for point region
         if (initial_region_state.type == CARTA::RegionType::POINT) {
             casacore::IPosition origin = lc_region->boundingBox().start();
@@ -1297,7 +1250,7 @@
     auto t_partial_profile_start = std::chrono::high_resolution_clock::now();
 
     if (ComputeStokes(stokes_index)) { // Need to re-calculate the lattice coordinate region for computed stokes index
-        lcregion = nullptr;
+        lc_region = nullptr;
     }
 
     // Get per-z stats data for spectral profiles
@@ -1310,13 +1263,8 @@
 
         // Get 3D region for z range and stokes_index
         AxisRange z_range(start_z, end_z);
-<<<<<<< HEAD
         std::pair<StokesSource, casacore::ImageRegion> stokes_src_vs_region;
-        if (!ApplyRegionToFile(region_id, file_id, z_range, stokes_index, stokes_src_vs_region, lcregion)) {
-=======
-        casacore::ImageRegion image_region;
-        if (!ApplyRegionToFile(region_id, file_id, z_range, stokes_index, image_region, lc_region)) {
->>>>>>> c3552f9d
+        if (!ApplyRegionToFile(region_id, file_id, z_range, stokes_index, stokes_src_vs_region, lc_region)) {
             return false;
         }
 
@@ -1488,14 +1436,9 @@
 
     // Get region
     AxisRange z_range(z);
-<<<<<<< HEAD
     std::pair<StokesSource, casacore::ImageRegion> stokes_src_vs_region;
-    if (!ApplyRegionToFile(region_id, file_id, z_range, stokes, stokes_src_vs_region)) {
-=======
-    casacore::ImageRegion image_region;
     std::shared_ptr<casacore::LCRegion> lc_region;
-    if (!ApplyRegionToFile(region_id, file_id, z_range, stokes, image_region, lc_region)) {
->>>>>>> c3552f9d
+    if (!ApplyRegionToFile(region_id, file_id, z_range, stokes, stokes_src_vs_region, lc_region)) {
         // region outside image: NaN results
         std::map<CARTA::StatsType, double> stats_results;
         for (const auto& carta_stat : required_stats) {
@@ -1514,11 +1457,7 @@
     // calculate stats
     bool per_z(false);
     std::map<CARTA::StatsType, std::vector<double>> stats_map;
-<<<<<<< HEAD
     if (_frames.at(file_id)->GetRegionStats(stokes_src_vs_region, required_stats, per_z, stats_map)) {
-=======
-    if (_frames.at(file_id)->GetRegionStats(image_region, required_stats, per_z, stats_map)) {
->>>>>>> c3552f9d
         // convert vector to single value in map
         std::map<CARTA::StatsType, double> stats_results;
         for (auto& value : stats_map) {
