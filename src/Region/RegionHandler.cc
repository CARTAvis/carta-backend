/* This file is part of the CARTA Image Viewer: https://github.com/CARTAvis/carta-backend
   Copyright 2018, 2019, 2020, 2021 Academia Sinica Institute of Astronomy and Astrophysics (ASIAA),
   Associated Universities, Inc. (AUI) and the Inter-University Institute for Data Intensive Astronomy (IDIA)
   SPDX-License-Identifier: GPL-3.0-or-later
*/

// RegionDataHandler.cc: handle requirements and data streams for regions

#include "RegionHandler.h"

#include <chrono>
#include <cmath>

#include <casacore/lattices/LRegions/LCBox.h>
#include <casacore/lattices/LRegions/LCExtension.h>
#include <casacore/lattices/LRegions/LCIntersection.h>

#include "../ImageStats/StatsCalculator.h"
#include "../Logger/Logger.h"
#include "Util/File.h"
#include "Util/Image.h"

#include "CrtfImportExport.h"
#include "Ds9ImportExport.h"
#include "Util/Message.h"

#define LINE_PROFILE_PROGRESS_INTERVAL 500

namespace carta {

// ********************************************************************
// Region handling

int RegionHandler::GetNextRegionId() {
    // returns maximum id + 1; start at 1 if no regions set
    int max_id(0);
    if (!_regions.empty()) {
        for (auto& region : _regions) {
            if (region.first > max_id) {
                max_id = region.first;
            }
        }
    }
    return max_id + 1;
}

bool RegionHandler::SetRegion(int& region_id, RegionState& region_state, casacore::CoordinateSystem* csys) {
    // Set region params for region id; if id < 0, create new id
    // CoordinateSystem will be owned by Region
    bool valid_region(false);
    if (_regions.count(region_id)) {
        _regions.at(region_id)->UpdateRegion(region_state);
        valid_region = _regions.at(region_id)->IsValid();
        if (_regions.at(region_id)->RegionChanged()) {
            UpdateNewSpectralRequirements(region_id); // set all req "new"
            ClearRegionCache(region_id);
        }
    } else {
        if ((region_id < 0) && (region_id != TEMP_REGION_ID)) {
            region_id = GetNextRegionId();
        }
        auto region = std::shared_ptr<Region>(new Region(region_state, csys));
        if (region && region->IsValid()) {
            _regions[region_id] = std::move(region);
            valid_region = true;
        }
    }
    return valid_region;
}

bool RegionHandler::RegionChanged(int region_id) {
    if (!_regions.count(region_id)) {
        return false;
    }
    return _regions.at(region_id)->RegionChanged();
}

void RegionHandler::RemoveRegion(int region_id) {
    // call destructor and erase from map
    if (!RegionSet(region_id)) {
        return;
    }
    if (region_id == ALL_REGIONS) {
        for (auto& region : _regions) {
            region.second->WaitForTaskCancellation();
        }
        _regions.clear();
    } else if (_regions.count(region_id)) {
        _regions.at(region_id)->WaitForTaskCancellation();
        _regions.erase(region_id);
    }
    RemoveRegionRequirementsCache(region_id);
}

std::shared_ptr<Region> RegionHandler::GetRegion(int region_id) {
    if (RegionSet(region_id)) {
        return _regions.at(region_id);
    } else {
        return std::shared_ptr<Region>();
    }
}

bool RegionHandler::RegionSet(int region_id) {
    // Check whether a particular region is set or any regions are set
    if (region_id == ALL_REGIONS) {
        return _regions.size();
    } else {
        return _regions.count(region_id) && _regions.at(region_id)->IsConnected();
    }
}

void RegionHandler::ImportRegion(int file_id, std::shared_ptr<Frame> frame, CARTA::FileType region_file_type,
    const std::string& region_file, bool file_is_filename, CARTA::ImportRegionAck& import_ack) {
    // Set regions from region file

    // Importer must delete csys pointer
    casacore::CoordinateSystem* csys = frame->CoordinateSystem();
    const casacore::IPosition shape = frame->ImageShape();
    std::unique_ptr<RegionImportExport> importer;
    switch (region_file_type) {
        case CARTA::FileType::CRTF:
            importer = std::unique_ptr<RegionImportExport>(
                new CrtfImportExport(csys, shape, frame->StokesAxis(), file_id, region_file, file_is_filename));
            break;
        case CARTA::FileType::DS9_REG:
            importer = std::unique_ptr<RegionImportExport>(new Ds9ImportExport(csys, shape, file_id, region_file, file_is_filename));
            break;
        default:
            break;
    }

    if (!importer) {
        import_ack.set_success(false);
        import_ack.set_message("Region importer failed.");
        return;
    }

    // Get regions from parser or error message
    std::string error;
    std::vector<RegionProperties> region_list = importer->GetImportedRegions(error);
    if (region_list.empty()) {
        import_ack.set_success(false);
        import_ack.set_message(error);
        return;
    }

    // Set reference file pointer
    _frames[file_id] = frame;

    // Set Regions from RegionState list and complete message
    import_ack.set_success(true);
    import_ack.set_message(error);
    int region_id = GetNextRegionId();
    auto region_info_map = import_ack.mutable_regions();
    auto region_style_map = import_ack.mutable_region_styles();
    for (auto& imported_region : region_list) {
        auto region_csys = frame->CoordinateSystem();
        auto region_state = imported_region.state;
        auto region = std::shared_ptr<Region>(new Region(region_state, region_csys));

        if (region && region->IsValid()) {
            _regions[region_id] = std::move(region);

            // Set CARTA::RegionInfo
            CARTA::RegionInfo carta_region_info;
            carta_region_info.set_region_type(region_state.type);
            *carta_region_info.mutable_control_points() = {region_state.control_points.begin(), region_state.control_points.end()};
            carta_region_info.set_rotation(region_state.rotation);
            // Set CARTA::RegionStyle
            auto region_style = imported_region.style;
            CARTA::RegionStyle carta_region_style;
            carta_region_style.set_name(region_style.name);
            carta_region_style.set_color(region_style.color);
            carta_region_style.set_line_width(region_style.line_width);
            *carta_region_style.mutable_dash_list() = {region_style.dash_list.begin(), region_style.dash_list.end()};

            // Add info and style to import_ack; increment region id for next region
            (*region_info_map)[region_id] = carta_region_info;
            (*region_style_map)[region_id++] = carta_region_style;
        }
    }
}

void RegionHandler::ExportRegion(int file_id, std::shared_ptr<Frame> frame, CARTA::FileType region_file_type,
    CARTA::CoordinateType coord_type, std::map<int, CARTA::RegionStyle>& region_styles, std::string& filename,
    CARTA::ExportRegionAck& export_ack) {
    // Export regions to given filename, or return export file contents in ack
    // Check if any regions to export
    if (region_styles.empty()) {
        export_ack.set_success(false);
        export_ack.set_message("Export failed: no regions requested.");
        export_ack.add_contents();
        return;
    }

    // Check ability to create export file if filename given
    if (!filename.empty()) {
        casacore::File export_file(filename);
        if (!export_file.canCreate()) {
            export_ack.set_success(false);
            export_ack.set_message("Export region failed: cannot create file.");
            export_ack.add_contents();
            return;
        }
    }

    bool pixel_coord(coord_type == CARTA::CoordinateType::PIXEL);

    // Exporter must delete csys pointer
    casacore::CoordinateSystem* output_csys = frame->CoordinateSystem();

    if (!pixel_coord && !output_csys->hasDirectionCoordinate()) {
        // Export fails, cannot convert to world coordinates
        delete output_csys;
        export_ack.set_success(false);
        export_ack.set_message("Cannot export regions in world coordinates for linear coordinate system.");
        return;
    }

    const casacore::IPosition output_shape = frame->ImageShape();
    std::unique_ptr<RegionImportExport> exporter;
    switch (region_file_type) {
        case CARTA::FileType::CRTF:
            exporter = std::unique_ptr<RegionImportExport>(new CrtfImportExport(output_csys, output_shape, frame->StokesAxis()));
            break;
        case CARTA::FileType::DS9_REG:
            exporter = std::unique_ptr<RegionImportExport>(new Ds9ImportExport(output_csys, output_shape, pixel_coord));
            break;
        default:
            break;
    }

    // Add regions to export from map<region_id, RegionStyle>
    std::string error; // append region errors here
    for (auto& region : region_styles) {
        int region_id = region.first;

        if (_regions.count(region_id)) {
            bool region_added(false);

            // Get state from Region, style from input map
            RegionState region_state = _regions[region_id]->GetRegionState();

            CARTA::RegionStyle carta_region_style = region.second;
            std::vector<int> dash_list = {carta_region_style.dash_list().begin(), carta_region_style.dash_list().end()};
            RegionStyle region_style(carta_region_style.name(), carta_region_style.color(), carta_region_style.line_width(), dash_list);

            if ((region_state.reference_file_id == file_id) && pixel_coord) {
                // Use RegionState control points with reference file id for pixel export
                region_added = exporter->AddExportRegion(region_state, region_style);
            } else {
                try {
                    // Use Record containing pixel coords of region converted to output image
                    casacore::TableRecord region_record = _regions.at(region_id)->GetImageRegionRecord(file_id, *output_csys, output_shape);
                    if (!region_record.empty()) {
                        region_added = exporter->AddExportRegion(region_state, region_style, region_record, pixel_coord);
                    }
                } catch (const casacore::AipsError& err) {
                    spdlog::error("Export region record failed: {}", err.getMesg());
                }
            }

            if (!region_added) {
                std::string region_error = fmt::format("Export region {} in image {} failed.\n", region_id, file_id);
                error.append(region_error);
            }
        } else {
            std::string region_error = fmt::format("Region {} not found for export.\n", region_id);
            error.append(region_error);
        }
    }

    bool success(false);
    if (filename.empty()) {
        // Return contents
        std::vector<std::string> line_contents;
        if (exporter->ExportRegions(line_contents, error)) {
            success = true;
            *export_ack.mutable_contents() = {line_contents.begin(), line_contents.end()};
        }
    } else {
        // Write to file
        if (exporter->ExportRegions(filename, error)) {
            success = true;
        }
    }

    // Export failed
    export_ack.set_success(success);
    export_ack.set_message(error);
}

// ********************************************************************
// Frame handling

bool RegionHandler::FrameSet(int file_id) {
    // Check whether a particular file is set or any files are set
    if (file_id == ALL_FILES) {
        return _frames.size();
    } else {
        return _frames.count(file_id) && _frames.at(file_id)->IsConnected();
    }
}

void RegionHandler::RemoveFrame(int file_id) {
    if (file_id == ALL_FILES) {
        _frames.clear();
        RemoveRegion(ALL_REGIONS); // removes all regions, requirements, and caches
    } else if (_frames.count(file_id)) {
        _stop_pv[file_id] = true;
        _frames.erase(file_id);
        RemoveFileRequirementsCache(file_id);
    }
}

// ********************************************************************
// Region requirements handling

bool RegionHandler::SetHistogramRequirements(
    int region_id, int file_id, std::shared_ptr<Frame> frame, const std::vector<CARTA::SetHistogramRequirements_HistogramConfig>& configs) {
    // Set histogram requirements for given region and file
    if (configs.empty() && !RegionSet(region_id)) {
        // Frontend clears requirements after region removed, prevent error in log by returning true.
        return true;
    }

    if (_regions.count(region_id)) {
        // Save frame pointer
        _frames[file_id] = frame;

        // Make HistogramConfig vector of requirements
        std::vector<HistogramConfig> input_configs;
        for (auto& config : configs) {
            HistogramConfig hist_config(config.coordinate(), config.channel(), config.num_bins());
            input_configs.push_back(hist_config);
        }

        // Set requirements
        ConfigId config_id(file_id, region_id);
        _histogram_req[config_id].configs = input_configs;
        return true;
    }

    return false;
}

bool RegionHandler::SetSpectralRequirements(int region_id, int file_id, std::shared_ptr<Frame> frame,
    const std::vector<CARTA::SetSpectralRequirements_SpectralConfig>& spectral_profiles) {
    // Set spectral profile requirements for given region and file
    if (spectral_profiles.empty() && !RegionSet(region_id)) {
        // Frontend clears requirements after region removed, prevent error in log by returning true.
        return true;
    }

    if (!_regions.count(region_id)) {
        spdlog::error("Spectral requirements failed: no region with id {}", region_id);
        return false;
    }

    // Save frame pointer
    _frames[file_id] = frame;

    // Clear all requirements for this file/region
    ConfigId config_id(file_id, region_id);
    if (spectral_profiles.empty()) {
        if (_spectral_req.count(config_id)) {
            std::unique_lock<std::mutex> ulock(_spectral_mutex);
            _spectral_req[config_id].configs.clear();
            ulock.unlock();
        }
        return true;
    }

    // Create RegionSpectralConfig for new requirements
    int nstokes = frame->NumStokes();
    std::vector<SpectralConfig> new_configs;
    for (auto& profile : spectral_profiles) {
        // check stokes coordinate
        std::string profile_coordinate(profile.coordinate());
        int stokes_index;
        if (!frame->GetStokesTypeIndex(profile_coordinate, stokes_index)) {
            continue;
        }

        // Create stats vector
        std::vector<CARTA::StatsType> required_stats;
        for (size_t i = 0; i < profile.stats_types_size(); ++i) {
            required_stats.push_back(profile.stats_types(i));
        }

        // Add SpectralConfig to vector
        SpectralConfig spec_config(profile_coordinate, required_stats);
        new_configs.push_back(spec_config);
    }

    if (new_configs.empty()) { // no valid requirements
        return false;
    }

    if (_spectral_req.count(config_id) && !_spectral_req[config_id].configs.empty()) {
        // Diff existing requirements to set new_stats in new_configs
        std::vector<SpectralConfig> current_configs;
        std::unique_lock<std::mutex> ulock(_spectral_mutex);
        current_configs.insert(current_configs.begin(), _spectral_req[config_id].configs.begin(), _spectral_req[config_id].configs.end());
        ulock.unlock();

        // Find matching requirement to set new_stats in new configs
        for (auto& new_config : new_configs) {
            for (auto& current_config : current_configs) {
                if (new_config.coordinate == current_config.coordinate) {
                    // Found current requirement that matches new requirement; determine new stats types
                    std::vector<CARTA::StatsType> new_stats_types;
                    for (auto new_stat : new_config.all_stats) {
                        bool found_stat(false);
                        for (auto current_stat : current_config.all_stats) {
                            if (current_stat == new_stat) {
                                found_stat = true;
                                break;
                            }
                        }
                        if (!found_stat) {
                            new_stats_types.push_back(new_stat);
                        }
                    }
                    new_config.SetNewRequirements(new_stats_types);
                    break;
                }
            }
        }
    }

    // Update region config in spectral req map
    RegionSpectralConfig region_config;
    region_config.configs = new_configs;
    std::unique_lock<std::mutex> ulock(_spectral_mutex);
    _spectral_req[config_id] = region_config;
    ulock.unlock();

    return true;
}

bool RegionHandler::HasSpectralRequirements(
    int region_id, int file_id, std::string& coordinate, std::vector<CARTA::StatsType>& required_stats) {
    // Search _spectral_req for given file, region, and stokes; check if _any_ requested stats still valid.
    // Used to check for cancellation.
    ConfigId config_id(file_id, region_id);
    std::vector<SpectralConfig> spectral_configs;
    std::unique_lock<std::mutex> ulock(_spectral_mutex);
    spectral_configs.insert(spectral_configs.begin(), _spectral_req[config_id].configs.begin(), _spectral_req[config_id].configs.end());
    ulock.unlock();

    bool has_stat(false);
    for (auto& config : spectral_configs) {
        if (config.coordinate == coordinate) {
            // Found config, now find stats
            for (auto stat : required_stats) {
                if (config.HasStat(stat)) {
                    has_stat = true;
                    break;
                }
            }
            return has_stat;
        }
    }

    return has_stat;
}

void RegionHandler::UpdateNewSpectralRequirements(int region_id) {
    // Set all requirements "new" when region changes
    std::lock_guard<std::mutex> guard(_spectral_mutex);
    for (auto& req : _spectral_req) {
        if (req.first.region_id == region_id) {
            for (auto& spec_config : req.second.configs) {
                spec_config.SetAllNewStats();
            }
        }
    }
}

bool RegionHandler::SetStatsRequirements(
    int region_id, int file_id, std::shared_ptr<Frame> frame, const std::vector<CARTA::SetStatsRequirements_StatsConfig>& stats_configs) {
    // Set stats data requirements for given region and file
    if (stats_configs.empty() && !RegionSet(region_id)) {
        // frontend clears requirements after region removed, prevent error in log
        return true;
    }

    if (_regions.count(region_id)) {
        // Save frame pointer
        _frames[file_id] = frame;

        // Set requirements
        ConfigId config_id(file_id, region_id);
        _stats_req[config_id].stats_configs = stats_configs;
        return true;
    }
    return false;
}

void RegionHandler::RemoveRegionRequirementsCache(int region_id) {
    // Clear requirements and cache for a specific region or for all regions when closed
    if (region_id == ALL_REGIONS) {
        _histogram_req.clear();
        _stats_req.clear();
        std::unique_lock<std::mutex> ulock(_spectral_mutex);
        _spectral_req.clear();
        ulock.unlock();

        _histogram_cache.clear();
        _spectral_cache.clear();
        _stats_cache.clear();
    } else {
        // Iterate through requirements and remove those for given region_id
        for (auto it = _histogram_req.begin(); it != _histogram_req.end();) {
            if ((*it).first.region_id == region_id) {
                it = _histogram_req.erase(it);
            } else {
                ++it;
            }
        }

        std::unique_lock<std::mutex> ulock(_spectral_mutex);
        for (auto it = _spectral_req.begin(); it != _spectral_req.end();) {
            if ((*it).first.region_id == region_id) {
                it = _spectral_req.erase(it);
            } else {
                ++it;
            }
        }
        ulock.unlock();

        for (auto it = _stats_req.begin(); it != _stats_req.end();) {
            if ((*it).first.region_id == region_id) {
                it = _stats_req.erase(it);
            } else {
                ++it;
            }
        }

        // Iterate through cache and remove those for given region_id
        for (auto it = _histogram_cache.begin(); it != _histogram_cache.end();) {
            if ((*it).first.region_id == region_id) {
                it = _histogram_cache.erase(it);
            } else {
                ++it;
            }
        }

        for (auto it = _spectral_cache.begin(); it != _spectral_cache.end();) {
            if ((*it).first.region_id == region_id) {
                it = _spectral_cache.erase(it);
            } else {
                ++it;
            }
        }

        for (auto it = _stats_cache.begin(); it != _stats_cache.end();) {
            if ((*it).first.region_id == region_id) {
                it = _stats_cache.erase(it);
            } else {
                ++it;
            }
        }
    }
}

void RegionHandler::RemoveFileRequirementsCache(int file_id) {
    // Clear requirements and cache for a specific file or for all files when closed
    if (file_id == ALL_FILES) {
        _histogram_req.clear();
        _stats_req.clear();
        std::unique_lock<std::mutex> ulock(_spectral_mutex);
        _spectral_req.clear();
        ulock.unlock();

        _histogram_cache.clear();
        _spectral_cache.clear();
        _stats_cache.clear();
    } else {
        // Iterate through requirements and remove those for given file_id
        for (auto it = _histogram_req.begin(); it != _histogram_req.end();) {
            if ((*it).first.file_id == file_id) {
                it = _histogram_req.erase(it);
            } else {
                ++it;
            }
        }

        std::unique_lock<std::mutex> ulock(_spectral_mutex);
        for (auto it = _spectral_req.begin(); it != _spectral_req.end();) {
            if ((*it).first.file_id == file_id) {
                it = _spectral_req.erase(it);
            } else {
                ++it;
            }
        }
        ulock.unlock();

        for (auto it = _stats_req.begin(); it != _stats_req.end();) {
            if ((*it).first.file_id == file_id) {
                it = _stats_req.erase(it);
            } else {
                ++it;
            }
        }

        // Iterate through cache and remove those for given file_id
        for (auto it = _histogram_cache.begin(); it != _histogram_cache.end();) {
            if ((*it).first.file_id == file_id) {
                it = _histogram_cache.erase(it);
            } else {
                ++it;
            }
        }

        for (auto it = _spectral_cache.begin(); it != _spectral_cache.end();) {
            if ((*it).first.file_id == file_id) {
                it = _spectral_cache.erase(it);
            } else {
                ++it;
            }
        }

        for (auto it = _stats_cache.begin(); it != _stats_cache.end();) {
            if ((*it).first.file_id == file_id) {
                it = _stats_cache.erase(it);
            } else {
                ++it;
            }
        }
    }
}

void RegionHandler::ClearRegionCache(int region_id) {
    // Remove cached data when region changes
    for (auto& hcache : _histogram_cache) {
        if (hcache.first.region_id == region_id) {
            hcache.second.ClearHistograms();
        }
    }
    for (auto& spcache : _spectral_cache) {
        if (spcache.first.region_id == region_id) {
            spcache.second.ClearProfiles();
        }
    }
    for (auto& stcache : _stats_cache) {
        if (stcache.first.region_id == region_id) {
            stcache.second.ClearStats();
        }
    }
}

// ********************************************************************
// Region data stream helpers

bool RegionHandler::RegionFileIdsValid(int region_id, int file_id) {
    // Check error conditions and preconditions
    if (((region_id < 0) && (file_id < 0)) || (region_id == 0)) { // not allowed
        return false;
    }
    if (!RegionSet(region_id)) { // no Region(s) for this id or Region is closing
        return false;
    }
    if (!FrameSet(file_id)) { // no Frame(s) for this id or Frame is closing
        return false;
    }
    return true;
}

<<<<<<< HEAD
casacore::LCRegion* RegionHandler::ApplyRegionToFile(int region_id, int file_id, const StokesSource& stokes_source) {
=======
casacore::LCRegion* RegionHandler::ApplyRegionToFile(int region_id, int file_id, bool report_error) {
>>>>>>> a544511d
    // Returns 2D region with no extension; nullptr if outside image or not closed region
    // Go through Frame for image mutex
    if (!RegionFileIdsValid(region_id, file_id)) {
        return nullptr;
    }

    if (_regions.at(region_id)->IsAnnotation()) { // true if line or polyline
        return nullptr;
    }

<<<<<<< HEAD
    return _frames.at(file_id)->GetImageRegion(file_id, _regions.at(region_id), stokes_source);
}

bool RegionHandler::ApplyRegionToFile(int region_id, int file_id, const AxisRange& z_range, int stokes,
    std::pair<StokesSource, casacore::ImageRegion>& stokes_src_vs_region) {
    // Returns 3D or 4D image region for region applied to image and extended by z-range and stokes
    if (!RegionSet(region_id) || !FrameSet(file_id)) {
=======
    return _frames.at(file_id)->GetImageRegion(file_id, _regions.at(region_id), report_error);
}

bool RegionHandler::ApplyRegionToFile(
    int region_id, int file_id, const AxisRange& z_range, int stokes, casacore::ImageRegion& region, casacore::LCRegion* region_2D) {
    // Returns 3D image region for region applied to image and extended by z-range and stokes index
    if (!RegionFileIdsValid(region_id, file_id)) {
>>>>>>> a544511d
        return false;
    }

    try {
<<<<<<< HEAD
        // Create LCBox with z range and stokes using a slicer
        StokesSource stokes_source = _frames.at(file_id)->GetImageSlicer(z_range, stokes).first;
        stokes_src_vs_region.first = stokes_source;
        casacore::Slicer z_stokes_slicer = _frames.at(file_id)->GetImageSlicer(z_range, stokes).second;

        casacore::LCRegion* applied_region = ApplyRegionToFile(region_id, file_id, stokes_source);
        casacore::IPosition image_shape(_frames.at(file_id)->ImageShape(stokes_source));
        if (applied_region == nullptr) {
            return false;
        }

=======
        casacore::LCRegion* applied_region = region_2D;
        if (!applied_region) {
            applied_region = ApplyRegionToFile(region_id, file_id);
        }
        if (!applied_region) {
            return false;
        }

        casacore::IPosition image_shape(_frames.at(file_id)->ImageShape());

        // Create LCBox with z range and stokes using a slicer
        casacore::Slicer z_stokes_slicer = _frames.at(file_id)->GetImageSlicer(z_range, stokes);

>>>>>>> a544511d
        // Set returned region
        // Combine applied region with z/stokes box
        if (applied_region->shape().size() == image_shape.size()) {
            // Intersection combines applied_region xy limits and box z/stokes limits
            casacore::LCBox z_stokes_box(z_stokes_slicer, image_shape);
            casacore::LCIntersection final_region(*applied_region, z_stokes_box);
            stokes_src_vs_region.second = casacore::ImageRegion(final_region);
        } else {
            // Extension extends applied_region in xy axes by z/stokes axes only
            // Remove xy axes from z/stokes box
            casacore::IPosition remove_xy(2, 0, 1);
            z_stokes_slicer =
                casacore::Slicer(z_stokes_slicer.start().removeAxes(remove_xy), z_stokes_slicer.length().removeAxes(remove_xy));
            casacore::LCBox z_stokes_box(z_stokes_slicer, image_shape.removeAxes(remove_xy));

            casacore::IPosition extend_axes = casacore::IPosition::makeAxisPath(image_shape.size()).removeAxes(remove_xy);
            casacore::LCExtension final_region(*applied_region, extend_axes, z_stokes_box);
            stokes_src_vs_region.second = casacore::ImageRegion(final_region);
        }

        return true;
    } catch (const casacore::AipsError& err) {
        spdlog::error("Error applying region {} to file {}: {}", region_id, file_id, err.getMesg());
    } catch (std::out_of_range& range_error) {
        spdlog::error("Cannot apply region {} to closed file {}", region_id, file_id);
    }

    return false;
}

bool RegionHandler::CalculateMoments(int file_id, int region_id, const std::shared_ptr<Frame>& frame,
<<<<<<< HEAD
    MomentProgressCallback progress_callback, const CARTA::MomentRequest& moment_request, CARTA::MomentResponse& moment_response,
    std::vector<carta::CollapseResult>& collapse_results) {
    std::pair<StokesSource, casacore::ImageRegion> stokes_src_vs_region;
=======
    GeneratorProgressCallback progress_callback, const CARTA::MomentRequest& moment_request, CARTA::MomentResponse& moment_response,
    std::vector<carta::GeneratedImage>& collapse_results) {
    casacore::ImageRegion image_region;
>>>>>>> a544511d
    int z_min(moment_request.spectral_range().min());
    int z_max(moment_request.spectral_range().max());

    // Do calculations
    if (ApplyRegionToFile(region_id, file_id, AxisRange(z_min, z_max), frame->CurrentStokes(), stokes_src_vs_region)) {
        frame->CalculateMoments(file_id, progress_callback, stokes_src_vs_region, moment_request, moment_response, collapse_results);
    }
    return !collapse_results.empty();
}

bool RegionHandler::CalculatePvImage(int file_id, int region_id, int width, std::shared_ptr<Frame>& frame,
    GeneratorProgressCallback progress_callback, CARTA::PvResponse& pv_response, carta::GeneratedImage& pv_image) {
    // Generate PV image by approximating line as box regions and getting spectral profile for each.
    // Returns whether PV image was generated.
    pv_response.set_success(false);
    pv_response.set_cancel(false);

    // Checks for valid request:
    // 1. Region is set
    if (!RegionSet(region_id)) {
        pv_response.set_message("PV image generator requested for invalid region.");
        return false;
    }

    // 2. Region is line type but not polyline
    auto region = _regions.at(region_id);
    if (!region->IsAnnotation()) {
        pv_response.set_message("Region type not supported for PV image generator.");
        return false;
    }
    auto region_state = region->GetRegionState();
    if (region_state.type == CARTA::RegionType::POLYLINE) {
        pv_response.set_message("Region type POLYLINE not supported yet for PV image generator.");
        return false;
    }

    // 3. Image has spectral axis
    if (frame->SpectralAxis() < 0) {
        pv_response.set_message("No spectral axis for generating PV image.");
        return false;
    }

    // Reset stop flag
    _stop_pv[file_id] = false;

    bool add_frame = !FrameSet(file_id);
    if (add_frame) {
        _frames[file_id] = frame;
    }

    bool pv_success(false), per_z(true), cancelled(false);
    double increment(0.0);           // Increment between box centers returned in arcsec
    casacore::Matrix<float> pv_data; // Spectral profiles for each box region: shape=[num_regions, num_channels]
    std::string message;

    if (GetLineProfiles(file_id, region_id, width, per_z, progress_callback, increment, pv_data, cancelled, message)) {
        if (!_stop_pv[file_id]) {
            // Use PV generator to create PV image
            auto input_filename = frame->GetFileName();
            PvGenerator pv_generator(file_id, input_filename);

            auto input_image = frame->GetImage();
            pv_success = pv_generator.GetPvImage(input_image, pv_data, increment, frame->CurrentStokes(), pv_image, message);

            frame->CloseCachedImage(input_filename);
        }
    }

    // Clean up
    cancelled = _stop_pv[file_id]; // Final check
    if (add_frame) {
        RemoveFrame(file_id); // Sets stop flag in case image closed during pv generation
    }
    _stop_pv.erase(file_id);

    if (cancelled) {
        pv_success = false;
        message = "PV image generator cancelled.";
        spdlog::debug(message);
    }

    // Complete message
    pv_response.set_success(pv_success);
    pv_response.set_message(message);
    pv_response.set_cancel(cancelled);

    return pv_success;
}

void RegionHandler::StopPvCalc(int file_id) {
    _stop_pv[file_id] = true;

    // Stop spectral profile in progress - clear requirements. Returns if region ID not set.
    if (FrameSet(file_id)) {
        std::vector<CARTA::SetSpectralRequirements_SpectralConfig> no_profiles;
        SetSpectralRequirements(TEMP_REGION_ID, file_id, _frames.at(file_id), no_profiles);
    }
}

// ********************************************************************
// Fill data stream messages:
// These always use a callback since there may be multiple region/file requirements
// region_id > 0 file_id >= 0   update data for specified region/file
// region_id > 0 file_id < 0    update data for all files in region's requirements (region changed)
// region_id < 0 file_id >= 0   update data for all regions with file_id (z/stokes changed)
// region_id < 0 file_id < 0    not allowed (all regions for all files?)
// region_id = 0                not allowed (cursor region handled by Frame)

// ***** Fill histogram *****

bool RegionHandler::FillRegionHistogramData(
    std::function<void(CARTA::RegionHistogramData histogram_data)> region_histogram_callback, int region_id, int file_id) {
    // Fill histogram data for given region and file
    if (!RegionFileIdsValid(region_id, file_id)) {
        return false;
    }

    bool message_filled(false);
    if (region_id > 0) {
        // Fill histograms for specific region with file_id requirement (specific file_id or all files)
        std::unordered_map<ConfigId, RegionHistogramConfig, ConfigIdHash> region_configs = _histogram_req;
        for (auto& region_config : region_configs) {
            if ((region_config.first.region_id == region_id) && ((region_config.first.file_id == file_id) || (file_id == ALL_FILES))) {
                if (region_config.second.configs.empty()) { // no requirements
                    continue;
                }
                int config_file_id = region_config.first.file_id;
                if (!RegionFileIdsValid(region_id, config_file_id)) { // check specific ids
                    continue;
                }

                // return histograms for this requirement
                std::vector<CARTA::RegionHistogramData> histogram_messages;
                std::vector<HistogramConfig> histogram_configs = region_config.second.configs;
                if (GetRegionHistogramData(region_id, config_file_id, histogram_configs, histogram_messages)) {
                    for (const auto& histogram_message : histogram_messages) {
                        region_histogram_callback(histogram_message); // send histogram data with respect to stokes
                    }
                    message_filled = true;
                }
            }
        }
    } else {
        // (region_id < 0) Fill histograms for all regions with specific file_id requirement
        std::unordered_map<ConfigId, RegionHistogramConfig, ConfigIdHash> region_configs = _histogram_req;
        for (auto& region_config : region_configs) {
            if (region_config.first.file_id == file_id) {
                if (region_config.second.configs.empty()) { // requirements removed
                    continue;
                }
                int config_region_id(region_config.first.region_id);
                if (!RegionFileIdsValid(config_region_id, file_id)) { // check specific ids
                    continue;
                }

                // return histograms for this requirement
                std::vector<HistogramConfig> histogram_configs = region_config.second.configs;
                std::vector<CARTA::RegionHistogramData> histogram_messages;
                if (GetRegionHistogramData(config_region_id, file_id, histogram_configs, histogram_messages)) {
                    for (const auto& histogram_message : histogram_messages) {
                        region_histogram_callback(histogram_message); // send histogram data with respect to stokes
                    }
                    message_filled = true;
                }
            }
        }
    }
    return message_filled;
}

bool RegionHandler::GetRegionHistogramData(
    int region_id, int file_id, const std::vector<HistogramConfig>& configs, std::vector<CARTA::RegionHistogramData>& histogram_messages) {
    // Fill stats message for given region, file
    auto t_start_region_histogram = std::chrono::high_resolution_clock::now();

    // Set channel range is the current channel
    int z(_frames.at(file_id)->CurrentZ());
    AxisRange z_range(z);

    // Stokes type to be determined in each of histogram configs
    int stokes;

    // Flags for calculations
    bool have_basic_stats(false);

    // Reuse the image region for each histogram
    std::pair<StokesSource, casacore::ImageRegion> stokes_src_vs_region;

    // Reuse data with respect to stokes and stats for each histogram; results depend on num_bins
    std::unordered_map<int, std::vector<float>> data;
    BasicStats<float> stats;

    for (auto& hist_config : configs) {
        // check for cancel
        if (!RegionFileIdsValid(region_id, file_id)) {
            return false;
        }

        // Get stokes index
        if (!_frames.at(file_id)->GetStokesTypeIndex(hist_config.coordinate, stokes)) {
            continue;
        }

        // Set histogram fields
        CARTA::RegionHistogramData histogram_message;
        histogram_message.set_file_id(file_id);
        histogram_message.set_region_id(region_id);
        histogram_message.set_progress(1.0); // only cube histograms have partial results
        histogram_message.set_channel(z);
        histogram_message.set_stokes(stokes);

        // Get image region
        if (!ApplyRegionToFile(region_id, file_id, z_range, stokes, stokes_src_vs_region)) {
            // region outside image, send default histogram
            auto* default_histogram = histogram_message.mutable_histograms();
            std::vector<int> histogram_bins(1, 0);
            FillHistogram(default_histogram, 1, 0.0, 0.0, histogram_bins, NAN, NAN);
            continue;
        }

        // number of bins may be set or calculated
        int num_bins(hist_config.num_bins);
        if (num_bins == AUTO_BIN_SIZE) {
            casacore::IPosition region_shape = _frames.at(file_id)->GetRegionShape(stokes_src_vs_region);
            num_bins = int(std::max(sqrt(region_shape(0) * region_shape(1)), 2.0));
        }

        // Key for cache
        CacheId cache_id = CacheId(file_id, region_id, stokes, z);

        // check cache
        if (_histogram_cache.count(cache_id)) {
            have_basic_stats = _histogram_cache[cache_id].GetBasicStats(stats);
            if (have_basic_stats) {
                carta::Histogram hist;
                if (_histogram_cache[cache_id].GetHistogram(num_bins, hist)) {
                    auto* histogram = histogram_message.mutable_histograms();
                    FillHistogram(histogram, stats, hist);

                    // Fill in the cached message
                    histogram_messages.emplace_back(histogram_message);
                    continue;
                }
            }
        }

        // Calculate stats and/or histograms, not in cache
        // Get data in region
        if (!data.count(stokes)) {
            if (!_frames.at(file_id)->GetRegionData(stokes_src_vs_region, data[stokes])) {
                spdlog::error("Failed to get data in the region!");
                return false;
            }
        }

        // Calculate and cache stats
        if (!have_basic_stats) {
            CalcBasicStats(data[stokes], stats);
            _histogram_cache[cache_id].SetBasicStats(stats);
            have_basic_stats = true;
        }

        // Calculate and cache histogram for number of bins
        Histogram histo = CalcHistogram(num_bins, stats, data[stokes]);
        _histogram_cache[cache_id].SetHistogram(num_bins, histo);

        // Complete Histogram submessage
        auto* histogram = histogram_message.mutable_histograms();
        FillHistogram(histogram, stats, histo);

        // Fill in the final result
        histogram_messages.emplace_back(histogram_message);
    }

    auto t_end_region_histogram = std::chrono::high_resolution_clock::now();
    auto dt_region_histogram =
        std::chrono::duration_cast<std::chrono::microseconds>(t_end_region_histogram - t_start_region_histogram).count();
    spdlog::performance(
        "Fill region histogram in {:.3f} ms at {:.3f} MPix/s", dt_region_histogram * 1e-3, (float)stats.num_pixels / dt_region_histogram);

    return true;
}

// ***** Fill spectral profile *****

bool RegionHandler::FillSpectralProfileData(
    std::function<void(CARTA::SpectralProfileData profile_data)> cb, int region_id, int file_id, bool stokes_changed) {
    // Fill spectral profiles for given region and file ids.  This could be:
    // 1. a specific region and a specific file
    // 2. a specific region and ALL_FILES
    // 3. a specific file and ALL_REGIONS

    if (!RegionFileIdsValid(region_id, file_id)) {
        return false;
    }

    std::unique_lock<std::mutex> ulock(_spectral_mutex);
    std::unordered_map<ConfigId, RegionSpectralConfig, ConfigIdHash> region_configs;
    region_configs.insert(_spectral_req.begin(), _spectral_req.end());
    ulock.unlock();

    bool profile_ok(false);
    // Fill spectral profile for region with file requirement
    for (auto& region_config : region_configs) {
        if (region_config.second.configs.empty()) {
            // no spectral requirements for this region/file combo
            continue;
        }

        int config_region_id(region_config.first.region_id);
        int config_file_id(region_config.first.file_id);

        if (((config_region_id == region_id) && ((config_file_id == file_id) || (file_id == ALL_FILES))) ||
            ((config_file_id == file_id) && (region_id == ALL_REGIONS))) {
            // Found matching requirement

            if (!RegionFileIdsValid(config_region_id, config_file_id)) { // check specific ids
                continue;
            }

            for (auto& spectral_config : region_config.second.configs) {
                // Determine which profiles to send
                std::string coordinate(spectral_config.coordinate);
                std::vector<CARTA::StatsType> required_stats;
                if (stokes_changed) {
                    if (coordinate != "z") { // Do not update when stokes changes for fixed stokes
                        continue;
                    }
                    // Update all profiles for current stokes
                    required_stats = spectral_config.all_stats;
                } else {
                    // Update only new profiles
                    required_stats = spectral_config.new_stats;
                }

                if (required_stats.empty()) {
                    // no requirements for this config or no new stats to send
                    profile_ok = true;
                    continue;
                }

                int stokes_index;
                if (!_frames.at(config_file_id)->GetStokesTypeIndex(coordinate, stokes_index)) {
                    continue;
                }

                // Return spectral profile for this requirement
                bool report_error(true);
                profile_ok = GetRegionSpectralData(config_region_id, config_file_id, coordinate, stokes_index, required_stats, report_error,
                    [&](std::map<CARTA::StatsType, std::vector<double>> results, float progress) {
                        CARTA::SpectralProfileData profile_message = Message::SpectralProfileData(
                            config_file_id, config_region_id, stokes_index, progress, coordinate, required_stats, results);
                        cb(profile_message); // send (partial profile) data
                    });
            }
        }
    }

    return profile_ok;
}

bool RegionHandler::GetRegionSpectralData(int region_id, int file_id, std::string& coordinate, int stokes_index,
    std::vector<CARTA::StatsType>& required_stats, bool report_error,
    const std::function<void(std::map<CARTA::StatsType, std::vector<double>>, float)>& partial_results_callback) {
    // Fill spectral profile message for given region, file, and requirement
    if (!RegionFileIdsValid(region_id, file_id)) {
        return false;
    }

    // Check cancel
    if (!HasSpectralRequirements(region_id, file_id, coordinate, required_stats)) {
        return false;
    }

    bool use_current_stokes(coordinate == "z");

    auto t_start_spectral_profile = std::chrono::high_resolution_clock::now();

    std::shared_lock frame_lock(_frames.at(file_id)->GetActiveTaskMutex());
    std::shared_lock region_lock(_regions.at(region_id)->GetActiveTaskMutex());

    // Initialize results map for requested stats to NaN, progress to zero
    size_t profile_size = _frames.at(file_id)->Depth();
    std::vector<double> init_spectral(profile_size, nan(""));
    std::map<CARTA::StatsType, std::vector<double>> results;
    for (const auto& stat : required_stats) {
        results[stat] = init_spectral;
    }
    float progress(0.0);

    // Check cache
    CacheId cache_id(file_id, region_id, stokes_index);
    if (_spectral_cache.count(cache_id) && !_spectral_cache[cache_id].profiles.empty()) {
        // Copy profiles to results map
        for (auto& result : results) {
            auto stats_type = result.first;
            std::vector<double> profile;
            if (_spectral_cache[cache_id].GetProfile(stats_type, profile)) {
                results[stats_type] = profile;
            }
        }
        progress = 1.0;
        partial_results_callback(results, progress);
        return true;
    }

<<<<<<< HEAD
    // Get region to check if inside image
    casacore::LCRegion* lcregion = ApplyRegionToFile(region_id, file_id); // get lattice region for the loader swizzled data
=======
    // Get 2D region to check if inside image
    casacore::LCRegion* lcregion = ApplyRegionToFile(region_id, file_id, report_error);
>>>>>>> a544511d
    if (!lcregion) {
        progress = 1.0;
        partial_results_callback(results, progress); // region outside image, send NaNs
        return true;
    }

    // Get initial region info to cancel profile if it changes
    RegionState initial_region_state = _regions.at(region_id)->GetRegionState();

    // Use loader swizzled data for efficiency
    if (_frames.at(file_id)->UseLoaderSpectralData(lcregion->shape()) && !ComputeStokes(stokes_index)) {
        // Use cursor spectral profile for point region
        if (initial_region_state.type == CARTA::RegionType::POINT) {
            casacore::IPosition origin = lcregion->boundingBox().start();
            CARTA::Point point;
            point.set_x(origin(0));
            point.set_y(origin(1));
            std::vector<float> profile;
            bool ok = _frames.at(file_id)->GetLoaderPointSpectralData(profile, stokes_index, point);
            if (ok) {
                // Set results; there is only one required stat for point
                std::vector<double> data(profile.begin(), profile.end());
                results[required_stats[0]] = data;
                progress = 1.0;
                partial_results_callback(results, progress);
            }
            return ok;
        }

        // Get 2D origin and 2D mask for Hdf5Loader
        casacore::IPosition origin = lcregion->boundingBox().start();
        casacore::IPosition xy_origin = origin.keepAxes(casacore::IPosition(2, 0, 1)); // keep first two axes only

        // Get mask; LCRegion for file id is cached
        casacore::ArrayLattice<casacore::Bool> mask = _regions[region_id]->GetImageRegionMask(file_id);
        if (!mask.shape().empty()) {
            // start the timer
            auto t_start = std::chrono::high_resolution_clock::now();
            auto t_latest = t_start;

            // Get partial profiles until complete (do once if cached)
            while (progress < 1.0) {
                // Cancel if region or frame is closing
                if (!RegionFileIdsValid(region_id, file_id)) {
                    return false;
                }

                // Cancel if region, current stokes, or spectral requirements changed
                if (_regions.at(region_id)->GetRegionState() != initial_region_state) {
                    return false;
                }
                if (use_current_stokes && (stokes_index != _frames.at(file_id)->CurrentStokes())) {
                    return false;
                }
                if (!HasSpectralRequirements(region_id, file_id, coordinate, required_stats)) {
                    return false;
                }

                // Get partial profile
                std::map<CARTA::StatsType, std::vector<double>> partial_profiles;
                if (_frames.at(file_id)->GetLoaderSpectralData(region_id, stokes_index, mask, xy_origin, partial_profiles, progress)) {
                    // get the time elapse for this step
                    auto t_end = std::chrono::high_resolution_clock::now();
                    auto dt = std::chrono::duration<double, std::milli>(t_end - t_latest).count();

                    if ((dt > TARGET_PARTIAL_REGION_TIME) || (progress >= 1.0)) {
                        // Copy partial profile to results
                        for (const auto& profile : partial_profiles) {
                            auto stats_type = profile.first;
                            if (results.count(stats_type)) {
                                results[stats_type] = profile.second;
                            }
                        }

                        // restart timer
                        t_latest = t_end;

                        // send partial result
                        partial_results_callback(results, progress);
                    }
                } else {
                    return false;
                }
            }

            auto t_end_spectral_profile = std::chrono::high_resolution_clock::now();
            auto dt_spectral_profile =
                std::chrono::duration_cast<std::chrono::microseconds>(t_end_spectral_profile - t_start_spectral_profile).count();
            spdlog::performance("Fill spectral profile in {:.3f} ms", dt_spectral_profile * 1e-3);
            return true;
        }
    } // end loader swizzled data

    // Initialize cache results for *all* spectral stats
    std::map<CARTA::StatsType, std::vector<double>> cache_results;
    for (const auto& stat : _spectral_stats) {
        cache_results[stat] = init_spectral;
    }

    // Calculate and cache profiles
    size_t start_z(0), count(0), end_z(0);
    int delta_z = INIT_DELTA_Z;        // the increment of z for each step
    int dt_target = TARGET_DELTA_TIME; // the target time elapse for each step, in the unit of milliseconds
    auto t_partial_profile_start = std::chrono::high_resolution_clock::now();

    // Get per-z stats data for spectral profiles
    while (progress < 1.0) {
        // start the timer
        auto t_start = std::chrono::high_resolution_clock::now();

        end_z = (start_z + delta_z > profile_size ? profile_size - 1 : start_z + delta_z - 1);
        count = end_z - start_z + 1;

        // Get 3D region for z range and stokes_index
        AxisRange z_range(start_z, end_z);
<<<<<<< HEAD
        std::pair<StokesSource, casacore::ImageRegion> stokes_src_vs_region;
        if (!ApplyRegionToFile(region_id, file_id, z_range, stokes_index, stokes_src_vs_region)) {
=======
        casacore::ImageRegion image_region;
        if (!ApplyRegionToFile(region_id, file_id, z_range, stokes_index, image_region, lcregion)) {
>>>>>>> a544511d
            return false;
        }

        // Get per-z stats data for region for all stats (for cache)
        bool per_z(true);
        std::map<CARTA::StatsType, std::vector<double>> partial_profiles;
<<<<<<< HEAD
        if (!_frames.at(file_id)->GetRegionStats(stokes_src_vs_region, _spectral_stats, per_z, partial_profiles)) {
=======
        if (!_frames.at(file_id)->GetRegionStats(image_region, _spectral_stats, per_z, partial_profiles)) {
>>>>>>> a544511d
            return false;
        }

        // Copy partial profile to results and cache_results (all stats)
        for (const auto& profile : partial_profiles) {
            auto stats_type = profile.first;
            const std::vector<double>& stats_data = profile.second;
            if (results.count(stats_type)) {
                memcpy(&results[stats_type][start_z], &stats_data[0], stats_data.size() * sizeof(double));
            }
            memcpy(&cache_results[stats_type][start_z], &stats_data[0], stats_data.size() * sizeof(double));
        }

        start_z += count;
        progress = (float)start_z / profile_size;

        // get the time elapse for this step
        auto t_end = std::chrono::high_resolution_clock::now();
        auto dt = std::chrono::duration<double, std::milli>(t_end - t_start).count();
        auto dt_partial_profile = std::chrono::duration<double, std::milli>(t_end - t_partial_profile_start).count();

        // adjust the increment of z according to the time elapse
        delta_z *= dt_target / dt;
        if (delta_z < 1) {
            delta_z = 1;
        }
        if (delta_z > profile_size) {
            delta_z = profile_size;
        }

        // Cancel if region or frame is closing
        if (!RegionFileIdsValid(region_id, file_id)) {
            return false;
        }

        // Cancel if region, current stokes, or spectral requirements changed
        if (_regions.at(region_id)->GetRegionState() != initial_region_state) {
            return false;
        }
        if (use_current_stokes && (stokes_index != _frames.at(file_id)->CurrentStokes())) {
            return false;
        }
        if (!HasSpectralRequirements(region_id, file_id, coordinate, required_stats)) {
            return false;
        }

        // send partial result by the callback function
        if (dt_partial_profile > TARGET_PARTIAL_REGION_TIME || progress >= 1.0) {
            t_partial_profile_start = std::chrono::high_resolution_clock::now();
            partial_results_callback(results, progress);
            if (progress >= 1.0) {
                // cache results for all stats types
                // TODO: cache and load partial profiles
                _spectral_cache[cache_id] = SpectralCache(cache_results);
            }
        }
    }

    auto t_end_spectral_profile = std::chrono::high_resolution_clock::now();
    auto dt_spectral_profile =
        std::chrono::duration_cast<std::chrono::microseconds>(t_end_spectral_profile - t_start_spectral_profile).count();
    spdlog::performance("Fill spectral profile in {:.3f} ms", dt_spectral_profile * 1e-3);

    return true;
}

// ***** Fill stats data *****

bool RegionHandler::FillRegionStatsData(std::function<void(CARTA::RegionStatsData stats_data)> cb, int region_id, int file_id) {
    // Fill stats data for given region and file
    if (!RegionFileIdsValid(region_id, file_id)) {
        return false;
    }

    bool message_filled(false);

    auto send_stats_results = [&](int region_id, int file_id, std::vector<CARTA::SetStatsRequirements_StatsConfig> stats_configs) {
        for (auto stats_config : stats_configs) {
            // Get stokes index
            int stokes;
            if (!_frames.at(file_id)->GetStokesTypeIndex(stats_config.coordinate(), stokes)) {
                continue;
            }

            // Set required stats types
            std::vector<CARTA::StatsType> required_stats;
            for (int i = 0; i < stats_config.stats_types_size(); ++i) {
                required_stats.push_back(stats_config.stats_types(i));
            }

            // Send stats results
            CARTA::RegionStatsData stats_message;
            if (GetRegionStatsData(region_id, file_id, stokes, required_stats, stats_message)) {
                cb(stats_message); // send stats data with respect to stokes
                message_filled = true;
            }
        }
    };

    if (region_id > 0) {
        // Fill stats data for specific region with file_id requirement (specific file_id or all files)
        std::unordered_map<ConfigId, RegionStatsConfig, ConfigIdHash> region_configs = _stats_req;
        for (auto& region_config : region_configs) {
            if ((region_config.first.region_id == region_id) && ((region_config.first.file_id == file_id) || (file_id == ALL_FILES))) {
                if (region_config.second.stats_configs.empty()) { // no requirements
                    continue;
                }
                int config_file_id(region_config.first.file_id);
                if (!RegionFileIdsValid(region_id, config_file_id)) { // check specific ids
                    continue;
                }

                // return stats for this requirement
                send_stats_results(region_id, config_file_id, region_config.second.stats_configs);
            }
        }
    } else {
        // (region_id < 0) Fill stats data for all regions with specific file_id requirement
        // Find requirements with file_id
        std::unordered_map<ConfigId, RegionStatsConfig, ConfigIdHash> region_configs = _stats_req;
        for (auto& region_config : region_configs) {
            if (region_config.first.file_id == file_id) {
                if (region_config.second.stats_configs.empty()) { // no requirements
                    continue;
                }
                int config_region_id(region_config.first.region_id);
                if (!RegionFileIdsValid(config_region_id, file_id)) { // check specific ids
                    continue;
                }

                // return stats for this requirement
                send_stats_results(config_region_id, file_id, region_config.second.stats_configs);
            }
        }
    }
    return message_filled;
}

bool RegionHandler::GetRegionStatsData(
    int region_id, int file_id, int stokes, const std::vector<CARTA::StatsType>& required_stats, CARTA::RegionStatsData& stats_message) {
    // Fill stats message for given region, file
    auto t_start_region_stats = std::chrono::high_resolution_clock::now();

    int z(_frames.at(file_id)->CurrentZ());
    stokes = (stokes == CURRENT_STOKES) ? _frames.at(file_id)->CurrentStokes() : stokes;

    // Start filling message
    stats_message.set_file_id(file_id);
    stats_message.set_region_id(region_id);
    stats_message.set_channel(z);
    stats_message.set_stokes(stokes);

    // Check cache
    CacheId cache_id = CacheId(file_id, region_id, stokes, z);
    if (_stats_cache.count(cache_id)) {
        std::map<CARTA::StatsType, double> stats_results;
        if (_stats_cache[cache_id].GetStats(stats_results)) {
            FillStatistics(stats_message, required_stats, stats_results);
            return true;
        }
    }

    // Get region
    AxisRange z_range(z);
    std::pair<StokesSource, casacore::ImageRegion> stokes_src_vs_region;
    if (!ApplyRegionToFile(region_id, file_id, z_range, stokes, stokes_src_vs_region)) {
        // region outside image: NaN results
        std::map<CARTA::StatsType, double> stats_results;
        for (const auto& carta_stat : required_stats) {
            if (carta_stat == CARTA::StatsType::NumPixels) {
                stats_results[carta_stat] = 0.0;
            } else {
                stats_results[carta_stat] = nan("");
            }
        }
        FillStatistics(stats_message, required_stats, stats_results);
        // cache results
        _stats_cache[cache_id] = StatsCache(stats_results);
        return true;
    }

    // calculate stats
    bool per_z(false);
    std::map<CARTA::StatsType, std::vector<double>> stats_map;
    if (_frames.at(file_id)->GetRegionStats(stokes_src_vs_region, required_stats, per_z, stats_map)) {
        // convert vector to single value in map
        std::map<CARTA::StatsType, double> stats_results;
        for (auto& value : stats_map) {
            stats_results[value.first] = value.second[0];
        }

        // add values to message
        FillStatistics(stats_message, required_stats, stats_results);
        // cache results
        _stats_cache[cache_id] = StatsCache(stats_results);

        auto t_end_region_stats = std::chrono::high_resolution_clock::now();
        auto dt_region_stats = std::chrono::duration_cast<std::chrono::microseconds>(t_end_region_stats - t_start_region_stats).count();
        spdlog::performance("Fill region stats in {:.3f} ms", dt_region_stats * 1e-3);

        return true;
    }

    return false;
}

bool RegionHandler::SetSpatialRequirements(int region_id, int file_id, std::shared_ptr<Frame> frame,
    const std::vector<CARTA::SetSpatialRequirements_SpatialConfig>& spatial_profiles) {
    // Clear all requirements for this file/region
    ConfigId config_id(file_id, region_id);
    if (_spatial_req.count(config_id)) {
        std::unique_lock<std::mutex> ulock(_spatial_mutex);
        _spatial_req[config_id].clear();
        ulock.unlock();
    }

    // Set spatial profile requirements for given region and file
    if (spatial_profiles.empty() && !RegionSet(region_id)) {
        // Frontend clears requirements after region removed, prevent error in log by returning true.
        return true;
    }

    if (!_regions.count(region_id)) {
        spdlog::error("Spatial requirements failed: no region with id {}", region_id);
        return false;
    }

    // Save frame pointer
    _frames[file_id] = frame;

    // Set new requirements for this file/region
    std::unique_lock<std::mutex> ulock(_spatial_mutex);
    _spatial_req[config_id] = spatial_profiles;
    ulock.unlock();

    return true;
}

bool RegionHandler::FillSpatialProfileData(int file_id, int region_id, std::vector<CARTA::SpatialProfileData>& spatial_data_vec) {
    ConfigId config_id(file_id, region_id);
    if (!_regions.count(region_id) || !_frames.count(file_id) || !_spatial_req.count(config_id)) {
        return false;
    }

    // Map a point region (region_id) to an image (file_id)
    casacore::LCRegion* lcregion = ApplyRegionToFile(region_id, file_id);
    if (!lcregion) {
        return false;
    }

    casacore::IPosition origin = lcregion->boundingBox().start();
    PointXy point(origin(0), origin(1));

    return _frames.at(file_id)->FillSpatialProfileData(point, _spatial_req.at(config_id), spatial_data_vec);
}

bool RegionHandler::IsPointRegion(int region_id) {
    if (_regions.count(region_id)) {
        if (_regions[region_id]->GetRegionState().type == CARTA::RegionType::POINT) {
            return true;
        }
    }
    return false;
}

std::vector<int> RegionHandler::GetPointRegionIds(int file_id) {
    std::vector<int> results;
    std::unique_lock<std::mutex> ulock(_spatial_mutex);
    for (auto& region : _spatial_req) {
        if (region.first.file_id == file_id) {
            results.push_back(region.first.region_id);
        }
    }
    ulock.unlock();

    return results;
}

std::vector<int> RegionHandler::GetProjectedFileIds(int region_id) {
    std::vector<int> results;
    std::unique_lock<std::mutex> ulock(_spatial_mutex);
    for (auto& region : _spatial_req) {
        if (region.first.region_id == region_id) {
            results.push_back(region.first.file_id);
        }
    }
    ulock.unlock();

    return results;
}

bool RegionHandler::GetLineProfiles(int file_id, int region_id, int width, bool per_z, std::function<void(float)>& progress_callback,
    double& increment, casacore::Matrix<float>& profiles, bool& cancelled, std::string& message) {
    // Generate box regions to approximate a line with a width (pixels), and get mean of each box (per z else current z).
    // Input parameters: file_id, region_id, width, per_z (all channels or current channel).
    // Calls progress_callback after each profile.
    // Return parameters: increment (angular spacing of boxes, in arcsec), per-region profiles, cancelled, message.
    // Returns whether profiles completed.
    bool profiles_complete(false);

    // Line box regions are set with reference image coordinate system then converted to file_id image if necessary
    auto reference_csys = _regions.at(region_id)->CoordinateSystem();
    if (!reference_csys->hasDirectionCoordinate()) {
        message = "Cannot approximate line with no direction coordinate.";
        return profiles_complete;
    }

    auto region_state = _regions.at(region_id)->GetRegionState();
    if (region_state.rotation == 0.0) {
        SetLineRotation(region_state);
    }

    if (GetFixedPixelRegionProfiles(
            file_id, width, per_z, region_state, reference_csys, progress_callback, profiles, increment, cancelled)) {
        spdlog::debug("Using fixed pixel increment for line box regions.");
        profiles_complete = true;
    } else if (!cancelled && GetFixedAngularRegionProfiles(file_id, width, per_z, region_state, reference_csys, progress_callback, profiles,
                                 increment, cancelled, message)) {
        spdlog::debug("Using fixed angular increment for line box regions.");
        profiles_complete = true;
    }

    return profiles_complete;
}

void RegionHandler::SetLineRotation(RegionState& region_state) {
    // Not set on line region import
    auto endpoints = region_state.control_points;
    auto x_angle_deg = atan(double(endpoints[1].y() - endpoints[0].y()) / double(endpoints[1].x() - endpoints[0].x())) * 180.0 / M_PI;

    // Rotation measured from north
    auto rotation = x_angle_deg - 90.0;
    if (rotation < 0.0) {
        rotation += 360.0;
    }

    region_state.rotation = rotation;
}

bool RegionHandler::GetFixedPixelRegionProfiles(int file_id, int width, bool per_z, RegionState& region_state,
    casacore::CoordinateSystem* reference_csys, std::function<void(float)>& progress_callback, casacore::Matrix<float>& profiles,
    double& increment, bool& cancelled) {
    // Calculate mean spectral profiles for box regions along line with fixed pixel spacing, with progress updates after each profile.
    // Return parameters include the profiles, the increment between the box centers in arcsec, and whether profiles were cancelled.
    // Returns false if profiles cancelled or linear pixel centers are tabular in world coordinates.
    auto endpoints = region_state.control_points;
    auto dx_pixels = endpoints[1].x() - endpoints[0].x();
    auto dy_pixels = endpoints[1].y() - endpoints[0].y();
    size_t num_regions = sqrt((dx_pixels * dx_pixels) + (dy_pixels * dy_pixels));

    // Offset range [-offset, offset] from center, in pixels
    int num_offsets = lround(float(num_regions - 1) / 2.0);
    auto center_idx = num_offsets;
    std::vector<CARTA::Point> box_centers((num_offsets * 2) + 1);

    // Center point of line
    auto center_x = (endpoints[0].x() + endpoints[1].x()) / 2;
    auto center_y = (endpoints[0].y() + endpoints[1].y()) / 2;

    // Set center pixel at center index
    CARTA::Point point;
    point.set_x(center_x);
    point.set_y(center_y);
    box_centers[center_idx] = point;

    // Apply rotation to get next pixel
    auto rotation = region_state.rotation;
    float cos_x = cos((rotation + 90.0) * M_PI / 180.0f);
    float sin_x = sin((rotation + 90.0) * M_PI / 180.0f);

    // Set pixel direction for horizontal line
    int pixel_dir(1.0);
    if (dy_pixels == 0.0) {
        pixel_dir = (dx_pixels < 0 ? -1.0 : 1.0);
    }

    // Set pixels in pos and neg direction from center out
    for (int ipixel = 1; ipixel <= num_offsets; ++ipixel) {
        // Positive offset
        auto idx = center_idx + ipixel;
        point.set_x(center_x - (pixel_dir * ipixel * cos_x));
        point.set_y(center_y - (pixel_dir * ipixel * sin_x));
        box_centers[idx] = point;

        // Negative offset
        idx = center_idx - ipixel;
        point.set_x(center_x + (pixel_dir * ipixel * cos_x));
        point.set_y(center_y + (pixel_dir * ipixel * sin_x));
        box_centers[idx] = point;
    }

    if (per_z && _stop_pv[file_id]) {
        cancelled = true;
        return false;
    }

    float progress(0.0);
    if (CheckLinearOffsets(box_centers, reference_csys, increment)) {
        size_t num_regions(box_centers.size());
        float height = (fmod(rotation, 90.0) == 0.0 ? 1.0 : 3.0);

        // Send progress updates at time interval
        auto t_start = std::chrono::high_resolution_clock::now();

        // Set box regions from centers, width x 1
        for (size_t i = 0; i < num_regions; ++i) {
            if (per_z && _stop_pv[file_id]) {
                cancelled = true;
                return false;
            }

            // Set temporary region for reference image
            // Rectangle control points: center, width (user-set width), height (1 pixel)
            std::vector<CARTA::Point> control_points;
            control_points.push_back(box_centers[i]);
            CARTA::Point point;
            point.set_x(width);
            point.set_y(height);
            control_points.push_back(point);
            RegionState temp_region_state(region_state.reference_file_id, CARTA::RegionType::RECTANGLE, control_points, rotation);

            // Get mean spectral profile for requested file_id and log number of pixels in region
            double num_pixels(0.0);
            casacore::Vector<float> region_profile =
                GetTemporaryRegionProfile(file_id, temp_region_state, reference_csys, per_z, num_pixels);

            if (!num_pixels && per_z && _stop_pv[file_id]) {
                cancelled = true;
                return false;
            }

            spdlog::debug("Line box region {} max num pixels={}", i, num_pixels);

            if (profiles.empty()) {
                // initialize matrix
                profiles.resize(casacore::IPosition(2, num_regions, region_profile.size()));
                profiles = NAN;
            }

            profiles.row(i) = region_profile;

            // Update progress if time interval elapsed
            auto t_end = std::chrono::high_resolution_clock::now();
            auto dt = std::chrono::duration<double, std::milli>(t_end - t_start).count();
            progress = float(i + 1) / float(num_regions);

            if ((dt > LINE_PROFILE_PROGRESS_INTERVAL) || (progress >= 1.0)) {
                t_start = t_end;
                progress_callback(progress);
            }
        }
    }

    if (per_z) {
        cancelled = _stop_pv[file_id];
    }

    return (progress == 1.0) && !allEQ(profiles, NAN);
}

bool RegionHandler::CheckLinearOffsets(const std::vector<CARTA::Point>& box_centers, casacore::CoordinateSystem* csys, double& increment) {
    // Check whether separation between box centers is linear.
    auto direction_coord = csys->directionCoordinate();

    // Convert all center points to world, check angular separation between centers
    size_t num_centers(box_centers.size()), num_separation(0);
    double min_separation, max_separation;
    double total_separation(0.0);
    double tolerance = GetSeparationTolerance(csys);
    casacore::MVDirection mvdir1, mvdir2;
    casacore::Vector<casacore::Double> center_point(2);

    for (size_t i = 0; i < num_centers - 1; ++i) {
        bool check_separation(true);

        // Get this center and next center as MVDirections
        // Center i
        center_point[0] = box_centers[i].x();
        center_point[1] = box_centers[i].y();
        try {
            mvdir1 = direction_coord.toWorld(center_point);
        } catch (casacore::AipsError& err) { // wcslib conversion error
            check_separation = false;
        }

        // Center i + 1
        center_point[0] = box_centers[i + 1].x();
        center_point[1] = box_centers[i + 1].y();
        try {
            mvdir2 = direction_coord.toWorld(center_point);
        } catch (casacore::AipsError& err) { // wcslib conversion error
            check_separation = false;
        }

        // Check separation
        if (check_separation) {
            double center_separation = mvdir1.separation(mvdir2, "arcsec").getValue();

            if (i == 0) {
                min_separation = max_separation = center_separation;
            } else {
                min_separation = (center_separation < min_separation) ? center_separation : min_separation;
                max_separation = (center_separation > max_separation) ? center_separation : max_separation;
            }

            if ((max_separation - min_separation) > tolerance) { // nonlinear increment
                return false;
            }

            total_separation += center_separation; // accumulate for mean
            ++num_separation;
        }
    }

    increment = total_separation / double(num_separation); // calculate mean separation
    return true;
}

double RegionHandler::GetSeparationTolerance(casacore::CoordinateSystem* csys) {
    // Return 1% of CDELT2 in arcsec
    auto cdelt = csys->increment();
    auto cunit = csys->worldAxisUnits();
    casacore::Quantity cdelt2(cdelt[1], cunit[1]);
    return cdelt2.get("arcsec").getValue() * 0.01;
}

bool RegionHandler::GetFixedAngularRegionProfiles(int file_id, int width, bool per_z, RegionState& region_state,
    casacore::CoordinateSystem* reference_csys, std::function<void(float)>& progress_callback, casacore::Matrix<float>& profiles,
    double& increment, bool& cancelled, std::string& message) {
    // Calculate mean spectral profiles for polygon regions along line with fixed angular spacing, with progress updates after each profile.
    // Return parameters include the profiles, the increment between the regions in arcsec, and whether profiles were cancelled.
    // Returns false if profiles cancelled or failed, with an error message.
    auto endpoints = region_state.control_points;
    auto rotation = region_state.rotation;

    // Convert pixel coordinates to MVDirection to get angular separation of entire line
    casacore::Vector<double> endpoint0(2), endpoint1(2);
    endpoint0[0] = endpoints[0].x();
    endpoint0[1] = endpoints[0].y();
    endpoint1[0] = endpoints[1].x();
    endpoint1[1] = endpoints[1].y();
    auto direction_coord = reference_csys->directionCoordinate();
    casacore::MVDirection mvdir0, mvdir1;

    try {
        mvdir0 = direction_coord.toWorld(endpoint0);
        mvdir1 = direction_coord.toWorld(endpoint1);
    } catch (casacore::AipsError& err) { // wcslib - invalid pixel coordinates
        message = "Conversion of line endpoints to world coordinates failed.";
        return false;
    }

    // Find angular center of line for start of line approximation regions
    auto line_separation = mvdir0.separation(mvdir1, "arcsec").getValue();
    auto center_separation = line_separation / 2.0; // angular separation of center from endpoint
    double tolerance = GetSeparationTolerance(reference_csys);
    casacore::Vector<double> line_center = FindPointAtTargetSeparation(direction_coord, endpoint0, endpoint1, center_separation, tolerance);

    if (line_center.empty()) { // Line may be outside image
        message = "Failed to find line center.  Region may be outside image.";
        return false;
    }

    // Target increment is CDELT2, target width is width * CDELT2
    auto inc2 = reference_csys->increment()(1);
    auto cunit2 = reference_csys->worldAxisUnits()(1);
    casacore::Quantity cdelt2(inc2, cunit2);
    increment = cdelt2.get("arcsec").getValue();
    double angular_width = width * increment;
    spdlog::debug("Increment={} arcsec, width={} arcsec", increment, angular_width);

    // Number of profiles determined by line length and increment in arcsec
    int num_offsets = lround(line_separation / increment) / 2;
    int num_profiles = num_offsets * 2;
    casacore::Vector<casacore::Vector<double>> line_points(num_profiles + 1);
    line_points(num_offsets) = line_center;
    spdlog::debug("Num offsets={} profiles={}", num_offsets, num_profiles);

    float progress(0.0);
    casacore::Vector<double> pos_box_start(line_center.copy()), neg_box_start(line_center.copy());

    // Get points along line from center out with increment spacing to set regions
    for (int i = 1; i <= num_offsets; ++i) {
        if (per_z && _stop_pv[file_id]) {
            cancelled = true;
            return false;
        }

        // Find ends of box regions, at increment from start of box in positive offset direction
        if (!pos_box_start.empty()) {
            casacore::Vector<double> pos_box_end =
                FindPointAtTargetSeparation(direction_coord, pos_box_start, endpoint0, increment, tolerance);
            line_points(num_offsets + i) = pos_box_end;
            pos_box_start.resize();
            pos_box_start = pos_box_end;
        }

        // Find ends of box regions, at increment from start of box in negative offset direction
        if (!neg_box_start.empty()) {
            casacore::Vector<double> neg_box_end =
                FindPointAtTargetSeparation(direction_coord, neg_box_start, endpoint1, increment, tolerance);
            line_points(num_offsets - i) = neg_box_end;
            neg_box_start.resize();
            neg_box_start = neg_box_end;
        }
    }

    // initialize matrix size to fill in rows
    profiles.resize(casacore::IPosition(2, num_profiles, _frames.at(file_id)->Depth()));
    profiles = NAN;

    // Create polygons for box regions along line starting and ending at calculated points.
    // Starts at previous point (if any), ends at two points ahead (if any).
    int start_point, end_point;

    // Send progress updates at time interval
    auto t_start = std::chrono::high_resolution_clock::now();

    for (int i = 0; i < num_profiles; ++i) {
        // Check if user cancelled
        if (per_z && _stop_pv[file_id]) {
            cancelled = true;
            return false;
        }

        // Set index for start of box and end of box
        start_point = (i == 0 ? i : i - 1);
        end_point = (i == (num_profiles - 1) ? i + 1 : i + 2);
        casacore::Vector<double> box_start(line_points(start_point)), box_end(line_points(end_point));

        if (box_start.empty() || box_end.empty()) {
            // Likely part of line off image
            spdlog::debug("Line box region {} max num pixels={}\n", i, "nan");
        } else {
            // Set temporary region for reference image and get profile for requested file_id
            RegionState temp_region_state = GetTemporaryRegionState(
                direction_coord, region_state.reference_file_id, box_start, box_end, width, angular_width, rotation, tolerance);

            double num_pixels(0.0);
            casacore::Vector<float> region_profile =
                GetTemporaryRegionProfile(file_id, temp_region_state, reference_csys, per_z, num_pixels);

            if (!num_pixels && per_z && _stop_pv[file_id]) {
                cancelled = true;
                return false;
            }

            spdlog::debug("Line box region {} max num pixels={}\n", i, num_pixels);

            profiles.row(i) = region_profile;
        }

        // Update progress if time interval elapsed
        auto t_end = std::chrono::high_resolution_clock::now();
        auto dt = std::chrono::duration<double, std::milli>(t_end - t_start).count();
        progress = float(i + 1) / float(num_profiles);

        if ((dt > LINE_PROFILE_PROGRESS_INTERVAL) || (progress == 1.0)) {
            t_start = t_end;
            progress_callback(progress);
        }
    }

    if (per_z) {
        cancelled = _stop_pv[file_id];
    }

    return (progress == 1.0) && !allEQ(profiles, NAN);
}

bool RegionHandler::SetPointInRange(float max_point, float& point) {
    // Sets point in range 0 to max_size; returns whether point was changed
    bool point_set(false);

    if (point < 0.0) {
        point = 0.0;
        point_set = true;
    } else if (point > max_point) {
        point = max_point;
        point_set = true;
    }

    return point_set;
}

casacore::Vector<double> RegionHandler::FindPointAtTargetSeparation(const casacore::DirectionCoordinate& direction_coord,
    const casacore::Vector<double>& start_point, const casacore::Vector<double>& end_point, double target_separation, double tolerance) {
    // Find point on line described by start and end points which is at target separation in arcsec (within tolerance) of start point.
    // Return point [x, y] in pixel coordinates.  Vector is empty if DirectionCoordinate conversion fails.
    casacore::Vector<double> target_point;

    // Do binary search of line, finding midpoints until target separation is reached.
    // Check endpoints
    casacore::MVDirection start = direction_coord.toWorld(start_point);
    casacore::MVDirection end = direction_coord.toWorld(end_point);
    auto separation = start.separation(end, "arcsec").getValue();

    if (separation < target_separation) {
        // Line is shorter than target separation
        return target_point;
    }

    // Set progressively smaller range end0-end1 which contains target point by testing midpoints
    casacore::Vector<double> end0(start_point.copy()), end1(end_point.copy()), last_end1(2), midpoint(2);
    int limit(0);
    auto delta = separation - target_separation;

    while (abs(delta) > tolerance) {
        if (limit++ == 1000) { // should not hit this
            break;
        }

        if (delta > 0) {
            // Separation too large, get midpoint of end0/end1
            midpoint[0] = (end0[0] + end1[0]) / 2;
            midpoint[1] = (end0[1] + end1[1]) / 2;

            last_end1 = end1.copy();
            end1 = midpoint.copy();
        } else {
            // Separation too small: get midpoint of end1/last_end1
            midpoint[0] = (end1[0] + last_end1[0]) / 2;
            midpoint[1] = (end1[1] + last_end1[1]) / 2;

            end0 = end1.copy();
            end1 = midpoint.copy();
        }

        // Get separation between start point and new endpoint
        casacore::MVDirection mvdir_end1 = direction_coord.toWorld(end1);
        separation = start.separation(mvdir_end1, "arcsec").getValue();
        delta = separation - target_separation;
    }

    if (abs(delta) <= tolerance) {
        target_point = end1.copy();
    }

    return target_point;
}

RegionState RegionHandler::GetTemporaryRegionState(casacore::DirectionCoordinate& direction_coord, int file_id,
    const casacore::Vector<double>& box_start, const casacore::Vector<double>& box_end, int pixel_width, double angular_width,
    float line_rotation, double tolerance) {
    // Return RegionState for polygon region describing a box with given start and end (pixel coords) on line with rotation.
    // Get box corners with angular width to get box corners.
    // Polygon control points are corners of this box.
    // Used for widefield images with nonlinear spacing, where pixel center is not angular center so cannot use rectangle definition.
    double half_width = angular_width / 2.0;
    float cos_x = cos(line_rotation * M_PI / 180.0f);
    float sin_x = sin(line_rotation * M_PI / 180.0f);

    // Control points for polygon region state
    std::vector<CARTA::Point> control_points(4);
    CARTA::Point point;

    // Create lines perpendicular to approximated line--along "width axis"--at box start and end to find box corners
    casacore::Vector<double> endpoint(2), corner(2);

    // Find box corners from box start
    // Endpoint in positive direction 3 pixels out from box start
    endpoint(0) = box_start(0) - (pixel_width * cos_x);
    endpoint(1) = box_start(1) - (pixel_width * sin_x);
    corner = FindPointAtTargetSeparation(direction_coord, box_start, endpoint, half_width, tolerance);
    point.set_x(corner(0));
    point.set_y(corner(1));
    control_points[0] = point;

    // Endpoint in negative direction 3 pixels out from box start
    endpoint(0) = box_start(0) + (pixel_width * cos_x);
    endpoint(1) = box_start(1) + (pixel_width * sin_x);
    corner = FindPointAtTargetSeparation(direction_coord, box_start, endpoint, half_width, tolerance);
    point.set_x(corner(0));
    point.set_y(corner(1));
    control_points[3] = point;

    // Find box corners from box end
    // Endpoint in positive direction 3 pixels out from box end
    endpoint(0) = box_end(0) - (pixel_width * cos_x);
    endpoint(1) = box_end(1) - (pixel_width * sin_x);
    corner = FindPointAtTargetSeparation(direction_coord, box_end, endpoint, half_width, tolerance);
    point.set_x(corner(0));
    point.set_y(corner(1));
    control_points[1] = point;

    // Endpoint in negative direction 3 pixels out from box end
    endpoint(0) = box_end(0) + (pixel_width * cos_x);
    endpoint(1) = box_end(1) + (pixel_width * sin_x);
    corner = FindPointAtTargetSeparation(direction_coord, box_end, endpoint, half_width, tolerance);
    point.set_x(corner(0));
    point.set_y(corner(1));
    control_points[2] = point;

    // Set polygon RegionState
    float polygon_rotation(0.0);
    RegionState region_state = RegionState(file_id, CARTA::RegionType::POLYGON, control_points, polygon_rotation);

    spdlog::debug("Angular box region corners: polygon[[{}pix, {}pix], [{}pix, {}pix], [{}pix, {}pix], [{}pix, {}pix]]",
        control_points[0].x(), control_points[0].y(), control_points[1].x(), control_points[1].y(), control_points[2].x(),
        control_points[2].y(), control_points[3].x(), control_points[3].y());

    return region_state;
}

casacore::Vector<float> RegionHandler::GetTemporaryRegionProfile(
    int file_id, RegionState& region_state, casacore::CoordinateSystem* reference_csys, bool per_z, double& num_pixels) {
    // Create temporary region with RegionState and CoordinateSystem
    // Return stats/spectral profile (depending on per_z) for given file_id image, and number of pixels in the region.
    auto depth = _frames.at(file_id)->Depth();
    auto stokes_index = _frames.at(file_id)->CurrentStokes();

    // Initialize return values
    casacore::Vector<float> profile;
    if (per_z) {
        profile.resize(depth);
    } else {
        profile.resize(1);
    }
    profile = NAN;
    num_pixels = 0.0;

    if (!region_state.RegionDefined()) {
        return profile;
    }

    int region_id(TEMP_REGION_ID);
    casacore::CoordinateSystem* region_csys = static_cast<casacore::CoordinateSystem*>(reference_csys->clone());
    SetRegion(region_id, region_state, region_csys);

    if (!RegionSet(region_id)) {
        return profile;
    }

    std::vector<CARTA::StatsType> required_stats = {CARTA::StatsType::NumPixels, CARTA::StatsType::Mean};

    if (per_z) {
        // Temp region spectral requirements
        ConfigId config_id(file_id, region_id);
        std::string coordinate("z"); // current stokes
        SpectralConfig spectral_config(coordinate, required_stats);
        RegionSpectralConfig region_config;
        region_config.configs.push_back(spectral_config);

        // Check cancel: currently temp per-z profile is only for PV image generator
        if (_stop_pv[file_id]) {
            RemoveRegion(region_id);
            return profile;
        }

        // Set region spectral requirements
        std::unique_lock<std::mutex> ulock(_spectral_mutex);
        _spectral_req[config_id] = region_config;
        ulock.unlock();

        // Do not report errors for line regions outside image
        bool report_error(false);

        // Get region spectral profiles converted to file_id image if necessary
        GetRegionSpectralData(region_id, file_id, coordinate, stokes_index, required_stats, report_error,
            [&](std::map<CARTA::StatsType, std::vector<double>> results, float progress) {
                if (progress == 1.0) {
                    // Get mean spectral profile and max NumPixels for small region.  Callback does nothing, not needed.
                    auto npix_per_chan = results[CARTA::StatsType::NumPixels];
                    num_pixels = *max_element(npix_per_chan.begin(), npix_per_chan.end());
                    profile = results[CARTA::StatsType::Mean];
                }
            });
    } else {
        CARTA::RegionStatsData stats_message;

        if (GetRegionStatsData(region_id, file_id, stokes_index, required_stats, stats_message)) {
            auto statistics = stats_message.statistics();
            for (auto& statistics_value : statistics) {
                if (statistics_value.stats_type() == CARTA::StatsType::NumPixels) {
                    num_pixels = statistics_value.value();
                } else if (statistics_value.stats_type() == CARTA::StatsType::Mean) {
                    profile[0] = statistics_value.value();
                }
            }
        }
    }

    // Remove temporary region
    RemoveRegion(region_id);

    return profile;
}

} // namespace carta<|MERGE_RESOLUTION|>--- conflicted
+++ resolved
@@ -668,11 +668,7 @@
     return true;
 }
 
-<<<<<<< HEAD
-casacore::LCRegion* RegionHandler::ApplyRegionToFile(int region_id, int file_id, const StokesSource& stokes_source) {
-=======
-casacore::LCRegion* RegionHandler::ApplyRegionToFile(int region_id, int file_id, bool report_error) {
->>>>>>> a544511d
+casacore::LCRegion* RegionHandler::ApplyRegionToFile(int region_id, int file_id, const StokesSource& stokes_source, bool report_error) {
     // Returns 2D region with no extension; nullptr if outside image or not closed region
     // Go through Frame for image mutex
     if (!RegionFileIdsValid(region_id, file_id)) {
@@ -683,54 +679,33 @@
         return nullptr;
     }
 
-<<<<<<< HEAD
-    return _frames.at(file_id)->GetImageRegion(file_id, _regions.at(region_id), stokes_source);
+    return _frames.at(file_id)->GetImageRegion(file_id, _regions.at(region_id), stokes_source, report_error);
 }
 
 bool RegionHandler::ApplyRegionToFile(int region_id, int file_id, const AxisRange& z_range, int stokes,
-    std::pair<StokesSource, casacore::ImageRegion>& stokes_src_vs_region) {
-    // Returns 3D or 4D image region for region applied to image and extended by z-range and stokes
-    if (!RegionSet(region_id) || !FrameSet(file_id)) {
-=======
-    return _frames.at(file_id)->GetImageRegion(file_id, _regions.at(region_id), report_error);
-}
-
-bool RegionHandler::ApplyRegionToFile(
-    int region_id, int file_id, const AxisRange& z_range, int stokes, casacore::ImageRegion& region, casacore::LCRegion* region_2D) {
+    std::pair<StokesSource, casacore::ImageRegion>& stokes_src_vs_region, casacore::LCRegion* region_2D) {
     // Returns 3D image region for region applied to image and extended by z-range and stokes index
     if (!RegionFileIdsValid(region_id, file_id)) {
->>>>>>> a544511d
         return false;
     }
 
     try {
-<<<<<<< HEAD
-        // Create LCBox with z range and stokes using a slicer
         StokesSource stokes_source = _frames.at(file_id)->GetImageSlicer(z_range, stokes).first;
         stokes_src_vs_region.first = stokes_source;
-        casacore::Slicer z_stokes_slicer = _frames.at(file_id)->GetImageSlicer(z_range, stokes).second;
-
-        casacore::LCRegion* applied_region = ApplyRegionToFile(region_id, file_id, stokes_source);
-        casacore::IPosition image_shape(_frames.at(file_id)->ImageShape(stokes_source));
-        if (applied_region == nullptr) {
-            return false;
-        }
-
-=======
+
         casacore::LCRegion* applied_region = region_2D;
         if (!applied_region) {
-            applied_region = ApplyRegionToFile(region_id, file_id);
+            applied_region = ApplyRegionToFile(region_id, file_id, stokes_source);
         }
         if (!applied_region) {
             return false;
         }
 
-        casacore::IPosition image_shape(_frames.at(file_id)->ImageShape());
+        casacore::IPosition image_shape(_frames.at(file_id)->ImageShape(stokes_source));
 
         // Create LCBox with z range and stokes using a slicer
-        casacore::Slicer z_stokes_slicer = _frames.at(file_id)->GetImageSlicer(z_range, stokes);
-
->>>>>>> a544511d
+        casacore::Slicer z_stokes_slicer = _frames.at(file_id)->GetImageSlicer(z_range, stokes).second;
+
         // Set returned region
         // Combine applied region with z/stokes box
         if (applied_region->shape().size() == image_shape.size()) {
@@ -762,15 +737,9 @@
 }
 
 bool RegionHandler::CalculateMoments(int file_id, int region_id, const std::shared_ptr<Frame>& frame,
-<<<<<<< HEAD
-    MomentProgressCallback progress_callback, const CARTA::MomentRequest& moment_request, CARTA::MomentResponse& moment_response,
-    std::vector<carta::CollapseResult>& collapse_results) {
-    std::pair<StokesSource, casacore::ImageRegion> stokes_src_vs_region;
-=======
     GeneratorProgressCallback progress_callback, const CARTA::MomentRequest& moment_request, CARTA::MomentResponse& moment_response,
     std::vector<carta::GeneratedImage>& collapse_results) {
-    casacore::ImageRegion image_region;
->>>>>>> a544511d
+    std::pair<StokesSource, casacore::ImageRegion> stokes_src_vs_region;
     int z_min(moment_request.spectral_range().min());
     int z_max(moment_request.spectral_range().max());
 
@@ -1177,13 +1146,8 @@
         return true;
     }
 
-<<<<<<< HEAD
-    // Get region to check if inside image
-    casacore::LCRegion* lcregion = ApplyRegionToFile(region_id, file_id); // get lattice region for the loader swizzled data
-=======
     // Get 2D region to check if inside image
-    casacore::LCRegion* lcregion = ApplyRegionToFile(region_id, file_id, report_error);
->>>>>>> a544511d
+    casacore::LCRegion* lcregion = ApplyRegionToFile(region_id, file_id, StokesSource(), report_error);
     if (!lcregion) {
         progress = 1.0;
         partial_results_callback(results, progress); // region outside image, send NaNs
@@ -1289,6 +1253,10 @@
     int dt_target = TARGET_DELTA_TIME; // the target time elapse for each step, in the unit of milliseconds
     auto t_partial_profile_start = std::chrono::high_resolution_clock::now();
 
+    if (ComputeStokes(stokes_index)) { // Need to re-calculate the lattice coordinate region for computed stokes index
+        lcregion = nullptr;
+    }
+
     // Get per-z stats data for spectral profiles
     while (progress < 1.0) {
         // start the timer
@@ -1299,24 +1267,15 @@
 
         // Get 3D region for z range and stokes_index
         AxisRange z_range(start_z, end_z);
-<<<<<<< HEAD
         std::pair<StokesSource, casacore::ImageRegion> stokes_src_vs_region;
-        if (!ApplyRegionToFile(region_id, file_id, z_range, stokes_index, stokes_src_vs_region)) {
-=======
-        casacore::ImageRegion image_region;
-        if (!ApplyRegionToFile(region_id, file_id, z_range, stokes_index, image_region, lcregion)) {
->>>>>>> a544511d
+        if (!ApplyRegionToFile(region_id, file_id, z_range, stokes_index, stokes_src_vs_region, lcregion)) {
             return false;
         }
 
         // Get per-z stats data for region for all stats (for cache)
         bool per_z(true);
         std::map<CARTA::StatsType, std::vector<double>> partial_profiles;
-<<<<<<< HEAD
         if (!_frames.at(file_id)->GetRegionStats(stokes_src_vs_region, _spectral_stats, per_z, partial_profiles)) {
-=======
-        if (!_frames.at(file_id)->GetRegionStats(image_region, _spectral_stats, per_z, partial_profiles)) {
->>>>>>> a544511d
             return false;
         }
 
