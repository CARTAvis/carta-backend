/* This file is part of the CARTA Image Viewer: https://github.com/CARTAvis/carta-backend
   Copyright 2018, 2019, 2020, 2021 Academia Sinica Institute of Astronomy and Astrophysics (ASIAA),
   Associated Universities, Inc. (AUI) and the Inter-University Institute for Data Intensive Astronomy (IDIA)
   SPDX-License-Identifier: GPL-3.0-or-later
*/

// RegionDataHandler.cc: handle requirements and data streams for regions

#include "RegionHandler.h"

#include <chrono>
#include <cmath>

#include <casacore/lattices/LRegions/LCBox.h>
#include <casacore/lattices/LRegions/LCExtension.h>
#include <casacore/lattices/LRegions/LCIntersection.h>

#include "../ImageStats/StatsCalculator.h"
#include "../Logger/Logger.h"
#include "Util/File.h"
#include "Util/Image.h"

#include "CrtfImportExport.h"
#include "Ds9ImportExport.h"
#include "Util/Message.h"

namespace carta {

// ********************************************************************
// Region handling

int RegionHandler::GetNextRegionId() {
    // returns maximum id + 1; start at 1 if no regions set
    int max_id(0);
    if (!_regions.empty()) {
        for (auto& region : _regions) {
            if (region.first > max_id) {
                max_id = region.first;
            }
        }
    }
    return max_id + 1;
}

bool RegionHandler::SetRegion(int& region_id, RegionState& region_state, casacore::CoordinateSystem* csys) {
    // Set region params for region id; if id < 0, create new id
    // CoordinateSystem will be owned by Region
    bool valid_region(false);
    if (_regions.count(region_id)) {
        _regions.at(region_id)->UpdateRegion(region_state);
        valid_region = _regions.at(region_id)->IsValid();
        if (_regions.at(region_id)->RegionChanged()) {
            UpdateNewSpectralRequirements(region_id); // set all req "new"
            ClearRegionCache(region_id);
        }
    } else {
        if ((region_id < 0) && (region_id != TEMP_REGION_ID)) {
            region_id = GetNextRegionId();
        }
        auto region = std::shared_ptr<Region>(new Region(region_state, csys));
        if (region && region->IsValid()) {
            _regions[region_id] = std::move(region);
            valid_region = true;
        }
    }
    return valid_region;
}

bool RegionHandler::RegionChanged(int region_id) {
    if (!_regions.count(region_id)) {
        return false;
    }
    return _regions.at(region_id)->RegionChanged();
}

void RegionHandler::RemoveRegion(int region_id) {
    // call destructor and erase from map
    if (!RegionSet(region_id)) {
        return;
    }
    if (region_id == ALL_REGIONS) {
        for (auto& region : _regions) {
            region.second->WaitForTaskCancellation();
        }
        _regions.clear();
    } else if (_regions.count(region_id)) {
        _regions.at(region_id)->WaitForTaskCancellation();
        _regions.erase(region_id);
    }
    RemoveRegionRequirementsCache(region_id);
}

std::shared_ptr<Region> RegionHandler::GetRegion(int region_id) {
    return _regions.at(region_id);
}

bool RegionHandler::RegionSet(int region_id) {
    // Check whether a particular region is set or any regions are set
    if (region_id == ALL_REGIONS) {
        return _regions.size();
    } else {
        return _regions.count(region_id) && _regions.at(region_id)->IsConnected();
    }
}

void RegionHandler::ImportRegion(int file_id, std::shared_ptr<Frame> frame, CARTA::FileType region_file_type,
    const std::string& region_file, bool file_is_filename, CARTA::ImportRegionAck& import_ack) {
    // Set regions from region file

    // Importer must delete csys pointer
    casacore::CoordinateSystem* csys = frame->CoordinateSystem();
    const casacore::IPosition shape = frame->ImageShape();
    std::unique_ptr<RegionImportExport> importer;
    switch (region_file_type) {
        case CARTA::FileType::CRTF:
            importer = std::unique_ptr<RegionImportExport>(
                new CrtfImportExport(csys, shape, frame->StokesAxis(), file_id, region_file, file_is_filename));
            break;
        case CARTA::FileType::DS9_REG:
            importer = std::unique_ptr<RegionImportExport>(new Ds9ImportExport(csys, shape, file_id, region_file, file_is_filename));
            break;
        default:
            break;
    }

    if (!importer) {
        import_ack.set_success(false);
        import_ack.set_message("Region importer failed.");
        return;
    }

    // Get regions from parser or error message
    std::string error;
    std::vector<RegionProperties> region_list = importer->GetImportedRegions(error);
    if (region_list.empty()) {
        import_ack.set_success(false);
        import_ack.set_message(error);
        return;
    }

    // Set reference file pointer
    _frames[file_id] = frame;

    // Set Regions from RegionState list and complete message
    import_ack.set_success(true);
    import_ack.set_message(error);
    int region_id = GetNextRegionId();
    auto region_info_map = import_ack.mutable_regions();
    auto region_style_map = import_ack.mutable_region_styles();
    for (auto& imported_region : region_list) {
        auto region_csys = frame->CoordinateSystem();
        auto region_state = imported_region.state;
        auto region = std::shared_ptr<Region>(new Region(region_state, region_csys));

        if (region && region->IsValid()) {
            _regions[region_id] = std::move(region);

            // Set CARTA::RegionInfo
            CARTA::RegionInfo carta_region_info;
            carta_region_info.set_region_type(region_state.type);
            *carta_region_info.mutable_control_points() = {region_state.control_points.begin(), region_state.control_points.end()};
            carta_region_info.set_rotation(region_state.rotation);
            // Set CARTA::RegionStyle
            auto region_style = imported_region.style;
            CARTA::RegionStyle carta_region_style;
            carta_region_style.set_name(region_style.name);
            carta_region_style.set_color(region_style.color);
            carta_region_style.set_line_width(region_style.line_width);
            *carta_region_style.mutable_dash_list() = {region_style.dash_list.begin(), region_style.dash_list.end()};

            // Add info and style to import_ack; increment region id for next region
            (*region_info_map)[region_id] = carta_region_info;
            (*region_style_map)[region_id++] = carta_region_style;
        }
    }
}

void RegionHandler::ExportRegion(int file_id, std::shared_ptr<Frame> frame, CARTA::FileType region_file_type,
    CARTA::CoordinateType coord_type, std::map<int, CARTA::RegionStyle>& region_styles, std::string& filename,
    CARTA::ExportRegionAck& export_ack) {
    // Export regions to given filename, or return export file contents in ack
    // Check if any regions to export
    if (region_styles.empty()) {
        export_ack.set_success(false);
        export_ack.set_message("Export failed: no regions requested.");
        export_ack.add_contents();
        return;
    }

    // Check ability to create export file if filename given
    if (!filename.empty()) {
        casacore::File export_file(filename);
        if (!export_file.canCreate()) {
            export_ack.set_success(false);
            export_ack.set_message("Export region failed: cannot create file.");
            export_ack.add_contents();
            return;
        }
    }

    bool pixel_coord(coord_type == CARTA::CoordinateType::PIXEL);

    // Exporter must delete csys pointer
    casacore::CoordinateSystem* output_csys = frame->CoordinateSystem();

    if (!pixel_coord && !output_csys->hasDirectionCoordinate()) {
        // Export fails, cannot convert to world coordinates
        delete output_csys;
        export_ack.set_success(false);
        export_ack.set_message("Cannot export regions in world coordinates for linear coordinate system.");
        return;
    }

    const casacore::IPosition output_shape = frame->ImageShape();
    std::unique_ptr<RegionImportExport> exporter;
    switch (region_file_type) {
        case CARTA::FileType::CRTF:
            exporter = std::unique_ptr<RegionImportExport>(new CrtfImportExport(output_csys, output_shape, frame->StokesAxis()));
            break;
        case CARTA::FileType::DS9_REG:
            exporter = std::unique_ptr<RegionImportExport>(new Ds9ImportExport(output_csys, output_shape, pixel_coord));
            break;
        default:
            break;
    }

    // Add regions to export from map<region_id, RegionStyle>
    std::string error; // append region errors here
    for (auto& region : region_styles) {
        int region_id = region.first;

        if (_regions.count(region_id)) {
            bool region_added(false);

            // Get state from Region, style from input map
            RegionState region_state = _regions[region_id]->GetRegionState();

            CARTA::RegionStyle carta_region_style = region.second;
            std::vector<int> dash_list = {carta_region_style.dash_list().begin(), carta_region_style.dash_list().end()};
            RegionStyle region_style(carta_region_style.name(), carta_region_style.color(), carta_region_style.line_width(), dash_list);

            if ((region_state.reference_file_id == file_id) && pixel_coord) {
                // Use RegionState control points with reference file id for pixel export
                region_added = exporter->AddExportRegion(region_state, region_style);
            } else {
                try {
                    // Use Record containing pixel coords of region converted to output image
                    casacore::TableRecord region_record = _regions.at(region_id)->GetImageRegionRecord(file_id, *output_csys, output_shape);
                    if (!region_record.empty()) {
                        region_added = exporter->AddExportRegion(region_state, region_style, region_record, pixel_coord);
                    }
                } catch (const casacore::AipsError& err) {
                    spdlog::error("Export region record failed: {}", err.getMesg());
                }
            }

            if (!region_added) {
                std::string region_error = fmt::format("Export region {} in image {} failed.\n", region_id, file_id);
                error.append(region_error);
            }
        } else {
            std::string region_error = fmt::format("Region {} not found for export.\n", region_id);
            error.append(region_error);
        }
    }

    bool success(false);
    if (filename.empty()) {
        // Return contents
        std::vector<std::string> line_contents;
        if (exporter->ExportRegions(line_contents, error)) {
            success = true;
            *export_ack.mutable_contents() = {line_contents.begin(), line_contents.end()};
        }
    } else {
        // Write to file
        if (exporter->ExportRegions(filename, error)) {
            success = true;
        }
    }

    // Export failed
    export_ack.set_success(success);
    export_ack.set_message(error);
}

// ********************************************************************
// Frame handling

bool RegionHandler::FrameSet(int file_id) {
    // Check whether a particular file is set or any files are set
    if (file_id == ALL_FILES) {
        return _frames.size();
    } else {
        return _frames.count(file_id) && _frames.at(file_id)->IsConnected();
    }
}

void RegionHandler::RemoveFrame(int file_id) {
    if (file_id == ALL_FILES) {
        _frames.clear();
        RemoveRegion(ALL_REGIONS); // removes all regions, requirements, and caches
    } else if (_frames.count(file_id)) {
        _frames.erase(file_id);
        RemoveFileRequirementsCache(file_id);
    }
}

// ********************************************************************
// Region requirements handling

bool RegionHandler::SetHistogramRequirements(
    int region_id, int file_id, std::shared_ptr<Frame> frame, const std::vector<CARTA::SetHistogramRequirements_HistogramConfig>& configs) {
    // Set histogram requirements for given region and file
    if (configs.empty() && !RegionSet(region_id)) {
        // Frontend clears requirements after region removed, prevent error in log by returning true.
        return true;
    }

    if (_regions.count(region_id)) {
        // Save frame pointer
        _frames[file_id] = frame;

        // Make HistogramConfig vector of requirements
        std::vector<HistogramConfig> input_configs;
        for (auto& config : configs) {
            HistogramConfig hist_config(config.coordinate(), config.channel(), config.num_bins());
            input_configs.push_back(hist_config);
        }

        // Set requirements
        ConfigId config_id(file_id, region_id);
        _histogram_req[config_id].configs = input_configs;
        return true;
    }

    return false;
}

bool RegionHandler::SetSpectralRequirements(int region_id, int file_id, std::shared_ptr<Frame> frame,
    const std::vector<CARTA::SetSpectralRequirements_SpectralConfig>& spectral_profiles) {
    // Set spectral profile requirements for given region and file
    if (spectral_profiles.empty() && !RegionSet(region_id)) {
        // Frontend clears requirements after region removed, prevent error in log by returning true.
        return true;
    }

    if (!_regions.count(region_id)) {
        spdlog::error("Spectral requirements failed: no region with id {}", region_id);
        return false;
    }

    // Save frame pointer
    _frames[file_id] = frame;

    // Clear all requirements for this file/region
    ConfigId config_id(file_id, region_id);
    if (spectral_profiles.empty()) {
        if (_spectral_req.count(config_id)) {
            std::unique_lock<std::mutex> ulock(_spectral_mutex);
            _spectral_req[config_id].configs.clear();
            ulock.unlock();
        }
        return true;
    }

    // Create RegionSpectralConfig for new requirements
    int nstokes = frame->NumStokes();
    std::vector<SpectralConfig> new_configs;
    for (auto& profile : spectral_profiles) {
        // check stokes coordinate
        std::string profile_coordinate(profile.coordinate());
        int stokes_index;
        if (!frame->GetStokesTypeIndex(profile_coordinate, stokes_index)) {
            continue;
        }

        // Create stats vector
        std::vector<CARTA::StatsType> required_stats;
        for (size_t i = 0; i < profile.stats_types_size(); ++i) {
            required_stats.push_back(profile.stats_types(i));
        }

        // Add SpectralConfig to vector
        SpectralConfig spec_config(profile_coordinate, required_stats);
        new_configs.push_back(spec_config);
    }

    if (new_configs.empty()) { // no valid requirements
        return false;
    }

    if (_spectral_req.count(config_id) && !_spectral_req[config_id].configs.empty()) {
        // Diff existing requirements to set new_stats in new_configs
        std::vector<SpectralConfig> current_configs;
        std::unique_lock<std::mutex> ulock(_spectral_mutex);
        current_configs.insert(current_configs.begin(), _spectral_req[config_id].configs.begin(), _spectral_req[config_id].configs.end());
        ulock.unlock();

        // Find matching requirement to set new_stats in new configs
        for (auto& new_config : new_configs) {
            for (auto& current_config : current_configs) {
                if (new_config.coordinate == current_config.coordinate) {
                    // Found current requirement that matches new requirement; determine new stats types
                    std::vector<CARTA::StatsType> new_stats_types;
                    for (auto new_stat : new_config.all_stats) {
                        bool found_stat(false);
                        for (auto current_stat : current_config.all_stats) {
                            if (current_stat == new_stat) {
                                found_stat = true;
                                break;
                            }
                        }
                        if (!found_stat) {
                            new_stats_types.push_back(new_stat);
                        }
                    }
                    new_config.SetNewRequirements(new_stats_types);
                    break;
                }
            }
        }
    }

    // Update region config in spectral req map
    RegionSpectralConfig region_config;
    region_config.configs = new_configs;
    std::unique_lock<std::mutex> ulock(_spectral_mutex);
    _spectral_req[config_id] = region_config;
    ulock.unlock();

    return true;
}

bool RegionHandler::HasSpectralRequirements(
    int region_id, int file_id, std::string& coordinate, std::vector<CARTA::StatsType>& required_stats) {
    // Search _spectral_req for given file, region, and stokes; check if _any_ requested stats still valid.
    // Used to check for cancellation.
    ConfigId config_id(file_id, region_id);
    std::vector<SpectralConfig> spectral_configs;
    std::unique_lock<std::mutex> ulock(_spectral_mutex);
    spectral_configs.insert(spectral_configs.begin(), _spectral_req[config_id].configs.begin(), _spectral_req[config_id].configs.end());
    ulock.unlock();

    bool has_stat(false);
    for (auto& config : spectral_configs) {
        if (config.coordinate == coordinate) {
            // Found config, now find stats
            for (auto stat : required_stats) {
                if (config.HasStat(stat)) {
                    has_stat = true;
                    break;
                }
            }
            return has_stat;
        }
    }

    return has_stat;
}

void RegionHandler::UpdateNewSpectralRequirements(int region_id) {
    // Set all requirements "new" when region changes
    std::lock_guard<std::mutex> guard(_spectral_mutex);
    for (auto& req : _spectral_req) {
        if (req.first.region_id == region_id) {
            for (auto& spec_config : req.second.configs) {
                spec_config.SetAllNewStats();
            }
        }
    }
}

bool RegionHandler::SetStatsRequirements(
    int region_id, int file_id, std::shared_ptr<Frame> frame, const std::vector<CARTA::SetStatsRequirements_StatsConfig>& stats_configs) {
    // Set stats data requirements for given region and file
    if (stats_configs.empty() && !RegionSet(region_id)) {
        // frontend clears requirements after region removed, prevent error in log
        return true;
    }

    if (_regions.count(region_id)) {
        // Save frame pointer
        _frames[file_id] = frame;

        // Set requirements
        ConfigId config_id(file_id, region_id);
        _stats_req[config_id].stats_configs = stats_configs;
        return true;
    }
    return false;
}

void RegionHandler::RemoveRegionRequirementsCache(int region_id) {
    // Clear requirements and cache for a specific region or for all regions when closed
    if (region_id == ALL_REGIONS) {
        _histogram_req.clear();
        _stats_req.clear();
        std::unique_lock<std::mutex> ulock(_spectral_mutex);
        _spectral_req.clear();
        ulock.unlock();

        _histogram_cache.clear();
        _spectral_cache.clear();
        _stats_cache.clear();
    } else {
        // Iterate through requirements and remove those for given region_id
        for (auto it = _histogram_req.begin(); it != _histogram_req.end();) {
            if ((*it).first.region_id == region_id) {
                it = _histogram_req.erase(it);
            } else {
                ++it;
            }
        }

        std::unique_lock<std::mutex> ulock(_spectral_mutex);
        for (auto it = _spectral_req.begin(); it != _spectral_req.end();) {
            if ((*it).first.region_id == region_id) {
                it = _spectral_req.erase(it);
            } else {
                ++it;
            }
        }
        ulock.unlock();

        for (auto it = _stats_req.begin(); it != _stats_req.end();) {
            if ((*it).first.region_id == region_id) {
                it = _stats_req.erase(it);
            } else {
                ++it;
            }
        }

        // Iterate through cache and remove those for given region_id
        for (auto it = _histogram_cache.begin(); it != _histogram_cache.end();) {
            if ((*it).first.region_id == region_id) {
                it = _histogram_cache.erase(it);
            } else {
                ++it;
            }
        }

        for (auto it = _spectral_cache.begin(); it != _spectral_cache.end();) {
            if ((*it).first.region_id == region_id) {
                it = _spectral_cache.erase(it);
            } else {
                ++it;
            }
        }

        for (auto it = _stats_cache.begin(); it != _stats_cache.end();) {
            if ((*it).first.region_id == region_id) {
                it = _stats_cache.erase(it);
            } else {
                ++it;
            }
        }
    }
}

void RegionHandler::RemoveFileRequirementsCache(int file_id) {
    // Clear requirements and cache for a specific file or for all files when closed
    if (file_id == ALL_FILES) {
        _histogram_req.clear();
        _stats_req.clear();
        std::unique_lock<std::mutex> ulock(_spectral_mutex);
        _spectral_req.clear();
        ulock.unlock();

        _histogram_cache.clear();
        _spectral_cache.clear();
        _stats_cache.clear();
    } else {
        // Iterate through requirements and remove those for given file_id
        for (auto it = _histogram_req.begin(); it != _histogram_req.end();) {
            if ((*it).first.file_id == file_id) {
                it = _histogram_req.erase(it);
            } else {
                ++it;
            }
        }

        std::unique_lock<std::mutex> ulock(_spectral_mutex);
        for (auto it = _spectral_req.begin(); it != _spectral_req.end();) {
            if ((*it).first.file_id == file_id) {
                it = _spectral_req.erase(it);
            } else {
                ++it;
            }
        }
        ulock.unlock();

        for (auto it = _stats_req.begin(); it != _stats_req.end();) {
            if ((*it).first.file_id == file_id) {
                it = _stats_req.erase(it);
            } else {
                ++it;
            }
        }

        // Iterate through cache and remove those for given file_id
        for (auto it = _histogram_cache.begin(); it != _histogram_cache.end();) {
            if ((*it).first.file_id == file_id) {
                it = _histogram_cache.erase(it);
            } else {
                ++it;
            }
        }

        for (auto it = _spectral_cache.begin(); it != _spectral_cache.end();) {
            if ((*it).first.file_id == file_id) {
                it = _spectral_cache.erase(it);
            } else {
                ++it;
            }
        }

        for (auto it = _stats_cache.begin(); it != _stats_cache.end();) {
            if ((*it).first.file_id == file_id) {
                it = _stats_cache.erase(it);
            } else {
                ++it;
            }
        }
    }
}

void RegionHandler::ClearRegionCache(int region_id) {
    // Remove cached data when region changes
    for (auto& hcache : _histogram_cache) {
        if (hcache.first.region_id == region_id) {
            hcache.second.ClearHistograms();
        }
    }
    for (auto& spcache : _spectral_cache) {
        if (spcache.first.region_id == region_id) {
            spcache.second.ClearProfiles();
        }
    }
    for (auto& stcache : _stats_cache) {
        if (stcache.first.region_id == region_id) {
            stcache.second.ClearStats();
        }
    }
}

// ********************************************************************
// Region data stream helpers

bool RegionHandler::RegionFileIdsValid(int region_id, int file_id) {
    // Check error conditions and preconditions
    if (((region_id < 0) && (file_id < 0)) || (region_id == 0)) { // not allowed
        return false;
    }
    if (!RegionSet(region_id)) { // no Region(s) for this id or Region is closing
        return false;
    }
    if (!FrameSet(file_id)) { // no Frame(s) for this id or Frame is closing
        return false;
    }
    return true;
}

casacore::LCRegion* RegionHandler::ApplyRegionToFile(int region_id, int file_id) {
    // Returns 2D region with no extension; nullptr if outside image or not closed region
    // Go through Frame for image mutex
    if (_regions.at(region_id)->IsAnnotation()) { // true if line or polyline
        return nullptr;
    }

    return _frames.at(file_id)->GetImageRegion(file_id, _regions.at(region_id));
}

bool RegionHandler::ApplyRegionToFile(int region_id, int file_id, const AxisRange& z_range, int stokes, casacore::ImageRegion& region) {
    // Returns 3D or 4D image region for region applied to image and extended by z-range and stokes
    if (!RegionFileIdsValid(region_id, file_id)) {
        return false;
    }

    try {
        casacore::LCRegion* applied_region = ApplyRegionToFile(region_id, file_id);
        casacore::IPosition image_shape(_frames.at(file_id)->ImageShape());
        if (applied_region == nullptr) {
            return false;
        }

        // Create LCBox with z range and stokes using a slicer
        casacore::Slicer z_stokes_slicer = _frames.at(file_id)->GetImageSlicer(z_range, stokes);

        // Set returned region
        // Combine applied region with z/stokes box
        if (applied_region->shape().size() == image_shape.size()) {
            // Intersection combines applied_region xy limits and box z/stokes limits
            casacore::LCBox z_stokes_box(z_stokes_slicer, image_shape);
            casacore::LCIntersection final_region(*applied_region, z_stokes_box);
            region = casacore::ImageRegion(final_region);
        } else {
            // Extension extends applied_region in xy axes by z/stokes axes only
            // Remove xy axes from z/stokes box
            casacore::IPosition remove_xy(2, 0, 1);
            z_stokes_slicer =
                casacore::Slicer(z_stokes_slicer.start().removeAxes(remove_xy), z_stokes_slicer.length().removeAxes(remove_xy));
            casacore::LCBox z_stokes_box(z_stokes_slicer, image_shape.removeAxes(remove_xy));

            casacore::IPosition extend_axes = casacore::IPosition::makeAxisPath(image_shape.size()).removeAxes(remove_xy);
            casacore::LCExtension final_region(*applied_region, extend_axes, z_stokes_box);
            region = casacore::ImageRegion(final_region);
        }

        return true;
    } catch (const casacore::AipsError& err) {
        spdlog::error("Error applying region {} to file {}: {}", region_id, file_id, err.getMesg());
    } catch (std::out_of_range& range_error) {
        spdlog::error("Cannot apply region {} to closed file {}", region_id, file_id);
    }

    return false;
}

bool RegionHandler::CalculateMoments(int file_id, int region_id, const std::shared_ptr<Frame>& frame,
    GeneratorProgressCallback progress_callback, const CARTA::MomentRequest& moment_request, CARTA::MomentResponse& moment_response,
    std::vector<carta::GeneratedImage>& collapse_results) {
    casacore::ImageRegion image_region;
    int z_min(moment_request.spectral_range().min());
    int z_max(moment_request.spectral_range().max());

    // Do calculations
    if (ApplyRegionToFile(region_id, file_id, AxisRange(z_min, z_max), frame->CurrentStokes(), image_region)) {
        frame->CalculateMoments(file_id, progress_callback, image_region, moment_request, moment_response, collapse_results);
    }
    return !collapse_results.empty();
}

bool RegionHandler::GetLineBoxRegions(int file_id, int region_id, std::shared_ptr<Frame>& frame, int width,
    std::vector<casacore::ImageRegion>& box_regions, double& increment, std::string& message) {
    // Return set of rotated box (polygon) regions, with centers along line(s) and width perpendicular to line(s)
    // Increment between box centers returned in arcsec
    if (!RegionSet(region_id)) {
        message = "Invalid region id.";
        return false;
    }

    auto region = _regions.at(region_id);

    // Check if region is line type
    if (!region->IsAnnotation()) {
        message = "Region type not supported for line approximation.";
        return false;
    }

    auto region_state = region->GetRegionState();
    if (region_state.type == CARTA::RegionType::POLYLINE) {
        message = "Region type POLYLINE not supported yet for line approximation.";
        return false;
    }

    // Control points (pixel coords), converted to image if necessary
    std::vector<CARTA::Point> endpoints;
    if (region->GetReferenceFileId() == file_id) {
        endpoints = region_state.control_points;
    } else {
        casacore::CoordinateSystem* image_csys = frame->CoordinateSystem();

        auto record = region->GetImageRegionRecord(file_id, *image_csys, frame->ImageShape());
        casacore::Vector<float> endpoints_x = record.asArrayFloat("x");
        casacore::Vector<float> endpoints_y = record.asArrayFloat("y");

        CARTA::Point point;
        for (size_t i = 0; i < endpoints_x.size(); ++i) {
            point.set_x(endpoints_x(i));
            point.set_y(endpoints_y(i));
        }

        delete image_csys;
    }

    return GetBoxRegions(file_id, endpoints, region_state.rotation, width, frame, box_regions, increment, message);
}

// ********************************************************************
// Fill data stream messages:
// These always use a callback since there may be multiple region/file requirements
// region_id > 0 file_id >= 0   update data for specified region/file
// region_id > 0 file_id < 0    update data for all files in region's requirements (region changed)
// region_id < 0 file_id >= 0   update data for all regions with file_id (z/stokes changed)
// region_id < 0 file_id < 0    not allowed (all regions for all files?)
// region_id = 0                not allowed (cursor region handled by Frame)

// ***** Fill histogram *****

bool RegionHandler::FillRegionHistogramData(
    std::function<void(CARTA::RegionHistogramData histogram_data)> region_histogram_callback, int region_id, int file_id) {
    // Fill histogram data for given region and file
    if (!RegionFileIdsValid(region_id, file_id)) {
        return false;
    }

    bool message_filled(false);
    if (region_id > 0) {
        // Fill histograms for specific region with file_id requirement (specific file_id or all files)
        std::unordered_map<ConfigId, RegionHistogramConfig, ConfigIdHash> region_configs = _histogram_req;
        for (auto& region_config : region_configs) {
            if ((region_config.first.region_id == region_id) && ((region_config.first.file_id == file_id) || (file_id == ALL_FILES))) {
                if (region_config.second.configs.empty()) { // no requirements
                    continue;
                }
                int config_file_id = region_config.first.file_id;
                if (!RegionFileIdsValid(region_id, config_file_id)) { // check specific ids
                    continue;
                }

                // return histograms for this requirement
                std::vector<CARTA::RegionHistogramData> histogram_messages;
                std::vector<HistogramConfig> histogram_configs = region_config.second.configs;
                if (GetRegionHistogramData(region_id, config_file_id, histogram_configs, histogram_messages)) {
                    for (const auto& histogram_message : histogram_messages) {
                        region_histogram_callback(histogram_message); // send histogram data with respect to stokes
                    }
                    message_filled = true;
                }
            }
        }
    } else {
        // (region_id < 0) Fill histograms for all regions with specific file_id requirement
        std::unordered_map<ConfigId, RegionHistogramConfig, ConfigIdHash> region_configs = _histogram_req;
        for (auto& region_config : region_configs) {
            if (region_config.first.file_id == file_id) {
                if (region_config.second.configs.empty()) { // requirements removed
                    continue;
                }
                int config_region_id(region_config.first.region_id);
                if (!RegionFileIdsValid(config_region_id, file_id)) { // check specific ids
                    continue;
                }

                // return histograms for this requirement
                std::vector<HistogramConfig> histogram_configs = region_config.second.configs;
                std::vector<CARTA::RegionHistogramData> histogram_messages;
                if (GetRegionHistogramData(config_region_id, file_id, histogram_configs, histogram_messages)) {
                    for (const auto& histogram_message : histogram_messages) {
                        region_histogram_callback(histogram_message); // send histogram data with respect to stokes
                    }
                    message_filled = true;
                }
            }
        }
    }
    return message_filled;
}

bool RegionHandler::GetRegionHistogramData(
    int region_id, int file_id, const std::vector<HistogramConfig>& configs, std::vector<CARTA::RegionHistogramData>& histogram_messages) {
    // Fill stats message for given region, file
    auto t_start_region_histogram = std::chrono::high_resolution_clock::now();

    // Set channel range is the current channel
    int z(_frames.at(file_id)->CurrentZ());
    AxisRange z_range(z);

    // Stokes type to be determined in each of histogram configs
    int stokes;

    // Flags for calculations
    bool have_basic_stats(false);

    // Reuse the image region for each histogram
    casacore::ImageRegion region;

    // Reuse data with respect to stokes and stats for each histogram; results depend on num_bins
    std::unordered_map<int, std::vector<float>> data;
    BasicStats<float> stats;

    for (auto& hist_config : configs) {
        // check for cancel
        if (!RegionFileIdsValid(region_id, file_id)) {
            return false;
        }

        // Get stokes index
        if (!_frames.at(file_id)->GetStokesTypeIndex(hist_config.coordinate, stokes)) {
            continue;
        }

        // Set histogram fields
        CARTA::RegionHistogramData histogram_message;
        histogram_message.set_file_id(file_id);
        histogram_message.set_region_id(region_id);
<<<<<<< HEAD
        histogram_message.set_progress(CALCULATION_COMPLETE); // only cube histograms have partial results
=======
        histogram_message.set_progress(1.0); // only cube histograms have partial results
>>>>>>> d1c2055e
        histogram_message.set_channel(z);
        histogram_message.set_stokes(stokes);

        // Get image region
        if (!ApplyRegionToFile(region_id, file_id, z_range, stokes, region)) {
            // region outside image, send default histogram
            auto* default_histogram = histogram_message.mutable_histograms();
            std::vector<int> histogram_bins(1, 0);
            FillHistogram(default_histogram, 1, 0.0, 0.0, histogram_bins, NAN, NAN);
            continue;
        }

        // number of bins may be set or calculated
        int num_bins(hist_config.num_bins);
        if (num_bins == AUTO_BIN_SIZE) {
            casacore::IPosition region_shape = _frames.at(file_id)->GetRegionShape(region);
            num_bins = int(std::max(sqrt(region_shape(0) * region_shape(1)), 2.0));
        }

        // Key for cache
        CacheId cache_id = CacheId(file_id, region_id, stokes, z);

        // check cache
        if (_histogram_cache.count(cache_id)) {
            have_basic_stats = _histogram_cache[cache_id].GetBasicStats(stats);
            if (have_basic_stats) {
                carta::Histogram hist;
                if (_histogram_cache[cache_id].GetHistogram(num_bins, hist)) {
                    auto* histogram = histogram_message.mutable_histograms();
                    FillHistogram(histogram, stats, hist);

                    // Fill in the cached message
                    histogram_messages.emplace_back(histogram_message);
                    continue;
                }
            }
        }

        // Calculate stats and/or histograms, not in cache
        // Get data in region
        if (!data.count(stokes)) {
            if (!_frames.at(file_id)->GetRegionData(region, data[stokes])) {
                spdlog::error("Failed to get data in the region!");
                return false;
            }
        }

        // Calculate and cache stats
        if (!have_basic_stats) {
            CalcBasicStats(data[stokes], stats);
            _histogram_cache[cache_id].SetBasicStats(stats);
            have_basic_stats = true;
        }

        // Calculate and cache histogram for number of bins
        Histogram histo = CalcHistogram(num_bins, stats, data[stokes]);
        _histogram_cache[cache_id].SetHistogram(num_bins, histo);

        // Complete Histogram submessage
        auto* histogram = histogram_message.mutable_histograms();
        FillHistogram(histogram, stats, histo);

        // Fill in the final result
        histogram_messages.emplace_back(histogram_message);
    }

    auto t_end_region_histogram = std::chrono::high_resolution_clock::now();
    auto dt_region_histogram =
        std::chrono::duration_cast<std::chrono::microseconds>(t_end_region_histogram - t_start_region_histogram).count();
    spdlog::performance(
        "Fill region histogram in {:.3f} ms at {:.3f} MPix/s", dt_region_histogram * 1e-3, (float)stats.num_pixels / dt_region_histogram);

    return true;
}

// ***** Fill spectral profile *****

bool RegionHandler::FillSpectralProfileData(
    std::function<void(CARTA::SpectralProfileData profile_data)> cb, int region_id, int file_id, bool stokes_changed) {
    // Fill spectral profiles for given region and file ids.  This could be:
    // 1. a specific region and a specific file
    // 2. a specific region and ALL_FILES
    // 3. a specific file and ALL_REGIONS

    if (!RegionFileIdsValid(region_id, file_id)) {
        return false;
    }

    std::unique_lock<std::mutex> ulock(_spectral_mutex);
    std::unordered_map<ConfigId, RegionSpectralConfig, ConfigIdHash> region_configs;
    region_configs.insert(_spectral_req.begin(), _spectral_req.end());
    ulock.unlock();

    bool profile_ok(false);
    // Fill spectral profile for region with file requirement
    for (auto& region_config : region_configs) {
        if (region_config.second.configs.empty()) {
            // no spectral requirements for this region/file combo
            continue;
        }

        int config_region_id(region_config.first.region_id);
        int config_file_id(region_config.first.file_id);

        if (((config_region_id == region_id) && ((config_file_id == file_id) || (file_id == ALL_FILES))) ||
            ((config_file_id == file_id) && (region_id == ALL_REGIONS))) {
            // Found matching requirement

            if (!RegionFileIdsValid(config_region_id, config_file_id)) { // check specific ids
                continue;
            }

            for (auto& spectral_config : region_config.second.configs) {
                // Determine which profiles to send
                std::string coordinate(spectral_config.coordinate);
                std::vector<CARTA::StatsType> required_stats;
                if (stokes_changed) {
                    if (coordinate != "z") { // Do not update when stokes changes for fixed stokes
                        continue;
                    }
                    // Update all profiles for current stokes
                    required_stats = spectral_config.all_stats;
                } else {
                    // Update only new profiles
                    required_stats = spectral_config.new_stats;
                }

                if (required_stats.empty()) {
                    // no requirements for this config or no new stats to send
                    profile_ok = true;
                    continue;
                }

                int stokes_index;
                if (!_frames.at(config_file_id)->GetStokesTypeIndex(coordinate, stokes_index)) {
                    continue;
                }

                // Return spectral profile for this requirement
                profile_ok = GetRegionSpectralData(config_region_id, config_file_id, coordinate, stokes_index, required_stats,
                    [&](std::map<CARTA::StatsType, std::vector<double>> results, float progress) {
                        CARTA::SpectralProfileData profile_message = Message::SpectralProfileData(
                            config_file_id, config_region_id, stokes_index, progress, coordinate, required_stats, results);
                        cb(profile_message); // send (partial profile) data
                    });
            }
        }
    }

    return profile_ok;
}

bool RegionHandler::GetRegionSpectralData(int region_id, int file_id, std::string& coordinate, int stokes_index,
    std::vector<CARTA::StatsType>& required_stats,
    const std::function<void(std::map<CARTA::StatsType, std::vector<double>>, float)>& partial_results_callback) {
    // Fill spectral profile message for given region, file, and requirement
    if (!RegionFileIdsValid(region_id, file_id)) {
        return false;
    }

    // Check cancel
    if (!HasSpectralRequirements(region_id, file_id, coordinate, required_stats)) {
        return false;
    }

    bool use_current_stokes(coordinate == "z");

    auto t_start_spectral_profile = std::chrono::high_resolution_clock::now();

    std::shared_lock frame_lock(_frames.at(file_id)->GetActiveTaskMutex());
    std::shared_lock region_lock(_regions.at(region_id)->GetActiveTaskMutex());

    // Initialize results map for requested stats to NaN, progress to zero
    size_t profile_size = _frames.at(file_id)->Depth();
    std::vector<double> init_spectral(profile_size, nan(""));
    std::map<CARTA::StatsType, std::vector<double>> results;
    for (const auto& stat : required_stats) {
        results[stat] = init_spectral;
    }
    float progress(0.0);

    // Check cache
    CacheId cache_id(file_id, region_id, stokes_index);
    if (_spectral_cache.count(cache_id) && !_spectral_cache[cache_id].profiles.empty()) {
        // Copy profiles to results map
        for (auto& result : results) {
            auto stats_type = result.first;
            std::vector<double> profile;
            if (_spectral_cache[cache_id].GetProfile(stats_type, profile)) {
                results[stats_type] = profile;
            }
        }
<<<<<<< HEAD
        progress = CALCULATION_COMPLETE;
=======
        progress = 1.0;
>>>>>>> d1c2055e
        partial_results_callback(results, progress);
        return true;
    }

    // Get region to check if inside image
    casacore::LCRegion* lcregion = ApplyRegionToFile(region_id, file_id);
    if (!lcregion) {
<<<<<<< HEAD
        progress = CALCULATION_COMPLETE;
=======
        progress = 1.0;
>>>>>>> d1c2055e
        partial_results_callback(results, progress); // region outside image, send NaNs
        return true;
    }

    // Get initial region info to cancel profile if it changes
    RegionState initial_region_state = _regions.at(region_id)->GetRegionState();

    // Use loader swizzled data for efficiency
    if (_frames.at(file_id)->UseLoaderSpectralData(lcregion->shape())) {
        // Use cursor spectral profile for point region
        if (initial_region_state.type == CARTA::RegionType::POINT) {
            casacore::IPosition origin = lcregion->boundingBox().start();
            CARTA::Point point;
            point.set_x(origin(0));
            point.set_y(origin(1));
            std::vector<float> profile;
            bool ok = _frames.at(file_id)->GetLoaderPointSpectralData(profile, stokes_index, point);
            if (ok) {
                // Set results; there is only one required stat for point
                std::vector<double> data(profile.begin(), profile.end());
                results[required_stats[0]] = data;
<<<<<<< HEAD
                progress = CALCULATION_COMPLETE;
=======
                progress = 1.0;
>>>>>>> d1c2055e
                partial_results_callback(results, progress);
            }
            return ok;
        }

        // Get 2D origin and 2D mask for Hdf5Loader
        casacore::IPosition origin = lcregion->boundingBox().start();
        casacore::IPosition xy_origin = origin.keepAxes(casacore::IPosition(2, 0, 1)); // keep first two axes only

        // Get mask; LCRegion for file id is cached
        casacore::ArrayLattice<casacore::Bool> mask = _regions[region_id]->GetImageRegionMask(file_id);
        if (!mask.shape().empty()) {
            // start the timer
            auto t_start = std::chrono::high_resolution_clock::now();
            auto t_latest = t_start;

            // Get partial profiles until complete (do once if cached)
<<<<<<< HEAD
            while (progress < CALCULATION_COMPLETE) {
=======
            while (progress < 1.0) {
>>>>>>> d1c2055e
                // Cancel if region or frame is closing
                if (!RegionFileIdsValid(region_id, file_id)) {
                    return false;
                }

                // Cancel if region, current stokes, or spectral requirements changed
                if (_regions.at(region_id)->GetRegionState() != initial_region_state) {
                    return false;
                }
                if (use_current_stokes && (stokes_index != _frames.at(file_id)->CurrentStokes())) {
                    return false;
                }
                if (!HasSpectralRequirements(region_id, file_id, coordinate, required_stats)) {
                    return false;
                }

                // Get partial profile
                std::map<CARTA::StatsType, std::vector<double>> partial_profiles;
                if (_frames.at(file_id)->GetLoaderSpectralData(region_id, stokes_index, mask, xy_origin, partial_profiles, progress)) {
                    // get the time elapse for this step
                    auto t_end = std::chrono::high_resolution_clock::now();
                    auto dt = std::chrono::duration<double, std::milli>(t_end - t_latest).count();

<<<<<<< HEAD
                    if ((dt > TARGET_PARTIAL_REGION_TIME) || (progress >= CALCULATION_COMPLETE)) {
=======
                    if ((dt > TARGET_PARTIAL_REGION_TIME) || (progress >= 1.0)) {
>>>>>>> d1c2055e
                        // Copy partial profile to results
                        for (const auto& profile : partial_profiles) {
                            auto stats_type = profile.first;
                            if (results.count(stats_type)) {
                                results[stats_type] = profile.second;
                            }
                        }

                        // restart timer
                        t_latest = t_end;

                        // send partial result
                        partial_results_callback(results, progress);
                    }
                } else {
                    return false;
                }
            }

            auto t_end_spectral_profile = std::chrono::high_resolution_clock::now();
            auto dt_spectral_profile =
                std::chrono::duration_cast<std::chrono::microseconds>(t_end_spectral_profile - t_start_spectral_profile).count();
            spdlog::performance("Fill spectral profile in {:.3f} ms", dt_spectral_profile * 1e-3);
            return true;
        }
    } // end loader swizzled data

    // Initialize cache results for *all* spectral stats
    std::map<CARTA::StatsType, std::vector<double>> cache_results;
    for (const auto& stat : _spectral_stats) {
        cache_results[stat] = init_spectral;
    }

    // Calculate and cache profiles
    size_t start_z(0), count(0), end_z(0);
    int delta_z = INIT_DELTA_Z;        // the increment of z for each step
    int dt_target = TARGET_DELTA_TIME; // the target time elapse for each step, in the unit of milliseconds
    auto t_partial_profile_start = std::chrono::high_resolution_clock::now();

    // get stats data
<<<<<<< HEAD
    while (progress < CALCULATION_COMPLETE) {
=======
    while (progress < 1.0) {
>>>>>>> d1c2055e
        // start the timer
        auto t_start = std::chrono::high_resolution_clock::now();

        end_z = (start_z + delta_z > profile_size ? profile_size - 1 : start_z + delta_z - 1);
        count = end_z - start_z + 1;

        // Get region for z range only and stokes_index
        AxisRange z_range(start_z, end_z);
        casacore::ImageRegion region;
        if (!ApplyRegionToFile(region_id, file_id, z_range, stokes_index, region)) {
            return false;
        }

        // Get per-z stats data for region for all stats (for cache)
        bool per_z(true);
        std::map<CARTA::StatsType, std::vector<double>> partial_profiles;
        if (!_frames.at(file_id)->GetRegionStats(region, _spectral_stats, per_z, partial_profiles)) {
            return false;
        }

        // Copy partial profile to results and cache_results (all stats)
        for (const auto& profile : partial_profiles) {
            auto stats_type = profile.first;
            const std::vector<double>& stats_data = profile.second;
            if (results.count(stats_type)) {
                memcpy(&results[stats_type][start_z], &stats_data[0], stats_data.size() * sizeof(double));
            }
            memcpy(&cache_results[stats_type][start_z], &stats_data[0], stats_data.size() * sizeof(double));
        }

        start_z += count;
        progress = (float)start_z / profile_size;

        // get the time elapse for this step
        auto t_end = std::chrono::high_resolution_clock::now();
        auto dt = std::chrono::duration<double, std::milli>(t_end - t_start).count();
        auto dt_partial_profile = std::chrono::duration<double, std::milli>(t_end - t_partial_profile_start).count();

        // adjust the increment of z according to the time elapse
        delta_z *= dt_target / dt;
        if (delta_z < 1) {
            delta_z = 1;
        }
        if (delta_z > profile_size) {
            delta_z = profile_size;
        }

        // Cancel if region or frame is closing
        if (!RegionFileIdsValid(region_id, file_id)) {
            return false;
        }
        // Cancel if region, current stokes, or spectral requirements changed
        if (_regions.at(region_id)->GetRegionState() != initial_region_state) {
            return false;
        }
        if (use_current_stokes && (stokes_index != _frames.at(file_id)->CurrentStokes())) {
            return false;
        }
        if (!HasSpectralRequirements(region_id, file_id, coordinate, required_stats)) {
            return false;
        }

        // send partial result by the callback function
<<<<<<< HEAD
        if (dt_partial_profile > TARGET_PARTIAL_REGION_TIME || progress >= CALCULATION_COMPLETE) {
            t_partial_profile_start = std::chrono::high_resolution_clock::now();
            partial_results_callback(results, progress);
            if (progress >= CALCULATION_COMPLETE) {
=======
        if (dt_partial_profile > TARGET_PARTIAL_REGION_TIME || progress >= 1.0) {
            t_partial_profile_start = std::chrono::high_resolution_clock::now();
            partial_results_callback(results, progress);
            if (progress >= 1.0) {
>>>>>>> d1c2055e
                // cache results for all stats types
                // TODO: cache and load partial profiles
                _spectral_cache[cache_id] = SpectralCache(cache_results);
            }
        }
    }

    auto t_end_spectral_profile = std::chrono::high_resolution_clock::now();
    auto dt_spectral_profile =
        std::chrono::duration_cast<std::chrono::microseconds>(t_end_spectral_profile - t_start_spectral_profile).count();
    spdlog::performance("Fill spectral profile in {:.3f} ms", dt_spectral_profile * 1e-3);

    return true;
}

// ***** Fill stats data *****

bool RegionHandler::FillRegionStatsData(std::function<void(CARTA::RegionStatsData stats_data)> cb, int region_id, int file_id) {
    // Fill stats data for given region and file
    if (!RegionFileIdsValid(region_id, file_id)) {
        return false;
    }

    bool message_filled(false);

    auto send_stats_results = [&](int region_id, int file_id, std::vector<CARTA::SetStatsRequirements_StatsConfig> stats_configs) {
        for (auto stats_config : stats_configs) {
            // Get stokes index
            int stokes;
            if (!_frames.at(file_id)->GetStokesTypeIndex(stats_config.coordinate(), stokes)) {
                continue;
            }

            // Set required stats types
            std::vector<CARTA::StatsType> required_stats;
            for (int i = 0; i < stats_config.stats_types_size(); ++i) {
                required_stats.push_back(stats_config.stats_types(i));
            }

            // Send stats results
            CARTA::RegionStatsData stats_message;
            if (GetRegionStatsData(region_id, file_id, stokes, required_stats, stats_message)) {
                cb(stats_message); // send stats data with respect to stokes
                message_filled = true;
            }
        }
    };

    if (region_id > 0) {
        // Fill stats data for specific region with file_id requirement (specific file_id or all files)
        std::unordered_map<ConfigId, RegionStatsConfig, ConfigIdHash> region_configs = _stats_req;
        for (auto& region_config : region_configs) {
            if ((region_config.first.region_id == region_id) && ((region_config.first.file_id == file_id) || (file_id == ALL_FILES))) {
                if (region_config.second.stats_configs.empty()) { // no requirements
                    continue;
                }
                int config_file_id(region_config.first.file_id);
                if (!RegionFileIdsValid(region_id, config_file_id)) { // check specific ids
                    continue;
                }

                // return stats for this requirement
                send_stats_results(region_id, config_file_id, region_config.second.stats_configs);
            }
        }
    } else {
        // (region_id < 0) Fill stats data for all regions with specific file_id requirement
        // Find requirements with file_id
        std::unordered_map<ConfigId, RegionStatsConfig, ConfigIdHash> region_configs = _stats_req;
        for (auto& region_config : region_configs) {
            if (region_config.first.file_id == file_id) {
                if (region_config.second.stats_configs.empty()) { // no requirements
                    continue;
                }
                int config_region_id(region_config.first.region_id);
                if (!RegionFileIdsValid(config_region_id, file_id)) { // check specific ids
                    continue;
                }

                // return stats for this requirement
                send_stats_results(config_region_id, file_id, region_config.second.stats_configs);
            }
        }
    }
    return message_filled;
}

bool RegionHandler::GetRegionStatsData(
    int region_id, int file_id, int stokes, const std::vector<CARTA::StatsType>& required_stats, CARTA::RegionStatsData& stats_message) {
    // Fill stats message for given region, file
    auto t_start_region_stats = std::chrono::high_resolution_clock::now();

    int z(_frames.at(file_id)->CurrentZ());
    stokes = (stokes == CURRENT_STOKES) ? _frames.at(file_id)->CurrentStokes() : stokes;

    // Start filling message
    stats_message.set_file_id(file_id);
    stats_message.set_region_id(region_id);
    stats_message.set_channel(z);
    stats_message.set_stokes(stokes);

    // Check cache
    CacheId cache_id = CacheId(file_id, region_id, stokes, z);
    if (_stats_cache.count(cache_id)) {
        std::map<CARTA::StatsType, double> stats_results;
        if (_stats_cache[cache_id].GetStats(stats_results)) {
            FillStatistics(stats_message, required_stats, stats_results);
            return true;
        }
    }

    // Get region
    AxisRange z_range(z);
    casacore::ImageRegion region;
    if (!ApplyRegionToFile(region_id, file_id, z_range, stokes, region)) {
        // region outside image: NaN results
        std::map<CARTA::StatsType, double> stats_results;
        for (const auto& carta_stat : required_stats) {
            if (carta_stat == CARTA::StatsType::NumPixels) {
                stats_results[carta_stat] = 0.0;
            } else {
                stats_results[carta_stat] = nan("");
            }
        }
        FillStatistics(stats_message, required_stats, stats_results);
        // cache results
        _stats_cache[cache_id] = StatsCache(stats_results);
        return true;
    }

    // calculate stats
    bool per_z(false);
    std::map<CARTA::StatsType, std::vector<double>> stats_map;
    if (_frames.at(file_id)->GetRegionStats(region, required_stats, per_z, stats_map)) {
        // convert vector to single value in map
        std::map<CARTA::StatsType, double> stats_results;
        for (auto& value : stats_map) {
            stats_results[value.first] = value.second[0];
        }

        // add values to message
        FillStatistics(stats_message, required_stats, stats_results);
        // cache results
        _stats_cache[cache_id] = StatsCache(stats_results);

        auto t_end_region_stats = std::chrono::high_resolution_clock::now();
        auto dt_region_stats = std::chrono::duration_cast<std::chrono::microseconds>(t_end_region_stats - t_start_region_stats).count();
        spdlog::performance("Fill region stats in {:.3f} ms", dt_region_stats * 1e-3);

        return true;
    }

    return false;
}

bool RegionHandler::SetSpatialRequirements(int region_id, int file_id, std::shared_ptr<Frame> frame,
    const std::vector<CARTA::SetSpatialRequirements_SpatialConfig>& spatial_profiles) {
    // Clear all requirements for this file/region
    ConfigId config_id(file_id, region_id);
    if (_spatial_req.count(config_id)) {
        std::unique_lock<std::mutex> ulock(_spatial_mutex);
        _spatial_req[config_id].clear();
        ulock.unlock();
    }

    // Set spatial profile requirements for given region and file
    if (spatial_profiles.empty() && !RegionSet(region_id)) {
        // Frontend clears requirements after region removed, prevent error in log by returning true.
        return true;
    }

    if (!_regions.count(region_id)) {
        spdlog::error("Spatial requirements failed: no region with id {}", region_id);
        return false;
    }

    // Save frame pointer
    _frames[file_id] = frame;

    // Set new requirements for this file/region
    std::unique_lock<std::mutex> ulock(_spatial_mutex);
    _spatial_req[config_id] = spatial_profiles;
    ulock.unlock();

    return true;
}

bool RegionHandler::FillSpatialProfileData(int file_id, int region_id, std::vector<CARTA::SpatialProfileData>& spatial_data_vec) {
    ConfigId config_id(file_id, region_id);
    if (!_regions.count(region_id) || !_frames.count(file_id) || !_spatial_req.count(config_id)) {
        return false;
    }

    // Map a point region (region_id) to an image (file_id)
    casacore::LCRegion* lcregion = ApplyRegionToFile(region_id, file_id);
    if (!lcregion) {
        return false;
    }

    casacore::IPosition origin = lcregion->boundingBox().start();
    PointXy point(origin(0), origin(1));

    return _frames.at(file_id)->FillSpatialProfileData(point, _spatial_req.at(config_id), spatial_data_vec);
}

bool RegionHandler::IsPointRegion(int region_id) {
    if (_regions.count(region_id)) {
        if (_regions[region_id]->GetRegionState().type == CARTA::RegionType::POINT) {
            return true;
        }
    }
    return false;
}

std::vector<int> RegionHandler::GetPointRegionIds(int file_id) {
    std::vector<int> results;
    std::unique_lock<std::mutex> ulock(_spatial_mutex);
    for (auto& region : _spatial_req) {
        if (region.first.file_id == file_id) {
            results.push_back(region.first.region_id);
        }
    }
    ulock.unlock();

    return results;
}

std::vector<int> RegionHandler::GetProjectedFileIds(int region_id) {
    std::vector<int> results;
    std::unique_lock<std::mutex> ulock(_spatial_mutex);
    for (auto& region : _spatial_req) {
        if (region.first.region_id == region_id) {
            results.push_back(region.first.file_id);
        }
    }
    ulock.unlock();

    return results;
}

bool RegionHandler::GetBoxRegions(int file_id, const std::vector<CARTA::Point>& endpoints, float rotation, int width,
    std::shared_ptr<Frame>& frame, std::vector<casacore::ImageRegion>& box_regions, double& increment, std::string& message) {
    // Generate box (polygon, for rotation) regions to approximate line described by endpoints and rotation.
    // Width of approximated line is in pixel coordinates.
    // Box centers are evenly spaced in world coords so have size (increment x width).
    // Return box regions and increment (in arcsec).
    casacore::CoordinateSystem* csys = frame->CoordinateSystem();
    if (!csys->hasDirectionCoordinate()) {
        message = "Cannot approximate line with no direction coordinate.";
        delete csys;
        return false;
    }

    // Pixel length of line
    auto dx_pixels = endpoints[1].x() - endpoints[0].x();
    auto dy_pixels = endpoints[1].y() - endpoints[0].y();
    size_t num_pixels = sqrt((dx_pixels * dx_pixels) + (dy_pixels * dy_pixels));

    std::vector<CARTA::Point> box_centers(num_pixels);
    if (GetUniformPixelCenters(num_pixels, endpoints, rotation, csys, box_centers, increment)) {
        // Set box regions from centers, width x 1
        int region_id(TEMP_REGION_ID);
        int iregion(1);
        size_t ncenter(box_centers.size());
        for (auto& center : box_centers) {
            // Rectangle control points
            std::vector<CARTA::Point> control_points;
            control_points.push_back(center);
            CARTA::Point point;
            point.set_x(width);
            point.set_y(1);
            control_points.push_back(point);

            // Set temporary rectangle region
            RegionState region_state(file_id, CARTA::RegionType::RECTANGLE, control_points, rotation);
            casacore::CoordinateSystem* region_csys = static_cast<casacore::CoordinateSystem*>(csys->clone());
            SetRegion(region_id, region_state, region_csys);

            if (RegionSet(region_id)) {
                // Get LCRegion
                if (!FrameSet(file_id)) {
                    _frames[file_id] = frame;
                }

                // Region for current channel and stokes
                AxisRange channel(frame->CurrentZ());
                int stokes(frame->CurrentStokes());
                casacore::ImageRegion image_region;

                if (ApplyRegionToFile(region_id, file_id, channel, stokes, image_region)) {
                    // false if outside image
                    box_regions.push_back(image_region);
                }

                // Remove temporary region
                RemoveRegion(region_id);
            }
        }
    } else if (GetUniformAngularCenters(num_pixels, endpoints, rotation, csys, box_centers, increment)) {
        // TODO: box regions from centers, variable npix x width
    } else {
        message = "Error converting line to world coordinates.";
        delete csys;
        return false;
    }

    delete csys;
    return !box_regions.empty();
}

bool RegionHandler::GetUniformPixelCenters(size_t num_pixels, const std::vector<CARTA::Point>& endpoints, float rotation,
    casacore::CoordinateSystem* csys, std::vector<CARTA::Point>& box_centers, double& increment) {
    // Return linearly-spaced box centers in pixel coordinates, and increment between them in arcsec.
    // Returns false if linear pixel centers are tabular in world coordinates.
    // Offset range [-offset, offset] from center, in pixels
    size_t num_offsets = (num_pixels - 1) / 2;
    auto center_idx = num_offsets;

    // Center point of line
    auto center_x = (endpoints[0].x() + endpoints[1].x()) / 2;
    auto center_y = (endpoints[0].y() + endpoints[1].y()) / 2;

    // Set center pixel at index num_offsets
    CARTA::Point point;
    point.set_x(center_x);
    point.set_y(center_y);
    box_centers[center_idx] = point;

    // Apply rotation to get next pixel
    float cos_x = cos((rotation + 90.0) * M_PI / 180.0f);
    float sin_x = sin((rotation + 90.0) * M_PI / 180.0f);

    // Set pixels in pos and neg direction from center out
    for (int ipixel = 1; ipixel <= num_offsets; ++ipixel) {
        // Positive offset
        auto idx = center_idx + ipixel;
        point.set_x(center_x - (ipixel * cos_x));
        point.set_y(center_y - (ipixel * sin_x));
        box_centers[idx] = point;

        // Negative offset
        idx = center_idx - ipixel;
        point.set_x(center_x + (ipixel * cos_x));
        point.set_y(center_y + (ipixel * sin_x));
        box_centers[idx] = point;
    }

    return CheckLinearOffsets(box_centers, csys, increment);
}

bool RegionHandler::CheckLinearOffsets(const std::vector<CARTA::Point>& box_centers, casacore::CoordinateSystem* csys, double& increment) {
    // Check whether separation between box centers is linear.
    auto direction_coord = csys->directionCoordinate();

    // Convert all center points to world, check angular separation between centers
    size_t num_centers(box_centers.size());
    double min_separation, max_separation;
    double total_separation(0.0);
    double tolerance = GetSeparationTolerance(csys);
    casacore::MVDirection mvdir1, mvdir2;
    casacore::Vector<casacore::Double> center_point(2);

    for (size_t i = 0; i < num_centers - 1; ++i) {
        bool check_separation(true);

        // Get this center and next center as MVDirections
        // Center i
        center_point[0] = box_centers[i].x();
        center_point[1] = box_centers[i].y();
        try {
            mvdir1 = direction_coord.toWorld(center_point);
        } catch (casacore::AipsError& err) { // wcslib conversion error
            check_separation = false;
        }

        // Center i + 1
        center_point[0] = box_centers[i + 1].x();
        center_point[1] = box_centers[i + 1].y();
        try {
            mvdir2 = direction_coord.toWorld(center_point);
        } catch (casacore::AipsError& err) { // wcslib conversion error
            check_separation = false;
        }

        // Check separation
        if (check_separation) {
            double center_separation = mvdir1.separation(mvdir2, "arcsec").getValue();

            if (i == 0) {
                min_separation = max_separation = center_separation;
            } else {
                min_separation = (center_separation < min_separation) ? center_separation : min_separation;
                max_separation = (center_separation > max_separation) ? center_separation : max_separation;
            }

            if ((max_separation - min_separation) > tolerance) { // nonlinear increment
                return false;
            }

            total_separation += center_separation; // accumulate for mean
        }
    }

    increment = total_separation / num_centers; // calculate mean separation
    return true;
}

double RegionHandler::GetSeparationTolerance(casacore::CoordinateSystem* csys) {
    // Return 1% of CDELT2 in arcsec
    auto cdelt = csys->increment();
    auto cunit = csys->worldAxisUnits();
    casacore::Quantity cdelt2(cdelt[1], cunit[1]);
    return cdelt2.get("arcsec").getValue() * 0.01;
}

bool RegionHandler::GetUniformAngularCenters(size_t num_pixels, const std::vector<CARTA::Point>& endpoints, float rotation,
    casacore::CoordinateSystem* csys, std::vector<CARTA::Point>& box_centers, double& increment) {
    // Return box centers which are linearly-spaced in world coordinates, and the increment between them (arcsec).
    // Returns false if calculations fail.
    return false; // not implemented
}

} // namespace carta<|MERGE_RESOLUTION|>--- conflicted
+++ resolved
@@ -885,11 +885,7 @@
         CARTA::RegionHistogramData histogram_message;
         histogram_message.set_file_id(file_id);
         histogram_message.set_region_id(region_id);
-<<<<<<< HEAD
-        histogram_message.set_progress(CALCULATION_COMPLETE); // only cube histograms have partial results
-=======
         histogram_message.set_progress(1.0); // only cube histograms have partial results
->>>>>>> d1c2055e
         histogram_message.set_channel(z);
         histogram_message.set_stokes(stokes);
 
@@ -1082,11 +1078,7 @@
                 results[stats_type] = profile;
             }
         }
-<<<<<<< HEAD
-        progress = CALCULATION_COMPLETE;
-=======
         progress = 1.0;
->>>>>>> d1c2055e
         partial_results_callback(results, progress);
         return true;
     }
@@ -1094,11 +1086,7 @@
     // Get region to check if inside image
     casacore::LCRegion* lcregion = ApplyRegionToFile(region_id, file_id);
     if (!lcregion) {
-<<<<<<< HEAD
-        progress = CALCULATION_COMPLETE;
-=======
         progress = 1.0;
->>>>>>> d1c2055e
         partial_results_callback(results, progress); // region outside image, send NaNs
         return true;
     }
@@ -1120,11 +1108,7 @@
                 // Set results; there is only one required stat for point
                 std::vector<double> data(profile.begin(), profile.end());
                 results[required_stats[0]] = data;
-<<<<<<< HEAD
-                progress = CALCULATION_COMPLETE;
-=======
                 progress = 1.0;
->>>>>>> d1c2055e
                 partial_results_callback(results, progress);
             }
             return ok;
@@ -1142,11 +1126,7 @@
             auto t_latest = t_start;
 
             // Get partial profiles until complete (do once if cached)
-<<<<<<< HEAD
-            while (progress < CALCULATION_COMPLETE) {
-=======
             while (progress < 1.0) {
->>>>>>> d1c2055e
                 // Cancel if region or frame is closing
                 if (!RegionFileIdsValid(region_id, file_id)) {
                     return false;
@@ -1170,11 +1150,7 @@
                     auto t_end = std::chrono::high_resolution_clock::now();
                     auto dt = std::chrono::duration<double, std::milli>(t_end - t_latest).count();
 
-<<<<<<< HEAD
-                    if ((dt > TARGET_PARTIAL_REGION_TIME) || (progress >= CALCULATION_COMPLETE)) {
-=======
                     if ((dt > TARGET_PARTIAL_REGION_TIME) || (progress >= 1.0)) {
->>>>>>> d1c2055e
                         // Copy partial profile to results
                         for (const auto& profile : partial_profiles) {
                             auto stats_type = profile.first;
@@ -1215,11 +1191,7 @@
     auto t_partial_profile_start = std::chrono::high_resolution_clock::now();
 
     // get stats data
-<<<<<<< HEAD
-    while (progress < CALCULATION_COMPLETE) {
-=======
     while (progress < 1.0) {
->>>>>>> d1c2055e
         // start the timer
         auto t_start = std::chrono::high_resolution_clock::now();
 
@@ -1283,17 +1255,10 @@
         }
 
         // send partial result by the callback function
-<<<<<<< HEAD
-        if (dt_partial_profile > TARGET_PARTIAL_REGION_TIME || progress >= CALCULATION_COMPLETE) {
-            t_partial_profile_start = std::chrono::high_resolution_clock::now();
-            partial_results_callback(results, progress);
-            if (progress >= CALCULATION_COMPLETE) {
-=======
         if (dt_partial_profile > TARGET_PARTIAL_REGION_TIME || progress >= 1.0) {
             t_partial_profile_start = std::chrono::high_resolution_clock::now();
             partial_results_callback(results, progress);
             if (progress >= 1.0) {
->>>>>>> d1c2055e
                 // cache results for all stats types
                 // TODO: cache and load partial profiles
                 _spectral_cache[cache_id] = SpectralCache(cache_results);
