/* This file is part of the CARTA Image Viewer: https://github.com/CARTAvis/carta-backend
   Copyright 2018, 2019, 2020, 2021 Academia Sinica Institute of Astronomy and Astrophysics (ASIAA),
   Associated Universities, Inc. (AUI) and the Inter-University Institute for Data Intensive Astronomy (IDIA)
   SPDX-License-Identifier: GPL-3.0-or-later
*/

// RegionDataHandler.cc: handle requirements and data streams for regions

#include "RegionHandler.h"

#include <chrono>

#include <casacore/casa/math.h>
#include <casacore/lattices/LRegions/LCBox.h>
#include <casacore/lattices/LRegions/LCExtension.h>
#include <casacore/lattices/LRegions/LCIntersection.h>

#include "ImageStats/StatsCalculator.h"
#include "Logger/Logger.h"
#include "Util/File.h"
#include "Util/Image.h"
#include "Util/Message.h"

#include "CrtfImportExport.h"
#include "Ds9ImportExport.h"

#define LINE_PROFILE_PROGRESS_INTERVAL 500

namespace carta {

RegionHandler::~RegionHandler() {
    RemoveRegion(ALL_REGIONS);
    RemoveFrame(ALL_FILES);
}

// ********************************************************************
// Region handling

int RegionHandler::GetNextRegionId() {
    // Returns maximum id + 1; start at 1 if no regions set
    int max_id(0);
    if (!_regions.empty()) {
        for (auto& region : _regions) {
            if (region.first > max_id) {
                max_id = region.first;
            }
        }
    }
    return max_id + 1;
}

bool RegionHandler::SetRegion(int& region_id, RegionState& region_state, std::shared_ptr<casacore::CoordinateSystem> csys) {
    // Set region params for region id; if id < 0, create new id
    // CoordinateSystem will be owned by Region
    bool valid_region(false);
    if ((region_id > 0) && _regions.count(region_id)) {
        // Check for id > 0 so do not update temp region
        _regions.at(region_id)->UpdateRegion(region_state);
        valid_region = _regions.at(region_id)->IsValid();
        if (_regions.at(region_id)->RegionChanged()) {
            UpdateNewSpectralRequirements(region_id); // set all req "new"
            ClearRegionCache(region_id);
        }
    } else {
        if (region_id > TEMP_REGION_ID) {
            // new region, assign id
            region_id = GetNextRegionId();
        }

        auto region = std::shared_ptr<Region>(new Region(region_state, csys));
        if (region && region->IsValid()) {
            _regions[region_id] = std::move(region);
            valid_region = true;
        }
    }
    return valid_region;
}

bool RegionHandler::RegionChanged(int region_id) {
    if (!_regions.count(region_id)) {
        return false;
    }
    return _regions.at(region_id)->RegionChanged();
}

void RegionHandler::RemoveRegion(int region_id) {
    // call destructor and erase from map
    if (!RegionSet(region_id)) {
        return;
    }
    if (region_id == ALL_REGIONS) {
        for (auto& region : _regions) {
            region.second->WaitForTaskCancellation();
        }
        _regions.clear();
    } else if (_regions.count(region_id)) {
        _regions.at(region_id)->WaitForTaskCancellation();
        _regions.erase(region_id);
    }
    RemoveRegionRequirementsCache(region_id);
}

std::shared_ptr<Region> RegionHandler::GetRegion(int region_id) {
    if (RegionSet(region_id)) {
        return _regions.at(region_id);
    } else {
        return std::shared_ptr<Region>();
    }
}

bool RegionHandler::RegionSet(int region_id) {
    // Check whether a particular region is set or any regions are set
    if (region_id == ALL_REGIONS) {
        return _regions.size();
    } else {
        return _regions.count(region_id) && _regions.at(region_id)->IsConnected();
    }
}

void RegionHandler::ImportRegion(int file_id, std::shared_ptr<Frame> frame, CARTA::FileType region_file_type,
    const std::string& region_file, bool file_is_filename, CARTA::ImportRegionAck& import_ack) {
    // Set regions from region file
    auto csys = frame->CoordinateSystem();
    const casacore::IPosition shape = frame->ImageShape();
    std::unique_ptr<RegionImportExport> importer;
    switch (region_file_type) {
        case CARTA::FileType::CRTF:
            importer.reset(new CrtfImportExport(csys, shape, frame->StokesAxis(), file_id, region_file, file_is_filename));
            break;
        case CARTA::FileType::DS9_REG:
            importer.reset(new Ds9ImportExport(csys, shape, file_id, region_file, file_is_filename));
            break;
        default:
            break;
    }

    if (!importer) {
        import_ack.set_success(false);
        import_ack.set_message("Region importer failed.");
        return;
    }

    // Get regions from parser or error message
    std::string error;
    std::vector<RegionProperties> region_list = importer->GetImportedRegions(error);
    if (region_list.empty()) {
        import_ack.set_success(false);
        import_ack.set_message(error);
        return;
    }

    // Set reference file pointer
    _frames[file_id] = frame;

    // Set Regions from RegionState list and complete message
    import_ack.set_success(true);
    import_ack.set_message(error);
    int region_id = GetNextRegionId();
    auto region_info_map = import_ack.mutable_regions();
    auto region_style_map = import_ack.mutable_region_styles();
    for (auto& imported_region : region_list) {
        auto region_csys = frame->CoordinateSystem();
        auto region_state = imported_region.state;
        auto region = std::shared_ptr<Region>(new Region(region_state, region_csys));

        if (region && region->IsValid()) {
            _regions[region_id] = std::move(region);

            // Set CARTA::RegionInfo
            CARTA::RegionInfo carta_region_info;
            carta_region_info.set_region_type(region_state.type);
            *carta_region_info.mutable_control_points() = {region_state.control_points.begin(), region_state.control_points.end()};
            carta_region_info.set_rotation(region_state.rotation);
            // Set CARTA::RegionStyle
            auto region_style = imported_region.style;
            CARTA::RegionStyle carta_region_style;
            carta_region_style.set_name(region_style.name);
            carta_region_style.set_color(region_style.color);
            carta_region_style.set_line_width(region_style.line_width);
            *carta_region_style.mutable_dash_list() = {region_style.dash_list.begin(), region_style.dash_list.end()};

            // Add info and style to import_ack; increment region id for next region
            (*region_info_map)[region_id] = carta_region_info;
            (*region_style_map)[region_id++] = carta_region_style;
        }
    }
}

void RegionHandler::ExportRegion(int file_id, std::shared_ptr<Frame> frame, CARTA::FileType region_file_type,
    CARTA::CoordinateType coord_type, std::map<int, CARTA::RegionStyle>& region_styles, std::string& filename,
    CARTA::ExportRegionAck& export_ack) {
    // Export regions to given filename, or return export file contents in ack
    // Check if any regions to export
    if (region_styles.empty()) {
        export_ack.set_success(false);
        export_ack.set_message("Export failed: no regions requested.");
        export_ack.add_contents();
        return;
    }

    // Check ability to create export file if filename given
    if (!filename.empty()) {
        casacore::File export_file(filename);
        if (!export_file.canCreate()) {
            export_ack.set_success(false);
            export_ack.set_message("Export region failed: cannot create file.");
            export_ack.add_contents();
            return;
        }
    }

    bool pixel_coord(coord_type == CARTA::CoordinateType::PIXEL);
    auto output_csys = frame->CoordinateSystem();

    if (!pixel_coord && !output_csys->hasDirectionCoordinate()) {
        // Export fails, cannot convert to world coordinates
        export_ack.set_success(false);
        export_ack.set_message("Cannot export regions in world coordinates for linear coordinate system.");
        return;
    }

    const casacore::IPosition output_shape = frame->ImageShape();
    std::unique_ptr<RegionImportExport> exporter;
    switch (region_file_type) {
        case CARTA::FileType::CRTF:
            exporter = std::unique_ptr<RegionImportExport>(new CrtfImportExport(output_csys, output_shape, frame->StokesAxis()));
            break;
        case CARTA::FileType::DS9_REG:
            exporter = std::unique_ptr<RegionImportExport>(new Ds9ImportExport(output_csys, output_shape, pixel_coord));
            break;
        default:
            break;
    }

    // Add regions to export from map<region_id, RegionStyle>
    std::string error; // append region errors here
    for (auto& region : region_styles) {
        int region_id = region.first;

        if (_regions.count(region_id)) {
            bool region_added(false);

            // Get state from Region, style from input map
            RegionState region_state = _regions[region_id]->GetRegionState();

            CARTA::RegionStyle carta_region_style = region.second;
            std::vector<int> dash_list = {carta_region_style.dash_list().begin(), carta_region_style.dash_list().end()};
            RegionStyle region_style(carta_region_style.name(), carta_region_style.color(), carta_region_style.line_width(), dash_list);

            if ((region_state.reference_file_id == file_id) && pixel_coord) {
                // Use RegionState control points with reference file id for pixel export
                region_added = exporter->AddExportRegion(region_state, region_style);
            } else {
                try {
                    // Use Record containing pixel coords of region converted to output image
                    casacore::TableRecord region_record = _regions.at(region_id)->GetImageRegionRecord(file_id, output_csys, output_shape);
                    if (!region_record.empty()) {
                        region_added = exporter->AddExportRegion(region_state, region_style, region_record, pixel_coord);
                    }
                } catch (const casacore::AipsError& err) {
                    spdlog::error("Export region record failed: {}", err.getMesg());
                }
            }

            if (!region_added) {
                std::string region_error = fmt::format("Export region {} in image {} failed.\n", region_id, file_id);
                error.append(region_error);
            }
        } else {
            std::string region_error = fmt::format("Region {} not found for export.\n", region_id);
            error.append(region_error);
        }
    }

    bool success(false);
    if (filename.empty()) {
        // Return contents
        std::vector<std::string> line_contents;
        if (exporter->ExportRegions(line_contents, error)) {
            success = true;
            *export_ack.mutable_contents() = {line_contents.begin(), line_contents.end()};
        }
    } else {
        // Write to file
        if (exporter->ExportRegions(filename, error)) {
            success = true;
        }
    }

    // Export failed
    export_ack.set_success(success);
    export_ack.set_message(error);
}

// ********************************************************************
// Frame handling

bool RegionHandler::FrameSet(int file_id) {
    // Check whether a particular file is set or any files are set
    if (file_id == ALL_FILES) {
        return _frames.size();
    } else {
        return _frames.count(file_id) && _frames.at(file_id)->IsConnected();
    }
}

void RegionHandler::RemoveFrame(int file_id) {
    if (file_id == ALL_FILES) {
        _frames.clear();
        RemoveRegion(ALL_REGIONS); // removes all regions, requirements, and caches
    } else if (_frames.count(file_id)) {
        _stop_pv[file_id] = true;
        _frames.erase(file_id);
        RemoveFileRequirementsCache(file_id);
    }
}

// ********************************************************************
// Region requirements handling

bool RegionHandler::SetHistogramRequirements(
    int region_id, int file_id, std::shared_ptr<Frame> frame, const std::vector<CARTA::SetHistogramRequirements_HistogramConfig>& configs) {
    // Set histogram requirements for given region and file
    if (configs.empty() && !RegionSet(region_id)) {
        // Frontend clears requirements after region removed, prevent error in log by returning true.
        return true;
    }

    if (_regions.count(region_id)) {
        // Save frame pointer
        _frames[file_id] = frame;

        // Make HistogramConfig vector of requirements
        std::vector<HistogramConfig> input_configs;
        for (auto& config : configs) {
            HistogramConfig hist_config(config.coordinate(), config.channel(), config.num_bins());
            input_configs.push_back(hist_config);
        }

        // Set requirements
        ConfigId config_id(file_id, region_id);
        _histogram_req[config_id].configs = input_configs;
        return true;
    }

    return false;
}

bool RegionHandler::SetSpatialRequirements(int region_id, int file_id, std::shared_ptr<Frame> frame,
    const std::vector<CARTA::SetSpatialRequirements_SpatialConfig>& spatial_profiles) {
    // Clear all requirements for this file/region
    if (!RegionSet(region_id)) {
        if (spatial_profiles.empty()) {
            // Frontend clears requirements after region removed, prevent error in log by returning true.
            return true;
        } else {
            spdlog::error("Spatial requirements failed: no region with id {}", region_id);
            return false;
        }
    }

    if (!IsPointRegion(region_id) && !IsLineRegion(region_id)) {
        return false;
    }

    // Save frame pointer
    _frames[file_id] = frame;

    // Set spatial profile requirements for given region and file
    ConfigId config_id(file_id, region_id);

    if (_spatial_req.count(config_id)) {
        std::unique_lock<std::mutex> ulock(_spatial_mutex);
        _spatial_req[config_id].clear();
        ulock.unlock();
    }

    // Set new requirements for this file/region
    std::unique_lock<std::mutex> ulock(_spatial_mutex);
    _spatial_req[config_id] = spatial_profiles;
    ulock.unlock();

    return true;
}

bool RegionHandler::HasSpatialRequirements(int region_id, int file_id, std::string& coordinate, int width) {
    // Search _spatial_req for given file, region, stokes, and width.
    // Used to check for cancellation.
    ConfigId config_id(file_id, region_id);
    std::vector<CARTA::SetSpatialRequirements_SpatialConfig> spatial_configs;
    std::unique_lock<std::mutex> ulock(_spatial_mutex);
    spatial_configs.insert(spatial_configs.begin(), _spatial_req[config_id].begin(), _spatial_req[config_id].end());
    ulock.unlock();

    bool has_req(false);
    for (auto& config : spatial_configs) {
        if ((config.coordinate() == coordinate) && (config.width() == width)) {
            has_req = true;
            break;
        }
    }

    return has_req;
}

bool RegionHandler::SetSpectralRequirements(int region_id, int file_id, std::shared_ptr<Frame> frame,
    const std::vector<CARTA::SetSpectralRequirements_SpectralConfig>& spectral_profiles) {
    // Set spectral profile requirements for given region and file
    if (spectral_profiles.empty() && !RegionSet(region_id)) {
        // Frontend clears requirements after region removed, prevent error in log by returning true.
        return true;
    }

    if (!RegionSet(region_id)) {
        spdlog::error("Spectral requirements failed: no region with id {}", region_id);
        return false;
    }

    // Save frame pointer
    _frames[file_id] = frame;

    // Clear all requirements for this file/region
    ConfigId config_id(file_id, region_id);
    if (spectral_profiles.empty()) {
        if (_spectral_req.count(config_id)) {
            std::unique_lock<std::mutex> ulock(_spectral_mutex);
            _spectral_req[config_id].configs.clear();
            ulock.unlock();
        }
        return true;
    }

    // Create RegionSpectralConfig for new requirements
    int nstokes = frame->NumStokes();
    std::vector<SpectralConfig> new_configs;
    for (auto& profile : spectral_profiles) {
        // check stokes coordinate
        std::string profile_coordinate(profile.coordinate());
        int stokes_index;
        if (!frame->GetStokesTypeIndex(profile_coordinate, stokes_index)) {
            continue;
        }

        // Create stats vector
        std::vector<CARTA::StatsType> required_stats;
        for (size_t i = 0; i < profile.stats_types_size(); ++i) {
            required_stats.push_back(profile.stats_types(i));
        }

        // Add SpectralConfig to vector
        SpectralConfig spec_config(profile_coordinate, required_stats);
        new_configs.push_back(spec_config);
    }

    if (new_configs.empty()) { // no valid requirements
        return false;
    }

    if (_spectral_req.count(config_id) && !_spectral_req[config_id].configs.empty()) {
        // Diff existing requirements to set new_stats in new_configs
        std::vector<SpectralConfig> current_configs;
        std::unique_lock<std::mutex> ulock(_spectral_mutex);
        current_configs.insert(current_configs.begin(), _spectral_req[config_id].configs.begin(), _spectral_req[config_id].configs.end());
        ulock.unlock();

        // Find matching requirement to set new_stats in new configs
        for (auto& new_config : new_configs) {
            for (auto& current_config : current_configs) {
                if (new_config.coordinate == current_config.coordinate) {
                    // Found current requirement that matches new requirement; determine new stats types
                    std::vector<CARTA::StatsType> new_stats_types;
                    for (auto new_stat : new_config.all_stats) {
                        bool found_stat(false);
                        for (auto current_stat : current_config.all_stats) {
                            if (current_stat == new_stat) {
                                found_stat = true;
                                break;
                            }
                        }
                        if (!found_stat) {
                            new_stats_types.push_back(new_stat);
                        }
                    }
                    new_config.SetNewRequirements(new_stats_types);
                    break;
                }
            }
        }
    }

    // Update region config in spectral req map
    RegionSpectralConfig region_config;
    region_config.configs = new_configs;
    std::unique_lock<std::mutex> ulock(_spectral_mutex);
    _spectral_req[config_id] = region_config;
    ulock.unlock();

    return true;
}

bool RegionHandler::HasSpectralRequirements(
    int region_id, int file_id, std::string& coordinate, std::vector<CARTA::StatsType>& required_stats) {
    // Search _spectral_req for given file, region, and stokes; check if _any_ requested stats still valid.
    // Used to check for cancellation.
    ConfigId config_id(file_id, region_id);
    std::vector<SpectralConfig> spectral_configs;
    std::unique_lock<std::mutex> ulock(_spectral_mutex);
    spectral_configs.insert(spectral_configs.begin(), _spectral_req[config_id].configs.begin(), _spectral_req[config_id].configs.end());
    ulock.unlock();

    bool has_stat(false);
    for (auto& config : spectral_configs) {
        if (config.coordinate == coordinate) {
            // Found config, now find stats
            for (auto stat : required_stats) {
                if (config.HasStat(stat)) {
                    has_stat = true;
                    break;
                }
            }
            return has_stat;
        }
    }

    return has_stat;
}

void RegionHandler::UpdateNewSpectralRequirements(int region_id) {
    // Set all requirements "new" when region changes
    std::lock_guard<std::mutex> guard(_spectral_mutex);
    for (auto& req : _spectral_req) {
        if (req.first.region_id == region_id) {
            for (auto& spec_config : req.second.configs) {
                spec_config.SetAllNewStats();
            }
        }
    }
}

bool RegionHandler::SetStatsRequirements(
    int region_id, int file_id, std::shared_ptr<Frame> frame, const std::vector<CARTA::SetStatsRequirements_StatsConfig>& stats_configs) {
    // Set stats data requirements for given region and file
    if (stats_configs.empty() && !RegionSet(region_id)) {
        // frontend clears requirements after region removed, prevent error in log
        return true;
    }

    if (_regions.count(region_id)) {
        // Save frame pointer
        _frames[file_id] = frame;

        // Set requirements
        ConfigId config_id(file_id, region_id);
        _stats_req[config_id].stats_configs = stats_configs;
        return true;
    }
    return false;
}

void RegionHandler::RemoveRegionRequirementsCache(int region_id) {
    // Clear requirements and cache for a specific region or for all regions when closed
    if (region_id == ALL_REGIONS) {
        _histogram_req.clear();
        _stats_req.clear();
        std::unique_lock<std::mutex> ulock1(_spectral_mutex);
        _spectral_req.clear();
        ulock1.unlock();
        std::unique_lock<std::mutex> ulock2(_spatial_mutex);
        _spatial_req.clear();
        ulock2.unlock();

        _histogram_cache.clear();
        _spectral_cache.clear();
        _stats_cache.clear();
    } else {
        // Iterate through requirements and remove those for given region_id
        for (auto it = _histogram_req.begin(); it != _histogram_req.end();) {
            if ((*it).first.region_id == region_id) {
                it = _histogram_req.erase(it);
            } else {
                ++it;
            }
        }

        std::unique_lock<std::mutex> ulock1(_spectral_mutex);
        for (auto it = _spectral_req.begin(); it != _spectral_req.end();) {
            if ((*it).first.region_id == region_id) {
                it = _spectral_req.erase(it);
            } else {
                ++it;
            }
        }
        ulock1.unlock();

        for (auto it = _stats_req.begin(); it != _stats_req.end();) {
            if ((*it).first.region_id == region_id) {
                it = _stats_req.erase(it);
            } else {
                ++it;
            }
        }

        std::unique_lock<std::mutex> ulock2(_spatial_mutex);
        for (auto it = _spatial_req.begin(); it != _spatial_req.end();) {
            if ((*it).first.region_id == region_id) {
                it = _spatial_req.erase(it);
            } else {
                ++it;
            }
        }
        ulock2.unlock();

        // Iterate through cache and remove those for given region_id
        for (auto it = _histogram_cache.begin(); it != _histogram_cache.end();) {
            if ((*it).first.region_id == region_id) {
                it = _histogram_cache.erase(it);
            } else {
                ++it;
            }
        }

        for (auto it = _spectral_cache.begin(); it != _spectral_cache.end();) {
            if ((*it).first.region_id == region_id) {
                it = _spectral_cache.erase(it);
            } else {
                ++it;
            }
        }

        for (auto it = _stats_cache.begin(); it != _stats_cache.end();) {
            if ((*it).first.region_id == region_id) {
                it = _stats_cache.erase(it);
            } else {
                ++it;
            }
        }
    }
}

void RegionHandler::RemoveFileRequirementsCache(int file_id) {
    // Clear requirements and cache for a specific file or for all files when closed
    if (file_id == ALL_FILES) {
        _histogram_req.clear();
        _stats_req.clear();
        std::unique_lock<std::mutex> ulock1(_spectral_mutex);
        _spectral_req.clear();
        ulock1.unlock();
        std::unique_lock<std::mutex> ulock2(_spatial_mutex);
        _spatial_req.clear();
        ulock2.unlock();

        _histogram_cache.clear();
        _spectral_cache.clear();
        _stats_cache.clear();
    } else {
        // Iterate through requirements and remove those for given file_id
        for (auto it = _histogram_req.begin(); it != _histogram_req.end();) {
            if ((*it).first.file_id == file_id) {
                it = _histogram_req.erase(it);
            } else {
                ++it;
            }
        }

        std::unique_lock<std::mutex> ulock1(_spectral_mutex);
        for (auto it = _spectral_req.begin(); it != _spectral_req.end();) {
            if ((*it).first.file_id == file_id) {
                it = _spectral_req.erase(it);
            } else {
                ++it;
            }
        }
        ulock1.unlock();

        for (auto it = _stats_req.begin(); it != _stats_req.end();) {
            if ((*it).first.file_id == file_id) {
                it = _stats_req.erase(it);
            } else {
                ++it;
            }
        }

        std::unique_lock<std::mutex> ulock2(_spatial_mutex);
        for (auto it = _spatial_req.begin(); it != _spatial_req.end();) {
            if ((*it).first.file_id == file_id) {
                it = _spatial_req.erase(it);
            } else {
                ++it;
            }
        }
        ulock2.unlock();

        // Iterate through cache and remove those for given file_id
        for (auto it = _histogram_cache.begin(); it != _histogram_cache.end();) {
            if ((*it).first.file_id == file_id) {
                it = _histogram_cache.erase(it);
            } else {
                ++it;
            }
        }

        for (auto it = _spectral_cache.begin(); it != _spectral_cache.end();) {
            if ((*it).first.file_id == file_id) {
                it = _spectral_cache.erase(it);
            } else {
                ++it;
            }
        }

        for (auto it = _stats_cache.begin(); it != _stats_cache.end();) {
            if ((*it).first.file_id == file_id) {
                it = _stats_cache.erase(it);
            } else {
                ++it;
            }
        }
    }
}

void RegionHandler::ClearRegionCache(int region_id) {
    // Remove cached data when region changes
    for (auto& hcache : _histogram_cache) {
        if (hcache.first.region_id == region_id) {
            hcache.second.ClearHistograms();
        }
    }
    for (auto& spcache : _spectral_cache) {
        if (spcache.first.region_id == region_id) {
            spcache.second.ClearProfiles();
        }
    }
    for (auto& stcache : _stats_cache) {
        if (stcache.first.region_id == region_id) {
            stcache.second.ClearStats();
        }
    }
}

// ********************************************************************
// Region data stream helpers

bool RegionHandler::RegionFileIdsValid(int region_id, int file_id) {
    // Check error conditions and preconditions
    if (((region_id < 0) && (file_id < 0)) || (region_id == 0)) { // not allowed
        return false;
    }
    if (!RegionSet(region_id)) { // no Region(s) for this id or Region is closing
        return false;
    }
    if (!FrameSet(file_id)) { // no Frame(s) for this id or Frame is closing
        return false;
    }
    return true;
}

std::shared_ptr<casacore::LCRegion> RegionHandler::ApplyRegionToFile(int region_id, int file_id, bool report_error) {
    // Returns 2D region with no extension; nullptr if outside image or not closed region
    // Go through Frame for image mutex
    if (!RegionFileIdsValid(region_id, file_id)) {
        return nullptr;
    }

    if (_regions.at(region_id)->IsAnnotation()) { // true if line or polyline
        return nullptr;
    }

    return _frames.at(file_id)->GetImageRegion(file_id, _regions.at(region_id), report_error);
}

bool RegionHandler::ApplyRegionToFile(int region_id, int file_id, const AxisRange& z_range, int stokes, casacore::ImageRegion& region,
    std::shared_ptr<casacore::LCRegion> region_2D) {
    // Returns 3D image region for region applied to image and extended by z-range and stokes index
    if (!RegionFileIdsValid(region_id, file_id)) {
        return false;
    }

    try {
        auto applied_region = region_2D;
        if (!applied_region) {
            applied_region = ApplyRegionToFile(region_id, file_id);
        }
        if (!applied_region) {
            return false;
        }

        casacore::IPosition image_shape(_frames.at(file_id)->ImageShape());

        // Create LCBox with z range and stokes using a slicer
        casacore::Slicer z_stokes_slicer = _frames.at(file_id)->GetImageSlicer(z_range, stokes);

        // Set returned region
        // Combine applied region with z/stokes box
        if (applied_region->shape().size() == image_shape.size()) {
            // Intersection combines applied_region xy limits and box z/stokes limits
            casacore::LCBox z_stokes_box(z_stokes_slicer, image_shape);
            casacore::LCIntersection final_region(*applied_region, z_stokes_box);
            region = casacore::ImageRegion(final_region);
        } else {
            // Extension extends applied_region in xy axes by z/stokes axes only
            // Remove xy axes from z/stokes box
            casacore::IPosition remove_xy(2, 0, 1);
            z_stokes_slicer =
                casacore::Slicer(z_stokes_slicer.start().removeAxes(remove_xy), z_stokes_slicer.length().removeAxes(remove_xy));
            casacore::LCBox z_stokes_box(z_stokes_slicer, image_shape.removeAxes(remove_xy));

            casacore::IPosition extend_axes = casacore::IPosition::makeAxisPath(image_shape.size()).removeAxes(remove_xy);
            casacore::LCExtension final_region(*applied_region, extend_axes, z_stokes_box);
            region = casacore::ImageRegion(final_region);
        }

        return true;
    } catch (const casacore::AipsError& err) {
        spdlog::error("Error applying region {} to file {}: {}", region_id, file_id, err.getMesg());
    } catch (std::out_of_range& range_error) {
        spdlog::error("Cannot apply region {} to closed file {}", region_id, file_id);
    }

    return false;
}

// ********************************************************************
// Generated images

bool RegionHandler::CalculateMoments(int file_id, int region_id, const std::shared_ptr<Frame>& frame,
    GeneratorProgressCallback progress_callback, const CARTA::MomentRequest& moment_request, CARTA::MomentResponse& moment_response,
    std::vector<GeneratedImage>& collapse_results) {
    casacore::ImageRegion image_region;
    std::shared_ptr<casacore::LCRegion> lc_region;
    int z_min(moment_request.spectral_range().min());
    int z_max(moment_request.spectral_range().max());

    // Do calculations
    if (ApplyRegionToFile(region_id, file_id, AxisRange(z_min, z_max), frame->CurrentStokes(), image_region, lc_region)) {
        frame->CalculateMoments(file_id, progress_callback, image_region, moment_request, moment_response, collapse_results);
    }
    return !collapse_results.empty();
}

bool RegionHandler::CalculatePvImage(int file_id, int region_id, int width, std::shared_ptr<Frame>& frame,
    GeneratorProgressCallback progress_callback, CARTA::PvResponse& pv_response, GeneratedImage& pv_image) {
    // Generate PV image by approximating line as box regions and getting spectral profile for each.
    // Returns whether PV image was generated.
    pv_response.set_success(false);
    pv_response.set_cancel(false);

    // Checks for valid request:
    // 1. Region is set
    if (!RegionSet(region_id)) {
        pv_response.set_message("PV image generator requested for invalid region.");
        return false;
    }

    // 2. Region is line type but not polyline
    auto region = _regions.at(region_id);
    if (!region->IsAnnotation()) {
        pv_response.set_message("Region type not supported for PV image generator.");
        return false;
    }
    auto region_state = region->GetRegionState();
    if (region_state.type == CARTA::RegionType::POLYLINE) {
        pv_response.set_message("Region type POLYLINE not supported yet for PV image generator.");
        return false;
    }

    // 3. Image has spectral axis
    if (frame->SpectralAxis() < 0) {
        pv_response.set_message("No spectral axis for generating PV image.");
        return false;
    }

    // Reset stop flag
    _stop_pv[file_id] = false;

    bool add_frame = !FrameSet(file_id);
    if (add_frame) {
        _frames[file_id] = frame;
    }

    bool pv_success(false), per_z(true), cancelled(false);
    int stokes_index = frame->CurrentStokes();
    double increment(0.0);           // Increment between box centers returned in arcsec
    casacore::Matrix<float> pv_data; // Spectral profiles for each box region: shape=[num_regions, num_channels]
    std::string message;

    if (GetLineProfiles(file_id, region_id, width, per_z, stokes_index, progress_callback, increment, pv_data, cancelled, message)) {
        if (!_stop_pv[file_id]) {
            // Use PV generator to create PV image
            auto input_filename = frame->GetFileName();
            PvGenerator pv_generator(file_id, input_filename);

            auto input_image = frame->GetImage();
            pv_success = pv_generator.GetPvImage(input_image, pv_data, increment, stokes_index, pv_image, message);

            frame->CloseCachedImage(input_filename);
        }
    }

    // Clean up
    cancelled = _stop_pv[file_id]; // Final check
    if (add_frame) {
        RemoveFrame(file_id); // Sets stop flag in case image closed during pv generation
    }
    _stop_pv.erase(file_id);

    if (cancelled) {
        pv_success = false;
        message = "PV image generator cancelled.";
        spdlog::debug(message);
    }

    // Complete message
    pv_response.set_success(pv_success);
    pv_response.set_message(message);
    pv_response.set_cancel(cancelled);

    return pv_success;
}

void RegionHandler::StopPvCalc(int file_id) {
    _stop_pv[file_id] = true;

    // Stop spectral profile in progress - clear requirements. Returns if region ID not set.
    if (FrameSet(file_id)) {
        std::vector<CARTA::SetSpectralRequirements_SpectralConfig> no_profiles;
        SetSpectralRequirements(TEMP_REGION_ID, file_id, _frames.at(file_id), no_profiles);
    }
}

// ********************************************************************
// Fill data stream messages:
// These always use a callback since there may be multiple region/file requirements
// region_id > 0 file_id >= 0   update data for specified region/file
// region_id > 0 file_id < 0    update data for all files in region's requirements (region changed)
// region_id < 0 file_id >= 0   update data for all regions with file_id (z/stokes changed)
// region_id < 0 file_id < 0    not allowed (all regions for all files?)
// region_id = 0                not allowed (cursor region handled by Frame)

// ***** Fill histogram *****

bool RegionHandler::FillRegionHistogramData(
    std::function<void(CARTA::RegionHistogramData histogram_data)> region_histogram_callback, int region_id, int file_id) {
    // Fill histogram data for given region and file
    if (!RegionFileIdsValid(region_id, file_id)) {
        return false;
    }

    bool message_filled(false);
    if (region_id > 0) {
        // Fill histograms for specific region with file_id requirement (specific file_id or all files)
        std::unordered_map<ConfigId, RegionHistogramConfig, ConfigIdHash> region_configs = _histogram_req;
        for (auto& region_config : region_configs) {
            if ((region_config.first.region_id == region_id) && ((region_config.first.file_id == file_id) || (file_id == ALL_FILES))) {
                if (region_config.second.configs.empty()) { // no requirements
                    continue;
                }
                int config_file_id = region_config.first.file_id;
                if (!RegionFileIdsValid(region_id, config_file_id)) { // check specific ids
                    continue;
                }

                // return histograms for this requirement
                std::vector<CARTA::RegionHistogramData> histogram_messages;
                std::vector<HistogramConfig> histogram_configs = region_config.second.configs;
                if (GetRegionHistogramData(region_id, config_file_id, histogram_configs, histogram_messages)) {
                    for (const auto& histogram_message : histogram_messages) {
                        region_histogram_callback(histogram_message); // send histogram data with respect to stokes
                    }
                    message_filled = true;
                }
            }
        }
    } else {
        // (region_id < 0) Fill histograms for all regions with specific file_id requirement
        std::unordered_map<ConfigId, RegionHistogramConfig, ConfigIdHash> region_configs = _histogram_req;
        for (auto& region_config : region_configs) {
            if (region_config.first.file_id == file_id) {
                if (region_config.second.configs.empty()) { // requirements removed
                    continue;
                }
                int config_region_id(region_config.first.region_id);
                if (!RegionFileIdsValid(config_region_id, file_id)) { // check specific ids
                    continue;
                }

                // return histograms for this requirement
                std::vector<HistogramConfig> histogram_configs = region_config.second.configs;
                std::vector<CARTA::RegionHistogramData> histogram_messages;
                if (GetRegionHistogramData(config_region_id, file_id, histogram_configs, histogram_messages)) {
                    for (const auto& histogram_message : histogram_messages) {
                        region_histogram_callback(histogram_message); // send histogram data with respect to stokes
                    }
                    message_filled = true;
                }
            }
        }
    }
    return message_filled;
}

bool RegionHandler::GetRegionHistogramData(
    int region_id, int file_id, const std::vector<HistogramConfig>& configs, std::vector<CARTA::RegionHistogramData>& histogram_messages) {
    // Fill stats message for given region, file
    auto t_start_region_histogram = std::chrono::high_resolution_clock::now();

    // Set channel range is the current channel
    int z(_frames.at(file_id)->CurrentZ());
    AxisRange z_range(z);

    // Stokes type to be determined in each of histogram configs
    int stokes;

    // Flags for calculations
    bool have_basic_stats(false);

    // Reuse the image region for each histogram
    casacore::ImageRegion image_region;
    std::shared_ptr<casacore::LCRegion> lc_region;

    // Reuse data with respect to stokes and stats for each histogram; results depend on num_bins
    std::unordered_map<int, std::vector<float>> data;
    BasicStats<float> stats;

    for (auto& hist_config : configs) {
        // check for cancel
        if (!RegionFileIdsValid(region_id, file_id)) {
            return false;
        }

        // Get stokes index
        if (!_frames.at(file_id)->GetStokesTypeIndex(hist_config.coordinate, stokes)) {
            continue;
        }

        // Set histogram fields
        CARTA::RegionHistogramData histogram_message;
        histogram_message.set_file_id(file_id);
        histogram_message.set_region_id(region_id);
        histogram_message.set_progress(1.0); // only cube histograms have partial results
        histogram_message.set_channel(z);
        histogram_message.set_stokes(stokes);

        // Get image region
        if (!ApplyRegionToFile(region_id, file_id, z_range, stokes, image_region, lc_region)) {
            // region outside image, send default histogram
            auto* default_histogram = histogram_message.mutable_histograms();
            std::vector<int> histogram_bins(1, 0);
            FillHistogram(default_histogram, 1, 0.0, 0.0, histogram_bins, NAN, NAN);
            continue;
        }

        // number of bins may be set or calculated
        int num_bins(hist_config.num_bins);
        if (num_bins == AUTO_BIN_SIZE) {
            casacore::IPosition region_shape = _frames.at(file_id)->GetRegionShape(image_region);
            num_bins = int(std::max(sqrt(region_shape(0) * region_shape(1)), 2.0));
        }

        // Key for cache
        CacheId cache_id = CacheId(file_id, region_id, stokes, z);

        // check cache
        if (_histogram_cache.count(cache_id)) {
            have_basic_stats = _histogram_cache[cache_id].GetBasicStats(stats);
            if (have_basic_stats) {
                Histogram hist;
                if (_histogram_cache[cache_id].GetHistogram(num_bins, hist)) {
                    auto* histogram = histogram_message.mutable_histograms();
                    FillHistogram(histogram, stats, hist);

                    // Fill in the cached message
                    histogram_messages.emplace_back(histogram_message);
                    continue;
                }
            }
        }

        // Calculate stats and/or histograms, not in cache
        // Get data in region
        if (!data.count(stokes)) {
            if (!_frames.at(file_id)->GetRegionData(image_region, data[stokes])) {
                spdlog::error("Failed to get data in the region!");
                return false;
            }
        }

        // Calculate and cache stats
        if (!have_basic_stats) {
            CalcBasicStats(stats, data[stokes].data(), data[stokes].size());
            _histogram_cache[cache_id].SetBasicStats(stats);
            have_basic_stats = true;
        }

        // Calculate and cache histogram for number of bins
        Histogram histo = CalcHistogram(num_bins, stats, data[stokes].data(), data[stokes].size());
        _histogram_cache[cache_id].SetHistogram(num_bins, histo);

        // Complete Histogram submessage
        auto* histogram = histogram_message.mutable_histograms();
        FillHistogram(histogram, stats, histo);

        // Fill in the final result
        histogram_messages.emplace_back(histogram_message);
    }

    auto t_end_region_histogram = std::chrono::high_resolution_clock::now();
    auto dt_region_histogram =
        std::chrono::duration_cast<std::chrono::microseconds>(t_end_region_histogram - t_start_region_histogram).count();
    spdlog::performance(
        "Fill region histogram in {:.3f} ms at {:.3f} MPix/s", dt_region_histogram * 1e-3, (float)stats.num_pixels / dt_region_histogram);

    return true;
}

// ***** Fill spectral profile *****

bool RegionHandler::FillSpectralProfileData(
    std::function<void(CARTA::SpectralProfileData profile_data)> cb, int region_id, int file_id, bool stokes_changed) {
    // Fill spectral profiles for given region and file ids.  This could be:
    // 1. a specific region and a specific file
    // 2. a specific region and ALL_FILES
    // 3. a specific file and ALL_REGIONS

    if (!RegionFileIdsValid(region_id, file_id)) {
        return false;
    }

    std::unique_lock<std::mutex> ulock(_spectral_mutex);
    std::unordered_map<ConfigId, RegionSpectralConfig, ConfigIdHash> region_configs;
    region_configs.insert(_spectral_req.begin(), _spectral_req.end());
    ulock.unlock();

    bool profile_ok(false);
    // Fill spectral profile for region with file requirement
    for (auto& region_config : region_configs) {
        if (region_config.second.configs.empty()) {
            // no spectral requirements for this region/file combo
            continue;
        }

        int config_region_id(region_config.first.region_id);
        int config_file_id(region_config.first.file_id);

        if (((config_region_id == region_id) && ((config_file_id == file_id) || (file_id == ALL_FILES))) ||
            ((config_file_id == file_id) && (region_id == ALL_REGIONS))) {
            // Found matching requirement

            if (!RegionFileIdsValid(config_region_id, config_file_id)) { // check specific ids
                continue;
            }

            for (auto& spectral_config : region_config.second.configs) {
                // Determine which profiles to send
                std::string coordinate(spectral_config.coordinate);
                std::vector<CARTA::StatsType> required_stats;
                if (stokes_changed) {
                    if (coordinate != "z") { // Do not update when stokes changes for fixed stokes
                        continue;
                    }
                    // Update all profiles for current stokes
                    required_stats = spectral_config.all_stats;
                } else {
                    // Update only new profiles
                    required_stats = spectral_config.new_stats;
                }

                if (required_stats.empty()) {
                    // no requirements for this config or no new stats to send
                    profile_ok = true;
                    continue;
                }

                int stokes_index;
                if (!_frames.at(config_file_id)->GetStokesTypeIndex(coordinate, stokes_index)) {
                    continue;
                }

                // Return spectral profile for this requirement
                bool report_error(true);
                profile_ok = GetRegionSpectralData(config_region_id, config_file_id, coordinate, stokes_index, required_stats, report_error,
                    [&](std::map<CARTA::StatsType, std::vector<double>> results, float progress) {
                        CARTA::SpectralProfileData profile_message = Message::SpectralProfileData(
                            config_file_id, config_region_id, stokes_index, progress, coordinate, required_stats, results);
                        cb(profile_message); // send (partial profile) data
                    });
            }
        }
    }

    return profile_ok;
}

bool RegionHandler::GetRegionSpectralData(int region_id, int file_id, std::string& coordinate, int stokes_index,
    std::vector<CARTA::StatsType>& required_stats, bool report_error,
    const std::function<void(std::map<CARTA::StatsType, std::vector<double>>, float)>& partial_results_callback) {
    // Fill spectral profile message for given region, file, and requirement
    if (!RegionFileIdsValid(region_id, file_id)) {
        return false;
    }

    // Check cancel
    if (!HasSpectralRequirements(region_id, file_id, coordinate, required_stats)) {
        return false;
    }

    bool use_current_stokes(coordinate == "z");

    auto t_start_spectral_profile = std::chrono::high_resolution_clock::now();

    std::shared_lock frame_lock(_frames.at(file_id)->GetActiveTaskMutex());
    std::shared_lock region_lock(_regions.at(region_id)->GetActiveTaskMutex());

    // Initialize results map for requested stats to NaN, progress to zero
    size_t profile_size = _frames.at(file_id)->Depth();
    std::vector<double> init_spectral(profile_size, nan(""));
    std::map<CARTA::StatsType, std::vector<double>> results;
    for (const auto& stat : required_stats) {
        results[stat] = init_spectral;
    }
    float progress(0.0);

    // Check cache
    CacheId cache_id(file_id, region_id, stokes_index);
    if (_spectral_cache.count(cache_id) && !_spectral_cache[cache_id].profiles.empty()) {
        // Copy profiles to results map
        for (auto& result : results) {
            auto stats_type = result.first;
            std::vector<double> profile;
            if (_spectral_cache[cache_id].GetProfile(stats_type, profile)) {
                results[stats_type] = profile;
            }
        }
        progress = 1.0;
        partial_results_callback(results, progress);
        return true;
    }

    // Get 2D region to check if inside image
    auto lc_region = ApplyRegionToFile(region_id, file_id, report_error);
    if (!lc_region) {
        progress = 1.0;
        partial_results_callback(results, progress); // region outside image, send NaNs
        return true;
    }

    // Get initial region info to cancel profile if it changes
    RegionState initial_region_state = _regions.at(region_id)->GetRegionState();

    // Use loader swizzled data for efficiency
    if (_frames.at(file_id)->UseLoaderSpectralData(lc_region->shape())) {
        // Use cursor spectral profile for point region
        if (initial_region_state.type == CARTA::RegionType::POINT) {
            casacore::IPosition origin = lc_region->boundingBox().start();
            CARTA::Point point;
            point.set_x(origin(0));
            point.set_y(origin(1));
            std::vector<float> profile;
            bool ok = _frames.at(file_id)->GetLoaderPointSpectralData(profile, stokes_index, point);
            if (ok) {
                // Set results; there is only one required stat for point
                std::vector<double> data(profile.begin(), profile.end());
                results[required_stats[0]] = data;
                progress = 1.0;
                partial_results_callback(results, progress);
            }
            return ok;
        }

        // Get 2D origin and 2D mask for Hdf5Loader
        casacore::IPosition origin = lc_region->boundingBox().start();
        casacore::IPosition xy_origin = origin.keepAxes(casacore::IPosition(2, 0, 1)); // keep first two axes only

        // Get mask; LCRegion for file id is cached
        casacore::ArrayLattice<casacore::Bool> mask = _regions[region_id]->GetImageRegionMask(file_id);
        if (!mask.shape().empty()) {
            // start the timer
            auto t_start = std::chrono::high_resolution_clock::now();
            auto t_latest = t_start;

            // Get partial profiles until complete (do once if cached)
            while (progress < 1.0) {
                // Cancel if region or frame is closing
                if (!RegionFileIdsValid(region_id, file_id)) {
                    return false;
                }

                // Cancel if region, current stokes, or spectral requirements changed
                if (_regions.at(region_id)->GetRegionState() != initial_region_state) {
                    return false;
                }
                if (use_current_stokes && (stokes_index != _frames.at(file_id)->CurrentStokes())) {
                    return false;
                }
                if (!HasSpectralRequirements(region_id, file_id, coordinate, required_stats)) {
                    return false;
                }

                // Get partial profile
                std::map<CARTA::StatsType, std::vector<double>> partial_profiles;
                if (_frames.at(file_id)->GetLoaderSpectralData(region_id, stokes_index, mask, xy_origin, partial_profiles, progress)) {
                    // get the time elapse for this step
                    auto t_end = std::chrono::high_resolution_clock::now();
                    auto dt = std::chrono::duration<double, std::milli>(t_end - t_latest).count();

                    if ((dt > TARGET_PARTIAL_REGION_TIME) || (progress >= 1.0)) {
                        // Copy partial profile to results
                        for (const auto& profile : partial_profiles) {
                            auto stats_type = profile.first;
                            if (results.count(stats_type)) {
                                results[stats_type] = profile.second;
                            }
                        }

                        // restart timer
                        t_latest = t_end;

                        // send partial result
                        partial_results_callback(results, progress);
                    }
                } else {
                    return false;
                }
            }

            auto t_end_spectral_profile = std::chrono::high_resolution_clock::now();
            auto dt_spectral_profile =
                std::chrono::duration_cast<std::chrono::microseconds>(t_end_spectral_profile - t_start_spectral_profile).count();
            spdlog::performance("Fill spectral profile in {:.3f} ms", dt_spectral_profile * 1e-3);
            return true;
        }
    } // end loader swizzled data

    // Initialize cache results for *all* spectral stats
    std::map<CARTA::StatsType, std::vector<double>> cache_results;
    for (const auto& stat : _spectral_stats) {
        cache_results[stat] = init_spectral;
    }

    // Calculate and cache profiles
    size_t start_z(0), count(0), end_z(0);
    int delta_z = INIT_DELTA_Z;        // the increment of z for each step
    int dt_target = TARGET_DELTA_TIME; // the target time elapse for each step, in the unit of milliseconds
    auto t_partial_profile_start = std::chrono::high_resolution_clock::now();

    // Get per-z stats data for spectral profiles
    while (progress < 1.0) {
        // start the timer
        auto t_start = std::chrono::high_resolution_clock::now();

        end_z = (start_z + delta_z > profile_size ? profile_size - 1 : start_z + delta_z - 1);
        count = end_z - start_z + 1;

        // Get 3D region for z range and stokes_index
        AxisRange z_range(start_z, end_z);
        casacore::ImageRegion image_region;
        if (!ApplyRegionToFile(region_id, file_id, z_range, stokes_index, image_region, lc_region)) {
            return false;
        }

        // Get per-z stats data for region for all stats (for cache)
        bool per_z(true);
        std::map<CARTA::StatsType, std::vector<double>> partial_profiles;
        if (!_frames.at(file_id)->GetRegionStats(image_region, _spectral_stats, per_z, partial_profiles)) {
            return false;
        }

        // Copy partial profile to results and cache_results (all stats)
        for (const auto& profile : partial_profiles) {
            auto stats_type = profile.first;
            const std::vector<double>& stats_data = profile.second;
            if (results.count(stats_type)) {
                memcpy(&results[stats_type][start_z], &stats_data[0], stats_data.size() * sizeof(double));
            }
            memcpy(&cache_results[stats_type][start_z], &stats_data[0], stats_data.size() * sizeof(double));
        }

        start_z += count;
        progress = (float)start_z / profile_size;

        // get the time elapse for this step
        auto t_end = std::chrono::high_resolution_clock::now();
        auto dt = std::chrono::duration<double, std::milli>(t_end - t_start).count();
        auto dt_partial_profile = std::chrono::duration<double, std::milli>(t_end - t_partial_profile_start).count();

        // adjust the increment of z according to the time elapse
        delta_z *= dt_target / dt;
        if (delta_z < 1) {
            delta_z = 1;
        }
        if (delta_z > profile_size) {
            delta_z = profile_size;
        }

        // Cancel if region or frame is closing
        if (!RegionFileIdsValid(region_id, file_id)) {
            return false;
        }

        // Cancel if region, current stokes, or spectral requirements changed
        if (_regions.at(region_id)->GetRegionState() != initial_region_state) {
            return false;
        }
        if (use_current_stokes && (stokes_index != _frames.at(file_id)->CurrentStokes())) {
            return false;
        }
        if (!HasSpectralRequirements(region_id, file_id, coordinate, required_stats)) {
            return false;
        }

        // send partial result by the callback function
        if (dt_partial_profile > TARGET_PARTIAL_REGION_TIME || progress >= 1.0) {
            t_partial_profile_start = std::chrono::high_resolution_clock::now();
            partial_results_callback(results, progress);
            if (progress >= 1.0) {
                // cache results for all stats types
                // TODO: cache and load partial profiles
                _spectral_cache[cache_id] = SpectralCache(cache_results);
            }
        }
    }

    auto t_end_spectral_profile = std::chrono::high_resolution_clock::now();
    auto dt_spectral_profile =
        std::chrono::duration_cast<std::chrono::microseconds>(t_end_spectral_profile - t_start_spectral_profile).count();
    spdlog::performance("Fill spectral profile in {:.3f} ms", dt_spectral_profile * 1e-3);

    return true;
}

// ***** Fill stats data *****

bool RegionHandler::FillRegionStatsData(std::function<void(CARTA::RegionStatsData stats_data)> cb, int region_id, int file_id) {
    // Fill stats data for given region and file
    if (!RegionFileIdsValid(region_id, file_id)) {
        return false;
    }

    bool message_filled(false);

    auto send_stats_results = [&](int region_id, int file_id, std::vector<CARTA::SetStatsRequirements_StatsConfig> stats_configs) {
        for (auto stats_config : stats_configs) {
            // Get stokes index
            int stokes;
            if (!_frames.at(file_id)->GetStokesTypeIndex(stats_config.coordinate(), stokes)) {
                continue;
            }

            // Set required stats types
            std::vector<CARTA::StatsType> required_stats;
            for (int i = 0; i < stats_config.stats_types_size(); ++i) {
                required_stats.push_back(stats_config.stats_types(i));
            }

            // Send stats results
            CARTA::RegionStatsData stats_message;
            if (GetRegionStatsData(region_id, file_id, stokes, required_stats, stats_message)) {
                cb(stats_message); // send stats data with respect to stokes
                message_filled = true;
            }
        }
    };

    if (region_id > 0) {
        // Fill stats data for specific region with file_id requirement (specific file_id or all files)
        std::unordered_map<ConfigId, RegionStatsConfig, ConfigIdHash> region_configs = _stats_req;
        for (auto& region_config : region_configs) {
            if ((region_config.first.region_id == region_id) && ((region_config.first.file_id == file_id) || (file_id == ALL_FILES))) {
                if (region_config.second.stats_configs.empty()) { // no requirements
                    continue;
                }
                int config_file_id(region_config.first.file_id);
                if (!RegionFileIdsValid(region_id, config_file_id)) { // check specific ids
                    continue;
                }

                // return stats for this requirement
                send_stats_results(region_id, config_file_id, region_config.second.stats_configs);
            }
        }
    } else {
        // (region_id < 0) Fill stats data for all regions with specific file_id requirement
        // Find requirements with file_id
        std::unordered_map<ConfigId, RegionStatsConfig, ConfigIdHash> region_configs = _stats_req;
        for (auto& region_config : region_configs) {
            if (region_config.first.file_id == file_id) {
                if (region_config.second.stats_configs.empty()) { // no requirements
                    continue;
                }
                int config_region_id(region_config.first.region_id);
                if (!RegionFileIdsValid(config_region_id, file_id)) { // check specific ids
                    continue;
                }

                // return stats for this requirement
                send_stats_results(config_region_id, file_id, region_config.second.stats_configs);
            }
        }
    }
    return message_filled;
}

bool RegionHandler::GetRegionStatsData(
    int region_id, int file_id, int stokes, const std::vector<CARTA::StatsType>& required_stats, CARTA::RegionStatsData& stats_message) {
    // Fill stats message for given region, file
    auto t_start_region_stats = std::chrono::high_resolution_clock::now();

    int z(_frames.at(file_id)->CurrentZ());
    stokes = (stokes == CURRENT_STOKES) ? _frames.at(file_id)->CurrentStokes() : stokes;

    // Start filling message
    stats_message.set_file_id(file_id);
    stats_message.set_region_id(region_id);
    stats_message.set_channel(z);
    stats_message.set_stokes(stokes);

    // Check cache
    CacheId cache_id = CacheId(file_id, region_id, stokes, z);
    if (_stats_cache.count(cache_id)) {
        std::map<CARTA::StatsType, double> stats_results;
        if (_stats_cache[cache_id].GetStats(stats_results)) {
            FillStatistics(stats_message, required_stats, stats_results);
            return true;
        }
    }

    // Get region
    AxisRange z_range(z);
    casacore::ImageRegion image_region;
    std::shared_ptr<casacore::LCRegion> lc_region;
    if (!ApplyRegionToFile(region_id, file_id, z_range, stokes, image_region, lc_region)) {
        // region outside image: NaN results
        std::map<CARTA::StatsType, double> stats_results;
        for (const auto& carta_stat : required_stats) {
            if (carta_stat == CARTA::StatsType::NumPixels) {
                stats_results[carta_stat] = 0.0;
            } else {
                stats_results[carta_stat] = nan("");
            }
        }
        FillStatistics(stats_message, required_stats, stats_results);
        // cache results
        _stats_cache[cache_id] = StatsCache(stats_results);
        return true;
    }

    // calculate stats
    bool per_z(false);
    std::map<CARTA::StatsType, std::vector<double>> stats_map;
    if (_frames.at(file_id)->GetRegionStats(image_region, required_stats, per_z, stats_map)) {
        // convert vector to single value in map
        std::map<CARTA::StatsType, double> stats_results;
        for (auto& value : stats_map) {
            stats_results[value.first] = value.second[0];
        }

        // add values to message
        FillStatistics(stats_message, required_stats, stats_results);
        // cache results
        _stats_cache[cache_id] = StatsCache(stats_results);

        auto t_end_region_stats = std::chrono::high_resolution_clock::now();
        auto dt_region_stats = std::chrono::duration_cast<std::chrono::microseconds>(t_end_region_stats - t_start_region_stats).count();
        spdlog::performance("Fill region stats in {:.3f} ms", dt_region_stats * 1e-3);

        return true;
    }

    return false;
}

bool RegionHandler::FillSpatialProfileData(int file_id, int region_id, std::vector<CARTA::SpatialProfileData>& spatial_data_vec) {
    ConfigId config_id(file_id, region_id);
    if (!_regions.count(region_id) || !_frames.count(file_id) || !_spatial_req.count(config_id)) {
        return false;
    }

    // Cursor/point spatial profile
    if (IsPointRegion(region_id)) {
        // Map a region (region_id) to an image (file_id)
        casacore::LCRegion* lcregion = ApplyRegionToFile(region_id, file_id);
        if (!lcregion) {
            return false;
        }

        casacore::IPosition origin = lcregion->boundingBox().start();
        PointXy point(origin(0), origin(1));

        return _frames.at(file_id)->FillSpatialProfileData(point, _spatial_req.at(config_id), spatial_data_vec);
    }

    // Line spatial profiles - one per requested stokes
    std::unique_lock<std::mutex> ulock(_spatial_mutex);
    std::vector<CARTA::SetSpatialRequirements_SpatialConfig> line_spatial_configs = _spatial_req.at(config_id);
    ulock.unlock();

    int channel = _frames.at(file_id)->CurrentZ();

    for (auto& config : line_spatial_configs) {
        std::string coordinate(config.coordinate());
        int width(config.width());

<<<<<<< HEAD
        int stokes_index(0);
        if (!_frames.at(file_id)->GetStokesTypeIndex(coordinate, stokes_index)) {
            continue;
        }

        // Cancel if channel changed or requirement removed
        if (channel != _frames.at(file_id)->CurrentZ()) {
            return false;
        }
        if (!HasSpatialRequirements(region_id, file_id, coordinate, width)) {
            continue;
        }

        bool per_z(false), cancelled(false);
        double increment;
        casacore::Matrix<float> line_profile;
        std::string message;
        GeneratorProgressCallback progress_callback = [](float progress) {}; // no callback for spatial profile
        std::vector<float> profile;

        if (GetLineProfiles(
                file_id, region_id, width, per_z, stokes_index, progress_callback, increment, line_profile, cancelled, message)) {
            // Check for cancel
            if (!HasSpatialRequirements(region_id, file_id, coordinate, width)) {
                continue;
            }
            profile.clear();
            profile = line_profile.tovector();

            int x(0), y(0), start(0), end(profile.size() - 1), mip(0);
            float value(0.0);
=======
    // Map a point region (region_id) to an image (file_id)
    auto lc_region = ApplyRegionToFile(region_id, file_id);
    if (!lc_region) {
        return false;
    }

    casacore::IPosition origin = lc_region->boundingBox().start();
    PointXy point(origin(0), origin(1));
>>>>>>> c3552f9d

            // Add spatial profile to vector
            CARTA::SpatialProfileData spatial_data =
                Message::SpatialProfileData(file_id, region_id, x, y, channel, stokes_index, value, start, end, profile, coordinate, mip);
            spatial_data_vec.push_back(spatial_data);
        } else {
            if (cancelled) {
                spdlog::info("Line region {} spatial profile {} was cancelled.", region_id, coordinate);
            } else {
                spdlog::error("Line region {} spatial profile {} failed: {}", region_id, coordinate, message);
            }
        }
    }

    return !spatial_data_vec.empty();
}

bool RegionHandler::IsPointRegion(int region_id) {
    if (_regions.count(region_id)) {
        return (_regions[region_id]->GetRegionState().type == CARTA::RegionType::POINT);
    }
    return false;
}

bool RegionHandler::IsLineRegion(int region_id) {
    if (_regions.count(region_id)) {
        auto region_type = _regions[region_id]->GetRegionState().type;
        return (region_type == CARTA::RegionType::LINE) || (region_type == CARTA::RegionType::POLYLINE);
    }
    return false;
}

std::vector<int> RegionHandler::GetSpatialReqRegionsForFile(int file_id) {
    std::vector<int> results;
    std::unique_lock<std::mutex> ulock(_spatial_mutex);
    for (auto& region : _spatial_req) {
        if (region.first.file_id == file_id) {
            results.push_back(region.first.region_id);
        }
    }
    ulock.unlock();

    return results;
}

std::vector<int> RegionHandler::GetSpatialReqFilesForRegion(int region_id) {
    std::vector<int> results;
    std::unique_lock<std::mutex> ulock(_spatial_mutex);
    for (auto& region : _spatial_req) {
        if (region.first.region_id == region_id) {
            results.push_back(region.first.file_id);
        }
    }
    ulock.unlock();

    return results;
}

bool RegionHandler::GetLineProfiles(int file_id, int region_id, int width, bool per_z, int stokes_index,
    std::function<void(float)>& progress_callback, double& increment, casacore::Matrix<float>& profiles, bool& cancelled,
    std::string& message) {
    // Generate box regions to approximate a line with a width (pixels), and get mean of each box (per z else current z).
    // Input parameters: file_id, region_id, width, per_z (all channels or current channel).
    // Calls progress_callback after each profile.
    // Return parameters: increment (angular spacing of boxes, in arcsec), per-region profiles, cancelled, message.
    // Returns whether profiles completed.
    auto region_state = _regions.at(region_id)->GetRegionState();

    if (per_z && (region_state.type == CARTA::RegionType::POLYLINE)) {
        message = "Polyline region not supported for line spectral profiles.";
        return false;
    }

    // Line box regions are set with reference image coordinate system then converted to file_id image if necessary
    auto reference_csys = _regions.at(region_id)->CoordinateSystem();
    if (!reference_csys->hasDirectionCoordinate()) {
        message = "Cannot approximate line with no direction coordinate.";
        return false;
    }

    if (CancelLineProfiles(region_id, file_id, region_state, stokes_index)) {
        cancelled = true;
        return false;
    }

    size_t num_profiles = PolylinePixelLength(region_state.control_points);

    bool profiles_complete = GetFixedPixelRegionProfiles(
        num_profiles, file_id, width, per_z, stokes_index, region_state, reference_csys, progress_callback, profiles, increment, cancelled);

    if (profiles_complete) {
        spdlog::debug("Region {}: Using fixed pixel increment for line box regions.", region_id);
        return true;
    }

    // Check for cancel again
    if (cancelled || CancelLineProfiles(region_id, file_id, region_state, stokes_index)) {
        cancelled = true;
        return false;
    }

    profiles_complete = GetFixedAngularRegionProfiles(num_profiles, file_id, width, per_z, stokes_index, region_state, reference_csys,
        progress_callback, profiles, increment, cancelled, message);

    if (profiles_complete) {
        spdlog::debug("Region {}: Using fixed angular increment for line box regions.", region_id);
    }

    return profiles_complete;
}

bool RegionHandler::CancelLineProfiles(int region_id, int file_id, RegionState& region_state, int stokes_index) {
    // Cancel if region or frame is closing
    if (!RegionFileIdsValid(region_id, file_id)) {
        return true;
    }

    // Cancel if region changed
    if (_regions.at(region_id)->GetRegionState() != region_state) {
        return true;
    }

    // Cancel if stokes changed
    if (stokes_index != _frames.at(file_id)->CurrentStokes()) {
        return true;
    }

    return false;
}

<<<<<<< HEAD
float RegionHandler::GetLineRotation(const PointXy& endpoint0, const PointXy& endpoint1) {
    // Not set on line region import, or line segment of polyline
    // Angle from x-axis
    auto x_angle_deg = atan2(double(endpoint0.y - endpoint1.y), double(endpoint0.x - endpoint1.x)) * 180.0 / M_PI;

    // Rotation measured from north
    return (x_angle_deg - 90.0);
}

bool RegionHandler::GetFixedPixelRegionProfiles(size_t num_profiles, int file_id, int width, bool per_z, int stokes_index,
    RegionState& region_state, casacore::CoordinateSystem* reference_csys, std::function<void(float)>& progress_callback,
=======
bool RegionHandler::GetFixedPixelRegionProfiles(int file_id, int width, bool per_z, RegionState& region_state,
    std::shared_ptr<casacore::CoordinateSystem> reference_csys, std::function<void(float)>& progress_callback,
>>>>>>> c3552f9d
    casacore::Matrix<float>& profiles, double& increment, bool& cancelled) {
    // Calculate mean spectral profiles for box regions along line with fixed pixel spacing, with progress updates after each profile.
    // Return parameters include the profiles, the increment between the box centers in arcsec, and whether profiles were cancelled.
    // Returns false if profiles cancelled or linear pixel centers are tabular in world coordinates.
    auto control_points = region_state.control_points;
    size_t num_lines(control_points.size() - 1);

    // For polyline, whether to skip first region after vertex
    bool trim_line(false);

    // Progress is row / num_profiles (estimated)
    float progress(0.0);
    int profile_row(0);

    auto t_start = std::chrono::high_resolution_clock::now();

    if (num_lines = 1) {
        // Get box centers along line; start at end of line and work toward beginning
        PointXy endpoint0(control_points[0].x(), control_points[0].y());
        PointXy endpoint1(control_points[1].x(), control_points[1].y());

        // Center point of line segment
        auto center_x = (endpoint0.x + endpoint1.x) / 2;
        auto center_y = (endpoint0.y + endpoint1.y) / 2;

        // Rotation of line segment
        float rotation = GetLineRotation(endpoint0, endpoint1);

        // Number of regions is number of pixels in line
        auto dx_pixels = endpoint1.x - endpoint0.x;
        auto dy_pixels = endpoint1.y - endpoint0.y;
        size_t num_regions = sqrt((dx_pixels * dx_pixels) + (dy_pixels * dy_pixels));

        // Offset range [-offset, offset] from center, in pixels
        int num_offsets = lround(float(num_regions - 1) / 2.0);
        auto center_idx = num_offsets;

        // Number of box centers in line is center plus pos/neg offsets
        std::vector<PointXy> box_centers((num_offsets * 2) + 1);

        // Set center pixel at center index
        PointXy point(center_x, center_y);
        box_centers[center_idx] = point;

        // Apply rotation to get next pixel
        float cos_x = cos((rotation + 90.0) * M_PI / 180.0f);
        float sin_x = sin((rotation + 90.0) * M_PI / 180.0f);

        // Set pixel direction for horizontal/vertical line
        int pixel_dir(1.0);
        if (dy_pixels == 0.0) {
            pixel_dir = (dx_pixels < 0 ? -1.0 : 1.0);
        } else if (dx_pixels == 0.0) {
            pixel_dir = (dy_pixels < 0 ? -1.0 : 1.0);
        }

        // Set pixels in pos and neg direction from center out
        for (int ipixel = 1; ipixel <= num_offsets; ++ipixel) {
            // Positive offset
            auto idx = center_idx + ipixel;
            auto x = center_x - (pixel_dir * ipixel * cos_x);
            auto y = center_y - (pixel_dir * ipixel * sin_x);
            box_centers[idx] = PointXy(x, y);

            // Negative offset
            idx = center_idx - ipixel;
            x = center_x + (pixel_dir * ipixel * cos_x);
            y = center_y + (pixel_dir * ipixel * sin_x);
            box_centers[idx] = PointXy(x, y);
        }

        // Check if cancelled PV generator
        if (per_z && _stop_pv[file_id]) {
            cancelled = true;
            return false;
        }

        // Check if angular separation of pixels is linear
        if (CheckLinearOffsets(box_centers, reference_csys, increment)) {
            // Get profiles for each line segment; progress is iregion/num_regions
            size_t num_regions(box_centers.size());

            // Overlap regions if not vertical or horizontal line
            float height = (fmod(rotation, 90.0) == 0.0 ? 1.0 : 3.0);

            // Set box regions from centers, user width, height
            for (size_t iregion = 0; iregion < num_regions; ++iregion) {
                if (per_z && _stop_pv[file_id]) {
                    cancelled = true;
                    return false;
                }

                // Set temporary region state
                std::vector<CARTA::Point> control_points;
                CARTA::Point point;
                point.set_x(box_centers[iregion].x);
                point.set_y(box_centers[iregion].y);
                control_points.push_back(point);
                point.set_x(width);
                point.set_y(height);
                control_points.push_back(point);
                RegionState temp_region_state(region_state.reference_file_id, CARTA::RegionType::RECTANGLE, control_points, rotation);

                // Get mean profile for requested file_id and log number of pixels in region
                double num_pixels(0.0);
                casacore::Vector<float> region_profile =
                    GetTemporaryRegionProfile(iregion, file_id, temp_region_state, reference_csys, per_z, stokes_index, num_pixels);
                spdlog::debug("Box region {} of {}: max num pixels={}", iregion + 1, num_regions, num_pixels);

                if (profiles.empty()) {
                    profiles.resize(casacore::IPosition(2, num_regions, region_profile.size()));
                }

                profiles.row(iregion) = region_profile;
                progress = float(iregion + 1) / float(num_regions);

                if (per_z) {
                    // Update progress if time interval elapsed
                    auto t_end = std::chrono::high_resolution_clock::now();
                    auto dt = std::chrono::duration<double, std::milli>(t_end - t_start).count();

                    if ((dt > LINE_PROFILE_PROGRESS_INTERVAL) || (progress >= 1.0)) {
                        t_start = t_end;
                        progress_callback(progress);
                    }
                }
            }
        } else {
            spdlog::debug("Fixed pixel offsets not linear");
            profiles.resize();
            return false;
        }
    } else {
        spdlog::debug("Fixed pixel offsets for polyline not complete");
        profiles.resize();
        return false;

        /*
        bool trim_line(false);

        // Check whether to trim next line's starting point
        if (iline > 1) {
            double separation = GetPointSeparation(box_centers.back(), endpoint0, reference_csys->directionCoordinate());
            if (separation < (0.5 * increment)) {
                trim_line = true;
            } else {
                trim_line = false;
            }
        }
        */
    }

    if (per_z) {
        cancelled = _stop_pv[file_id];
    }

    return (progress >= 1.0) && !allEQ(profiles, NAN);
}

<<<<<<< HEAD
size_t RegionHandler::PolylinePixelLength(const std::vector<CARTA::Point>& control_points) {
    // Pixels in line/polyline for number of profiles
    size_t num_pixels(0);
    size_t num_lines = control_points.size() - 1;

    for (size_t i = 0; i < num_lines; i++) {
        std::vector<CARTA::Point> endpoints = {control_points[i], control_points[i + 1]};
        auto dx_pixels = endpoints[1].x() - endpoints[0].x();
        auto dy_pixels = endpoints[1].y() - endpoints[0].y();
        num_pixels += sqrt((dx_pixels * dx_pixels) + (dy_pixels * dy_pixels)) + 1;
    }

    return num_pixels;
}

bool RegionHandler::CheckLinearOffsets(const std::vector<PointXy>& box_centers, casacore::CoordinateSystem* csys, double& increment) {
=======
bool RegionHandler::CheckLinearOffsets(
    const std::vector<CARTA::Point>& box_centers, std::shared_ptr<casacore::CoordinateSystem> csys, double& increment) {
>>>>>>> c3552f9d
    // Check whether separation between box centers is linear.
    auto direction_coord(csys->directionCoordinate());

    size_t num_centers(box_centers.size()), num_separation(0);
    double min_separation(0.0), max_separation(0.0);
    double total_separation(0.0);
    double tolerance = GetSeparationTolerance(csys);

    // Lock pixel to MVDirection conversion; cannot multithread DirectionCoordinate::toWorld
    std::lock_guard<std::mutex> lock(_pix_mvdir_mutex);

    // Check angular separation between centers
    for (size_t i = 0; i < num_centers - 1; ++i) {
        double center_separation(0.0);
        bool check_separation(true); // unless there is an exception

        try {
            center_separation = GetPointSeparation(box_centers[i], box_centers[i + 1], direction_coord);
        } catch (casacore::AipsError& err) { // wcslib conversion error
            check_separation = false;
        }

        // Check separation
        if (check_separation) {
            if (i == 0) {
                min_separation = max_separation = center_separation;
            } else {
                min_separation = (center_separation < min_separation) ? center_separation : min_separation;
                max_separation = (center_separation > max_separation) ? center_separation : max_separation;
            }

            if ((max_separation - min_separation) > tolerance) { // nonlinear increment
                return false;
            }

            total_separation += center_separation; // accumulate for mean
            ++num_separation;
        }
    }

    increment = total_separation / double(num_separation); // calculate mean separation
    return true;
}

<<<<<<< HEAD
double RegionHandler::GetPointSeparation(const PointXy& point1, const PointXy& point2, const DirectionCoordinate& direction_coord) {
    // Returns angular separation in arcsec
    casacore::Vector<casacore::Double> v1(2), v2(2);
    v1[0] = point1.x;
    v1[1] = point1.y;
    v2[0] = point2.x;
    v2[1] = point2.y;

    // Lock pixel to MVDirection conversion; cannot multithread DirectionCoordinate::toWorld
    casacore::MVDirection mvdir1 = direction_coord.toWorld(v1);
    casacore::MVDirection mvdir2 = direction_coord.toWorld(v2);
    double separation = mvdir1.separation(mvdir2, "arcsec").getValue();

    return separation;
}

double RegionHandler::GetSeparationTolerance(casacore::CoordinateSystem* csys) {
=======
double RegionHandler::GetSeparationTolerance(std::shared_ptr<casacore::CoordinateSystem> csys) {
>>>>>>> c3552f9d
    // Return 1% of CDELT2 in arcsec
    auto cdelt = csys->increment();
    auto cunit = csys->worldAxisUnits();
    casacore::Quantity cdelt2(cdelt[1], cunit[1]);
    return cdelt2.get("arcsec").getValue() * 0.01;
}

<<<<<<< HEAD
bool RegionHandler::GetFixedAngularRegionProfiles(size_t num_profiles, int file_id, int width, bool per_z, int stokes_index,
    RegionState& region_state, casacore::CoordinateSystem* reference_csys, std::function<void(float)>& progress_callback,
=======
bool RegionHandler::GetFixedAngularRegionProfiles(int file_id, int width, bool per_z, RegionState& region_state,
    std::shared_ptr<casacore::CoordinateSystem> reference_csys, std::function<void(float)>& progress_callback,
>>>>>>> c3552f9d
    casacore::Matrix<float>& profiles, double& increment, bool& cancelled, std::string& message) {
    // Calculate mean spectral profiles for polygon regions along line with fixed angular spacing, with progress updates after each profile.
    // Return parameters include the profiles, the increment between the regions in arcsec, and whether profiles were cancelled.
    // Returns false if profiles cancelled or failed, with an error message.
    auto control_points = region_state.control_points;
    size_t num_lines(control_points.size() - 1);

    // Target increment is CDELT2, target width is width * CDELT2
    auto inc2 = reference_csys->increment()(1);
    auto cunit2 = reference_csys->worldAxisUnits()(1);
    casacore::Quantity cdelt2(inc2, cunit2);
    increment = cdelt2.get("arcsec").getValue();
    double angular_width = width * increment;

    auto direction_coord(reference_csys->directionCoordinate());
    double tolerance = GetSeparationTolerance(reference_csys);

    // Send progress updates (matrix_row / num_profiles) at time interval
    float progress(0.0);
    auto t_start = std::chrono::high_resolution_clock::now();

    // Get profiles for each line segment; start at end of (poly)line and work toward beginning
    if (num_lines == 1) {
        PointXy endpoint0(control_points[0].x(), control_points[0].y());
        PointXy endpoint1(control_points[1].x(), control_points[1].y());

        // Number of region profiles determined by increments in line length
        double line_separation(0.0);
        std::unique_lock<std::mutex> ulock(_pix_mvdir_mutex);
        try {
            line_separation = GetPointSeparation(endpoint0, endpoint1, reference_csys->directionCoordinate());
        } catch (casacore::AipsError& err) { // wcslib - invalid pixel coordinates
            ulock.unlock();
            message = "Conversion of line endpoints to world coordinates failed.";
            return false;
        }
        int num_offsets = lround(line_separation / increment) / 2;
        int num_regions = num_offsets * 2;

        // Center point (pixel coords) of line segment
        std::vector<double> line_center;
        line_center.push_back((endpoint0.x + endpoint1.x) / 2);
        line_center.push_back((endpoint0.y + endpoint1.y) / 2);

        // Generate points along line for start and end of each box
        std::vector<std::vector<double>> line_points(num_regions + 1);
        line_points[num_offsets] = line_center;

        // Start at center and add points in each offset direction; empty vector when too close to end of line
        std::vector<double> pos_box_start({line_center[0], line_center[1]}), neg_box_start({line_center[0], line_center[1]});

        // Get points along line from center out with increment spacing to set regions
        for (int offset = 1; offset <= num_offsets; ++offset) {
            // Check PV generator cancellation
            if (per_z && _stop_pv[file_id]) {
                cancelled = true;
                return false;
            }

            bool no_pos_start(pos_box_start.empty()), no_neg_start(neg_box_start.empty());

            if (per_z && (no_pos_start || no_neg_start)) {
                // Keep center of line in center of PV image
                break;
            }

            // Find ends of box regions, at increment from start of box in positive offset direction
            if (!no_pos_start) {
                PointXy start_point(pos_box_start[0], pos_box_start[1]);
                std::vector<double> pos_box_end =
                    FindPointAtTargetSeparation(direction_coord, start_point, endpoint0, increment, tolerance);

                line_points[num_offsets + offset] = pos_box_end;
                pos_box_start = pos_box_end; // end of this box is start of next box
            }

            // Find ends of box regions, at increment from start of box in negative offset direction
            if (!no_neg_start) {
                PointXy start_point(neg_box_start[0], neg_box_start[1]);
                std::vector<double> neg_box_end =
                    FindPointAtTargetSeparation(direction_coord, start_point, endpoint1, increment, tolerance);

                line_points[num_offsets - offset] = neg_box_end;
                neg_box_start = neg_box_end; // end of this box is start of next box
            }
        }

        // Finished with points along line: unlock mutex
        ulock.unlock();

        // Set matrix size to fill in rows; ncol = image depth (PV data) or 1 (spatial profile)
        auto row_size = line_points.size() - 1;
        if (per_z) {
            profiles.resize(casacore::IPosition(2, row_size, _frames.at(file_id)->Depth()));
        } else {
            profiles.resize(casacore::IPosition(2, row_size, 1));
        }

        // Rotation of line segment for temporary region state
        float rotation = GetLineRotation(endpoint0, endpoint1);

        // Create polygons for box regions along line starting and ending at calculated points.
        // Start at previous point, end at two points ahead, except at end of line.
        int start_idx, end_idx;

        for (int iregion = 0; iregion < num_regions; ++iregion) {
            // Check if user cancelled
            if (per_z && _stop_pv[file_id]) {
                cancelled = true;
                return false;
            }

            // Set index for start and end of region, 3 boxes wide except at ends
            start_idx = (iregion == 0 ? iregion : iregion - 1);
            end_idx = (iregion == (num_regions - 1) ? iregion + 1 : iregion + 2);
            std::vector<double> region_start(line_points[start_idx]), region_end(line_points[end_idx]);

            if (region_start.empty() || region_end.empty()) {
                // Likely part of line off image
                profiles.row(iregion) = NAN;
            } else {
                // Set temporary region for reference image and get profile for requested file_id
                RegionState temp_region_state = GetTemporaryRegionState(
                    direction_coord, region_state.reference_file_id, region_start, region_end, width, angular_width, rotation, tolerance);

                double num_pixels(0.0);
                casacore::Vector<float> region_profile =
                    GetTemporaryRegionProfile(iregion, file_id, temp_region_state, reference_csys, per_z, stokes_index, num_pixels);

                if (!num_pixels && per_z && _stop_pv[file_id]) {
                    cancelled = true;
                    return false;
                }

                profiles.row(iregion) = region_profile;
            }

            // Update progress if time interval elapsed
            auto t_end = std::chrono::high_resolution_clock::now();
            auto dt = std::chrono::duration<double, std::milli>(t_end - t_start).count();
            progress = float(iregion + 1) / float(num_regions);

            if ((dt > LINE_PROFILE_PROGRESS_INTERVAL) || (progress == 1.0)) {
                t_start = t_end;
                progress_callback(progress);
            }
        }
    } else {
        spdlog::debug("Fixed angular offsets for polyline not complete");
        profiles.resize();
        return false;
    } 

    if (per_z) {
        cancelled = _stop_pv[file_id];
    }

    return (progress == 1.0) && !allEQ(profiles, NAN);
}

bool RegionHandler::SetPointInRange(float max_point, float& point) {
    // Sets point in range 0 to max_size; returns whether point was changed
    bool point_set(false);

    if (point < 0.0) {
        point = 0.0;
        point_set = true;
    } else if (point > max_point) {
        point = max_point;
        point_set = true;
    }

    return point_set;
}

std::vector<double> RegionHandler::FindPointAtTargetSeparation(const casacore::DirectionCoordinate& direction_coord,
    const PointXy& start_point, const PointXy& end_point, double target_separation, double tolerance) {
    // Find point on line described by start and end points which is at target separation in arcsec (within tolerance) of start point.
    // Return point [x, y] in pixel coordinates.  Vector is empty if DirectionCoordinate conversion fails.
    std::vector<double> target_point;

    // Do binary search of line, finding midpoints until target separation is reached.
    // Check endpoint separation
    auto separation = GetPointSeparation(start_point, end_point, direction_coord);
    if (separation < target_separation) {
        // Line is shorter than target separation
        return target_point;
    }

    // Set progressively smaller range end0-end1 which contains target point by testing midpoints
    PointXy end0 = start_point;
    PointXy end1 = end_point;
    PointXy last_end1, midpoint;
    int limit(0);
    auto delta = separation - target_separation;

    while (abs(delta) > tolerance) {
        if (limit++ == 1000) { // should not hit this
            break;
        }

        if (delta > 0) {
            // Separation too large, get midpoint of end0/end1
            midpoint = PointXy((end0.x + end1.x) / 2, (end0.y + end1.y) / 2);
            last_end1 = end1;
            end1 = midpoint;
        } else {
            // Separation too small: get midpoint of end1/last_end1
            midpoint = PointXy((end1.x + last_end1.x) / 2, (end1.y + last_end1.y) / 2);
            end0 = end1;
            end1 = midpoint;
        }

        // Get separation between start point and new endpoint
        separation = GetPointSeparation(start_point, end1, direction_coord);
        delta = separation - target_separation;
    }

    if (abs(delta) <= tolerance) {
        target_point.push_back(end1.x);
        target_point.push_back(end1.y);
    }

    return target_point;
}

RegionState RegionHandler::GetTemporaryRegionState(casacore::DirectionCoordinate& direction_coord, int file_id,
    const std::vector<double>& box_start, const std::vector<double>& box_end, int pixel_width, double angular_width, float line_rotation,
    double tolerance) {
    // Return RegionState for polygon region describing a box with given start and end (pixel coords) on line with rotation.
    // Get box corners with angular width to get box corners.
    // Polygon control points are corners of this box.
    // Used for widefield images with nonlinear spacing, where pixel center is not angular center so cannot use rectangle definition.
    double half_width = angular_width / 2.0;
    float cos_x = cos(line_rotation * M_PI / 180.0f);
    float sin_x = sin(line_rotation * M_PI / 180.0f);

    // Control points for polygon region state
    std::vector<CARTA::Point> control_points(4);
    CARTA::Point point;

    // Create line perpendicular to line (along "width axis") at box start to find box corners
    PointXy start_point(box_start[0], box_start[1]);
    PointXy end_point(box_end[0], box_end[1]);

    // Endpoint in positive direction 3 pixels out from box start
    PointXy target_endpoint(start_point.x - (pixel_width * cos_x), start_point.y - (pixel_width * sin_x));
    std::vector<double> corner = FindPointAtTargetSeparation(direction_coord, start_point, target_endpoint, half_width, tolerance);
    point.set_x(corner[0]);
    point.set_y(corner[1]);
    control_points[0] = point;

    // Endpoint in negative direction 3 pixels out from box start
    target_endpoint = PointXy(start_point.x + (pixel_width * cos_x), start_point.y + (pixel_width * sin_x));
    corner = FindPointAtTargetSeparation(direction_coord, start_point, target_endpoint, half_width, tolerance);
    point.set_x(corner[0]);
    point.set_y(corner[1]);
    control_points[3] = point;

    // Find box corners from box end
    // Endpoint in positive direction 3 pixels out from box end
    target_endpoint = PointXy(end_point.x - (pixel_width * cos_x), end_point.y - (pixel_width * sin_x));
    corner = FindPointAtTargetSeparation(direction_coord, end_point, target_endpoint, half_width, tolerance);
    point.set_x(corner[0]);
    point.set_y(corner[1]);
    control_points[1] = point;

    // Endpoint in negative direction 3 pixels out from box end
    target_endpoint = PointXy(end_point.x + (pixel_width * cos_x), end_point.y + (pixel_width * sin_x));
    corner = FindPointAtTargetSeparation(direction_coord, end_point, target_endpoint, half_width, tolerance);
    point.set_x(corner[0]);
    point.set_y(corner[1]);
    control_points[2] = point;

    // Set polygon RegionState
    float polygon_rotation(0.0);
    RegionState region_state = RegionState(file_id, CARTA::RegionType::POLYGON, control_points, polygon_rotation);

    spdlog::debug("Angular box region corners: polygon[[{}pix, {}pix], [{}pix, {}pix], [{}pix, {}pix], [{}pix, {}pix]]",
        control_points[0].x(), control_points[0].y(), control_points[1].x(), control_points[1].y(), control_points[2].x(),
        control_points[2].y(), control_points[3].x(), control_points[3].y());

    return region_state;
}

<<<<<<< HEAD
casacore::Vector<float> RegionHandler::GetTemporaryRegionProfile(int region_idx, int file_id, RegionState& region_state,
    casacore::CoordinateSystem* reference_csys, bool per_z, int stokes_index, double& num_pixels) {
=======
casacore::Vector<float> RegionHandler::GetTemporaryRegionProfile(
    int file_id, RegionState& region_state, std::shared_ptr<casacore::CoordinateSystem> reference_csys, bool per_z, double& num_pixels) {
>>>>>>> c3552f9d
    // Create temporary region with RegionState and CoordinateSystem
    // Return stats/spectral profile (depending on per_z) for given file_id image, and number of pixels in the region.
    auto depth = _frames.at(file_id)->Depth();

    // Initialize return values
    casacore::Vector<float> profile;
    if (per_z) {
        profile.resize(depth);
    } else {
        profile.resize(1);
    }
    profile = NAN;
    num_pixels = 0.0;

    if (!region_state.RegionDefined()) {
        return profile;
    }

    int region_id(TEMP_REGION_ID);
<<<<<<< HEAD
    if (!per_z) {
        // Unique ID for multiple line profiles
        region_id -= region_idx;
    }

    casacore::CoordinateSystem* region_csys = static_cast<casacore::CoordinateSystem*>(reference_csys->clone());
    SetRegion(region_id, region_state, region_csys);
=======
    SetRegion(region_id, region_state, reference_csys);
>>>>>>> c3552f9d

    if (!RegionSet(region_id)) {
        return profile;
    }

    std::vector<CARTA::StatsType> required_stats = {CARTA::StatsType::NumPixels, CARTA::StatsType::Mean};

    if (per_z) {
        // Temp region spectral requirements
        ConfigId config_id(file_id, region_id);
        std::string coordinate("z"); // current stokes
        SpectralConfig spectral_config(coordinate, required_stats);
        RegionSpectralConfig region_config;
        region_config.configs.push_back(spectral_config);

        // Check cancel: currently temp per-z profile is only for PV image generator
        if (_stop_pv[file_id]) {
            RemoveRegion(region_id);
            return profile;
        }

        // Set region spectral requirements
        std::unique_lock<std::mutex> ulock(_spectral_mutex);
        _spectral_req[config_id] = region_config;
        ulock.unlock();

        // Do not report errors for line regions outside image
        bool report_error(false);

        // Get region spectral profiles converted to file_id image if necessary
        GetRegionSpectralData(region_id, file_id, coordinate, stokes_index, required_stats, report_error,
            [&](std::map<CARTA::StatsType, std::vector<double>> results, float progress) {
                if (progress == 1.0) {
                    // Get mean spectral profile and max NumPixels for small region.  Callback does nothing, not needed.
                    auto npix_per_chan = results[CARTA::StatsType::NumPixels];
                    num_pixels = *max_element(npix_per_chan.begin(), npix_per_chan.end());
                    profile = results[CARTA::StatsType::Mean];
                }
            });
    } else {
        CARTA::RegionStatsData stats_message;

        if (GetRegionStatsData(region_id, file_id, stokes_index, required_stats, stats_message)) {
            auto statistics = stats_message.statistics();
            for (auto& statistics_value : statistics) {
                if (statistics_value.stats_type() == CARTA::StatsType::NumPixels) {
                    num_pixels = statistics_value.value();
                } else if (statistics_value.stats_type() == CARTA::StatsType::Mean) {
                    profile[0] = statistics_value.value();
                }
            }
        }
    }

    // Remove temporary region
    RemoveRegion(region_id);

    return profile;
}

} // namespace carta<|MERGE_RESOLUTION|>--- conflicted
+++ resolved
@@ -1576,7 +1576,7 @@
     // Cursor/point spatial profile
     if (IsPointRegion(region_id)) {
         // Map a region (region_id) to an image (file_id)
-        casacore::LCRegion* lcregion = ApplyRegionToFile(region_id, file_id);
+        auto lcregion = ApplyRegionToFile(region_id, file_id);
         if (!lcregion) {
             return false;
         }
@@ -1598,7 +1598,6 @@
         std::string coordinate(config.coordinate());
         int width(config.width());
 
-<<<<<<< HEAD
         int stokes_index(0);
         if (!_frames.at(file_id)->GetStokesTypeIndex(coordinate, stokes_index)) {
             continue;
@@ -1630,16 +1629,6 @@
 
             int x(0), y(0), start(0), end(profile.size() - 1), mip(0);
             float value(0.0);
-=======
-    // Map a point region (region_id) to an image (file_id)
-    auto lc_region = ApplyRegionToFile(region_id, file_id);
-    if (!lc_region) {
-        return false;
-    }
-
-    casacore::IPosition origin = lc_region->boundingBox().start();
-    PointXy point(origin(0), origin(1));
->>>>>>> c3552f9d
 
             // Add spatial profile to vector
             CARTA::SpatialProfileData spatial_data =
@@ -1770,7 +1759,6 @@
     return false;
 }
 
-<<<<<<< HEAD
 float RegionHandler::GetLineRotation(const PointXy& endpoint0, const PointXy& endpoint1) {
     // Not set on line region import, or line segment of polyline
     // Angle from x-axis
@@ -1781,11 +1769,7 @@
 }
 
 bool RegionHandler::GetFixedPixelRegionProfiles(size_t num_profiles, int file_id, int width, bool per_z, int stokes_index,
-    RegionState& region_state, casacore::CoordinateSystem* reference_csys, std::function<void(float)>& progress_callback,
-=======
-bool RegionHandler::GetFixedPixelRegionProfiles(int file_id, int width, bool per_z, RegionState& region_state,
-    std::shared_ptr<casacore::CoordinateSystem> reference_csys, std::function<void(float)>& progress_callback,
->>>>>>> c3552f9d
+    RegionState& region_state, std::shared_ptr<casacore::CoordinateSystem> reference_csys, std::function<void(float)>& progress_callback,
     casacore::Matrix<float>& profiles, double& increment, bool& cancelled) {
     // Calculate mean spectral profiles for box regions along line with fixed pixel spacing, with progress updates after each profile.
     // Return parameters include the profiles, the increment between the box centers in arcsec, and whether profiles were cancelled.
@@ -1945,7 +1929,6 @@
     return (progress >= 1.0) && !allEQ(profiles, NAN);
 }
 
-<<<<<<< HEAD
 size_t RegionHandler::PolylinePixelLength(const std::vector<CARTA::Point>& control_points) {
     // Pixels in line/polyline for number of profiles
     size_t num_pixels(0);
@@ -1961,11 +1944,8 @@
     return num_pixels;
 }
 
-bool RegionHandler::CheckLinearOffsets(const std::vector<PointXy>& box_centers, casacore::CoordinateSystem* csys, double& increment) {
-=======
 bool RegionHandler::CheckLinearOffsets(
-    const std::vector<CARTA::Point>& box_centers, std::shared_ptr<casacore::CoordinateSystem> csys, double& increment) {
->>>>>>> c3552f9d
+    const std::vector<PointXy>& box_centers, std::shared_ptr<casacore::CoordinateSystem> csys, double& increment) {
     // Check whether separation between box centers is linear.
     auto direction_coord(csys->directionCoordinate());
 
@@ -2010,7 +1990,6 @@
     return true;
 }
 
-<<<<<<< HEAD
 double RegionHandler::GetPointSeparation(const PointXy& point1, const PointXy& point2, const DirectionCoordinate& direction_coord) {
     // Returns angular separation in arcsec
     casacore::Vector<casacore::Double> v1(2), v2(2);
@@ -2027,10 +2006,7 @@
     return separation;
 }
 
-double RegionHandler::GetSeparationTolerance(casacore::CoordinateSystem* csys) {
-=======
 double RegionHandler::GetSeparationTolerance(std::shared_ptr<casacore::CoordinateSystem> csys) {
->>>>>>> c3552f9d
     // Return 1% of CDELT2 in arcsec
     auto cdelt = csys->increment();
     auto cunit = csys->worldAxisUnits();
@@ -2038,13 +2014,8 @@
     return cdelt2.get("arcsec").getValue() * 0.01;
 }
 
-<<<<<<< HEAD
 bool RegionHandler::GetFixedAngularRegionProfiles(size_t num_profiles, int file_id, int width, bool per_z, int stokes_index,
-    RegionState& region_state, casacore::CoordinateSystem* reference_csys, std::function<void(float)>& progress_callback,
-=======
-bool RegionHandler::GetFixedAngularRegionProfiles(int file_id, int width, bool per_z, RegionState& region_state,
-    std::shared_ptr<casacore::CoordinateSystem> reference_csys, std::function<void(float)>& progress_callback,
->>>>>>> c3552f9d
+    RegionState& region_state, std::shared_ptr<casacore::CoordinateSystem> reference_csys, std::function<void(float)>& progress_callback,
     casacore::Matrix<float>& profiles, double& increment, bool& cancelled, std::string& message) {
     // Calculate mean spectral profiles for polygon regions along line with fixed angular spacing, with progress updates after each profile.
     // Return parameters include the profiles, the increment between the regions in arcsec, and whether profiles were cancelled.
@@ -2330,13 +2301,8 @@
     return region_state;
 }
 
-<<<<<<< HEAD
 casacore::Vector<float> RegionHandler::GetTemporaryRegionProfile(int region_idx, int file_id, RegionState& region_state,
-    casacore::CoordinateSystem* reference_csys, bool per_z, int stokes_index, double& num_pixels) {
-=======
-casacore::Vector<float> RegionHandler::GetTemporaryRegionProfile(
-    int file_id, RegionState& region_state, std::shared_ptr<casacore::CoordinateSystem> reference_csys, bool per_z, double& num_pixels) {
->>>>>>> c3552f9d
+    std::shared_ptr<casacore::CoordinateSystem> reference_csys, bool per_z, int stokes_index, double& num_pixels) {
     // Create temporary region with RegionState and CoordinateSystem
     // Return stats/spectral profile (depending on per_z) for given file_id image, and number of pixels in the region.
     auto depth = _frames.at(file_id)->Depth();
@@ -2356,17 +2322,12 @@
     }
 
     int region_id(TEMP_REGION_ID);
-<<<<<<< HEAD
     if (!per_z) {
         // Unique ID for multiple line profiles
         region_id -= region_idx;
     }
 
-    casacore::CoordinateSystem* region_csys = static_cast<casacore::CoordinateSystem*>(reference_csys->clone());
-    SetRegion(region_id, region_state, region_csys);
-=======
     SetRegion(region_id, region_state, reference_csys);
->>>>>>> c3552f9d
 
     if (!RegionSet(region_id)) {
         return profile;
