/* This file is part of the CARTA Image Viewer: https://github.com/CARTAvis/carta-backend
   Copyright 2018, 2019, 2020, 2021 Academia Sinica Institute of Astronomy and Astrophysics (ASIAA),
   Associated Universities, Inc. (AUI) and the Inter-University Institute for Data Intensive Astronomy (IDIA)
   SPDX-License-Identifier: GPL-3.0-or-later
*/

// RegionDataHandler.cc: handle requirements and data streams for regions

#include "RegionHandler.h"

#include <chrono>
#include <cmath>

#include <casacore/lattices/LRegions/LCBox.h>
#include <casacore/lattices/LRegions/LCExtension.h>
#include <casacore/lattices/LRegions/LCIntersection.h>

#include "../ImageStats/StatsCalculator.h"
#include "../Logger/Logger.h"
#include "Util/File.h"
#include "Util/Image.h"

#include "CrtfImportExport.h"
#include "Ds9ImportExport.h"
#include "Util/Message.h"

#define LINE_PROFILE_PROGRESS_INTERVAL 500

namespace carta {

// ********************************************************************
// Region handling

int RegionHandler::GetNextRegionId() {
    // returns maximum id + 1; start at 1 if no regions set
    int max_id(0);
    if (!_regions.empty()) {
        for (auto& region : _regions) {
            if (region.first > max_id) {
                max_id = region.first;
            }
        }
    }
    return max_id + 1;
}

bool RegionHandler::SetRegion(int& region_id, RegionState& region_state, casacore::CoordinateSystem* csys) {
    // Set region params for region id; if id < 0, create new id
    // CoordinateSystem will be owned by Region
    bool valid_region(false);
    if (_regions.count(region_id)) {
        _regions.at(region_id)->UpdateRegion(region_state);
        valid_region = _regions.at(region_id)->IsValid();
        if (_regions.at(region_id)->RegionChanged()) {
            UpdateNewSpectralRequirements(region_id); // set all req "new"
            ClearRegionCache(region_id);
        }
    } else {
        if ((region_id < 0) && (region_id != TEMP_REGION_ID)) {
            region_id = GetNextRegionId();
        }
        auto region = std::shared_ptr<Region>(new Region(region_state, csys));
        if (region && region->IsValid()) {
            _regions[region_id] = std::move(region);
            valid_region = true;
        }
    }
    return valid_region;
}

bool RegionHandler::RegionChanged(int region_id) {
    if (!_regions.count(region_id)) {
        return false;
    }
    return _regions.at(region_id)->RegionChanged();
}

void RegionHandler::RemoveRegion(int region_id) {
    // call destructor and erase from map
    if (!RegionSet(region_id)) {
        return;
    }
    if (region_id == ALL_REGIONS) {
        for (auto& region : _regions) {
            region.second->WaitForTaskCancellation();
        }
        _regions.clear();
    } else if (_regions.count(region_id)) {
        _regions.at(region_id)->WaitForTaskCancellation();
        _regions.erase(region_id);
    }
    RemoveRegionRequirementsCache(region_id);
}

std::shared_ptr<Region> RegionHandler::GetRegion(int region_id) {
    if (RegionSet(region_id)) {
        return _regions.at(region_id);
    } else {
        return std::shared_ptr<Region>();
    }
}

bool RegionHandler::RegionSet(int region_id) {
    // Check whether a particular region is set or any regions are set
    if (region_id == ALL_REGIONS) {
        return _regions.size();
    } else {
        return _regions.count(region_id) && _regions.at(region_id)->IsConnected();
    }
}

void RegionHandler::ImportRegion(int file_id, std::shared_ptr<Frame> frame, CARTA::FileType region_file_type,
    const std::string& region_file, bool file_is_filename, CARTA::ImportRegionAck& import_ack) {
    // Set regions from region file

    // Importer must delete csys pointer
    casacore::CoordinateSystem* csys = frame->CoordinateSystem();
    const casacore::IPosition shape = frame->ImageShape();
    std::unique_ptr<RegionImportExport> importer;
    switch (region_file_type) {
        case CARTA::FileType::CRTF:
            importer = std::unique_ptr<RegionImportExport>(
                new CrtfImportExport(csys, shape, frame->StokesAxis(), file_id, region_file, file_is_filename));
            break;
        case CARTA::FileType::DS9_REG:
            importer = std::unique_ptr<RegionImportExport>(new Ds9ImportExport(csys, shape, file_id, region_file, file_is_filename));
            break;
        default:
            break;
    }

    if (!importer) {
        import_ack.set_success(false);
        import_ack.set_message("Region importer failed.");
        return;
    }

    // Get regions from parser or error message
    std::string error;
    std::vector<RegionProperties> region_list = importer->GetImportedRegions(error);
    if (region_list.empty()) {
        import_ack.set_success(false);
        import_ack.set_message(error);
        return;
    }

    // Set reference file pointer
    _frames[file_id] = frame;

    // Set Regions from RegionState list and complete message
    import_ack.set_success(true);
    import_ack.set_message(error);
    int region_id = GetNextRegionId();
    auto region_info_map = import_ack.mutable_regions();
    auto region_style_map = import_ack.mutable_region_styles();
    for (auto& imported_region : region_list) {
        auto region_csys = frame->CoordinateSystem();
        auto region_state = imported_region.state;
        auto region = std::shared_ptr<Region>(new Region(region_state, region_csys));

        if (region && region->IsValid()) {
            _regions[region_id] = std::move(region);

            // Set CARTA::RegionInfo
            CARTA::RegionInfo carta_region_info;
            carta_region_info.set_region_type(region_state.type);
            *carta_region_info.mutable_control_points() = {region_state.control_points.begin(), region_state.control_points.end()};
            carta_region_info.set_rotation(region_state.rotation);
            // Set CARTA::RegionStyle
            auto region_style = imported_region.style;
            CARTA::RegionStyle carta_region_style;
            carta_region_style.set_name(region_style.name);
            carta_region_style.set_color(region_style.color);
            carta_region_style.set_line_width(region_style.line_width);
            *carta_region_style.mutable_dash_list() = {region_style.dash_list.begin(), region_style.dash_list.end()};

            // Add info and style to import_ack; increment region id for next region
            (*region_info_map)[region_id] = carta_region_info;
            (*region_style_map)[region_id++] = carta_region_style;
        }
    }
}

void RegionHandler::ExportRegion(int file_id, std::shared_ptr<Frame> frame, CARTA::FileType region_file_type,
    CARTA::CoordinateType coord_type, std::map<int, CARTA::RegionStyle>& region_styles, std::string& filename,
    CARTA::ExportRegionAck& export_ack) {
    // Export regions to given filename, or return export file contents in ack
    // Check if any regions to export
    if (region_styles.empty()) {
        export_ack.set_success(false);
        export_ack.set_message("Export failed: no regions requested.");
        export_ack.add_contents();
        return;
    }

    // Check ability to create export file if filename given
    if (!filename.empty()) {
        casacore::File export_file(filename);
        if (!export_file.canCreate()) {
            export_ack.set_success(false);
            export_ack.set_message("Export region failed: cannot create file.");
            export_ack.add_contents();
            return;
        }
    }

    bool pixel_coord(coord_type == CARTA::CoordinateType::PIXEL);

    // Exporter must delete csys pointer
    casacore::CoordinateSystem* output_csys = frame->CoordinateSystem();

    if (!pixel_coord && !output_csys->hasDirectionCoordinate()) {
        // Export fails, cannot convert to world coordinates
        delete output_csys;
        export_ack.set_success(false);
        export_ack.set_message("Cannot export regions in world coordinates for linear coordinate system.");
        return;
    }

    const casacore::IPosition output_shape = frame->ImageShape();
    std::unique_ptr<RegionImportExport> exporter;
    switch (region_file_type) {
        case CARTA::FileType::CRTF:
            exporter = std::unique_ptr<RegionImportExport>(new CrtfImportExport(output_csys, output_shape, frame->StokesAxis()));
            break;
        case CARTA::FileType::DS9_REG:
            exporter = std::unique_ptr<RegionImportExport>(new Ds9ImportExport(output_csys, output_shape, pixel_coord));
            break;
        default:
            break;
    }

    // Add regions to export from map<region_id, RegionStyle>
    std::string error; // append region errors here
    for (auto& region : region_styles) {
        int region_id = region.first;

        if (_regions.count(region_id)) {
            bool region_added(false);

            // Get state from Region, style from input map
            RegionState region_state = _regions[region_id]->GetRegionState();

            CARTA::RegionStyle carta_region_style = region.second;
            std::vector<int> dash_list = {carta_region_style.dash_list().begin(), carta_region_style.dash_list().end()};
            RegionStyle region_style(carta_region_style.name(), carta_region_style.color(), carta_region_style.line_width(), dash_list);

            if ((region_state.reference_file_id == file_id) && pixel_coord) {
                // Use RegionState control points with reference file id for pixel export
                region_added = exporter->AddExportRegion(region_state, region_style);
            } else {
                try {
                    // Use Record containing pixel coords of region converted to output image
                    casacore::TableRecord region_record = _regions.at(region_id)->GetImageRegionRecord(file_id, *output_csys, output_shape);
                    if (!region_record.empty()) {
                        region_added = exporter->AddExportRegion(region_state, region_style, region_record, pixel_coord);
                    }
                } catch (const casacore::AipsError& err) {
                    spdlog::error("Export region record failed: {}", err.getMesg());
                }
            }

            if (!region_added) {
                std::string region_error = fmt::format("Export region {} in image {} failed.\n", region_id, file_id);
                error.append(region_error);
            }
        } else {
            std::string region_error = fmt::format("Region {} not found for export.\n", region_id);
            error.append(region_error);
        }
    }

    bool success(false);
    if (filename.empty()) {
        // Return contents
        std::vector<std::string> line_contents;
        if (exporter->ExportRegions(line_contents, error)) {
            success = true;
            *export_ack.mutable_contents() = {line_contents.begin(), line_contents.end()};
        }
    } else {
        // Write to file
        if (exporter->ExportRegions(filename, error)) {
            success = true;
        }
    }

    // Export failed
    export_ack.set_success(success);
    export_ack.set_message(error);
}

// ********************************************************************
// Frame handling

bool RegionHandler::FrameSet(int file_id) {
    // Check whether a particular file is set or any files are set
    if (file_id == ALL_FILES) {
        return _frames.size();
    } else {
        return _frames.count(file_id) && _frames.at(file_id)->IsConnected();
    }
}

void RegionHandler::RemoveFrame(int file_id) {
    if (file_id == ALL_FILES) {
        _frames.clear();
        RemoveRegion(ALL_REGIONS); // removes all regions, requirements, and caches
    } else if (_frames.count(file_id)) {
        _stop_pv[file_id] = true;
        _frames.erase(file_id);
        RemoveFileRequirementsCache(file_id);
    }
}

// ********************************************************************
// Region requirements handling

bool RegionHandler::SetHistogramRequirements(
    int region_id, int file_id, std::shared_ptr<Frame> frame, const std::vector<CARTA::SetHistogramRequirements_HistogramConfig>& configs) {
    // Set histogram requirements for given region and file
    if (configs.empty() && !RegionSet(region_id)) {
        // Frontend clears requirements after region removed, prevent error in log by returning true.
        return true;
    }

    if (_regions.count(region_id)) {
        // Save frame pointer
        _frames[file_id] = frame;

        // Make HistogramConfig vector of requirements
        std::vector<HistogramConfig> input_configs;
        for (auto& config : configs) {
            HistogramConfig hist_config(config.coordinate(), config.channel(), config.num_bins());
            input_configs.push_back(hist_config);
        }

        // Set requirements
        ConfigId config_id(file_id, region_id);
        _histogram_req[config_id].configs = input_configs;
        return true;
    }

    return false;
}

bool RegionHandler::SetSpectralRequirements(int region_id, int file_id, std::shared_ptr<Frame> frame,
    const std::vector<CARTA::SetSpectralRequirements_SpectralConfig>& spectral_profiles) {
    // Set spectral profile requirements for given region and file
    if (spectral_profiles.empty() && !RegionSet(region_id)) {
        // Frontend clears requirements after region removed, prevent error in log by returning true.
        return true;
    }

    if (!_regions.count(region_id)) {
        spdlog::error("Spectral requirements failed: no region with id {}", region_id);
        return false;
    }

    // Save frame pointer
    _frames[file_id] = frame;

    // Clear all requirements for this file/region
    ConfigId config_id(file_id, region_id);
    if (spectral_profiles.empty()) {
        if (_spectral_req.count(config_id)) {
            std::unique_lock<std::mutex> ulock(_spectral_mutex);
            _spectral_req[config_id].configs.clear();
            ulock.unlock();
        }
        return true;
    }

    // Create RegionSpectralConfig for new requirements
    int nstokes = frame->NumStokes();
    std::vector<SpectralConfig> new_configs;
    for (auto& profile : spectral_profiles) {
        // check stokes coordinate
        std::string profile_coordinate(profile.coordinate());
        int stokes_index;
        if (!frame->GetStokesTypeIndex(profile_coordinate, stokes_index)) {
            continue;
        }

        // Create stats vector
        std::vector<CARTA::StatsType> required_stats;
        for (size_t i = 0; i < profile.stats_types_size(); ++i) {
            required_stats.push_back(profile.stats_types(i));
        }

        // Add SpectralConfig to vector
        SpectralConfig spec_config(profile_coordinate, required_stats);
        new_configs.push_back(spec_config);
    }

    if (new_configs.empty()) { // no valid requirements
        return false;
    }

    if (_spectral_req.count(config_id) && !_spectral_req[config_id].configs.empty()) {
        // Diff existing requirements to set new_stats in new_configs
        std::vector<SpectralConfig> current_configs;
        std::unique_lock<std::mutex> ulock(_spectral_mutex);
        current_configs.insert(current_configs.begin(), _spectral_req[config_id].configs.begin(), _spectral_req[config_id].configs.end());
        ulock.unlock();

        // Find matching requirement to set new_stats in new configs
        for (auto& new_config : new_configs) {
            for (auto& current_config : current_configs) {
                if (new_config.coordinate == current_config.coordinate) {
                    // Found current requirement that matches new requirement; determine new stats types
                    std::vector<CARTA::StatsType> new_stats_types;
                    for (auto new_stat : new_config.all_stats) {
                        bool found_stat(false);
                        for (auto current_stat : current_config.all_stats) {
                            if (current_stat == new_stat) {
                                found_stat = true;
                                break;
                            }
                        }
                        if (!found_stat) {
                            new_stats_types.push_back(new_stat);
                        }
                    }
                    new_config.SetNewRequirements(new_stats_types);
                    break;
                }
            }
        }
    }

    // Update region config in spectral req map
    RegionSpectralConfig region_config;
    region_config.configs = new_configs;
    std::unique_lock<std::mutex> ulock(_spectral_mutex);
    _spectral_req[config_id] = region_config;
    ulock.unlock();

    return true;
}

bool RegionHandler::HasSpectralRequirements(
    int region_id, int file_id, std::string& coordinate, std::vector<CARTA::StatsType>& required_stats) {
    // Search _spectral_req for given file, region, and stokes; check if _any_ requested stats still valid.
    // Used to check for cancellation.
    ConfigId config_id(file_id, region_id);
    std::vector<SpectralConfig> spectral_configs;
    std::unique_lock<std::mutex> ulock(_spectral_mutex);
    spectral_configs.insert(spectral_configs.begin(), _spectral_req[config_id].configs.begin(), _spectral_req[config_id].configs.end());
    ulock.unlock();

    bool has_stat(false);
    for (auto& config : spectral_configs) {
        if (config.coordinate == coordinate) {
            // Found config, now find stats
            for (auto stat : required_stats) {
                if (config.HasStat(stat)) {
                    has_stat = true;
                    break;
                }
            }
            return has_stat;
        }
    }

    return has_stat;
}

void RegionHandler::UpdateNewSpectralRequirements(int region_id) {
    // Set all requirements "new" when region changes
    std::lock_guard<std::mutex> guard(_spectral_mutex);
    for (auto& req : _spectral_req) {
        if (req.first.region_id == region_id) {
            for (auto& spec_config : req.second.configs) {
                spec_config.SetAllNewStats();
            }
        }
    }
}

bool RegionHandler::SetStatsRequirements(
    int region_id, int file_id, std::shared_ptr<Frame> frame, const std::vector<CARTA::SetStatsRequirements_StatsConfig>& stats_configs) {
    // Set stats data requirements for given region and file
    if (stats_configs.empty() && !RegionSet(region_id)) {
        // frontend clears requirements after region removed, prevent error in log
        return true;
    }

    if (_regions.count(region_id)) {
        // Save frame pointer
        _frames[file_id] = frame;

        // Set requirements
        ConfigId config_id(file_id, region_id);
        _stats_req[config_id].stats_configs = stats_configs;
        return true;
    }
    return false;
}

void RegionHandler::RemoveRegionRequirementsCache(int region_id) {
    // Clear requirements and cache for a specific region or for all regions when closed
    if (region_id == ALL_REGIONS) {
        _histogram_req.clear();
        _stats_req.clear();
        std::unique_lock<std::mutex> ulock(_spectral_mutex);
        _spectral_req.clear();
        ulock.unlock();

        _histogram_cache.clear();
        _spectral_cache.clear();
        _stats_cache.clear();
    } else {
        // Iterate through requirements and remove those for given region_id
        for (auto it = _histogram_req.begin(); it != _histogram_req.end();) {
            if ((*it).first.region_id == region_id) {
                it = _histogram_req.erase(it);
            } else {
                ++it;
            }
        }

        std::unique_lock<std::mutex> ulock(_spectral_mutex);
        for (auto it = _spectral_req.begin(); it != _spectral_req.end();) {
            if ((*it).first.region_id == region_id) {
                it = _spectral_req.erase(it);
            } else {
                ++it;
            }
        }
        ulock.unlock();

        for (auto it = _stats_req.begin(); it != _stats_req.end();) {
            if ((*it).first.region_id == region_id) {
                it = _stats_req.erase(it);
            } else {
                ++it;
            }
        }

        // Iterate through cache and remove those for given region_id
        for (auto it = _histogram_cache.begin(); it != _histogram_cache.end();) {
            if ((*it).first.region_id == region_id) {
                it = _histogram_cache.erase(it);
            } else {
                ++it;
            }
        }

        for (auto it = _spectral_cache.begin(); it != _spectral_cache.end();) {
            if ((*it).first.region_id == region_id) {
                it = _spectral_cache.erase(it);
            } else {
                ++it;
            }
        }

        for (auto it = _stats_cache.begin(); it != _stats_cache.end();) {
            if ((*it).first.region_id == region_id) {
                it = _stats_cache.erase(it);
            } else {
                ++it;
            }
        }
    }
}

void RegionHandler::RemoveFileRequirementsCache(int file_id) {
    // Clear requirements and cache for a specific file or for all files when closed
    if (file_id == ALL_FILES) {
        _histogram_req.clear();
        _stats_req.clear();
        std::unique_lock<std::mutex> ulock(_spectral_mutex);
        _spectral_req.clear();
        ulock.unlock();

        _histogram_cache.clear();
        _spectral_cache.clear();
        _stats_cache.clear();
    } else {
        // Iterate through requirements and remove those for given file_id
        for (auto it = _histogram_req.begin(); it != _histogram_req.end();) {
            if ((*it).first.file_id == file_id) {
                it = _histogram_req.erase(it);
            } else {
                ++it;
            }
        }

        std::unique_lock<std::mutex> ulock(_spectral_mutex);
        for (auto it = _spectral_req.begin(); it != _spectral_req.end();) {
            if ((*it).first.file_id == file_id) {
                it = _spectral_req.erase(it);
            } else {
                ++it;
            }
        }
        ulock.unlock();

        for (auto it = _stats_req.begin(); it != _stats_req.end();) {
            if ((*it).first.file_id == file_id) {
                it = _stats_req.erase(it);
            } else {
                ++it;
            }
        }

        // Iterate through cache and remove those for given file_id
        for (auto it = _histogram_cache.begin(); it != _histogram_cache.end();) {
            if ((*it).first.file_id == file_id) {
                it = _histogram_cache.erase(it);
            } else {
                ++it;
            }
        }

        for (auto it = _spectral_cache.begin(); it != _spectral_cache.end();) {
            if ((*it).first.file_id == file_id) {
                it = _spectral_cache.erase(it);
            } else {
                ++it;
            }
        }

        for (auto it = _stats_cache.begin(); it != _stats_cache.end();) {
            if ((*it).first.file_id == file_id) {
                it = _stats_cache.erase(it);
            } else {
                ++it;
            }
        }
    }
}

void RegionHandler::ClearRegionCache(int region_id) {
    // Remove cached data when region changes
    for (auto& hcache : _histogram_cache) {
        if (hcache.first.region_id == region_id) {
            hcache.second.ClearHistograms();
        }
    }
    for (auto& spcache : _spectral_cache) {
        if (spcache.first.region_id == region_id) {
            spcache.second.ClearProfiles();
        }
    }
    for (auto& stcache : _stats_cache) {
        if (stcache.first.region_id == region_id) {
            stcache.second.ClearStats();
        }
    }
}

// ********************************************************************
// Region data stream helpers

bool RegionHandler::RegionFileIdsValid(int region_id, int file_id) {
    // Check error conditions and preconditions
    if (((region_id < 0) && (file_id < 0)) || (region_id == 0)) { // not allowed
        return false;
    }
    if (!RegionSet(region_id)) { // no Region(s) for this id or Region is closing
        return false;
    }
    if (!FrameSet(file_id)) { // no Frame(s) for this id or Frame is closing
        return false;
    }
    return true;
}

casacore::LCRegion* RegionHandler::ApplyRegionToFile(int region_id, int file_id, const StokesSource& stokes_source, bool report_error) {
    // Returns 2D region with no extension; nullptr if outside image or not closed region
    // Go through Frame for image mutex
    if (!RegionFileIdsValid(region_id, file_id)) {
        return nullptr;
    }

    if (_regions.at(region_id)->IsAnnotation()) { // true if line or polyline
        return nullptr;
    }

    return _frames.at(file_id)->GetImageRegion(file_id, _regions.at(region_id), stokes_source, report_error);
}

bool RegionHandler::ApplyRegionToFile(int region_id, int file_id, const AxisRange& z_range, int stokes,
    std::pair<StokesSource, casacore::ImageRegion>& stokes_src_vs_region, casacore::LCRegion* region_2D) {
    // Returns 3D image region for region applied to image and extended by z-range and stokes index
    if (!RegionFileIdsValid(region_id, file_id)) {
        return false;
    }

    try {
        StokesSource stokes_source = _frames.at(file_id)->GetImageSlicer(z_range, stokes).first;
        stokes_src_vs_region.first = stokes_source;

        casacore::LCRegion* applied_region = region_2D;
        if (!applied_region) {
            applied_region = ApplyRegionToFile(region_id, file_id, stokes_source);
        }
        if (!applied_region) {
            return false;
        }

        casacore::IPosition image_shape(_frames.at(file_id)->ImageShape(stokes_source));

        // Create LCBox with z range and stokes using a slicer
        casacore::Slicer z_stokes_slicer = _frames.at(file_id)->GetImageSlicer(z_range, stokes).second;

        // Set returned region
        // Combine applied region with z/stokes box
        if (applied_region->shape().size() == image_shape.size()) {
            // Intersection combines applied_region xy limits and box z/stokes limits
            casacore::LCBox z_stokes_box(z_stokes_slicer, image_shape);
            casacore::LCIntersection final_region(*applied_region, z_stokes_box);
            stokes_src_vs_region.second = casacore::ImageRegion(final_region);
        } else {
            // Extension extends applied_region in xy axes by z/stokes axes only
            // Remove xy axes from z/stokes box
            casacore::IPosition remove_xy(2, 0, 1);
            z_stokes_slicer =
                casacore::Slicer(z_stokes_slicer.start().removeAxes(remove_xy), z_stokes_slicer.length().removeAxes(remove_xy));
            casacore::LCBox z_stokes_box(z_stokes_slicer, image_shape.removeAxes(remove_xy));

            casacore::IPosition extend_axes = casacore::IPosition::makeAxisPath(image_shape.size()).removeAxes(remove_xy);
            casacore::LCExtension final_region(*applied_region, extend_axes, z_stokes_box);
            stokes_src_vs_region.second = casacore::ImageRegion(final_region);
        }

        return true;
    } catch (const casacore::AipsError& err) {
        spdlog::error("Error applying region {} to file {}: {}", region_id, file_id, err.getMesg());
    } catch (std::out_of_range& range_error) {
        spdlog::error("Cannot apply region {} to closed file {}", region_id, file_id);
    }

    return false;
}

bool RegionHandler::CalculateMoments(int file_id, int region_id, const std::shared_ptr<Frame>& frame,
    GeneratorProgressCallback progress_callback, const CARTA::MomentRequest& moment_request, CARTA::MomentResponse& moment_response,
<<<<<<< HEAD
    std::vector<carta::GeneratedImage>& collapse_results) {
    std::pair<StokesSource, casacore::ImageRegion> stokes_src_vs_region;
=======
    std::vector<GeneratedImage>& collapse_results) {
    casacore::ImageRegion image_region;
>>>>>>> 88d00dcc
    int z_min(moment_request.spectral_range().min());
    int z_max(moment_request.spectral_range().max());

    // Do calculations
    if (ApplyRegionToFile(region_id, file_id, AxisRange(z_min, z_max), frame->CurrentStokes(), stokes_src_vs_region)) {
        frame->CalculateMoments(file_id, progress_callback, stokes_src_vs_region, moment_request, moment_response, collapse_results);
    }
    return !collapse_results.empty();
}

bool RegionHandler::CalculatePvImage(int file_id, int region_id, int width, std::shared_ptr<Frame>& frame,
    GeneratorProgressCallback progress_callback, CARTA::PvResponse& pv_response, GeneratedImage& pv_image) {
    // Generate PV image by approximating line as box regions and getting spectral profile for each.
    // Returns whether PV image was generated.
    pv_response.set_success(false);
    pv_response.set_cancel(false);

    // Checks for valid request:
    // 1. Region is set
    if (!RegionSet(region_id)) {
        pv_response.set_message("PV image generator requested for invalid region.");
        return false;
    }

    // 2. Region is line type but not polyline
    auto region = _regions.at(region_id);
    if (!region->IsAnnotation()) {
        pv_response.set_message("Region type not supported for PV image generator.");
        return false;
    }
    auto region_state = region->GetRegionState();
    if (region_state.type == CARTA::RegionType::POLYLINE) {
        pv_response.set_message("Region type POLYLINE not supported yet for PV image generator.");
        return false;
    }

    // 3. Image has spectral axis
    if (frame->SpectralAxis() < 0) {
        pv_response.set_message("No spectral axis for generating PV image.");
        return false;
    }

    // Reset stop flag
    _stop_pv[file_id] = false;

    bool add_frame = !FrameSet(file_id);
    if (add_frame) {
        _frames[file_id] = frame;
    }

    bool pv_success(false), per_z(true), cancelled(false);
    double increment(0.0);           // Increment between box centers returned in arcsec
    casacore::Matrix<float> pv_data; // Spectral profiles for each box region: shape=[num_regions, num_channels]
    std::string message;

    if (GetLineProfiles(file_id, region_id, width, per_z, progress_callback, increment, pv_data, cancelled, message)) {
        if (!_stop_pv[file_id]) {
            // Use PV generator to create PV image
            auto input_filename = frame->GetFileName();
            PvGenerator pv_generator(file_id, input_filename);

            auto input_image = frame->GetImage();
            pv_success = pv_generator.GetPvImage(input_image, pv_data, increment, frame->CurrentStokes(), pv_image, message);

            frame->CloseCachedImage(input_filename);
        }
    }

    // Clean up
    cancelled = _stop_pv[file_id]; // Final check
    if (add_frame) {
        RemoveFrame(file_id); // Sets stop flag in case image closed during pv generation
    }
    _stop_pv.erase(file_id);

    if (cancelled) {
        pv_success = false;
        message = "PV image generator cancelled.";
        spdlog::debug(message);
    }

    // Complete message
    pv_response.set_success(pv_success);
    pv_response.set_message(message);
    pv_response.set_cancel(cancelled);

    return pv_success;
}

void RegionHandler::StopPvCalc(int file_id) {
    _stop_pv[file_id] = true;

    // Stop spectral profile in progress - clear requirements. Returns if region ID not set.
    if (FrameSet(file_id)) {
        std::vector<CARTA::SetSpectralRequirements_SpectralConfig> no_profiles;
        SetSpectralRequirements(TEMP_REGION_ID, file_id, _frames.at(file_id), no_profiles);
    }
}

// ********************************************************************
// Fill data stream messages:
// These always use a callback since there may be multiple region/file requirements
// region_id > 0 file_id >= 0   update data for specified region/file
// region_id > 0 file_id < 0    update data for all files in region's requirements (region changed)
// region_id < 0 file_id >= 0   update data for all regions with file_id (z/stokes changed)
// region_id < 0 file_id < 0    not allowed (all regions for all files?)
// region_id = 0                not allowed (cursor region handled by Frame)

// ***** Fill histogram *****

bool RegionHandler::FillRegionHistogramData(
    std::function<void(CARTA::RegionHistogramData histogram_data)> region_histogram_callback, int region_id, int file_id) {
    // Fill histogram data for given region and file
    if (!RegionFileIdsValid(region_id, file_id)) {
        return false;
    }

    bool message_filled(false);
    if (region_id > 0) {
        // Fill histograms for specific region with file_id requirement (specific file_id or all files)
        std::unordered_map<ConfigId, RegionHistogramConfig, ConfigIdHash> region_configs = _histogram_req;
        for (auto& region_config : region_configs) {
            if ((region_config.first.region_id == region_id) && ((region_config.first.file_id == file_id) || (file_id == ALL_FILES))) {
                if (region_config.second.configs.empty()) { // no requirements
                    continue;
                }
                int config_file_id = region_config.first.file_id;
                if (!RegionFileIdsValid(region_id, config_file_id)) { // check specific ids
                    continue;
                }

                // return histograms for this requirement
                std::vector<CARTA::RegionHistogramData> histogram_messages;
                std::vector<HistogramConfig> histogram_configs = region_config.second.configs;
                if (GetRegionHistogramData(region_id, config_file_id, histogram_configs, histogram_messages)) {
                    for (const auto& histogram_message : histogram_messages) {
                        region_histogram_callback(histogram_message); // send histogram data with respect to stokes
                    }
                    message_filled = true;
                }
            }
        }
    } else {
        // (region_id < 0) Fill histograms for all regions with specific file_id requirement
        std::unordered_map<ConfigId, RegionHistogramConfig, ConfigIdHash> region_configs = _histogram_req;
        for (auto& region_config : region_configs) {
            if (region_config.first.file_id == file_id) {
                if (region_config.second.configs.empty()) { // requirements removed
                    continue;
                }
                int config_region_id(region_config.first.region_id);
                if (!RegionFileIdsValid(config_region_id, file_id)) { // check specific ids
                    continue;
                }

                // return histograms for this requirement
                std::vector<HistogramConfig> histogram_configs = region_config.second.configs;
                std::vector<CARTA::RegionHistogramData> histogram_messages;
                if (GetRegionHistogramData(config_region_id, file_id, histogram_configs, histogram_messages)) {
                    for (const auto& histogram_message : histogram_messages) {
                        region_histogram_callback(histogram_message); // send histogram data with respect to stokes
                    }
                    message_filled = true;
                }
            }
        }
    }
    return message_filled;
}

bool RegionHandler::GetRegionHistogramData(
    int region_id, int file_id, const std::vector<HistogramConfig>& configs, std::vector<CARTA::RegionHistogramData>& histogram_messages) {
    // Fill stats message for given region, file
    auto t_start_region_histogram = std::chrono::high_resolution_clock::now();

    // Set channel range is the current channel
    int z(_frames.at(file_id)->CurrentZ());
    AxisRange z_range(z);

    // Stokes type to be determined in each of histogram configs
    int stokes;

    // Flags for calculations
    bool have_basic_stats(false);

    // Reuse the image region for each histogram
    std::pair<StokesSource, casacore::ImageRegion> stokes_src_vs_region;

    // Reuse data with respect to stokes and stats for each histogram; results depend on num_bins
    std::unordered_map<int, std::vector<float>> data;
    BasicStats<float> stats;

    for (auto& hist_config : configs) {
        // check for cancel
        if (!RegionFileIdsValid(region_id, file_id)) {
            return false;
        }

        // Get stokes index
        if (!_frames.at(file_id)->GetStokesTypeIndex(hist_config.coordinate, stokes)) {
            continue;
        }

        // Set histogram fields
        CARTA::RegionHistogramData histogram_message;
        histogram_message.set_file_id(file_id);
        histogram_message.set_region_id(region_id);
        histogram_message.set_progress(1.0); // only cube histograms have partial results
        histogram_message.set_channel(z);
        histogram_message.set_stokes(stokes);

        // Get image region
        if (!ApplyRegionToFile(region_id, file_id, z_range, stokes, stokes_src_vs_region)) {
            // region outside image, send default histogram
            auto* default_histogram = histogram_message.mutable_histograms();
            std::vector<int> histogram_bins(1, 0);
            FillHistogram(default_histogram, 1, 0.0, 0.0, histogram_bins, NAN, NAN);
            continue;
        }

        // number of bins may be set or calculated
        int num_bins(hist_config.num_bins);
        if (num_bins == AUTO_BIN_SIZE) {
            casacore::IPosition region_shape = _frames.at(file_id)->GetRegionShape(stokes_src_vs_region);
            num_bins = int(std::max(sqrt(region_shape(0) * region_shape(1)), 2.0));
        }

        // Key for cache
        CacheId cache_id = CacheId(file_id, region_id, stokes, z);

        // check cache
        if (_histogram_cache.count(cache_id)) {
            have_basic_stats = _histogram_cache[cache_id].GetBasicStats(stats);
            if (have_basic_stats) {
                Histogram hist;
                if (_histogram_cache[cache_id].GetHistogram(num_bins, hist)) {
                    auto* histogram = histogram_message.mutable_histograms();
                    FillHistogram(histogram, stats, hist);

                    // Fill in the cached message
                    histogram_messages.emplace_back(histogram_message);
                    continue;
                }
            }
        }

        // Calculate stats and/or histograms, not in cache
        // Get data in region
        if (!data.count(stokes)) {
            if (!_frames.at(file_id)->GetRegionData(stokes_src_vs_region, data[stokes])) {
                spdlog::error("Failed to get data in the region!");
                return false;
            }
        }

        // Calculate and cache stats
        if (!have_basic_stats) {
            CalcBasicStats(data[stokes], stats);
            _histogram_cache[cache_id].SetBasicStats(stats);
            have_basic_stats = true;
        }

        // Calculate and cache histogram for number of bins
        Histogram histo = CalcHistogram(num_bins, stats, data[stokes]);
        _histogram_cache[cache_id].SetHistogram(num_bins, histo);

        // Complete Histogram submessage
        auto* histogram = histogram_message.mutable_histograms();
        FillHistogram(histogram, stats, histo);

        // Fill in the final result
        histogram_messages.emplace_back(histogram_message);
    }

    auto t_end_region_histogram = std::chrono::high_resolution_clock::now();
    auto dt_region_histogram =
        std::chrono::duration_cast<std::chrono::microseconds>(t_end_region_histogram - t_start_region_histogram).count();
    spdlog::performance(
        "Fill region histogram in {:.3f} ms at {:.3f} MPix/s", dt_region_histogram * 1e-3, (float)stats.num_pixels / dt_region_histogram);

    return true;
}

// ***** Fill spectral profile *****

bool RegionHandler::FillSpectralProfileData(
    std::function<void(CARTA::SpectralProfileData profile_data)> cb, int region_id, int file_id, bool stokes_changed) {
    // Fill spectral profiles for given region and file ids.  This could be:
    // 1. a specific region and a specific file
    // 2. a specific region and ALL_FILES
    // 3. a specific file and ALL_REGIONS

    if (!RegionFileIdsValid(region_id, file_id)) {
        return false;
    }

    std::unique_lock<std::mutex> ulock(_spectral_mutex);
    std::unordered_map<ConfigId, RegionSpectralConfig, ConfigIdHash> region_configs;
    region_configs.insert(_spectral_req.begin(), _spectral_req.end());
    ulock.unlock();

    bool profile_ok(false);
    // Fill spectral profile for region with file requirement
    for (auto& region_config : region_configs) {
        if (region_config.second.configs.empty()) {
            // no spectral requirements for this region/file combo
            continue;
        }

        int config_region_id(region_config.first.region_id);
        int config_file_id(region_config.first.file_id);

        if (((config_region_id == region_id) && ((config_file_id == file_id) || (file_id == ALL_FILES))) ||
            ((config_file_id == file_id) && (region_id == ALL_REGIONS))) {
            // Found matching requirement

            if (!RegionFileIdsValid(config_region_id, config_file_id)) { // check specific ids
                continue;
            }

            for (auto& spectral_config : region_config.second.configs) {
                // Determine which profiles to send
                std::string coordinate(spectral_config.coordinate);
                std::vector<CARTA::StatsType> required_stats;
                if (stokes_changed) {
                    if (coordinate != "z") { // Do not update when stokes changes for fixed stokes
                        continue;
                    }
                    // Update all profiles for current stokes
                    required_stats = spectral_config.all_stats;
                } else {
                    // Update only new profiles
                    required_stats = spectral_config.new_stats;
                }

                if (required_stats.empty()) {
                    // no requirements for this config or no new stats to send
                    profile_ok = true;
                    continue;
                }

                int stokes_index;
                if (!_frames.at(config_file_id)->GetStokesTypeIndex(coordinate, stokes_index)) {
                    continue;
                }

                // Return spectral profile for this requirement
                bool report_error(true);
                profile_ok = GetRegionSpectralData(config_region_id, config_file_id, coordinate, stokes_index, required_stats, report_error,
                    [&](std::map<CARTA::StatsType, std::vector<double>> results, float progress) {
                        CARTA::SpectralProfileData profile_message = Message::SpectralProfileData(
                            config_file_id, config_region_id, stokes_index, progress, coordinate, required_stats, results);
                        cb(profile_message); // send (partial profile) data
                    });
            }
        }
    }

    return profile_ok;
}

bool RegionHandler::GetRegionSpectralData(int region_id, int file_id, std::string& coordinate, int stokes_index,
    std::vector<CARTA::StatsType>& required_stats, bool report_error,
    const std::function<void(std::map<CARTA::StatsType, std::vector<double>>, float)>& partial_results_callback) {
    // Fill spectral profile message for given region, file, and requirement
    if (!RegionFileIdsValid(region_id, file_id)) {
        return false;
    }

    // Check cancel
    if (!HasSpectralRequirements(region_id, file_id, coordinate, required_stats)) {
        return false;
    }

    bool use_current_stokes(coordinate == "z");

    auto t_start_spectral_profile = std::chrono::high_resolution_clock::now();

    std::shared_lock frame_lock(_frames.at(file_id)->GetActiveTaskMutex());
    std::shared_lock region_lock(_regions.at(region_id)->GetActiveTaskMutex());

    // Initialize results map for requested stats to NaN, progress to zero
    size_t profile_size = _frames.at(file_id)->Depth();
    std::vector<double> init_spectral(profile_size, nan(""));
    std::map<CARTA::StatsType, std::vector<double>> results;
    for (const auto& stat : required_stats) {
        results[stat] = init_spectral;
    }
    float progress(0.0);

    // Check cache
    CacheId cache_id(file_id, region_id, stokes_index);
    if (_spectral_cache.count(cache_id) && !_spectral_cache[cache_id].profiles.empty()) {
        // Copy profiles to results map
        for (auto& result : results) {
            auto stats_type = result.first;
            std::vector<double> profile;
            if (_spectral_cache[cache_id].GetProfile(stats_type, profile)) {
                results[stats_type] = profile;
            }
        }
        progress = 1.0;
        partial_results_callback(results, progress);
        return true;
    }

    // Get 2D region to check if inside image
    casacore::LCRegion* lcregion = ApplyRegionToFile(region_id, file_id, StokesSource(), report_error);
    if (!lcregion) {
        progress = 1.0;
        partial_results_callback(results, progress); // region outside image, send NaNs
        return true;
    }

    // Get initial region info to cancel profile if it changes
    RegionState initial_region_state = _regions.at(region_id)->GetRegionState();

    // Use loader swizzled data for efficiency
    if (_frames.at(file_id)->UseLoaderSpectralData(lcregion->shape()) && !ComputeStokes(stokes_index)) {
        // Use cursor spectral profile for point region
        if (initial_region_state.type == CARTA::RegionType::POINT) {
            casacore::IPosition origin = lcregion->boundingBox().start();
            CARTA::Point point;
            point.set_x(origin(0));
            point.set_y(origin(1));
            std::vector<float> profile;
            bool ok = _frames.at(file_id)->GetLoaderPointSpectralData(profile, stokes_index, point);
            if (ok) {
                // Set results; there is only one required stat for point
                std::vector<double> data(profile.begin(), profile.end());
                results[required_stats[0]] = data;
                progress = 1.0;
                partial_results_callback(results, progress);
            }
            return ok;
        }

        // Get 2D origin and 2D mask for Hdf5Loader
        casacore::IPosition origin = lcregion->boundingBox().start();
        casacore::IPosition xy_origin = origin.keepAxes(casacore::IPosition(2, 0, 1)); // keep first two axes only

        // Get mask; LCRegion for file id is cached
        casacore::ArrayLattice<casacore::Bool> mask = _regions[region_id]->GetImageRegionMask(file_id);
        if (!mask.shape().empty()) {
            // start the timer
            auto t_start = std::chrono::high_resolution_clock::now();
            auto t_latest = t_start;

            // Get partial profiles until complete (do once if cached)
            while (progress < 1.0) {
                // Cancel if region or frame is closing
                if (!RegionFileIdsValid(region_id, file_id)) {
                    return false;
                }

                // Cancel if region, current stokes, or spectral requirements changed
                if (_regions.at(region_id)->GetRegionState() != initial_region_state) {
                    return false;
                }
                if (use_current_stokes && (stokes_index != _frames.at(file_id)->CurrentStokes())) {
                    return false;
                }
                if (!HasSpectralRequirements(region_id, file_id, coordinate, required_stats)) {
                    return false;
                }

                // Get partial profile
                std::map<CARTA::StatsType, std::vector<double>> partial_profiles;
                if (_frames.at(file_id)->GetLoaderSpectralData(region_id, stokes_index, mask, xy_origin, partial_profiles, progress)) {
                    // get the time elapse for this step
                    auto t_end = std::chrono::high_resolution_clock::now();
                    auto dt = std::chrono::duration<double, std::milli>(t_end - t_latest).count();

                    if ((dt > TARGET_PARTIAL_REGION_TIME) || (progress >= 1.0)) {
                        // Copy partial profile to results
                        for (const auto& profile : partial_profiles) {
                            auto stats_type = profile.first;
                            if (results.count(stats_type)) {
                                results[stats_type] = profile.second;
                            }
                        }

                        // restart timer
                        t_latest = t_end;

                        // send partial result
                        partial_results_callback(results, progress);
                    }
                } else {
                    return false;
                }
            }

            auto t_end_spectral_profile = std::chrono::high_resolution_clock::now();
            auto dt_spectral_profile =
                std::chrono::duration_cast<std::chrono::microseconds>(t_end_spectral_profile - t_start_spectral_profile).count();
            spdlog::performance("Fill spectral profile in {:.3f} ms", dt_spectral_profile * 1e-3);
            return true;
        }
    } // end loader swizzled data

    // Initialize cache results for *all* spectral stats
    std::map<CARTA::StatsType, std::vector<double>> cache_results;
    for (const auto& stat : _spectral_stats) {
        cache_results[stat] = init_spectral;
    }

    // Calculate and cache profiles
    size_t start_z(0), count(0), end_z(0);
    int delta_z = INIT_DELTA_Z;        // the increment of z for each step
    int dt_target = TARGET_DELTA_TIME; // the target time elapse for each step, in the unit of milliseconds
    auto t_partial_profile_start = std::chrono::high_resolution_clock::now();

    if (ComputeStokes(stokes_index)) { // Need to re-calculate the lattice coordinate region for computed stokes index
        lcregion = nullptr;
    }

    // Get per-z stats data for spectral profiles
    while (progress < 1.0) {
        // start the timer
        auto t_start = std::chrono::high_resolution_clock::now();

        end_z = (start_z + delta_z > profile_size ? profile_size - 1 : start_z + delta_z - 1);
        count = end_z - start_z + 1;

        // Get 3D region for z range and stokes_index
        AxisRange z_range(start_z, end_z);
        std::pair<StokesSource, casacore::ImageRegion> stokes_src_vs_region;
        if (!ApplyRegionToFile(region_id, file_id, z_range, stokes_index, stokes_src_vs_region, lcregion)) {
            return false;
        }

        // Get per-z stats data for region for all stats (for cache)
        bool per_z(true);
        std::map<CARTA::StatsType, std::vector<double>> partial_profiles;
        if (!_frames.at(file_id)->GetRegionStats(stokes_src_vs_region, _spectral_stats, per_z, partial_profiles)) {
            return false;
        }

        // Copy partial profile to results and cache_results (all stats)
        for (const auto& profile : partial_profiles) {
            auto stats_type = profile.first;
            const std::vector<double>& stats_data = profile.second;
            if (results.count(stats_type)) {
                memcpy(&results[stats_type][start_z], &stats_data[0], stats_data.size() * sizeof(double));
            }
            memcpy(&cache_results[stats_type][start_z], &stats_data[0], stats_data.size() * sizeof(double));
        }

        start_z += count;
        progress = (float)start_z / profile_size;

        // get the time elapse for this step
        auto t_end = std::chrono::high_resolution_clock::now();
        auto dt = std::chrono::duration<double, std::milli>(t_end - t_start).count();
        auto dt_partial_profile = std::chrono::duration<double, std::milli>(t_end - t_partial_profile_start).count();

        // adjust the increment of z according to the time elapse
        delta_z *= dt_target / dt;
        if (delta_z < 1) {
            delta_z = 1;
        }
        if (delta_z > profile_size) {
            delta_z = profile_size;
        }

        // Cancel if region or frame is closing
        if (!RegionFileIdsValid(region_id, file_id)) {
            return false;
        }

        // Cancel if region, current stokes, or spectral requirements changed
        if (_regions.at(region_id)->GetRegionState() != initial_region_state) {
            return false;
        }
        if (use_current_stokes && (stokes_index != _frames.at(file_id)->CurrentStokes())) {
            return false;
        }
        if (!HasSpectralRequirements(region_id, file_id, coordinate, required_stats)) {
            return false;
        }

        // send partial result by the callback function
        if (dt_partial_profile > TARGET_PARTIAL_REGION_TIME || progress >= 1.0) {
            t_partial_profile_start = std::chrono::high_resolution_clock::now();
            partial_results_callback(results, progress);
            if (progress >= 1.0) {
                // cache results for all stats types
                // TODO: cache and load partial profiles
                _spectral_cache[cache_id] = SpectralCache(cache_results);
            }
        }
    }

    auto t_end_spectral_profile = std::chrono::high_resolution_clock::now();
    auto dt_spectral_profile =
        std::chrono::duration_cast<std::chrono::microseconds>(t_end_spectral_profile - t_start_spectral_profile).count();
    spdlog::performance("Fill spectral profile in {:.3f} ms", dt_spectral_profile * 1e-3);

    return true;
}

// ***** Fill stats data *****

bool RegionHandler::FillRegionStatsData(std::function<void(CARTA::RegionStatsData stats_data)> cb, int region_id, int file_id) {
    // Fill stats data for given region and file
    if (!RegionFileIdsValid(region_id, file_id)) {
        return false;
    }

    bool message_filled(false);

    auto send_stats_results = [&](int region_id, int file_id, std::vector<CARTA::SetStatsRequirements_StatsConfig> stats_configs) {
        for (auto stats_config : stats_configs) {
            // Get stokes index
            int stokes;
            if (!_frames.at(file_id)->GetStokesTypeIndex(stats_config.coordinate(), stokes)) {
                continue;
            }

            // Set required stats types
            std::vector<CARTA::StatsType> required_stats;
            for (int i = 0; i < stats_config.stats_types_size(); ++i) {
                required_stats.push_back(stats_config.stats_types(i));
            }

            // Send stats results
            CARTA::RegionStatsData stats_message;
            if (GetRegionStatsData(region_id, file_id, stokes, required_stats, stats_message)) {
                cb(stats_message); // send stats data with respect to stokes
                message_filled = true;
            }
        }
    };

    if (region_id > 0) {
        // Fill stats data for specific region with file_id requirement (specific file_id or all files)
        std::unordered_map<ConfigId, RegionStatsConfig, ConfigIdHash> region_configs = _stats_req;
        for (auto& region_config : region_configs) {
            if ((region_config.first.region_id == region_id) && ((region_config.first.file_id == file_id) || (file_id == ALL_FILES))) {
                if (region_config.second.stats_configs.empty()) { // no requirements
                    continue;
                }
                int config_file_id(region_config.first.file_id);
                if (!RegionFileIdsValid(region_id, config_file_id)) { // check specific ids
                    continue;
                }

                // return stats for this requirement
                send_stats_results(region_id, config_file_id, region_config.second.stats_configs);
            }
        }
    } else {
        // (region_id < 0) Fill stats data for all regions with specific file_id requirement
        // Find requirements with file_id
        std::unordered_map<ConfigId, RegionStatsConfig, ConfigIdHash> region_configs = _stats_req;
        for (auto& region_config : region_configs) {
            if (region_config.first.file_id == file_id) {
                if (region_config.second.stats_configs.empty()) { // no requirements
                    continue;
                }
                int config_region_id(region_config.first.region_id);
                if (!RegionFileIdsValid(config_region_id, file_id)) { // check specific ids
                    continue;
                }

                // return stats for this requirement
                send_stats_results(config_region_id, file_id, region_config.second.stats_configs);
            }
        }
    }
    return message_filled;
}

bool RegionHandler::GetRegionStatsData(
    int region_id, int file_id, int stokes, const std::vector<CARTA::StatsType>& required_stats, CARTA::RegionStatsData& stats_message) {
    // Fill stats message for given region, file
    auto t_start_region_stats = std::chrono::high_resolution_clock::now();

    int z(_frames.at(file_id)->CurrentZ());
    stokes = (stokes == CURRENT_STOKES) ? _frames.at(file_id)->CurrentStokes() : stokes;

    // Start filling message
    stats_message.set_file_id(file_id);
    stats_message.set_region_id(region_id);
    stats_message.set_channel(z);
    stats_message.set_stokes(stokes);

    // Check cache
    CacheId cache_id = CacheId(file_id, region_id, stokes, z);
    if (_stats_cache.count(cache_id)) {
        std::map<CARTA::StatsType, double> stats_results;
        if (_stats_cache[cache_id].GetStats(stats_results)) {
            FillStatistics(stats_message, required_stats, stats_results);
            return true;
        }
    }

    // Get region
    AxisRange z_range(z);
    std::pair<StokesSource, casacore::ImageRegion> stokes_src_vs_region;
    if (!ApplyRegionToFile(region_id, file_id, z_range, stokes, stokes_src_vs_region)) {
        // region outside image: NaN results
        std::map<CARTA::StatsType, double> stats_results;
        for (const auto& carta_stat : required_stats) {
            if (carta_stat == CARTA::StatsType::NumPixels) {
                stats_results[carta_stat] = 0.0;
            } else {
                stats_results[carta_stat] = nan("");
            }
        }
        FillStatistics(stats_message, required_stats, stats_results);
        // cache results
        _stats_cache[cache_id] = StatsCache(stats_results);
        return true;
    }

    // calculate stats
    bool per_z(false);
    std::map<CARTA::StatsType, std::vector<double>> stats_map;
    if (_frames.at(file_id)->GetRegionStats(stokes_src_vs_region, required_stats, per_z, stats_map)) {
        // convert vector to single value in map
        std::map<CARTA::StatsType, double> stats_results;
        for (auto& value : stats_map) {
            stats_results[value.first] = value.second[0];
        }

        // add values to message
        FillStatistics(stats_message, required_stats, stats_results);
        // cache results
        _stats_cache[cache_id] = StatsCache(stats_results);

        auto t_end_region_stats = std::chrono::high_resolution_clock::now();
        auto dt_region_stats = std::chrono::duration_cast<std::chrono::microseconds>(t_end_region_stats - t_start_region_stats).count();
        spdlog::performance("Fill region stats in {:.3f} ms", dt_region_stats * 1e-3);

        return true;
    }

    return false;
}

bool RegionHandler::SetSpatialRequirements(int region_id, int file_id, std::shared_ptr<Frame> frame,
    const std::vector<CARTA::SetSpatialRequirements_SpatialConfig>& spatial_profiles) {
    // Clear all requirements for this file/region
    ConfigId config_id(file_id, region_id);
    if (_spatial_req.count(config_id)) {
        std::unique_lock<std::mutex> ulock(_spatial_mutex);
        _spatial_req[config_id].clear();
        ulock.unlock();
    }

    // Set spatial profile requirements for given region and file
    if (spatial_profiles.empty() && !RegionSet(region_id)) {
        // Frontend clears requirements after region removed, prevent error in log by returning true.
        return true;
    }

    if (!_regions.count(region_id)) {
        spdlog::error("Spatial requirements failed: no region with id {}", region_id);
        return false;
    }

    // Save frame pointer
    _frames[file_id] = frame;

    // Set new requirements for this file/region
    std::unique_lock<std::mutex> ulock(_spatial_mutex);
    _spatial_req[config_id] = spatial_profiles;
    ulock.unlock();

    return true;
}

bool RegionHandler::FillSpatialProfileData(int file_id, int region_id, std::vector<CARTA::SpatialProfileData>& spatial_data_vec) {
    ConfigId config_id(file_id, region_id);
    if (!_regions.count(region_id) || !_frames.count(file_id) || !_spatial_req.count(config_id)) {
        return false;
    }

    // Map a point region (region_id) to an image (file_id)
    casacore::LCRegion* lcregion = ApplyRegionToFile(region_id, file_id);
    if (!lcregion) {
        return false;
    }

    casacore::IPosition origin = lcregion->boundingBox().start();
    PointXy point(origin(0), origin(1));

    return _frames.at(file_id)->FillSpatialProfileData(point, _spatial_req.at(config_id), spatial_data_vec);
}

bool RegionHandler::IsPointRegion(int region_id) {
    if (_regions.count(region_id)) {
        if (_regions[region_id]->GetRegionState().type == CARTA::RegionType::POINT) {
            return true;
        }
    }
    return false;
}

std::vector<int> RegionHandler::GetPointRegionIds(int file_id) {
    std::vector<int> results;
    std::unique_lock<std::mutex> ulock(_spatial_mutex);
    for (auto& region : _spatial_req) {
        if (region.first.file_id == file_id) {
            results.push_back(region.first.region_id);
        }
    }
    ulock.unlock();

    return results;
}

std::vector<int> RegionHandler::GetProjectedFileIds(int region_id) {
    std::vector<int> results;
    std::unique_lock<std::mutex> ulock(_spatial_mutex);
    for (auto& region : _spatial_req) {
        if (region.first.region_id == region_id) {
            results.push_back(region.first.file_id);
        }
    }
    ulock.unlock();

    return results;
}

bool RegionHandler::GetLineProfiles(int file_id, int region_id, int width, bool per_z, std::function<void(float)>& progress_callback,
    double& increment, casacore::Matrix<float>& profiles, bool& cancelled, std::string& message) {
    // Generate box regions to approximate a line with a width (pixels), and get mean of each box (per z else current z).
    // Input parameters: file_id, region_id, width, per_z (all channels or current channel).
    // Calls progress_callback after each profile.
    // Return parameters: increment (angular spacing of boxes, in arcsec), per-region profiles, cancelled, message.
    // Returns whether profiles completed.
    bool profiles_complete(false);

    // Line box regions are set with reference image coordinate system then converted to file_id image if necessary
    auto reference_csys = _regions.at(region_id)->CoordinateSystem();
    if (!reference_csys->hasDirectionCoordinate()) {
        message = "Cannot approximate line with no direction coordinate.";
        return profiles_complete;
    }

    auto region_state = _regions.at(region_id)->GetRegionState();
    if (region_state.rotation == 0.0) {
        SetLineRotation(region_state);
    }

    if (GetFixedPixelRegionProfiles(
            file_id, width, per_z, region_state, reference_csys, progress_callback, profiles, increment, cancelled)) {
        spdlog::debug("Using fixed pixel increment for line box regions.");
        profiles_complete = true;
    } else if (!cancelled && GetFixedAngularRegionProfiles(file_id, width, per_z, region_state, reference_csys, progress_callback, profiles,
                                 increment, cancelled, message)) {
        spdlog::debug("Using fixed angular increment for line box regions.");
        profiles_complete = true;
    }

    return profiles_complete;
}

void RegionHandler::SetLineRotation(RegionState& region_state) {
    // Not set on line region import
    auto endpoints = region_state.control_points;
    auto x_angle_deg = atan(double(endpoints[1].y() - endpoints[0].y()) / double(endpoints[1].x() - endpoints[0].x())) * 180.0 / M_PI;

    // Rotation measured from north
    auto rotation = x_angle_deg - 90.0;
    if (rotation < 0.0) {
        rotation += 360.0;
    }

    region_state.rotation = rotation;
}

bool RegionHandler::GetFixedPixelRegionProfiles(int file_id, int width, bool per_z, RegionState& region_state,
    casacore::CoordinateSystem* reference_csys, std::function<void(float)>& progress_callback, casacore::Matrix<float>& profiles,
    double& increment, bool& cancelled) {
    // Calculate mean spectral profiles for box regions along line with fixed pixel spacing, with progress updates after each profile.
    // Return parameters include the profiles, the increment between the box centers in arcsec, and whether profiles were cancelled.
    // Returns false if profiles cancelled or linear pixel centers are tabular in world coordinates.
    auto endpoints = region_state.control_points;
    auto dx_pixels = endpoints[1].x() - endpoints[0].x();
    auto dy_pixels = endpoints[1].y() - endpoints[0].y();
    size_t num_regions = sqrt((dx_pixels * dx_pixels) + (dy_pixels * dy_pixels));

    // Offset range [-offset, offset] from center, in pixels
    int num_offsets = lround(float(num_regions - 1) / 2.0);
    auto center_idx = num_offsets;
    std::vector<CARTA::Point> box_centers((num_offsets * 2) + 1);

    // Center point of line
    auto center_x = (endpoints[0].x() + endpoints[1].x()) / 2;
    auto center_y = (endpoints[0].y() + endpoints[1].y()) / 2;

    // Set center pixel at center index
    CARTA::Point point;
    point.set_x(center_x);
    point.set_y(center_y);
    box_centers[center_idx] = point;

    // Apply rotation to get next pixel
    auto rotation = region_state.rotation;
    float cos_x = cos((rotation + 90.0) * M_PI / 180.0f);
    float sin_x = sin((rotation + 90.0) * M_PI / 180.0f);

    // Set pixel direction for horizontal line
    int pixel_dir(1.0);
    if (dy_pixels == 0.0) {
        pixel_dir = (dx_pixels < 0 ? -1.0 : 1.0);
    }

    // Set pixels in pos and neg direction from center out
    for (int ipixel = 1; ipixel <= num_offsets; ++ipixel) {
        // Positive offset
        auto idx = center_idx + ipixel;
        point.set_x(center_x - (pixel_dir * ipixel * cos_x));
        point.set_y(center_y - (pixel_dir * ipixel * sin_x));
        box_centers[idx] = point;

        // Negative offset
        idx = center_idx - ipixel;
        point.set_x(center_x + (pixel_dir * ipixel * cos_x));
        point.set_y(center_y + (pixel_dir * ipixel * sin_x));
        box_centers[idx] = point;
    }

    if (per_z && _stop_pv[file_id]) {
        cancelled = true;
        return false;
    }

    float progress(0.0);
    if (CheckLinearOffsets(box_centers, reference_csys, increment)) {
        size_t num_regions(box_centers.size());
        float height = (fmod(rotation, 90.0) == 0.0 ? 1.0 : 3.0);

        // Send progress updates at time interval
        auto t_start = std::chrono::high_resolution_clock::now();

        // Set box regions from centers, width x 1
        for (size_t i = 0; i < num_regions; ++i) {
            if (per_z && _stop_pv[file_id]) {
                cancelled = true;
                return false;
            }

            // Set temporary region for reference image
            // Rectangle control points: center, width (user-set width), height (1 pixel)
            std::vector<CARTA::Point> control_points;
            control_points.push_back(box_centers[i]);
            CARTA::Point point;
            point.set_x(width);
            point.set_y(height);
            control_points.push_back(point);
            RegionState temp_region_state(region_state.reference_file_id, CARTA::RegionType::RECTANGLE, control_points, rotation);

            // Get mean spectral profile for requested file_id and log number of pixels in region
            double num_pixels(0.0);
            casacore::Vector<float> region_profile =
                GetTemporaryRegionProfile(file_id, temp_region_state, reference_csys, per_z, num_pixels);

            if (!num_pixels && per_z && _stop_pv[file_id]) {
                cancelled = true;
                return false;
            }

            spdlog::debug("Line box region {} max num pixels={}", i, num_pixels);

            if (profiles.empty()) {
                // initialize matrix
                profiles.resize(casacore::IPosition(2, num_regions, region_profile.size()));
                profiles = NAN;
            }

            profiles.row(i) = region_profile;

            // Update progress if time interval elapsed
            auto t_end = std::chrono::high_resolution_clock::now();
            auto dt = std::chrono::duration<double, std::milli>(t_end - t_start).count();
            progress = float(i + 1) / float(num_regions);

            if ((dt > LINE_PROFILE_PROGRESS_INTERVAL) || (progress >= 1.0)) {
                t_start = t_end;
                progress_callback(progress);
            }
        }
    }

    if (per_z) {
        cancelled = _stop_pv[file_id];
    }

    return (progress == 1.0) && !allEQ(profiles, NAN);
}

bool RegionHandler::CheckLinearOffsets(const std::vector<CARTA::Point>& box_centers, casacore::CoordinateSystem* csys, double& increment) {
    // Check whether separation between box centers is linear.
    auto direction_coord = csys->directionCoordinate();

    // Convert all center points to world, check angular separation between centers
    size_t num_centers(box_centers.size()), num_separation(0);
    double min_separation, max_separation;
    double total_separation(0.0);
    double tolerance = GetSeparationTolerance(csys);
    casacore::MVDirection mvdir1, mvdir2;
    casacore::Vector<casacore::Double> center_point(2);

    for (size_t i = 0; i < num_centers - 1; ++i) {
        bool check_separation(true);

        // Get this center and next center as MVDirections
        // Center i
        center_point[0] = box_centers[i].x();
        center_point[1] = box_centers[i].y();
        try {
            mvdir1 = direction_coord.toWorld(center_point);
        } catch (casacore::AipsError& err) { // wcslib conversion error
            check_separation = false;
        }

        // Center i + 1
        center_point[0] = box_centers[i + 1].x();
        center_point[1] = box_centers[i + 1].y();
        try {
            mvdir2 = direction_coord.toWorld(center_point);
        } catch (casacore::AipsError& err) { // wcslib conversion error
            check_separation = false;
        }

        // Check separation
        if (check_separation) {
            double center_separation = mvdir1.separation(mvdir2, "arcsec").getValue();

            if (i == 0) {
                min_separation = max_separation = center_separation;
            } else {
                min_separation = (center_separation < min_separation) ? center_separation : min_separation;
                max_separation = (center_separation > max_separation) ? center_separation : max_separation;
            }

            if ((max_separation - min_separation) > tolerance) { // nonlinear increment
                return false;
            }

            total_separation += center_separation; // accumulate for mean
            ++num_separation;
        }
    }

    increment = total_separation / double(num_separation); // calculate mean separation
    return true;
}

double RegionHandler::GetSeparationTolerance(casacore::CoordinateSystem* csys) {
    // Return 1% of CDELT2 in arcsec
    auto cdelt = csys->increment();
    auto cunit = csys->worldAxisUnits();
    casacore::Quantity cdelt2(cdelt[1], cunit[1]);
    return cdelt2.get("arcsec").getValue() * 0.01;
}

bool RegionHandler::GetFixedAngularRegionProfiles(int file_id, int width, bool per_z, RegionState& region_state,
    casacore::CoordinateSystem* reference_csys, std::function<void(float)>& progress_callback, casacore::Matrix<float>& profiles,
    double& increment, bool& cancelled, std::string& message) {
    // Calculate mean spectral profiles for polygon regions along line with fixed angular spacing, with progress updates after each profile.
    // Return parameters include the profiles, the increment between the regions in arcsec, and whether profiles were cancelled.
    // Returns false if profiles cancelled or failed, with an error message.
    auto endpoints = region_state.control_points;
    auto rotation = region_state.rotation;

    // Convert pixel coordinates to MVDirection to get angular separation of entire line
    casacore::Vector<double> endpoint0(2), endpoint1(2);
    endpoint0[0] = endpoints[0].x();
    endpoint0[1] = endpoints[0].y();
    endpoint1[0] = endpoints[1].x();
    endpoint1[1] = endpoints[1].y();
    auto direction_coord = reference_csys->directionCoordinate();
    casacore::MVDirection mvdir0, mvdir1;

    try {
        mvdir0 = direction_coord.toWorld(endpoint0);
        mvdir1 = direction_coord.toWorld(endpoint1);
    } catch (casacore::AipsError& err) { // wcslib - invalid pixel coordinates
        message = "Conversion of line endpoints to world coordinates failed.";
        return false;
    }

    // Find angular center of line for start of line approximation regions
    auto line_separation = mvdir0.separation(mvdir1, "arcsec").getValue();
    auto center_separation = line_separation / 2.0; // angular separation of center from endpoint
    double tolerance = GetSeparationTolerance(reference_csys);
    casacore::Vector<double> line_center = FindPointAtTargetSeparation(direction_coord, endpoint0, endpoint1, center_separation, tolerance);

    if (line_center.empty()) { // Line may be outside image
        message = "Failed to find line center.  Region may be outside image.";
        return false;
    }

    // Target increment is CDELT2, target width is width * CDELT2
    auto inc2 = reference_csys->increment()(1);
    auto cunit2 = reference_csys->worldAxisUnits()(1);
    casacore::Quantity cdelt2(inc2, cunit2);
    increment = cdelt2.get("arcsec").getValue();
    double angular_width = width * increment;
    spdlog::debug("Increment={} arcsec, width={} arcsec", increment, angular_width);

    // Number of profiles determined by line length and increment in arcsec
    int num_offsets = lround(line_separation / increment) / 2;
    int num_profiles = num_offsets * 2;
    casacore::Vector<casacore::Vector<double>> line_points(num_profiles + 1);
    line_points(num_offsets) = line_center;
    spdlog::debug("Num offsets={} profiles={}", num_offsets, num_profiles);

    float progress(0.0);
    casacore::Vector<double> pos_box_start(line_center.copy()), neg_box_start(line_center.copy());

    // Get points along line from center out with increment spacing to set regions
    for (int i = 1; i <= num_offsets; ++i) {
        if (per_z && _stop_pv[file_id]) {
            cancelled = true;
            return false;
        }

        // Find ends of box regions, at increment from start of box in positive offset direction
        if (!pos_box_start.empty()) {
            casacore::Vector<double> pos_box_end =
                FindPointAtTargetSeparation(direction_coord, pos_box_start, endpoint0, increment, tolerance);
            line_points(num_offsets + i) = pos_box_end;
            pos_box_start.resize();
            pos_box_start = pos_box_end;
        }

        // Find ends of box regions, at increment from start of box in negative offset direction
        if (!neg_box_start.empty()) {
            casacore::Vector<double> neg_box_end =
                FindPointAtTargetSeparation(direction_coord, neg_box_start, endpoint1, increment, tolerance);
            line_points(num_offsets - i) = neg_box_end;
            neg_box_start.resize();
            neg_box_start = neg_box_end;
        }
    }

    // initialize matrix size to fill in rows
    profiles.resize(casacore::IPosition(2, num_profiles, _frames.at(file_id)->Depth()));
    profiles = NAN;

    // Create polygons for box regions along line starting and ending at calculated points.
    // Starts at previous point (if any), ends at two points ahead (if any).
    int start_point, end_point;

    // Send progress updates at time interval
    auto t_start = std::chrono::high_resolution_clock::now();

    for (int i = 0; i < num_profiles; ++i) {
        // Check if user cancelled
        if (per_z && _stop_pv[file_id]) {
            cancelled = true;
            return false;
        }

        // Set index for start of box and end of box
        start_point = (i == 0 ? i : i - 1);
        end_point = (i == (num_profiles - 1) ? i + 1 : i + 2);
        casacore::Vector<double> box_start(line_points(start_point)), box_end(line_points(end_point));

        if (box_start.empty() || box_end.empty()) {
            // Likely part of line off image
            spdlog::debug("Line box region {} max num pixels={}\n", i, "nan");
        } else {
            // Set temporary region for reference image and get profile for requested file_id
            RegionState temp_region_state = GetTemporaryRegionState(
                direction_coord, region_state.reference_file_id, box_start, box_end, width, angular_width, rotation, tolerance);

            double num_pixels(0.0);
            casacore::Vector<float> region_profile =
                GetTemporaryRegionProfile(file_id, temp_region_state, reference_csys, per_z, num_pixels);

            if (!num_pixels && per_z && _stop_pv[file_id]) {
                cancelled = true;
                return false;
            }

            spdlog::debug("Line box region {} max num pixels={}\n", i, num_pixels);

            profiles.row(i) = region_profile;
        }

        // Update progress if time interval elapsed
        auto t_end = std::chrono::high_resolution_clock::now();
        auto dt = std::chrono::duration<double, std::milli>(t_end - t_start).count();
        progress = float(i + 1) / float(num_profiles);

        if ((dt > LINE_PROFILE_PROGRESS_INTERVAL) || (progress == 1.0)) {
            t_start = t_end;
            progress_callback(progress);
        }
    }

    if (per_z) {
        cancelled = _stop_pv[file_id];
    }

    return (progress == 1.0) && !allEQ(profiles, NAN);
}

bool RegionHandler::SetPointInRange(float max_point, float& point) {
    // Sets point in range 0 to max_size; returns whether point was changed
    bool point_set(false);

    if (point < 0.0) {
        point = 0.0;
        point_set = true;
    } else if (point > max_point) {
        point = max_point;
        point_set = true;
    }

    return point_set;
}

casacore::Vector<double> RegionHandler::FindPointAtTargetSeparation(const casacore::DirectionCoordinate& direction_coord,
    const casacore::Vector<double>& start_point, const casacore::Vector<double>& end_point, double target_separation, double tolerance) {
    // Find point on line described by start and end points which is at target separation in arcsec (within tolerance) of start point.
    // Return point [x, y] in pixel coordinates.  Vector is empty if DirectionCoordinate conversion fails.
    casacore::Vector<double> target_point;

    // Do binary search of line, finding midpoints until target separation is reached.
    // Check endpoints
    casacore::MVDirection start = direction_coord.toWorld(start_point);
    casacore::MVDirection end = direction_coord.toWorld(end_point);
    auto separation = start.separation(end, "arcsec").getValue();

    if (separation < target_separation) {
        // Line is shorter than target separation
        return target_point;
    }

    // Set progressively smaller range end0-end1 which contains target point by testing midpoints
    casacore::Vector<double> end0(start_point.copy()), end1(end_point.copy()), last_end1(2), midpoint(2);
    int limit(0);
    auto delta = separation - target_separation;

    while (abs(delta) > tolerance) {
        if (limit++ == 1000) { // should not hit this
            break;
        }

        if (delta > 0) {
            // Separation too large, get midpoint of end0/end1
            midpoint[0] = (end0[0] + end1[0]) / 2;
            midpoint[1] = (end0[1] + end1[1]) / 2;

            last_end1 = end1.copy();
            end1 = midpoint.copy();
        } else {
            // Separation too small: get midpoint of end1/last_end1
            midpoint[0] = (end1[0] + last_end1[0]) / 2;
            midpoint[1] = (end1[1] + last_end1[1]) / 2;

            end0 = end1.copy();
            end1 = midpoint.copy();
        }

        // Get separation between start point and new endpoint
        casacore::MVDirection mvdir_end1 = direction_coord.toWorld(end1);
        separation = start.separation(mvdir_end1, "arcsec").getValue();
        delta = separation - target_separation;
    }

    if (abs(delta) <= tolerance) {
        target_point = end1.copy();
    }

    return target_point;
}

RegionState RegionHandler::GetTemporaryRegionState(casacore::DirectionCoordinate& direction_coord, int file_id,
    const casacore::Vector<double>& box_start, const casacore::Vector<double>& box_end, int pixel_width, double angular_width,
    float line_rotation, double tolerance) {
    // Return RegionState for polygon region describing a box with given start and end (pixel coords) on line with rotation.
    // Get box corners with angular width to get box corners.
    // Polygon control points are corners of this box.
    // Used for widefield images with nonlinear spacing, where pixel center is not angular center so cannot use rectangle definition.
    double half_width = angular_width / 2.0;
    float cos_x = cos(line_rotation * M_PI / 180.0f);
    float sin_x = sin(line_rotation * M_PI / 180.0f);

    // Control points for polygon region state
    std::vector<CARTA::Point> control_points(4);
    CARTA::Point point;

    // Create lines perpendicular to approximated line--along "width axis"--at box start and end to find box corners
    casacore::Vector<double> endpoint(2), corner(2);

    // Find box corners from box start
    // Endpoint in positive direction 3 pixels out from box start
    endpoint(0) = box_start(0) - (pixel_width * cos_x);
    endpoint(1) = box_start(1) - (pixel_width * sin_x);
    corner = FindPointAtTargetSeparation(direction_coord, box_start, endpoint, half_width, tolerance);
    point.set_x(corner(0));
    point.set_y(corner(1));
    control_points[0] = point;

    // Endpoint in negative direction 3 pixels out from box start
    endpoint(0) = box_start(0) + (pixel_width * cos_x);
    endpoint(1) = box_start(1) + (pixel_width * sin_x);
    corner = FindPointAtTargetSeparation(direction_coord, box_start, endpoint, half_width, tolerance);
    point.set_x(corner(0));
    point.set_y(corner(1));
    control_points[3] = point;

    // Find box corners from box end
    // Endpoint in positive direction 3 pixels out from box end
    endpoint(0) = box_end(0) - (pixel_width * cos_x);
    endpoint(1) = box_end(1) - (pixel_width * sin_x);
    corner = FindPointAtTargetSeparation(direction_coord, box_end, endpoint, half_width, tolerance);
    point.set_x(corner(0));
    point.set_y(corner(1));
    control_points[1] = point;

    // Endpoint in negative direction 3 pixels out from box end
    endpoint(0) = box_end(0) + (pixel_width * cos_x);
    endpoint(1) = box_end(1) + (pixel_width * sin_x);
    corner = FindPointAtTargetSeparation(direction_coord, box_end, endpoint, half_width, tolerance);
    point.set_x(corner(0));
    point.set_y(corner(1));
    control_points[2] = point;

    // Set polygon RegionState
    float polygon_rotation(0.0);
    RegionState region_state = RegionState(file_id, CARTA::RegionType::POLYGON, control_points, polygon_rotation);

    spdlog::debug("Angular box region corners: polygon[[{}pix, {}pix], [{}pix, {}pix], [{}pix, {}pix], [{}pix, {}pix]]",
        control_points[0].x(), control_points[0].y(), control_points[1].x(), control_points[1].y(), control_points[2].x(),
        control_points[2].y(), control_points[3].x(), control_points[3].y());

    return region_state;
}

casacore::Vector<float> RegionHandler::GetTemporaryRegionProfile(
    int file_id, RegionState& region_state, casacore::CoordinateSystem* reference_csys, bool per_z, double& num_pixels) {
    // Create temporary region with RegionState and CoordinateSystem
    // Return stats/spectral profile (depending on per_z) for given file_id image, and number of pixels in the region.
    auto depth = _frames.at(file_id)->Depth();
    auto stokes_index = _frames.at(file_id)->CurrentStokes();

    // Initialize return values
    casacore::Vector<float> profile;
    if (per_z) {
        profile.resize(depth);
    } else {
        profile.resize(1);
    }
    profile = NAN;
    num_pixels = 0.0;

    if (!region_state.RegionDefined()) {
        return profile;
    }

    int region_id(TEMP_REGION_ID);
    casacore::CoordinateSystem* region_csys = static_cast<casacore::CoordinateSystem*>(reference_csys->clone());
    SetRegion(region_id, region_state, region_csys);

    if (!RegionSet(region_id)) {
        return profile;
    }

    std::vector<CARTA::StatsType> required_stats = {CARTA::StatsType::NumPixels, CARTA::StatsType::Mean};

    if (per_z) {
        // Temp region spectral requirements
        ConfigId config_id(file_id, region_id);
        std::string coordinate("z"); // current stokes
        SpectralConfig spectral_config(coordinate, required_stats);
        RegionSpectralConfig region_config;
        region_config.configs.push_back(spectral_config);

        // Check cancel: currently temp per-z profile is only for PV image generator
        if (_stop_pv[file_id]) {
            RemoveRegion(region_id);
            return profile;
        }

        // Set region spectral requirements
        std::unique_lock<std::mutex> ulock(_spectral_mutex);
        _spectral_req[config_id] = region_config;
        ulock.unlock();

        // Do not report errors for line regions outside image
        bool report_error(false);

        // Get region spectral profiles converted to file_id image if necessary
        GetRegionSpectralData(region_id, file_id, coordinate, stokes_index, required_stats, report_error,
            [&](std::map<CARTA::StatsType, std::vector<double>> results, float progress) {
                if (progress == 1.0) {
                    // Get mean spectral profile and max NumPixels for small region.  Callback does nothing, not needed.
                    auto npix_per_chan = results[CARTA::StatsType::NumPixels];
                    num_pixels = *max_element(npix_per_chan.begin(), npix_per_chan.end());
                    profile = results[CARTA::StatsType::Mean];
                }
            });
    } else {
        CARTA::RegionStatsData stats_message;

        if (GetRegionStatsData(region_id, file_id, stokes_index, required_stats, stats_message)) {
            auto statistics = stats_message.statistics();
            for (auto& statistics_value : statistics) {
                if (statistics_value.stats_type() == CARTA::StatsType::NumPixels) {
                    num_pixels = statistics_value.value();
                } else if (statistics_value.stats_type() == CARTA::StatsType::Mean) {
                    profile[0] = statistics_value.value();
                }
            }
        }
    }

    // Remove temporary region
    RemoveRegion(region_id);

    return profile;
}

} // namespace carta<|MERGE_RESOLUTION|>--- conflicted
+++ resolved
@@ -738,13 +738,8 @@
 
 bool RegionHandler::CalculateMoments(int file_id, int region_id, const std::shared_ptr<Frame>& frame,
     GeneratorProgressCallback progress_callback, const CARTA::MomentRequest& moment_request, CARTA::MomentResponse& moment_response,
-<<<<<<< HEAD
-    std::vector<carta::GeneratedImage>& collapse_results) {
+    std::vector<GeneratedImage>& collapse_results) {
     std::pair<StokesSource, casacore::ImageRegion> stokes_src_vs_region;
-=======
-    std::vector<GeneratedImage>& collapse_results) {
-    casacore::ImageRegion image_region;
->>>>>>> 88d00dcc
     int z_min(moment_request.spectral_range().min());
     int z_max(moment_request.spectral_range().max());
 
