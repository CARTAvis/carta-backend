--- conflicted
+++ resolved
@@ -27,8 +27,6 @@
 #include "Logger/Logger.h"
 #include "Util.h"
 
-<<<<<<< HEAD
-=======
 #ifdef _BOOST_FILESYSTEM_
 #include <boost/filesystem.hpp>
 namespace fs = boost::filesystem;
@@ -39,7 +37,6 @@
 
 static const int HIGH_COMPRESSION_QUALITY(32);
 
->>>>>>> 99e17bce
 using namespace carta;
 
 Frame::Frame(uint32_t session_id, carta::FileLoader* loader, const std::string& hdu, int default_z)
@@ -1522,7 +1519,6 @@
     save_file_ack.set_message(message);
 }
 
-<<<<<<< HEAD
 // Export carta::FileLoader::ImageRef image to CASA file
 // Input casacore::ImageInterface<casacore::Float> image as source data
 // Input output_filename as file path
@@ -1765,9 +1761,9 @@
         default:
             break;
     }
-
     return casacore::Slicer(start, end, stride, casacore::Slicer::endIsLast);
-=======
+}
+
 bool Frame::GetStokesTypeIndex(const string& coordinate, int& stokes_index) {
     if (coordinate.size() == 2) {
         bool stokes_ok(false);
@@ -1796,5 +1792,4 @@
         stokes_index = -1; // current stokes
     }
     return true;
->>>>>>> 99e17bce
 }