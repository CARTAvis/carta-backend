--- conflicted
+++ resolved
@@ -120,9 +120,6 @@
     return _open_image_error;
 }
 
-<<<<<<< HEAD
-casacore::CoordinateSystem* Frame::CoordinateSystem(const StokesSource& stokes_source) {
-=======
 std::string Frame::GetFileName() {
     std::string filename;
 
@@ -133,8 +130,7 @@
     return filename;
 }
 
-casacore::CoordinateSystem* Frame::CoordinateSystem() {
->>>>>>> a544511d
+casacore::CoordinateSystem* Frame::CoordinateSystem(const StokesSource& stokes_source) {
     // Returns pointer to CoordinateSystem clone; caller must delete
     casacore::CoordinateSystem* csys(nullptr);
     if (IsValid()) {
@@ -1577,19 +1573,12 @@
 // ****************************************************
 // Region/Slicer Support (Frame manages image mutex)
 
-<<<<<<< HEAD
-casacore::LCRegion* Frame::GetImageRegion(int file_id, std::shared_ptr<carta::Region> region, const StokesSource& stokes_source) {
+casacore::LCRegion* Frame::GetImageRegion(
+    int file_id, std::shared_ptr<carta::Region> region, const StokesSource& stokes_source, bool report_error) {
     // Return LCRegion formed by applying region params to image.
     // Returns nullptr if region outside image
     casacore::CoordinateSystem* coord_sys = CoordinateSystem(stokes_source);
     casacore::LCRegion* image_region = region->GetImageRegion(file_id, *coord_sys, ImageShape(stokes_source), stokes_source);
-=======
-casacore::LCRegion* Frame::GetImageRegion(int file_id, std::shared_ptr<carta::Region> region, bool report_error) {
-    // Return LCRegion formed by applying region params to image.
-    // Returns nullptr if region outside image
-    casacore::CoordinateSystem* coord_sys = CoordinateSystem();
-    casacore::LCRegion* image_region = region->GetImageRegion(file_id, *coord_sys, ImageShape(), report_error);
->>>>>>> a544511d
     delete coord_sys;
     return image_region;
 }
@@ -1742,15 +1731,9 @@
     return _loader->GetRegionSpectralData(region_id, stokes, mask, origin, _image_mutex, results, progress);
 }
 
-<<<<<<< HEAD
-bool Frame::CalculateMoments(int file_id, MomentProgressCallback progress_callback,
+bool Frame::CalculateMoments(int file_id, GeneratorProgressCallback progress_callback,
     const std::pair<StokesSource, casacore::ImageRegion>& stokes_src_vs_region, const CARTA::MomentRequest& moment_request,
-    CARTA::MomentResponse& moment_response, std::vector<carta::CollapseResult>& collapse_results) {
-=======
-bool Frame::CalculateMoments(int file_id, GeneratorProgressCallback progress_callback, const casacore::ImageRegion& image_region,
-    const CARTA::MomentRequest& moment_request, CARTA::MomentResponse& moment_response,
-    std::vector<carta::GeneratedImage>& collapse_results) {
->>>>>>> a544511d
+    CARTA::MomentResponse& moment_response, std::vector<carta::GeneratedImage>& collapse_results) {
     std::shared_lock lock(GetActiveTaskMutex());
 
     if (!_moment_generator) {
