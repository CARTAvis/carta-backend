/* This file is part of the CARTA Image Viewer: https://github.com/CARTAvis/carta-backend
   Copyright 2018, 2019, 2020, 2021 Academia Sinica Institute of Astronomy and Astrophysics (ASIAA),
   Associated Universities, Inc. (AUI) and the Inter-University Institute for Data Intensive Astronomy (IDIA)
   SPDX-License-Identifier: GPL-3.0-or-later
*/

#include "Frame.h"

#include <algorithm>
#include <chrono>
#include <cmath>
#include <fstream>
#include <thread>

#include <casacore/images/Regions/WCBox.h>
#include <casacore/images/Regions/WCRegion.h>
#include <casacore/lattices/LRegions/LCSlicer.h>
#include <casacore/tables/DataMan/TiledFileAccess.h>

#include "DataStream/Compression.h"
#include "DataStream/Contouring.h"
#include "DataStream/Smoothing.h"
#include "ImageStats/StatsCalculator.h"
#include "Logger/Logger.h"
#include "Util.h"

#ifdef _BOOST_FILESYSTEM_
#include <boost/filesystem.hpp>
namespace fs = boost::filesystem;
#else
#include <filesystem>
namespace fs = std::filesystem;
#endif

using namespace carta;

Frame::Frame(uint32_t session_id, carta::FileLoader* loader, const std::string& hdu, int default_z)
    : _session_id(session_id),
      _valid(true),
      _loader(loader),
      _x_axis(0),
      _y_axis(1),
      _z_axis(-1),
      _stokes_axis(-1),
      _z_index(default_z),
      _stokes_index(DEFAULT_STOKES),
      _depth(1),
      _num_stokes(1),
      _z_profile_count(0),
      _moments_count(0),
      _moment_generator(nullptr) {
    if (!_loader) {
        _open_image_error = fmt::format("Problem loading image: image type not supported.");
        spdlog::error("Session {}: {}", session_id, _open_image_error);
        _valid = false;
        return;
    }

    try {
        _loader->OpenFile(hdu);
    } catch (casacore::AipsError& err) {
        _open_image_error = err.getMesg();
        spdlog::error("Session {}: {}", session_id, _open_image_error);
        _valid = false;
        return;
    }

    // Get shape and axis values from the loader
    int spectral_axis;
    std::string log_message;
    if (!_loader->FindCoordinateAxes(_image_shape, spectral_axis, _z_axis, _stokes_axis, log_message)) {
        _open_image_error = fmt::format("Problem determining file shape: {}", log_message);
        spdlog::error("Session {}: {}", session_id, _open_image_error);
        _valid = false;
        return;
    }

    // Determine which axes are rendered, e.g. for pV images
    std::vector<int> render_axes;
    _loader->GetRenderAxes(render_axes);
    _x_axis = render_axes[0];
    _y_axis = render_axes[1];

    _width = _image_shape(_x_axis);
    _height = _image_shape(_y_axis);
    _depth = (_z_axis >= 0 ? _image_shape(_z_axis) : 1);
    _num_stokes = (_stokes_axis >= 0 ? _image_shape(_stokes_axis) : 1);

    if (!FillImageCache()) {
        _valid = false;
        return;
    }

    // set default histogram requirements
    _image_histogram_configs.clear();
    _cube_histogram_configs.clear();
    HistogramConfig config;
    config.channel = CURRENT_Z;
    config.num_bins = AUTO_BIN_SIZE;
    _image_histogram_configs.push_back(config);

    try {
        // Resize stats vectors and load data from image, if the format supports it.
        // A failure here shouldn't invalidate the frame
        _loader->LoadImageStats();
    } catch (casacore::AipsError& err) {
        _open_image_error = fmt::format("Problem loading statistics from file: {}", err.getMesg());
        spdlog::warn("Session {}: {}", session_id, _open_image_error);
    }
}

bool Frame::IsValid() {
    return _valid;
}

std::string Frame::GetErrorMessage() {
    return _open_image_error;
}

casacore::CoordinateSystem* Frame::CoordinateSystem() {
    // Returns pointer to CoordinateSystem clone; caller must delete
    casacore::CoordinateSystem* csys(nullptr);
    if (IsValid()) {
        std::lock_guard<std::mutex> guard(_image_mutex);
        casacore::CoordinateSystem image_csys;
        _loader->GetCoordinateSystem(image_csys);
        csys = static_cast<casacore::CoordinateSystem*>(image_csys.clone());
    }
    return csys;
}

casacore::IPosition Frame::ImageShape() {
    casacore::IPosition ipos;
    if (IsValid()) {
        ipos = _image_shape;
    }
    return ipos;
}

size_t Frame::Depth() {
    return _depth;
}

size_t Frame::NumStokes() {
    return _num_stokes;
}

int Frame::CurrentZ() {
    return _z_index;
}

int Frame::CurrentStokes() {
    return _stokes_index;
}

int Frame::StokesAxis() {
    return _stokes_axis;
}

bool Frame::GetBeams(std::vector<CARTA::Beam>& beams) {
    std::string error;
    bool beams_ok = _loader->GetBeams(beams, error);
    if (!beams_ok) {
        spdlog::warn("Session {}: {}", _session_id, error);
    }
    return beams_ok;
}

casacore::Slicer Frame::GetImageSlicer(const AxisRange& z_range, int stokes) {
    // Slicer to apply z range and stokes to image shape
    // Start with entire image
    casacore::IPosition start(_image_shape.size());
    start = 0;
    casacore::IPosition end(_image_shape);
    end -= 1; // last position, not length

    // Slice z axis
    if (_z_axis >= 0) {
        int start_z(z_range.from), end_z(z_range.to);

        // Normalize z constants
        if (start_z == ALL_Z) {
            start_z = 0;
        } else if (start_z == CURRENT_Z) {
            start_z = CurrentZ();
        }
        if (end_z == ALL_Z) {
            end_z = Depth() - 1;
        } else if (end_z == CURRENT_Z) {
            end_z = CurrentZ();
        }

        start(_z_axis) = start_z;
        end(_z_axis) = end_z;
    }

    // Slice stokes axis
    if (_stokes_axis >= 0) {
        // Normalize stokes constant
        stokes = (stokes == CURRENT_STOKES ? CurrentStokes() : stokes);

        start(_stokes_axis) = stokes;
        end(_stokes_axis) = stokes;
    }

    // slicer for image data
    casacore::Slicer section(start, end, casacore::Slicer::endIsLast);
    return section;
}

bool Frame::CheckZ(int z) {
    return ((z >= 0) && (z < Depth()));
}

bool Frame::CheckStokes(int stokes) {
    return ((stokes >= 0) && (stokes < NumStokes()));
}

bool Frame::ZStokesChanged(int z, int stokes) {
    return (z != _z_index || stokes != _stokes_index);
}

void Frame::WaitForTaskCancellation() {
    _connected = false;      // file closed
    if (_moment_generator) { // stop moment calculation
        _moment_generator->StopCalculation();
    }
    while (_z_profile_count > 0 || _moments_count > 0) { // wait for z profiles or moments calculation finished
        std::this_thread::sleep_for(std::chrono::milliseconds(10));
    }
}

bool Frame::IsConnected() {
    return _connected; // whether file is to be closed
}

void Frame::IncreaseZProfileCount() {
    _z_profile_count++;
}

void Frame::DecreaseZProfileCount() {
    _z_profile_count--;
}

void Frame::IncreaseMomentsCount() {
    _moments_count++;
}

void Frame::DecreaseMomentsCount() {
    _moments_count--;
}

// ********************************************************************
// Image parameters: view, z/stokes, slicers for data cache

bool Frame::SetImageChannels(int new_z, int new_stokes, std::string& message) {
    bool updated(false);

    if (!_valid) {
        message = "No file loaded";
    } else {
        if ((new_z != _z_index) || (new_stokes != _stokes_index)) {
            bool z_ok(CheckZ(new_z));
            bool stokes_ok(CheckStokes(new_stokes));
            if (z_ok && stokes_ok) {
                _z_index = new_z;
                _stokes_index = new_stokes;
                FillImageCache();
                updated = true;
            } else {
                message = fmt::format("Channel {} or Stokes {} is invalid in image", new_z, new_stokes);
            }
        }
    }
    return updated;
}

bool Frame::SetCursor(float x, float y) {
    bool changed = ((x != _cursor.x) || (y != _cursor.y));
    _cursor = PointXy(x, y);
    return changed;
}

bool Frame::FillImageCache() {
    // get image data for z, stokes
    bool write_lock(true);
    tbb::queuing_rw_mutex::scoped_lock cache_lock(_cache_mutex, write_lock);
    auto t_start_set_image_cache = std::chrono::high_resolution_clock::now();
    casacore::Slicer section = GetImageSlicer(AxisRange(_z_index), _stokes_index);
    if (!GetSlicerData(section, _image_cache)) {
        spdlog::error("Session {}: {}", _session_id, "Loading image cache failed.");
        return false;
    }

    auto t_end_set_image_cache = std::chrono::high_resolution_clock::now();
    auto dt_set_image_cache =
        std::chrono::duration_cast<std::chrono::microseconds>(t_end_set_image_cache - t_start_set_image_cache).count();
    spdlog::performance("Load {}x{} image to cache in {:.3f} ms at {:.3f} MPix/s", _image_shape(0), _image_shape(1),
        dt_set_image_cache * 1e-3, (float)(_image_shape(0) * _image_shape(1)) / dt_set_image_cache);

    return true;
}

void Frame::GetZMatrix(std::vector<float>& z_matrix, size_t z, size_t stokes) {
    // fill matrix for given z and stokes
    casacore::Slicer section = GetImageSlicer(AxisRange(z), stokes);
    GetSlicerData(section, z_matrix);
}

// ****************************************************
// Raster Data

bool Frame::GetRasterData(std::vector<float>& image_data, CARTA::ImageBounds& bounds, int mip, bool mean_filter) {
    // apply bounds and downsample image cache
    if (!_valid || _image_cache.empty()) {
        return false;
    }

    const int x = bounds.x_min();
    const int y = bounds.y_min();
    const int req_height = bounds.y_max() - y;
    const int req_width = bounds.x_max() - x;

    // check bounds
    if ((req_height < 0) || (req_width < 0)) {
        return false;
    }
    if ((_height < (y + req_height)) || (_width < (x + req_width))) {
        return false;
    }
    // check mip; cannot divide by zero
    if (mip <= 0) {
        return false;
    }

    // size returned vector
    size_t num_rows_region = std::ceil((float)req_height / mip);
    size_t row_length_region = std::ceil((float)req_width / mip);
    image_data.resize(num_rows_region * row_length_region);
    int num_image_columns = _width;
    int num_image_rows = _height;

    // read lock imageCache
    bool write_lock(false);
    tbb::queuing_rw_mutex::scoped_lock lock(_cache_mutex, write_lock);

    auto t_start_raster_data_filter = std::chrono::high_resolution_clock::now();
    if (mean_filter && mip > 1) {
        // Perform down-sampling by calculating the mean for each MIPxMIP block
        BlockSmooth(
            _image_cache.data(), image_data.data(), num_image_columns, num_image_rows, row_length_region, num_rows_region, x, y, mip);
    } else {
        // Nearest neighbour filtering
        NearestNeighbor(_image_cache.data(), image_data.data(), num_image_columns, row_length_region, num_rows_region, x, y, mip);
    }

    auto t_end_raster_data_filter = std::chrono::high_resolution_clock::now();
    auto dt_raster_data_filter =
        std::chrono::duration_cast<std::chrono::microseconds>(t_end_raster_data_filter - t_start_raster_data_filter).count();
    spdlog::performance("{} filter {}x{} raster data to {}x{} in {:.3f} ms at {:.3f} MPix/s",
        (mean_filter && mip > 1) ? "Mean" : "Nearest neighbour", req_height, req_width, num_rows_region, row_length_region,
        dt_raster_data_filter * 1e-3, (float)(num_rows_region * row_length_region) / dt_raster_data_filter);

    return true;
}

// Tile data
bool Frame::FillRasterTileData(CARTA::RasterTileData& raster_tile_data, const Tile& tile, int z, int stokes,
    CARTA::CompressionType compression_type, float compression_quality) {
    // Early exit if z or stokes has changed
    if (ZStokesChanged(z, stokes)) {
        return false;
    }

    auto t_start_compress_tile_data = std::chrono::high_resolution_clock::now();

    raster_tile_data.set_channel(z);
    raster_tile_data.set_stokes(stokes);
    raster_tile_data.set_compression_type(compression_type);
    raster_tile_data.set_compression_quality(compression_quality);

    if (raster_tile_data.tiles_size()) {
        raster_tile_data.clear_tiles();
    }

    CARTA::TileData* tile_ptr = raster_tile_data.add_tiles();
    tile_ptr->set_layer(tile.layer);
    tile_ptr->set_x(tile.x);
    tile_ptr->set_y(tile.y);

    std::vector<float> tile_image_data;
    int tile_width;
    int tile_height;
    if (GetRasterTileData(tile_image_data, tile, tile_width, tile_height)) {
        if (ZStokesChanged(z, stokes)) {
            return false;
        }
        tile_ptr->set_width(tile_width);
        tile_ptr->set_height(tile_height);
        if (compression_type == CARTA::CompressionType::NONE) {
            tile_ptr->set_image_data(tile_image_data.data(), sizeof(float) * tile_image_data.size());
            return true;
        } else if (compression_type == CARTA::CompressionType::ZFP) {
            auto nan_encodings = GetNanEncodingsBlock(tile_image_data, 0, tile_width, tile_height);
            tile_ptr->set_nan_encodings(nan_encodings.data(), sizeof(int32_t) * nan_encodings.size());

            if (ZStokesChanged(z, stokes)) {
                return false;
            }

            auto t_start_compress_tile_data = std::chrono::high_resolution_clock::now();
            std::vector<char> compression_buffer;
            size_t compressed_size;
            int precision = lround(compression_quality);
            Compress(tile_image_data, 0, compression_buffer, compressed_size, tile_width, tile_height, precision);
            tile_ptr->set_image_data(compression_buffer.data(), compressed_size);
            // Measure duration for compress tile data
            auto t_end_compress_tile_data = std::chrono::high_resolution_clock::now();
            auto dt_compress_tile_data =
                std::chrono::duration_cast<std::chrono::microseconds>(t_end_compress_tile_data - t_start_compress_tile_data).count();
            spdlog::performance("Compress {}x{} tile data in {:.3f} ms at {:.3f} MPix/s", tile_width, tile_height,
                dt_compress_tile_data * 1e-3, (float)(tile_width * tile_height) / dt_compress_tile_data);

            return !(ZStokesChanged(z, stokes));
        }
    }

    return false;
}

bool Frame::GetRasterTileData(std::vector<float>& tile_data, const Tile& tile, int& width, int& height) {
    int tile_size = 256;
    int mip = Tile::LayerToMip(tile.layer, _width, _height, tile_size, tile_size);
    int tile_size_original = tile_size * mip;

    // crop to image size
    CARTA::ImageBounds bounds;
    bounds.set_x_min(std::max(0, tile.x * tile_size_original));
    bounds.set_x_max(std::min((int)_width, (tile.x + 1) * tile_size_original));
    bounds.set_y_min(std::max(0, tile.y * tile_size_original));
    bounds.set_y_max(std::min((int)_height, (tile.y + 1) * tile_size_original));

    const int req_height = bounds.y_max() - bounds.y_min();
    const int req_width = bounds.x_max() - bounds.x_min();
    width = std::ceil((float)req_width / mip);
    height = std::ceil((float)req_height / mip);
    return GetRasterData(tile_data, bounds, mip, true);
}

// ****************************************************
// Contour Data

bool Frame::SetContourParameters(const CARTA::SetContourParameters& message) {
    ContourSettings new_settings = {std::vector<double>(message.levels().begin(), message.levels().end()), message.smoothing_mode(),
        message.smoothing_factor(), message.decimation_factor(), message.compression_level(), message.contour_chunk_size(),
        message.reference_file_id()};

    if (_contour_settings != new_settings) {
        _contour_settings = new_settings;
        return true;
    }
    return false;
}

bool Frame::ContourImage(ContourCallback& partial_contour_callback) {
    double scale = 1.0;
    double offset = 0;
    bool smooth_successful = false;
    std::vector<std::vector<float>> vertex_data;
    std::vector<std::vector<int>> index_data;
    tbb::queuing_rw_mutex::scoped_lock cache_lock(_cache_mutex, false);

    if (_contour_settings.smoothing_mode == CARTA::SmoothingMode::NoSmoothing || _contour_settings.smoothing_factor <= 1) {
        TraceContours(_image_cache.data(), _width, _height, scale, offset, _contour_settings.levels, vertex_data, index_data,
            _contour_settings.chunk_size, partial_contour_callback);
        return true;
    } else if (_contour_settings.smoothing_mode == CARTA::SmoothingMode::GaussianBlur) {
        // Smooth the image from cache
        int mask_size = (_contour_settings.smoothing_factor - 1) * 2 + 1;
        int64_t kernel_width = (mask_size - 1) / 2;

        int64_t source_width = _width;
        int64_t source_height = _height;
        int64_t dest_width = _width - (2 * kernel_width);
        int64_t dest_height = _height - (2 * kernel_width);
        std::unique_ptr<float[]> dest_array(new float[dest_width * dest_height]);
        smooth_successful = GaussianSmooth(_image_cache.data(), dest_array.get(), source_width, source_height, dest_width, dest_height,
            _contour_settings.smoothing_factor);
        // Can release lock early, as we're no longer using the image cache
        cache_lock.release();
        if (smooth_successful) {
            // Perform contouring with an offset based on the Gaussian smoothing apron size
            offset = _contour_settings.smoothing_factor - 1;
            TraceContours(dest_array.get(), dest_width, dest_height, scale, offset, _contour_settings.levels, vertex_data, index_data,
                _contour_settings.chunk_size, partial_contour_callback);
            return true;
        }
    } else {
        // Block averaging
        CARTA::ImageBounds image_bounds;
        image_bounds.set_x_min(0);
        image_bounds.set_y_min(0);
        image_bounds.set_x_max(_width);
        image_bounds.set_y_max(_height);

        std::vector<float> dest_vector;
        smooth_successful = GetRasterData(dest_vector, image_bounds, _contour_settings.smoothing_factor, true);
        cache_lock.release();
        if (smooth_successful) {
            // Perform contouring with an offset based on the block size, and a scale factor equal to block size
            offset = 0;
            scale = _contour_settings.smoothing_factor;
            size_t dest_width = ceil(double(image_bounds.x_max()) / _contour_settings.smoothing_factor);
            size_t dest_height = ceil(double(image_bounds.y_max()) / _contour_settings.smoothing_factor);
            TraceContours(dest_vector.data(), dest_width, dest_height, scale, offset, _contour_settings.levels, vertex_data, index_data,
                _contour_settings.chunk_size, partial_contour_callback);
            return true;
        }
        spdlog::warn("Smoothing mode not implemented yet!");
        return false;
    }

    return false;
}

// ****************************************************
// Histogram Requirements and Data

bool Frame::SetHistogramRequirements(int region_id, const std::vector<CARTA::SetHistogramRequirements_HistogramConfig>& histogram_configs) {
    // Set histogram requirements for image or cube
    if ((region_id > IMAGE_REGION_ID) || (region_id < CUBE_REGION_ID)) { // does not handle other regions
        return false;
    }

    if (region_id == IMAGE_REGION_ID) {
        _image_histogram_configs.clear();
    } else {
        _cube_histogram_configs.clear();
    }

    for (auto& histogram_config : histogram_configs) {
        HistogramConfig config;
        config.channel = histogram_config.channel();
        config.num_bins = histogram_config.num_bins();
        if (region_id == IMAGE_REGION_ID) {
            _image_histogram_configs.push_back(config);
        } else {
            _cube_histogram_configs.push_back(config);
        }
    }

    return true;
}

bool Frame::FillRegionHistogramData(int region_id, CARTA::RegionHistogramData& histogram_data) {
    // fill histogram message for image plane or cube
    if ((region_id > IMAGE_REGION_ID) || (region_id < CUBE_REGION_ID)) { // does not handle other regions
        return false;
    }

    int stokes(CurrentStokes());

    // fill common message fields
    histogram_data.set_region_id(region_id);
    histogram_data.set_stokes(stokes);
    histogram_data.set_progress(1.0);

    std::vector<HistogramConfig> requirements;
    if (region_id == IMAGE_REGION_ID) {
        requirements = _image_histogram_configs;
    } else {
        requirements = _cube_histogram_configs;
    }

    bool have_valid_histogram(false);
    for (auto& histogram_config : requirements) {
        auto t_start_image_histogram = std::chrono::high_resolution_clock::now();

        // set value for single z
        int z = histogram_config.channel;
        if ((z == CURRENT_Z) || (Depth() == 1)) {
            z = CurrentZ();
        }
        int num_bins = histogram_config.num_bins;

        // Histogram submessage for this config
        auto histogram = histogram_data.add_histograms();
        histogram->set_channel(z);

        // fill histogram submessage from cache (loader or local)
        bool histogram_filled = FillHistogramFromCache(z, stokes, num_bins, histogram);

        if (!histogram_filled) {
            // must calculate cube histogram from Session
            if ((region_id == CUBE_REGION_ID) || (z == ALL_Z)) {
                return false;
            }

            // calculate image histogram
            BasicStats<float> stats;
            if (GetBasicStats(z, stokes, stats)) {
                carta::Histogram hist;
                histogram_filled = CalculateHistogram(region_id, z, stokes, num_bins, stats, hist);
                if (histogram_filled) {
                    FillHistogramFromResults(histogram, stats, hist);
                }
            }

            if (histogram_filled) {
                auto t_end_image_histogram = std::chrono::high_resolution_clock::now();
                auto dt_image_histogram =
                    std::chrono::duration_cast<std::chrono::microseconds>(t_end_image_histogram - t_start_image_histogram).count();
                spdlog::performance("Fill image histogram in {:.3f} ms at {:.3f} MPix/s", dt_image_histogram * 1e-3,
                    (float)stats.num_pixels / dt_image_histogram);
            }
        }
        have_valid_histogram |= histogram_filled;
    }

    return have_valid_histogram; // true if any histograms filled
}

int Frame::AutoBinSize() {
    return int(std::max(sqrt(_width * _height), 2.0));
}

bool Frame::FillHistogramFromCache(int z, int stokes, int num_bins, CARTA::Histogram* histogram) {
    // Fill Histogram submessage for given z, stokes, and num_bins
    bool filled = FillHistogramFromLoaderCache(z, stokes, num_bins, histogram);
    if (!filled) {
        filled = FillHistogramFromFrameCache(z, stokes, num_bins, histogram);
    }
    return filled;
}

bool Frame::FillHistogramFromLoaderCache(int z, int stokes, int num_bins, CARTA::Histogram* histogram) {
    // Fill the Histogram submessage from the loader cache
    auto& current_stats = _loader->GetImageStats(stokes, z);
    if (current_stats.valid) {
        int image_num_bins(current_stats.histogram_bins.size());
        if ((num_bins == AUTO_BIN_SIZE) || (num_bins == image_num_bins)) {
            double min_val(current_stats.basic_stats[CARTA::StatsType::Min]);
            double max_val(current_stats.basic_stats[CARTA::StatsType::Max]);
            double mean(current_stats.basic_stats[CARTA::StatsType::Mean]);
            double std_dev(current_stats.basic_stats[CARTA::StatsType::Sigma]);

            // fill message
            histogram->set_num_bins(image_num_bins);
            histogram->set_bin_width((max_val - min_val) / image_num_bins);
            histogram->set_first_bin_center(min_val + (histogram->bin_width() / 2.0));
            *histogram->mutable_bins() = {current_stats.histogram_bins.begin(), current_stats.histogram_bins.end()};
            histogram->set_mean(mean);
            histogram->set_std_dev(std_dev);
            // histogram cached in loader
            return true;
        }
    }
    return false;
}

bool Frame::FillHistogramFromFrameCache(int z, int stokes, int num_bins, CARTA::Histogram* histogram) {
    // Get stats and histogram results from cache; also used for cube histogram
    if (num_bins == AUTO_BIN_SIZE) {
        num_bins = AutoBinSize();
    }

    bool have_histogram(false);
    carta::Histogram hist;
    if (z == CURRENT_Z) {
        have_histogram = GetCachedImageHistogram(z, stokes, num_bins, hist);
    } else if (z == ALL_Z) {
        have_histogram = GetCachedCubeHistogram(stokes, num_bins, hist);
    }

    if (have_histogram) {
        // add stats to message
        BasicStats<float> stats;
        if (GetBasicStats(z, stokes, stats)) {
            FillHistogramFromResults(histogram, stats, hist);
        }
    }
    return have_histogram;
}

bool Frame::GetBasicStats(int z, int stokes, carta::BasicStats<float>& stats) {
    // Return basic stats from cache, or calculate (no loader option); also used for cube histogram
    if (z == ALL_Z) { // cube
        if (_cube_basic_stats.count(stokes)) {
            stats = _cube_basic_stats[stokes]; // get from cache
            return true;
        }
        return false; // calculate and cache in Session
    } else {
        int cache_key(CacheKey(z, stokes));
        if (_image_basic_stats.count(cache_key)) {
            stats = _image_basic_stats[cache_key]; // get from cache
            return true;
        }

        if ((z == CurrentZ()) && (stokes == CurrentStokes())) {
            // calculate histogram from image cache
            if (_image_cache.empty() && !FillImageCache()) {
                // cannot calculate
                return false;
            }
            CalcBasicStats(_image_cache, stats);
            _image_basic_stats[cache_key] = stats;
            return true;
        }

        // calculate histogram from given z/stokes data
        std::vector<float> data;
        GetZMatrix(data, z, stokes);
        CalcBasicStats(data, stats);

        // cache results
        _image_basic_stats[cache_key] = stats;
        return true;
    }
    return false;
}

bool Frame::GetCachedImageHistogram(int z, int stokes, int num_bins, carta::Histogram& hist) {
    // Get image histogram results from cache
    int cache_key(CacheKey(z, stokes));
    if (_image_histograms.count(cache_key)) {
        // get from cache if correct num_bins
        auto results_for_key = _image_histograms[cache_key];

        for (auto& result : results_for_key) {
            if (result.GetNbins() == num_bins) {
                hist = result;
                return true;
            }
        }
    }
    return false;
}

bool Frame::GetCachedCubeHistogram(int stokes, int num_bins, Histogram& hist) {
    // Get cube histogram results from cache
    if (_cube_histograms.count(stokes)) {
        for (auto& result : _cube_histograms[stokes]) {
            // get from cache if correct num_bins
            if (result.GetNbins() == num_bins) {
                hist = result;
                return true;
            }
        }
    }
    return false;
}

bool Frame::CalculateHistogram(int region_id, int z, int stokes, int num_bins, BasicStats<float>& stats, Histogram& hist) {
    // Calculate histogram for given parameters, return results
    if ((region_id > IMAGE_REGION_ID) || (region_id < CUBE_REGION_ID)) { // does not handle other regions
        return false;
    }

    if (z == ALL_Z) {
        return false; // calculation only for a specific z, even for cube histograms
    }

    if (num_bins == AUTO_BIN_SIZE) {
        num_bins = AutoBinSize();
    }

    if ((z == CurrentZ()) && (stokes == CurrentStokes())) {
        // calculate histogram from current image cache
        if (_image_cache.empty() && !FillImageCache()) {
            return false;
        }
        bool write_lock(false);
        tbb::queuing_rw_mutex::scoped_lock cache_lock(_cache_mutex, write_lock);
        hist = CalcHistogram(num_bins, stats, _image_cache);
    } else {
        // calculate histogram for z/stokes data
        std::vector<float> data;
        GetZMatrix(data, z, stokes);
        hist = CalcHistogram(num_bins, stats, data);
    }

    // cache image histogram
    if ((region_id == IMAGE_REGION_ID) || (Depth() == 1)) {
        int cache_key(CacheKey(z, stokes));
        _image_histograms[cache_key].push_back(hist);
    }

    return true;
}

bool Frame::GetCubeHistogramConfig(HistogramConfig& config) {
    bool have_config(!_cube_histogram_configs.empty());
    if (have_config) {
        config = _cube_histogram_configs[0];
    }
    return have_config;
}

void Frame::CacheCubeStats(int stokes, carta::BasicStats<float>& stats) {
    _cube_basic_stats[stokes] = stats;
}

void Frame::CacheCubeHistogram(int stokes, carta::Histogram& hist) {
    _cube_histograms[stokes].push_back(hist);
}

// ****************************************************
// Stats Requirements and Data

bool Frame::SetStatsRequirements(int region_id, const std::vector<CARTA::StatsType>& stats_types) {
    if (region_id != IMAGE_REGION_ID) {
        return false;
    }

    _image_required_stats = stats_types;
    return true;
}

bool Frame::FillRegionStatsData(int region_id, CARTA::RegionStatsData& stats_data) {
    // fill stats data message with requested statistics for the region with current z and stokes
    if (region_id != IMAGE_REGION_ID) {
        return false;
    }

    if (_image_required_stats.empty()) {
        return false; // not requested
    }

    int z(CurrentZ()), stokes(CurrentStokes());
    stats_data.set_channel(z);
    stats_data.set_stokes(stokes);

    // Use loader image stats
    auto& image_stats = _loader->GetImageStats(stokes, z);
    if (image_stats.full) {
        FillStatisticsValuesFromMap(stats_data, _image_required_stats, image_stats.basic_stats);
        return true;
    }

    // Use cached stats
    int cache_key(CacheKey(z, stokes));
    if (_image_stats.count(cache_key)) {
        auto stats_map = _image_stats[cache_key];
        FillStatisticsValuesFromMap(stats_data, _image_required_stats, stats_map);
        return true;
    }

    auto t_start_image_stats = std::chrono::high_resolution_clock::now();

    // Calculate stats map using slicer
    casacore::Slicer slicer = GetImageSlicer(AxisRange(z), stokes);
    bool per_z(false);
    std::map<CARTA::StatsType, std::vector<double>> stats_vector_map;
    if (GetSlicerStats(slicer, _image_required_stats, per_z, stats_vector_map)) {
        // convert vector to single value in map
        std::map<CARTA::StatsType, double> stats_map;
        for (auto& value : stats_vector_map) {
            stats_map[value.first] = value.second[0];
        }

        // complete message
        FillStatisticsValuesFromMap(stats_data, _image_required_stats, stats_map);

        // cache results
        _image_stats[cache_key] = stats_map;

        auto t_end_image_stats = std::chrono::high_resolution_clock::now();
        auto dt_image_stats = std::chrono::duration_cast<std::chrono::microseconds>(t_end_image_stats - t_start_image_stats).count();
        spdlog::performance("Fill image stats in {:.3f} ms", dt_image_stats * 1e-3);

        return true;
    }

    return false;
}

// ****************************************************
// Spatial Requirements and Data

bool Frame::SetSpatialRequirements(int region_id, const std::vector<std::string>& spatial_profiles) {
    if (region_id != CURSOR_REGION_ID) {
        return false;
    }

    _cursor_spatial_configs.clear();
    for (auto& profile : spatial_profiles) {
        _cursor_spatial_configs.push_back(profile);
    }
    return true;
}

bool Frame::FillSpatialProfileData(int region_id, CARTA::SpatialProfileData& spatial_data) {
    // Fill spatial profile message for cursor only
    // Send even if no requirements, to update value of data at cursor
    if (region_id != CURSOR_REGION_ID) {
        return false;
    }

    // frontend does not set cursor outside of image, but just in case:
    if (!_cursor.InImage(_width, _height)) {
        return false;
    }

    auto t_start_spatial_profile = std::chrono::high_resolution_clock::now();

    ssize_t num_image_cols(_width), num_image_rows(_height);
    int x, y;
    _cursor.ToIndex(x, y); // convert float to index into image array
    float cursor_value(0.0);
    if (!_image_cache.empty()) {
        bool write_lock(false);
        tbb::queuing_rw_mutex::scoped_lock cache_lock(_cache_mutex, write_lock);
        cursor_value = _image_cache[(y * num_image_cols) + x];
        cache_lock.release();
    }

    // set message fields
    spatial_data.set_x(x);
    spatial_data.set_y(y);
    spatial_data.set_channel(CurrentZ());
    spatial_data.set_stokes(CurrentStokes());
    spatial_data.set_value(cursor_value);

    // add profiles
    int end(0);
    std::vector<float> profile;
    bool write_lock(false);
    for (auto& coordinate : _cursor_spatial_configs) { // string coordinate
        bool have_profile(false);
        // can no longer select stokes, so can use image cache
        if (coordinate == "x") {
            tbb::queuing_rw_mutex::scoped_lock cache_lock(_cache_mutex, write_lock);
            auto x_start = y * num_image_cols;
            profile.clear();
            profile.reserve(_width);
            for (unsigned int j = 0; j < _width; ++j) {
                auto idx = x_start + j;
                profile.push_back(_image_cache[idx]);
            }
            cache_lock.release();
            end = _width;
            have_profile = true;
        } else if (coordinate == "y") {
            tbb::queuing_rw_mutex::scoped_lock cache_lock(_cache_mutex, write_lock);
            profile.clear();
            profile.reserve(_height);
            for (unsigned int j = 0; j < _height; ++j) {
                auto idx = (j * num_image_cols) + x;
                profile.push_back(_image_cache[idx]);
            }
            cache_lock.release();
            end = _height;
            have_profile = true;
        }

        if (have_profile) {
            // add SpatialProfile to message
            auto spatial_profile = spatial_data.add_profiles();
            spatial_profile->set_coordinate(coordinate);
            spatial_profile->set_start(0);
            spatial_profile->set_end(end);
            spatial_profile->set_raw_values_fp32(profile.data(), profile.size() * sizeof(float));
        }
    }

    auto t_end_spatial_profile = std::chrono::high_resolution_clock::now();
    auto dt_spatial_profile =
        std::chrono::duration_cast<std::chrono::microseconds>(t_end_spatial_profile - t_start_spatial_profile).count();
    spdlog::performance("Fill spatial profile in {:.3f} ms", dt_spatial_profile * 1e-3);

    return true;
}

// ****************************************************
// Spectral Requirements and Data

bool Frame::SetSpectralRequirements(int region_id, const std::vector<CARTA::SetSpectralRequirements_SpectralConfig>& spectral_configs) {
    if (region_id != CURSOR_REGION_ID) {
        return false;
    }

    if (spectral_configs.empty()) {
        _cursor_spectral_configs.clear();
        return true;
    }

    int nstokes = NumStokes();
    std::vector<SpectralConfig> new_configs;
    for (auto& config : spectral_configs) {
        std::string coordinate(config.coordinate());
        int stokes;
        if (!GetStokesTypeIndex(coordinate, stokes)) {
            continue;
        }

        // Set required stats for coordinate
        size_t nstats = config.stats_types_size();
        std::vector<CARTA::StatsType> stats;
        for (size_t i = 0; i < config.stats_types_size(); ++i) {
            stats.push_back(config.stats_types(i));
        }
        SpectralConfig new_config(coordinate, stats);
        new_configs.push_back(new_config);
    }

    if (new_configs.empty()) {
        return false;
    }

    // Set cursor spectral config
    std::lock_guard<std::mutex> guard(_spectral_mutex);
    _cursor_spectral_configs = new_configs;
    return true;
}

bool Frame::FillSpectralProfileData(std::function<void(CARTA::SpectralProfileData profile_data)> cb, int region_id, bool stokes_changed) {
    // Send cursor profile data incrementally using callback cb
    // If fixed stokes requirement and stokes changed, do not send that profile
    if (region_id != CURSOR_REGION_ID) {
        return false;
    }

    // No z axis
    if (_z_axis < 0) {
        return false;
    }

    // No spectral profile requirements
    if (_cursor_spectral_configs.empty()) {
        return false;
    }

    IncreaseZProfileCount();
    PointXy start_cursor = _cursor; // if cursor changes, cancel profiles

    auto t_start_spectral_profile = std::chrono::high_resolution_clock::now();

    std::vector<SpectralConfig> current_configs;
    std::unique_lock<std::mutex> ulock(_spectral_mutex);
    current_configs.insert(current_configs.begin(), _cursor_spectral_configs.begin(), _cursor_spectral_configs.end());
    ulock.unlock();

    for (auto& config : current_configs) {
        if (!(_cursor == start_cursor) || !IsConnected()) {
            // cursor changed or file closed, cancel profiles
            DecreaseZProfileCount();
            return false;
        }
        if (!HasSpectralConfig(config)) {
            // requirements changed
            DecreaseZProfileCount();
            return false;
        }

        std::string coordinate(config.coordinate);
        if ((coordinate != "z") && stokes_changed) {
            continue; // do not send fixed stokes profile when stokes changes
        }

        // Create final profile message for callback
        CARTA::SpectralProfileData profile_message;
        profile_message.set_stokes(CurrentStokes());
        profile_message.set_progress(1.0);
        auto spectral_profile = profile_message.add_profiles();
        spectral_profile->set_coordinate(config.coordinate);
        // point spectral profiles only have one stats type
        spectral_profile->set_stats_type(config.all_stats[0]);

<<<<<<< HEAD
        // Send spectral profile data if cursor inside image
        if (start_cursor.InImage(_image_shape(0), _image_shape(1))) {
            int stokes;
            if (!GetStokesTypeIndex(coordinate, stokes)) {
                continue;
            }
            if (stokes < 0) {
=======
        // Send NaN if cursor outside image
        if (!start_cursor.InImage(_width, _height)) {
            double nan_value = nan("");
            spectral_profile->set_raw_values_fp64(&nan_value, sizeof(double));
            cb(profile_message);
        } else {
            int axis, stokes;
            ConvertCoordinateToAxes(coordinate, axis, stokes);
            if (coordinate == "z") {
>>>>>>> ff64eca9
                stokes = CurrentStokes();
            }

            std::vector<float> spectral_data;
            int xy_count(1);
            if (_loader->GetCursorSpectralData(
                    spectral_data, stokes, (start_cursor.x + 0.5), xy_count, (start_cursor.y + 0.5), xy_count, _image_mutex)) {
                // Use loader data
                spectral_profile->set_raw_values_fp32(spectral_data.data(), spectral_data.size() * sizeof(float));
                cb(profile_message);
            } else {
                // Send image slices
                // Set up slicer
                int x_index, y_index;
                start_cursor.ToIndex(x_index, y_index);
                casacore::IPosition start(_image_shape.size());
                start(0) = x_index;
                start(1) = y_index;
                start(_z_axis) = 0;
                if (_stokes_axis >= 0) {
                    start(_stokes_axis) = stokes;
                }
                casacore::IPosition count(_image_shape.size(), 1); // will adjust count for z axis

                // Send incremental spectral profile when reach delta z or delta time
                size_t delta_z = INIT_DELTA_Z;                         // the increment of channels for each slice (to be adjusted)
                size_t dt_slice_target = TARGET_DELTA_TIME;            // target time elapse for each slice, in milliseconds
                size_t dt_partial_update = TARGET_PARTIAL_CURSOR_TIME; // time increment to send an update
                size_t profile_size = Depth();                         // profile vector size
                spectral_data.resize(profile_size, NAN);
                float progress(0.0);

                auto t_start_profile = std::chrono::high_resolution_clock::now();

                while (progress < PROFILE_COMPLETE) {
                    // start timer for slice
                    auto t_start_slice = std::chrono::high_resolution_clock::now();

                    // Slice image to get next delta_z (not to exceed depth in image)
                    size_t nz = (start(_z_axis) + delta_z < profile_size ? delta_z : profile_size - start(_z_axis));
                    count(_z_axis) = nz;
                    casacore::Slicer slicer(start, count);
                    std::vector<float> buffer;
                    if (!GetSlicerData(slicer, buffer)) {
                        DecreaseZProfileCount();
                        return false;
                    }

                    // copy buffer to spectral_data
                    memcpy(&spectral_data[start(_z_axis)], buffer.data(), nz * sizeof(float));

                    // update start z and determine progress
                    start(_z_axis) += nz;
                    progress = (float)start(_z_axis) / profile_size;

                    // get the time elapse for this slice
                    auto t_end_slice = std::chrono::high_resolution_clock::now();
                    auto dt_slice = std::chrono::duration<double, std::milli>(t_end_slice - t_start_slice).count();
                    auto dt_profile = std::chrono::duration<double, std::milli>(t_end_slice - t_start_profile).count();

                    // adjust delta z per slice according to the time elapse,
                    // to achieve target elapsed time per slice TARGET_DELTA_TIME (used to check for cancel)
                    if (delta_z == INIT_DELTA_Z) {
                        delta_z *= dt_slice_target / dt_slice;
                        if (delta_z < 1) {
                            delta_z = 1;
                        }
                        if (delta_z > profile_size) {
                            delta_z = profile_size;
                        }
                    }

                    // Check for cancel before sending
                    if (!(_cursor == start_cursor) || !IsConnected()) { // cursor changed or file closed, cancel all profiles
                        DecreaseZProfileCount();
                        return false;
                    }
                    if (!HasSpectralConfig(config)) {
                        // requirements changed, cancel this profile
                        DecreaseZProfileCount();
                        break;
                    }

                    if (progress >= PROFILE_COMPLETE) {
                        spectral_profile->set_raw_values_fp32(spectral_data.data(), spectral_data.size() * sizeof(float));
                        // send final profile message
                        cb(profile_message);
                    } else if (dt_profile > dt_partial_update) {
                        // reset profile timer and send partial profile message
                        t_start_profile = t_end_slice;

                        CARTA::SpectralProfileData partial_data;
                        partial_data.set_stokes(CurrentStokes());
                        partial_data.set_progress(progress);
                        auto partial_profile = partial_data.add_profiles();
                        partial_profile->set_stats_type(config.all_stats[0]);
                        partial_profile->set_coordinate(config.coordinate);
                        partial_profile->set_raw_values_fp32(spectral_data.data(), spectral_data.size() * sizeof(float));
                        cb(partial_data);
                    }
                }
            }
        }
    }

    auto t_end_spectral_profile = std::chrono::high_resolution_clock::now();
    auto dt_spectral_profile =
        std::chrono::duration_cast<std::chrono::microseconds>(t_end_spectral_profile - t_start_spectral_profile).count();
    spdlog::performance("Fill cursor spectral profile in {:.3f} ms", dt_spectral_profile * 1e-3);

    DecreaseZProfileCount();
    return true;
}

bool Frame::HasSpectralConfig(const SpectralConfig& config) {
    // Check if requirement is still set.
    // Currently can only set stokes for cursor, do not check stats type
    std::vector<SpectralConfig> current_configs;
    std::unique_lock<std::mutex> ulock(_spectral_mutex);
    current_configs.insert(current_configs.begin(), _cursor_spectral_configs.begin(), _cursor_spectral_configs.end());
    ulock.unlock();
    for (auto& current_config : current_configs) {
        if (current_config.coordinate == config.coordinate) {
            return true;
        }
    }
    return false;
}

// ****************************************************
// Region/Slicer Support (Frame manages image mutex)

casacore::LCRegion* Frame::GetImageRegion(int file_id, std::shared_ptr<carta::Region> region) {
    // Return LCRegion formed by applying region params to image.
    // Returns nullptr if region outside image
    casacore::CoordinateSystem* coord_sys = CoordinateSystem();
    casacore::LCRegion* image_region = region->GetImageRegion(file_id, *coord_sys, ImageShape());
    delete coord_sys;
    return image_region;
}

bool Frame::GetImageRegion(int file_id, const AxisRange& z_range, int stokes, casacore::ImageRegion& image_region) {
    if (!CheckZ(z_range.from) || !CheckZ(z_range.to) || !CheckStokes(stokes)) {
        return false;
    }
    try {
        casacore::Slicer slicer = GetImageSlicer(z_range, stokes);
        casacore::LCSlicer lcslicer(slicer);
        casacore::ImageRegion this_region(lcslicer);
        image_region = this_region;
        return true;
    } catch (casacore::AipsError error) {
        spdlog::error("Error converting full region to file {}: {}", file_id, error.getMesg());
        return false;
    }
}

casacore::IPosition Frame::GetRegionShape(const casacore::LattRegionHolder& region) {
    // Returns image shape with a region applied
    casacore::CoordinateSystem* coord_sys = CoordinateSystem();
    casacore::LatticeRegion lattice_region = region.toLatticeRegion(*coord_sys, ImageShape());
    delete coord_sys;
    return lattice_region.shape();
}

bool Frame::GetRegionData(const casacore::LattRegionHolder& region, std::vector<float>& data) {
    // Get image data with a region applied
    auto t_start_get_subimage_data = std::chrono::high_resolution_clock::now();
    casacore::SubImage<float> sub_image;
    std::unique_lock<std::mutex> ulock(_image_mutex);
    bool subimage_ok = _loader->GetSubImage(region, sub_image);
    ulock.unlock();

    if (!subimage_ok) {
        return false;
    }

    casacore::IPosition subimage_shape = sub_image.shape();
    if (subimage_shape.empty()) {
        return false;
    }

    data.resize(subimage_shape.product()); // must size correctly before sharing
    casacore::Array<float> tmp(subimage_shape, data.data(), casacore::StorageInitPolicy::SHARE);
    try {
        casacore::IPosition start(subimage_shape.size(), 0);
        casacore::IPosition count(subimage_shape);
        casacore::Slicer slicer(start, count); // entire subimage
        std::unique_lock<std::mutex> ulock(_image_mutex);
        sub_image.doGetSlice(tmp, slicer);

        // Get mask that defines region in subimage bounding box
        casacore::Array<bool> tmpmask;
        sub_image.doGetMaskSlice(tmpmask, slicer);
        ulock.unlock();

        // Apply mask to data
        std::vector<bool> datamask = tmpmask.tovector();
        for (size_t i = 0; i < data.size(); ++i) {
            if (!datamask[i]) {
                data[i] = NAN;
            }
        }

        auto t_end_get_subimage_data = std::chrono::high_resolution_clock::now();
        auto dt_get_subimage_data =
            std::chrono::duration_cast<std::chrono::microseconds>(t_end_get_subimage_data - t_start_get_subimage_data).count();
        spdlog::performance("Get region subimage data in {:.3f} ms", dt_get_subimage_data * 1e-3);

        return true;
    } catch (casacore::AipsError& err) {
        data.clear();
    }

    return false;
}

bool Frame::GetSlicerData(const casacore::Slicer& slicer, std::vector<float>& data) {
    // Get image data with a slicer applied
    data.resize(slicer.length().product()); // must have vector the right size before share it with Array
    casacore::Array<float> tmp(slicer.length(), data.data(), casacore::StorageInitPolicy::SHARE);
    std::unique_lock<std::mutex> ulock(_image_mutex);
    bool data_ok = _loader->GetSlice(tmp, slicer);
    ulock.unlock();
    return data_ok;
}

bool Frame::GetRegionStats(const casacore::LattRegionHolder& region, std::vector<CARTA::StatsType>& required_stats, bool per_z,
    std::map<CARTA::StatsType, std::vector<double>>& stats_values) {
    // Get stats for image data with a region applied
    casacore::SubImage<float> sub_image;
    std::unique_lock<std::mutex> ulock(_image_mutex);
    bool subimage_ok = _loader->GetSubImage(region, sub_image);
    ulock.unlock();
    if (subimage_ok) {
        std::lock_guard<std::mutex> guard(_image_mutex);
        return CalcStatsValues(stats_values, required_stats, sub_image, per_z);
    }
    return subimage_ok;
}

bool Frame::GetSlicerStats(const casacore::Slicer& slicer, std::vector<CARTA::StatsType>& required_stats, bool per_z,
    std::map<CARTA::StatsType, std::vector<double>>& stats_values) {
    // Get stats for image data with a slicer applied
    casacore::SubImage<float> sub_image;
    std::unique_lock<std::mutex> ulock(_image_mutex);
    bool subimage_ok = _loader->GetSubImage(slicer, sub_image);
    ulock.unlock();
    if (subimage_ok) {
        std::lock_guard<std::mutex> guard(_image_mutex);
        return CalcStatsValues(stats_values, required_stats, sub_image, per_z);
    }
    return subimage_ok;
}

bool Frame::UseLoaderSpectralData(const casacore::IPosition& region_shape) {
    // Check if loader has swizzled data and more efficient than image data
    return _loader->UseRegionSpectralData(region_shape, _image_mutex);
}

bool Frame::GetLoaderPointSpectralData(std::vector<float>& profile, int stokes, CARTA::Point& point) {
    return _loader->GetCursorSpectralData(profile, stokes, point.x(), 1, point.y(), 1, _image_mutex);
}

bool Frame::GetLoaderSpectralData(int region_id, int stokes, const casacore::ArrayLattice<casacore::Bool>& mask,
    const casacore::IPosition& origin, std::map<CARTA::StatsType, std::vector<double>>& results, float& progress) {
    // Get spectral data from loader (add image mutex for swizzled data)
    return _loader->GetRegionSpectralData(region_id, stokes, mask, origin, _image_mutex, results, progress);
}

bool Frame::CalculateMoments(int file_id, MomentProgressCallback progress_callback, const casacore::ImageRegion& image_region,
    const CARTA::MomentRequest& moment_request, CARTA::MomentResponse& moment_response,
    std::vector<carta::CollapseResult>& collapse_results) {
    if (!_moment_generator) {
        _moment_generator = std::make_unique<MomentGenerator>(GetFileName(), GetImage());
    }
    if (_moment_generator) {
        std::unique_lock<std::mutex> ulock(_image_mutex); // Must lock the image while doing moment calculations
        _moment_generator->CalculateMoments(
            file_id, image_region, _z_axis, _stokes_axis, progress_callback, moment_request, moment_response, collapse_results);
        ulock.unlock();
    }

    return !collapse_results.empty();
}

void Frame::StopMomentCalc() {
    if (_moment_generator) {
        _moment_generator->StopCalculation();
    }
}

void Frame::SaveFile(const std::string& root_folder, const CARTA::SaveFile& save_file_msg, CARTA::SaveFileAck& save_file_ack) {
    // Input file info
    std::string in_file = GetFileName();
    casacore::ImageInterface<float>* image = GetImage();

    // Output file info
    fs::path output_filename(save_file_msg.output_file_name());
    fs::path directory(save_file_msg.output_file_directory());
    CARTA::FileType output_file_type(save_file_msg.output_file_type());

    // Set response message
    int file_id(save_file_msg.file_id());
    save_file_ack.set_file_id(file_id);
    bool success(false);
    casacore::String message;

    // Get the full resolved name of the output image
    fs::path temp_path = fs::path(root_folder) / directory;
    fs::path abs_path = fs::absolute(temp_path);
    output_filename = abs_path / output_filename;

    if (output_filename.string() == in_file) {
        message = "The source file can not be overwritten!";
        save_file_ack.set_success(success);
        save_file_ack.set_message(message);
        return;
    }

    std::unique_lock<std::mutex> ulock(_image_mutex); // Lock the image while saving the file
    if (output_file_type == CARTA::FileType::CASA) {
        // Remove the old image file if it has a same file name
        if (fs::exists(output_filename)) {
            fs::remove_all(output_filename);
        }

        // Get a copy of the original pixel data
        casacore::IPosition start(image->shape().size(), 0);
        casacore::IPosition count(image->shape());
        casacore::Slicer slice(start, count);
        casacore::Array<casacore::Float> temp_array;
        image->doGetSlice(temp_array, slice);

        // Construct a new CASA image
        try {
            auto out_image =
                std::make_unique<casacore::PagedImage<casacore::Float>>(image->shape(), image->coordinates(), output_filename.string());
            out_image->setMiscInfo(image->miscInfo());
            out_image->setImageInfo(image->imageInfo());
            out_image->appendLog(image->logger());
            out_image->setUnits(image->units());
            out_image->putSlice(temp_array, start);

            // Copy the mask if the original image has
            if (image->hasPixelMask()) {
                casacore::Array<casacore::Bool> image_mask;
                image->getMaskSlice(image_mask, slice);
                out_image->makeMask("mask0", true, true);
                casacore::Lattice<casacore::Bool>& out_image_mask = out_image->pixelMask();
                out_image_mask.putSlice(image_mask, start);
            }
        } catch (casacore::AipsError error) {
            message = error.getMesg();
            save_file_ack.set_success(false);
            save_file_ack.set_message(message);
            return;
        }
        success = true;
    } else if (output_file_type == CARTA::FileType::FITS) {
        bool prefer_velocity, optical_velocity, prefer_wavelength, air_wavelength;
        GetSpectralCoordPreferences(image, prefer_velocity, optical_velocity, prefer_wavelength, air_wavelength);

        casacore::String error_string, origin_string;
        bool allow_overwrite(true), degenerate_last(false), verbose(true), stokes_last(false), history(true);
        int bit_pix(-32);
        float min_pix(1.0), max_pix(-1.0);
        if (casacore::ImageFITSConverter::ImageToFITS(error_string, *image, output_filename.string(), 64, prefer_velocity, optical_velocity,
                bit_pix, min_pix, max_pix, allow_overwrite, degenerate_last, verbose, stokes_last, prefer_wavelength, air_wavelength,
                origin_string, history)) {
            success = true;
        } else {
            message = error_string;
        }
    } else {
        message = "No saving file action!";
    }
    ulock.unlock(); // Unlock the image

    // Remove the root folder from the ack message
    if (!root_folder.empty()) {
        std::size_t found = message.find(root_folder);
        if (found != std::string::npos) {
            message.replace(found, root_folder.size(), "");
        }
    }

    save_file_ack.set_success(success);
    save_file_ack.set_message(message);
}

bool Frame::GetStokesTypeIndex(const string& coordinate, int& stokes_index) {
    if (coordinate.size() == 2) {
        bool stokes_ok(false);
        char stokes_char(coordinate.front());
        switch (stokes_char) {
            case 'I':
                stokes_ok = _loader->GetStokesTypeIndex(CARTA::StokesType::I, stokes_index);
                break;
            case 'Q':
                stokes_ok = _loader->GetStokesTypeIndex(CARTA::StokesType::Q, stokes_index);
                break;
            case 'U':
                stokes_ok = _loader->GetStokesTypeIndex(CARTA::StokesType::U, stokes_index);
                break;
            case 'V':
                stokes_ok = _loader->GetStokesTypeIndex(CARTA::StokesType::V, stokes_index);
                break;
            default:
                break;
        }
        if (!stokes_ok) {
            spdlog::error("Spectral requirement {} failed: invalid stokes axis for image.", coordinate);
            return false;
        }
    } else {
        stokes_index = -1; // current stokes
    }
    return true;
}<|MERGE_RESOLUTION|>--- conflicted
+++ resolved
@@ -1067,7 +1067,6 @@
         // point spectral profiles only have one stats type
         spectral_profile->set_stats_type(config.all_stats[0]);
 
-<<<<<<< HEAD
         // Send spectral profile data if cursor inside image
         if (start_cursor.InImage(_image_shape(0), _image_shape(1))) {
             int stokes;
@@ -1075,17 +1074,6 @@
                 continue;
             }
             if (stokes < 0) {
-=======
-        // Send NaN if cursor outside image
-        if (!start_cursor.InImage(_width, _height)) {
-            double nan_value = nan("");
-            spectral_profile->set_raw_values_fp64(&nan_value, sizeof(double));
-            cb(profile_message);
-        } else {
-            int axis, stokes;
-            ConvertCoordinateToAxes(coordinate, axis, stokes);
-            if (coordinate == "z") {
->>>>>>> ff64eca9
                 stokes = CurrentStokes();
             }
 
