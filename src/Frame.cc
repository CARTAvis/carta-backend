/* This file is part of the CARTA Image Viewer: https://github.com/CARTAvis/carta-backend
   Copyright 2018, 2019, 2020, 2021 Academia Sinica Institute of Astronomy and Astrophysics (ASIAA),
   Associated Universities, Inc. (AUI) and the Inter-University Institute for Data Intensive Astronomy (IDIA)
   SPDX-License-Identifier: GPL-3.0-or-later
*/

#include "Frame.h"

#include <algorithm>
#include <chrono>
#include <cmath>
#include <fstream>
#include <thread>

#include <casacore/images/Images/SubImage.h>
#include <casacore/images/Regions/WCBox.h>
#include <casacore/images/Regions/WCRegion.h>
#include <casacore/lattices/LRegions/LCExtension.h>
#include <casacore/lattices/LRegions/LCSlicer.h>
#include <casacore/lattices/LRegions/LattRegionHolder.h>
#include <casacore/tables/DataMan/TiledFileAccess.h>

#include "DataStream/Compression.h"
#include "DataStream/Contouring.h"
#include "DataStream/Smoothing.h"
#include "ImageStats/StatsCalculator.h"
#include "Logger/Logger.h"
#include "Util.h"

#ifdef _BOOST_FILESYSTEM_
#include <boost/filesystem.hpp>
namespace fs = boost::filesystem;
#else
#include <filesystem>
namespace fs = std::filesystem;
#endif

static const int HIGH_COMPRESSION_QUALITY(32);

using namespace carta;

Frame::Frame(uint32_t session_id, carta::FileLoader* loader, const std::string& hdu, int default_z)
    : _session_id(session_id),
      _valid(true),
      _loader(loader),
      _tile_cache(0),
      _x_axis(0),
      _y_axis(1),
      _z_axis(-1),
      _stokes_axis(-1),
      _z_index(default_z),
      _stokes_index(DEFAULT_STOKES),
      _depth(1),
      _num_stokes(1),
      _image_cache_valid(false),
      _moment_generator(nullptr) {
    if (!_loader) {
        _open_image_error = fmt::format("Problem loading image: image type not supported.");
        spdlog::error("Session {}: {}", session_id, _open_image_error);
        _valid = false;
        return;
    }

    try {
        _loader->OpenFile(hdu);
    } catch (casacore::AipsError& err) {
        _open_image_error = err.getMesg();
        spdlog::error("Session {}: {}", session_id, _open_image_error);
        _valid = false;
        return;
    }

    // Get shape and axis values from the loader
    int spectral_axis;
    std::string log_message;
    if (!_loader->FindCoordinateAxes(_image_shape, spectral_axis, _z_axis, _stokes_axis, log_message)) {
        _open_image_error = fmt::format("Cannot determine file shape. {}", log_message);
        spdlog::error("Session {}: {}", session_id, _open_image_error);
        _valid = false;
        return;
    }

    // Determine which axes are rendered, e.g. for pV images
    std::vector<int> render_axes = _loader->GetRenderAxes();
    _x_axis = render_axes[0];
    _y_axis = render_axes[1];

    _width = _image_shape(_x_axis);
    _height = _image_shape(_y_axis);
    _depth = (_z_axis >= 0 ? _image_shape(_z_axis) : 1);
    _num_stokes = (_stokes_axis >= 0 ? _image_shape(_stokes_axis) : 1);

    // load full image cache for loaders that don't use the tile cache and mipmaps
    if (!(_loader->UseTileCache() && _loader->HasMip(2)) && !FillImageCache()) {
        _open_image_error = fmt::format("Cannot load image data. Check log.");
        _valid = false;
        return;
    }

    // reset the tile cache if the loader will use it
    if (_loader->UseTileCache()) {
        int tiles_x = (_width - 1) / TILE_SIZE + 1;
        int tiles_y = (_height - 1) / TILE_SIZE + 1;
        int tile_cache_capacity = std::min(MAX_TILE_CACHE_CAPACITY, 2 * (tiles_x + tiles_y));
        _tile_cache.Reset(_z_index, _stokes_index, tile_cache_capacity);
    }

    // set default histogram requirements
    InitImageHistogramConfigs();
    _cube_histogram_configs.clear();

    try {
        // Resize stats vectors and load data from image, if the format supports it.
        // A failure here shouldn't invalidate the frame
        _loader->LoadImageStats();
    } catch (casacore::AipsError& err) {
        _open_image_error = fmt::format("Problem loading statistics from file: {}", err.getMesg());
        spdlog::warn("Session {}: {}", session_id, _open_image_error);
    }

    _loader->CloseImageIfUpdated();
}

bool Frame::IsValid() {
    return _valid;
}

std::string Frame::GetErrorMessage() {
    return _open_image_error;
}

casacore::CoordinateSystem* Frame::CoordinateSystem() {
    // Returns pointer to CoordinateSystem clone; caller must delete
    casacore::CoordinateSystem* csys(nullptr);
    if (IsValid()) {
        std::lock_guard<std::mutex> guard(_image_mutex);
        casacore::CoordinateSystem image_csys;
        _loader->GetCoordinateSystem(image_csys);
        csys = static_cast<casacore::CoordinateSystem*>(image_csys.clone());
    }
    return csys;
}

casacore::IPosition Frame::ImageShape() {
    casacore::IPosition ipos;
    if (IsValid()) {
        ipos = _image_shape;
    }
    return ipos;
}

size_t Frame::Depth() {
    return _depth;
}

size_t Frame::NumStokes() {
    return _num_stokes;
}

int Frame::CurrentZ() {
    return _z_index;
}

int Frame::CurrentStokes() {
    return _stokes_index;
}

int Frame::StokesAxis() {
    return _stokes_axis;
}

bool Frame::GetBeams(std::vector<CARTA::Beam>& beams) {
    std::string error;
    bool beams_ok = _loader->GetBeams(beams, error);
    _loader->CloseImageIfUpdated();

    if (!beams_ok) {
        spdlog::warn("Session {}: {}", _session_id, error);
    }

    return beams_ok;
}

casacore::Slicer Frame::GetImageSlicer(const AxisRange& z_range, int stokes) {
    // Slicer to apply z range and stokes to image shape
    // Start with entire image
    casacore::IPosition start(_image_shape.size());
    start = 0;
    casacore::IPosition end(_image_shape);
    end -= 1; // last position, not length

    // Slice z axis
    if (_z_axis >= 0) {
        int start_z(z_range.from), end_z(z_range.to);

        // Normalize z constants
        if (start_z == ALL_Z) {
            start_z = 0;
        } else if (start_z == CURRENT_Z) {
            start_z = CurrentZ();
        }
        if (end_z == ALL_Z) {
            end_z = Depth() - 1;
        } else if (end_z == CURRENT_Z) {
            end_z = CurrentZ();
        }

        start(_z_axis) = start_z;
        end(_z_axis) = end_z;
    }

    // Slice stokes axis
    if (_stokes_axis >= 0) {
        // Normalize stokes constant
        stokes = (stokes == CURRENT_STOKES ? CurrentStokes() : stokes);

        start(_stokes_axis) = stokes;
        end(_stokes_axis) = stokes;
    }

    // slicer for image data
    casacore::Slicer section(start, end, casacore::Slicer::endIsLast);
    return section;
}

bool Frame::CheckZ(int z) {
    return ((z >= 0) && (z < Depth()));
}

bool Frame::CheckStokes(int stokes) {
    return ((stokes >= 0) && (stokes < NumStokes()));
}

bool Frame::ZStokesChanged(int z, int stokes) {
    return (z != _z_index || stokes != _stokes_index);
}

void Frame::WaitForTaskCancellation() {
    _connected = false;      // file closed
    if (_moment_generator) { // stop moment calculation
        _moment_generator->StopCalculation();
    }
    std::unique_lock lock(GetActiveTaskMutex());
}

bool Frame::IsConnected() {
    return _connected; // whether file is to be closed
}

// ********************************************************************
// Image parameters: view, z/stokes, slicers for data cache

bool Frame::SetImageChannels(int new_z, int new_stokes, std::string& message) {
    bool updated(false);

    if (!_valid) {
        message = "No file loaded";
    } else {
        if ((new_z != _z_index) || (new_stokes != _stokes_index)) {
            bool z_ok(CheckZ(new_z));
            bool stokes_ok(CheckStokes(new_stokes));
            if (z_ok && stokes_ok) {
                _z_index = new_z;
                _stokes_index = new_stokes;

                // invalidate the image cache
                InvalidateImageCache();

                if (!(_loader->UseTileCache() && _loader->HasMip(2))) {
                    // Reload the full channel cache for loaders which use it
                    FillImageCache();
                } else {
                    // Don't reload the full channel cache here because we may not need it

                    if (_loader->UseTileCache()) {
                        // invalidate / clear the full resolution tile cache
                        _tile_cache.Reset(_z_index, _stokes_index);
                    }
                }

                updated = true;
            } else {
                message = fmt::format("Channel {} or Stokes {} is invalid in image", new_z, new_stokes);
            }
        }
    }
    return updated;
}

bool Frame::SetCursor(float x, float y) {
    bool changed = ((x != _cursor.x) || (y != _cursor.y));
    _cursor = PointXy(x, y);
    return changed;
}

bool Frame::FillImageCache() {
    // get image data for z, stokes

    bool write_lock(true);
    tbb::queuing_rw_mutex::scoped_lock cache_lock(_cache_mutex, write_lock);

    // Exit early *after* acquiring lock if the cache has already been loaded by another thread
    if (_image_cache_valid) {
        return true;
    }

    auto t_start_set_image_cache = std::chrono::high_resolution_clock::now();
    casacore::Slicer section = GetImageSlicer(AxisRange(_z_index), _stokes_index);
    if (!GetSlicerData(section, _image_cache)) {
        spdlog::error("Session {}: {}", _session_id, "Loading image cache failed.");
        return false;
    }

    auto t_end_set_image_cache = std::chrono::high_resolution_clock::now();
    auto dt_set_image_cache =
        std::chrono::duration_cast<std::chrono::microseconds>(t_end_set_image_cache - t_start_set_image_cache).count();
    spdlog::performance("Load {}x{} image to cache in {:.3f} ms at {:.3f} MPix/s", _width, _height, dt_set_image_cache * 1e-3,
        (float)(_width * _height) / dt_set_image_cache);

    _image_cache_valid = true;
    return true;
}

void Frame::InvalidateImageCache() {
    bool write_lock(true);
    tbb::queuing_rw_mutex::scoped_lock cache_lock(_cache_mutex, write_lock);
    _image_cache_valid = false;
}

void Frame::GetZMatrix(std::vector<float>& z_matrix, size_t z, size_t stokes) {
    // fill matrix for given z and stokes
    casacore::Slicer section = GetImageSlicer(AxisRange(z), stokes);
    GetSlicerData(section, z_matrix);
}

// ****************************************************
// Raster Data

bool Frame::GetRasterData(std::vector<float>& image_data, CARTA::ImageBounds& bounds, int mip, bool mean_filter) {
    // apply bounds and downsample image cache
    if (!_valid || !_image_cache_valid) {
        return false;
    }

    const int x = bounds.x_min();
    const int y = bounds.y_min();
    const int req_height = bounds.y_max() - y;
    const int req_width = bounds.x_max() - x;

    // check bounds
    if ((req_height < 0) || (req_width < 0)) {
        return false;
    }
    if ((_height < (y + req_height)) || (_width < (x + req_width))) {
        return false;
    }
    // check mip; cannot divide by zero
    if (mip <= 0) {
        return false;
    }

    // size returned vector
    size_t num_rows_region = std::ceil((float)req_height / mip);
    size_t row_length_region = std::ceil((float)req_width / mip);
    image_data.resize(num_rows_region * row_length_region);
    int num_image_columns = _width;
    int num_image_rows = _height;

    // read lock imageCache
    bool write_lock(false);
    tbb::queuing_rw_mutex::scoped_lock lock(_cache_mutex, write_lock);

    auto t_start_raster_data_filter = std::chrono::high_resolution_clock::now();
    if (mean_filter && mip > 1) {
        // Perform down-sampling by calculating the mean for each MIPxMIP block
        BlockSmooth(
            _image_cache.data(), image_data.data(), num_image_columns, num_image_rows, row_length_region, num_rows_region, x, y, mip);
    } else {
        // Nearest neighbour filtering
        NearestNeighbor(_image_cache.data(), image_data.data(), num_image_columns, row_length_region, num_rows_region, x, y, mip);
    }

    auto t_end_raster_data_filter = std::chrono::high_resolution_clock::now();
    auto dt_raster_data_filter =
        std::chrono::duration_cast<std::chrono::microseconds>(t_end_raster_data_filter - t_start_raster_data_filter).count();
    spdlog::performance("{} filter {}x{} raster data to {}x{} in {:.3f} ms at {:.3f} MPix/s",
        (mean_filter && mip > 1) ? "Mean" : "Nearest neighbour", req_height, req_width, num_rows_region, row_length_region,
        dt_raster_data_filter * 1e-3, (float)(num_rows_region * row_length_region) / dt_raster_data_filter);

    return true;
}

// Tile data
bool Frame::FillRasterTileData(CARTA::RasterTileData& raster_tile_data, const Tile& tile, int z, int stokes,
    CARTA::CompressionType compression_type, float compression_quality) {
    // Early exit if z or stokes has changed
    if (ZStokesChanged(z, stokes)) {
        return false;
    }

    raster_tile_data.set_channel(z);
    raster_tile_data.set_stokes(stokes);
    raster_tile_data.set_compression_type(compression_type);

    if (raster_tile_data.tiles_size()) {
        raster_tile_data.clear_tiles();
    }

    CARTA::TileData* tile_ptr = raster_tile_data.add_tiles();
    tile_ptr->set_layer(tile.layer);
    tile_ptr->set_x(tile.x);
    tile_ptr->set_y(tile.y);

    std::shared_ptr<std::vector<float>> tile_data_ptr;
    int tile_width;
    int tile_height;
    if (GetRasterTileData(tile_data_ptr, tile, tile_width, tile_height)) {
        size_t tile_image_data_size = sizeof(float) * tile_data_ptr->size(); // tile image data size in bytes

        if (ZStokesChanged(z, stokes)) {
            return false;
        }
        tile_ptr->set_width(tile_width);
        tile_ptr->set_height(tile_height);
        if (compression_type == CARTA::CompressionType::NONE) {
            tile_ptr->set_image_data(tile_data_ptr->data(), sizeof(float) * tile_data_ptr->size());
            return true;
        } else if (compression_type == CARTA::CompressionType::ZFP) {
            auto nan_encodings = GetNanEncodingsBlock(*tile_data_ptr, 0, tile_width, tile_height);
            tile_ptr->set_nan_encodings(nan_encodings.data(), sizeof(int32_t) * nan_encodings.size());

            if (ZStokesChanged(z, stokes)) {
                return false;
            }

            auto t_start_compress_tile_data = std::chrono::high_resolution_clock::now();

            // compress the data with the default precision
            std::vector<char> compression_buffer;
            size_t compressed_size;
            int precision = lround(compression_quality);
            Compress(*tile_data_ptr, 0, compression_buffer, compressed_size, tile_width, tile_height, precision);
            float compression_ratio = (float)tile_image_data_size / (float)compressed_size;
            bool use_high_precision(false);

            if (precision < HIGH_COMPRESSION_QUALITY && compression_ratio > 20) {
                // re-compress the data with a higher precision
                std::vector<char> compression_buffer_hq;
                size_t compressed_size_hq;
                Compress(*tile_data_ptr, 0, compression_buffer_hq, compressed_size_hq, tile_width, tile_height, HIGH_COMPRESSION_QUALITY);
                float compression_ratio_hq = (float)tile_image_data_size / (float)compressed_size_hq;

                if (compression_ratio_hq > 10) {
                    // set compression data with high precision
                    raster_tile_data.set_compression_quality(HIGH_COMPRESSION_QUALITY);
                    tile_ptr->set_image_data(compression_buffer_hq.data(), compressed_size_hq);

                    spdlog::debug("Using high compression quality. Previous compression ratio: {:.3f}", compression_ratio);
                    compression_ratio = compression_ratio_hq;
                    use_high_precision = true;
                }
            }

            if (!use_high_precision) {
                // set compression data with default precision
                raster_tile_data.set_compression_quality(compression_quality);
                tile_ptr->set_image_data(compression_buffer.data(), compressed_size);
            }

            spdlog::debug(
                "The compression ratio for tile (layer:{}, x:{}, y:{}) is {:.3f}.", tile.layer, tile.x, tile.y, compression_ratio);

            // Measure duration for compress tile data
            auto t_end_compress_tile_data = std::chrono::high_resolution_clock::now();
            auto dt_compress_tile_data =
                std::chrono::duration_cast<std::chrono::microseconds>(t_end_compress_tile_data - t_start_compress_tile_data).count();
            spdlog::performance("Compress {}x{} tile data in {:.3f} ms at {:.3f} MPix/s", tile_width, tile_height,
                dt_compress_tile_data * 1e-3, (float)(tile_width * tile_height) / dt_compress_tile_data);

            return !(ZStokesChanged(z, stokes));
        }
    }

    return false;
}

bool Frame::GetRasterTileData(std::shared_ptr<std::vector<float>>& tile_data_ptr, const Tile& tile, int& width, int& height) {
    int mip = Tile::LayerToMip(tile.layer, _width, _height, TILE_SIZE, TILE_SIZE);
    int tile_size_original = TILE_SIZE * mip;

    // crop to image size
    CARTA::ImageBounds bounds;
    bounds.set_x_min(std::max(0, tile.x * tile_size_original));
    bounds.set_x_max(std::min((int)_width, (tile.x + 1) * tile_size_original));
    bounds.set_y_min(std::max(0, tile.y * tile_size_original));
    bounds.set_y_max(std::min((int)_height, (tile.y + 1) * tile_size_original));

    const int req_height = bounds.y_max() - bounds.y_min();
    const int req_width = bounds.x_max() - bounds.x_min();
    width = std::ceil((float)req_width / mip);
    height = std::ceil((float)req_height / mip);

    std::vector<float> tile_data;
    bool loaded_data(0);

    if (mip > 1) {
        // Try to load downsampled data from the image file
        loaded_data = _loader->GetDownsampledRasterData(tile_data, _z_index, _stokes_index, bounds, mip, _image_mutex);
    } else if (!_image_cache_valid && _loader->UseTileCache()) {
        // Load a tile from the tile cache only if this is supported *and* the full image cache isn't populated
        tile_data_ptr = _tile_cache.Get(TileCache::Key(bounds.x_min(), bounds.y_min()), _loader, _image_mutex);
        if (tile_data_ptr) {
            return true;
        }
    }

    // Fall back to using the full image cache.
    if (!loaded_data) {
        loaded_data = GetRasterData(tile_data, bounds, mip, true);
    }

    if (loaded_data) {
        tile_data_ptr = std::make_shared<std::vector<float>>(tile_data);
    }

    return loaded_data;
}

// ****************************************************
// Contour Data

bool Frame::SetContourParameters(const CARTA::SetContourParameters& message) {
    ContourSettings new_settings = {std::vector<double>(message.levels().begin(), message.levels().end()), message.smoothing_mode(),
        message.smoothing_factor(), message.decimation_factor(), message.compression_level(), message.contour_chunk_size(),
        message.reference_file_id()};

    if (_contour_settings != new_settings) {
        _contour_settings = new_settings;
        return true;
    }
    return false;
}

bool Frame::ContourImage(ContourCallback& partial_contour_callback) {
    // Always use the full image cache (for now)
    FillImageCache();

    double scale = 1.0;
    double offset = 0;
    bool smooth_successful = false;
    std::vector<std::vector<float>> vertex_data;
    std::vector<std::vector<int>> index_data;
    tbb::queuing_rw_mutex::scoped_lock cache_lock(_cache_mutex, false);

    if (_contour_settings.smoothing_mode == CARTA::SmoothingMode::NoSmoothing || _contour_settings.smoothing_factor <= 1) {
        TraceContours(_image_cache.data(), _width, _height, scale, offset, _contour_settings.levels, vertex_data, index_data,
            _contour_settings.chunk_size, partial_contour_callback);
        return true;
    } else if (_contour_settings.smoothing_mode == CARTA::SmoothingMode::GaussianBlur) {
        // Smooth the image from cache
        int mask_size = (_contour_settings.smoothing_factor - 1) * 2 + 1;
        int64_t kernel_width = (mask_size - 1) / 2;

        int64_t source_width = _width;
        int64_t source_height = _height;
        int64_t dest_width = _width - (2 * kernel_width);
        int64_t dest_height = _height - (2 * kernel_width);
        std::unique_ptr<float[]> dest_array(new float[dest_width * dest_height]);
        smooth_successful = GaussianSmooth(_image_cache.data(), dest_array.get(), source_width, source_height, dest_width, dest_height,
            _contour_settings.smoothing_factor);
        // Can release lock early, as we're no longer using the image cache
        cache_lock.release();
        if (smooth_successful) {
            // Perform contouring with an offset based on the Gaussian smoothing apron size
            offset = _contour_settings.smoothing_factor - 1;
            TraceContours(dest_array.get(), dest_width, dest_height, scale, offset, _contour_settings.levels, vertex_data, index_data,
                _contour_settings.chunk_size, partial_contour_callback);
            return true;
        }
    } else {
        // Block averaging
        CARTA::ImageBounds image_bounds;
        image_bounds.set_x_min(0);
        image_bounds.set_y_min(0);
        image_bounds.set_x_max(_width);
        image_bounds.set_y_max(_height);

        std::vector<float> dest_vector;
        smooth_successful = GetRasterData(dest_vector, image_bounds, _contour_settings.smoothing_factor, true);
        cache_lock.release();
        if (smooth_successful) {
            // Perform contouring with an offset based on the block size, and a scale factor equal to block size
            offset = 0;
            scale = _contour_settings.smoothing_factor;
            size_t dest_width = ceil(double(image_bounds.x_max()) / _contour_settings.smoothing_factor);
            size_t dest_height = ceil(double(image_bounds.y_max()) / _contour_settings.smoothing_factor);
            TraceContours(dest_vector.data(), dest_width, dest_height, scale, offset, _contour_settings.levels, vertex_data, index_data,
                _contour_settings.chunk_size, partial_contour_callback);
            return true;
        }
        spdlog::warn("Smoothing mode not implemented yet!");
        return false;
    }

    return false;
}

// ****************************************************
// Histogram Requirements and Data

bool Frame::SetHistogramRequirements(int region_id, const std::vector<CARTA::SetHistogramRequirements_HistogramConfig>& histogram_configs) {
    // Set histogram requirements for image or cube
    if ((region_id > IMAGE_REGION_ID) || (region_id < CUBE_REGION_ID)) { // does not handle other regions
        return false;
    }

    if (region_id == IMAGE_REGION_ID) {
        InitImageHistogramConfigs();
    } else {
        _cube_histogram_configs.clear();
    }

    for (auto& histogram_config : histogram_configs) {
        // set histogram requirements for histogram widgets
        HistogramConfig config;
        config.coordinate = histogram_config.coordinate();
        config.channel = histogram_config.channel();
        config.num_bins = histogram_config.num_bins();
        if (region_id == IMAGE_REGION_ID) {
            _image_histogram_configs.push_back(config);
        } else {
            _cube_histogram_configs.push_back(config);
        }
    }

    return true;
}

bool Frame::FillRegionHistogramData(
    std::function<void(CARTA::RegionHistogramData histogram_data)> region_histogram_callback, int region_id, int file_id) {
    // fill histogram message for image plane or cube
    if ((region_id > IMAGE_REGION_ID) || (region_id < CUBE_REGION_ID)) { // does not handle other regions
        return false;
    }

    std::vector<HistogramConfig> requirements;
    if (region_id == IMAGE_REGION_ID) {
        requirements = _image_histogram_configs;
    } else {
        requirements = _cube_histogram_configs;
    }

    int stokes;
    bool have_valid_histogram(false);
    for (auto& histogram_config : requirements) {
        auto t_start_image_histogram = std::chrono::high_resolution_clock::now();

        // create and fill region histogram data message
        CARTA::RegionHistogramData histogram_data;
        histogram_data.set_file_id(file_id);
        histogram_data.set_region_id(region_id);
        histogram_data.set_progress(1.0);

        // Set channel
        int z = histogram_config.channel;
        if ((z == CURRENT_Z) || (Depth() == 1)) {
            z = CurrentZ();
        }
        histogram_data.set_channel(z);

        // Use number of bins in requirements
        int num_bins = histogram_config.num_bins;

        // Set stokes
        if (!GetStokesTypeIndex(histogram_config.coordinate, stokes)) {
            continue;
        }
        histogram_data.set_stokes(stokes);

        // fill histogram submessage from cache (loader or local)
        auto* histogram = histogram_data.mutable_histograms();
        bool histogram_filled = FillHistogramFromCache(z, stokes, num_bins, histogram);

        if (!histogram_filled) {
            // must calculate cube histogram from Session
            if ((region_id == CUBE_REGION_ID) || (z == ALL_Z)) {
                return false;
            }

            // calculate image histogram
            BasicStats<float> stats;
            if (GetBasicStats(z, stokes, stats)) {
                carta::Histogram hist;
                histogram_filled = CalculateHistogram(region_id, z, stokes, num_bins, stats, hist);
                if (histogram_filled) {
                    FillHistogramFromResults(histogram, stats, hist);
                    region_histogram_callback(histogram_data); // send region histogram data message
                }
            }

            if (histogram_filled) {
                auto t_end_image_histogram = std::chrono::high_resolution_clock::now();
                auto dt_image_histogram =
                    std::chrono::duration_cast<std::chrono::microseconds>(t_end_image_histogram - t_start_image_histogram).count();
                spdlog::performance("Fill image histogram in {:.3f} ms at {:.3f} MPix/s", dt_image_histogram * 1e-3,
                    (float)stats.num_pixels / dt_image_histogram);
            }
        } else {
            region_histogram_callback(histogram_data); // send region histogram data message
        }

        have_valid_histogram |= histogram_filled;
    }

    return have_valid_histogram; // true if any histograms filled
}

int Frame::AutoBinSize() {
    return int(std::max(sqrt(_width * _height), 2.0));
}

bool Frame::FillHistogramFromCache(int z, int stokes, int num_bins, CARTA::Histogram* histogram) {
    // Fill Histogram submessage for given z, stokes, and num_bins
    bool filled = FillHistogramFromLoaderCache(z, stokes, num_bins, histogram);
    if (!filled) {
        filled = FillHistogramFromFrameCache(z, stokes, num_bins, histogram);
    }
    return filled;
}

bool Frame::FillHistogramFromLoaderCache(int z, int stokes, int num_bins, CARTA::Histogram* histogram) {
    // Fill the Histogram submessage from the loader cache
    auto& current_stats = _loader->GetImageStats(stokes, z);
    if (current_stats.valid) {
        int image_num_bins(current_stats.histogram_bins.size());
        if ((num_bins == AUTO_BIN_SIZE) || (num_bins == image_num_bins)) {
            double min_val(current_stats.basic_stats[CARTA::StatsType::Min]);
            double max_val(current_stats.basic_stats[CARTA::StatsType::Max]);
            double mean(current_stats.basic_stats[CARTA::StatsType::Mean]);
            double std_dev(current_stats.basic_stats[CARTA::StatsType::Sigma]);

            // fill message
            histogram->set_num_bins(image_num_bins);
            histogram->set_bin_width((max_val - min_val) / image_num_bins);
            histogram->set_first_bin_center(min_val + (histogram->bin_width() / 2.0));
            *histogram->mutable_bins() = {current_stats.histogram_bins.begin(), current_stats.histogram_bins.end()};
            histogram->set_mean(mean);
            histogram->set_std_dev(std_dev);
            // histogram cached in loader
            return true;
        }
    }
    return false;
}

bool Frame::FillHistogramFromFrameCache(int z, int stokes, int num_bins, CARTA::Histogram* histogram) {
    // Get stats and histogram results from cache; also used for cube histogram
    if (num_bins == AUTO_BIN_SIZE) {
        num_bins = AutoBinSize();
    }

    bool have_histogram(false);
    carta::Histogram hist;
    if (z == ALL_Z) {
        have_histogram = GetCachedCubeHistogram(stokes, num_bins, hist);
    } else {
        have_histogram = GetCachedImageHistogram(z, stokes, num_bins, hist);
    }

    if (have_histogram) {
        // add stats to message
        BasicStats<float> stats;
        if (GetBasicStats(z, stokes, stats)) {
            FillHistogramFromResults(histogram, stats, hist);
        }
    }
    return have_histogram;
}

bool Frame::GetBasicStats(int z, int stokes, carta::BasicStats<float>& stats) {
    // Return basic stats from cache, or calculate (no loader option); also used for cube histogram
    if (z == ALL_Z) { // cube
        if (_cube_basic_stats.count(stokes)) {
            stats = _cube_basic_stats[stokes]; // get from cache
            return true;
        }
        return false; // calculate and cache in Session
    } else {
        int cache_key(CacheKey(z, stokes));
        if (_image_basic_stats.count(cache_key)) {
            stats = _image_basic_stats[cache_key]; // get from cache
            return true;
        }

        if ((z == CurrentZ()) && (stokes == CurrentStokes())) {
            // calculate histogram from image cache
            if (_image_cache.empty() && !FillImageCache()) {
                // cannot calculate
                return false;
            }
            CalcBasicStats(_image_cache, stats);
            _image_basic_stats[cache_key] = stats;
            return true;
        }

        // calculate histogram from given z/stokes data
        std::vector<float> data;
        GetZMatrix(data, z, stokes);
        CalcBasicStats(data, stats);

        // cache results
        _image_basic_stats[cache_key] = stats;
        return true;
    }
    return false;
}

bool Frame::GetCachedImageHistogram(int z, int stokes, int num_bins, carta::Histogram& hist) {
    // Get image histogram results from cache
    int cache_key(CacheKey(z, stokes));
    if (_image_histograms.count(cache_key)) {
        // get from cache if correct num_bins
        auto results_for_key = _image_histograms[cache_key];

        for (auto& result : results_for_key) {
            if (result.GetNbins() == num_bins) {
                hist = result;
                return true;
            }
        }
    }
    return false;
}

bool Frame::GetCachedCubeHistogram(int stokes, int num_bins, Histogram& hist) {
    // Get cube histogram results from cache
    if (_cube_histograms.count(stokes)) {
        for (auto& result : _cube_histograms[stokes]) {
            // get from cache if correct num_bins
            if (result.GetNbins() == num_bins) {
                hist = result;
                return true;
            }
        }
    }
    return false;
}

bool Frame::CalculateHistogram(int region_id, int z, int stokes, int num_bins, BasicStats<float>& stats, Histogram& hist) {
    // Calculate histogram for given parameters, return results
    if ((region_id > IMAGE_REGION_ID) || (region_id < CUBE_REGION_ID)) { // does not handle other regions
        return false;
    }

    if (z == ALL_Z) {
        return false; // calculation only for a specific z, even for cube histograms
    }

    if (num_bins == AUTO_BIN_SIZE) {
        num_bins = AutoBinSize();
    }

    if ((z == CurrentZ()) && (stokes == CurrentStokes())) {
        // calculate histogram from current image cache
        if (_image_cache.empty() && !FillImageCache()) {
            return false;
        }
        bool write_lock(false);
        tbb::queuing_rw_mutex::scoped_lock cache_lock(_cache_mutex, write_lock);
        hist = CalcHistogram(num_bins, stats, _image_cache);
    } else {
        // calculate histogram for z/stokes data
        std::vector<float> data;
        GetZMatrix(data, z, stokes);
        hist = CalcHistogram(num_bins, stats, data);
    }

    // cache image histogram
    if ((region_id == IMAGE_REGION_ID) || (Depth() == 1)) {
        int cache_key(CacheKey(z, stokes));
        _image_histograms[cache_key].push_back(hist);
    }

    return true;
}

bool Frame::GetCubeHistogramConfig(HistogramConfig& config) {
    bool have_config(!_cube_histogram_configs.empty());
    if (have_config) {
        config = _cube_histogram_configs[0];
    }
    return have_config;
}

void Frame::CacheCubeStats(int stokes, carta::BasicStats<float>& stats) {
    _cube_basic_stats[stokes] = stats;
}

void Frame::CacheCubeHistogram(int stokes, carta::Histogram& hist) {
    _cube_histograms[stokes].push_back(hist);
}

// ****************************************************
// Stats Requirements and Data

bool Frame::SetStatsRequirements(int region_id, const std::vector<CARTA::SetStatsRequirements_StatsConfig>& stats_configs) {
    if (region_id != IMAGE_REGION_ID) {
        return false;
    }

    _image_required_stats = stats_configs;
    return true;
}

bool Frame::FillRegionStatsData(std::function<void(CARTA::RegionStatsData stats_data)> stats_data_callback, int region_id, int file_id) {
    if (region_id != IMAGE_REGION_ID) {
        return false;
    }

    if (_image_required_stats.empty()) {
        return false; // not requested
    }

    int z(CurrentZ()); // Use current channel

    for (auto stats_config : _image_required_stats) {
        // Get stokes index
        int stokes;
        if (!GetStokesTypeIndex(stats_config.coordinate(), stokes)) {
            continue;
        }

        // Set response message
        CARTA::RegionStatsData stats_data;
        stats_data.set_file_id(file_id);
        stats_data.set_region_id(region_id);
        stats_data.set_channel(z);
        stats_data.set_stokes(stokes);

        // Set required stats types
        std::vector<CARTA::StatsType> required_stats;
        for (int i = 0; i < stats_config.stats_types_size(); ++i) {
            required_stats.push_back(stats_config.stats_types(i));
        }

        // Use loader image stats
        auto& image_stats = _loader->GetImageStats(stokes, z);
        if (image_stats.full) {
            FillStatisticsValuesFromMap(stats_data, required_stats, image_stats.basic_stats);
            stats_data_callback(stats_data);
            continue;
        }

        // Use cached stats
        int cache_key(CacheKey(z, stokes));
        if (_image_stats.count(cache_key)) {
            auto stats_map = _image_stats[cache_key];
            FillStatisticsValuesFromMap(stats_data, required_stats, stats_map);
            stats_data_callback(stats_data);
            continue;
        }

        auto t_start_image_stats = std::chrono::high_resolution_clock::now();

        // Calculate stats map using slicer
        casacore::Slicer slicer = GetImageSlicer(AxisRange(z), stokes);
        bool per_z(false);
        std::map<CARTA::StatsType, std::vector<double>> stats_vector_map;
        if (GetSlicerStats(slicer, required_stats, per_z, stats_vector_map)) {
            // convert vector to single value in map
            std::map<CARTA::StatsType, double> stats_map;
            for (auto& value : stats_vector_map) {
                stats_map[value.first] = value.second[0];
            }

            // complete message
            FillStatisticsValuesFromMap(stats_data, required_stats, stats_map);
            stats_data_callback(stats_data);

            // cache results
            _image_stats[cache_key] = stats_map;

            auto t_end_image_stats = std::chrono::high_resolution_clock::now();
            auto dt_image_stats = std::chrono::duration_cast<std::chrono::microseconds>(t_end_image_stats - t_start_image_stats).count();
            spdlog::performance("Fill image stats in {:.3f} ms", dt_image_stats * 1e-3);
        }
    }

    return true;
}

// ****************************************************
// Spatial Requirements and Data

bool Frame::SetSpatialRequirements(int region_id, const std::vector<CARTA::SetSpatialRequirements_SpatialConfig>& spatial_profiles) {
    if (region_id != CURSOR_REGION_ID) {
        return false;
    }

    _cursor_spatial_configs.clear();
    for (auto& profile : spatial_profiles) {
        _cursor_spatial_configs.push_back(profile);
    }
    return true;
}

bool Frame::FillSpatialProfileData(int region_id, CARTA::SpatialProfileData& spatial_data) {
    // Fill spatial profile message for cursor only
    // Send even if no requirements, to update value of data at cursor
    if (region_id != CURSOR_REGION_ID) {
        return false;
    }

    // frontend does not set cursor outside of image, but just in case:
    if (!_cursor.InImage(_width, _height)) {
        return false;
    }

    auto t_start_spatial_profile = std::chrono::high_resolution_clock::now();

    // The starting index of the tile which contains this index.
    // A custom tile size can be specified so that this can be reused to calculate a chunk index.
    auto tile_index = [](int index, int size = TILE_SIZE) { return (index / size) * size; };

    // The real size of the tile with this starting index, given the full size of this dimension
    auto tile_size = [](int tile_index, int total_size) { return std::min(TILE_SIZE, total_size - tile_index); };

    int x, y;
    _cursor.ToIndex(x, y); // convert float to index into image array
    float cursor_value(0.0);

    if (_image_cache_valid) {
        bool write_lock(false);
        tbb::queuing_rw_mutex::scoped_lock cache_lock(_cache_mutex, write_lock);
        cursor_value = _image_cache[(y * _width) + x];
        cache_lock.release();
    } else if (_loader->UseTileCache()) {
        int tile_x = tile_index(x);
        int tile_y = tile_index(y);
        auto tile = _tile_cache.Get(TileCache::Key(tile_x, tile_y), _loader, _image_mutex);
        auto tile_width = tile_size(tile_x, _width);
        cursor_value = (*tile)[((y - tile_y) * tile_width) + (x - tile_x)];
    }

    // set message fields
    spatial_data.set_x(x);
    spatial_data.set_y(y);
    spatial_data.set_channel(CurrentZ());
    spatial_data.set_stokes(CurrentStokes());
    spatial_data.set_value(cursor_value);

    // add profiles
    std::vector<float> profile;
    bool write_lock(false);

    for (auto& config : _cursor_spatial_configs) {
        size_t start(config.start());
        size_t end(config.end());
        int mip(config.mip());

        if (!end) {
            end = config.coordinate() == "x" ? _width : _height;
        }

        int requested_start(start);
        int requested_end(end);

        int decimated_start(start);
        int decimated_end(end);

        // Round the endpoints if we're going to decimate
        if (mip >= 2 && !_loader->HasMip(2)) {
            // These values will be used to resize the decimated data
            decimated_start = std::ceil((float)start / (mip * 2)) * 2;
            decimated_end = std::ceil((float)end / (mip * 2)) * 2;
            // These values will be used to fetch the data to decimate
            start = decimated_start * mip;
            end = decimated_end * mip;
            end = config.coordinate() == "x" ? std::min(end, _width) : std::min(end, _height);
        }

        profile.clear();
        bool have_profile(false);

        // can no longer select stokes, so can use image cache or tile cache

        if (_loader->UseTileCache() &&
            (mip < 2 || !_loader->HasMip(2))) { // Use tile cache to return full resolution data or prepare data for decimation
            profile.resize(end - start);

            if (config.coordinate() == "x") {
                int tile_y = tile_index(y);
                bool ignore_interrupt(_ignore_interrupt_X_mutex.try_lock());

                for (int tile_x = tile_index(start); tile_x <= tile_index(end - 1); tile_x += TILE_SIZE) {
                    auto key = TileCache::Key(tile_x, tile_y);
                    // The cursor has moved outside this chunk row
                    if (!ignore_interrupt && (tile_index(_cursor.y, CHUNK_SIZE) != TileCache::ChunkKey(key).y)) {
                        return have_profile;
                    }
                    auto tile = _tile_cache.Get(key, _loader, _image_mutex);
                    auto tile_width = tile_size(tile_x, _width);
                    auto tile_height = tile_size(tile_y, _height);

                    // copy contiguous row
                    auto y_offset = tile->begin() + tile_width * (y - tile_y);
                    auto tile_start = y_offset + max(start - tile_x, 0);
                    auto tile_end = y_offset + min(end - tile_x, tile_width);
                    auto profile_start = profile.begin() + max(tile_x - start, 0);
                    std::copy(tile_start, tile_end, profile_start);
                }

                have_profile = true;

            } else if (config.coordinate() == "y") {
                int tile_x = tile_index(x);
                bool ignore_interrupt(_ignore_interrupt_Y_mutex.try_lock());

                for (int tile_y = tile_index(start); tile_y <= tile_index(end - 1); tile_y += TILE_SIZE) {
                    auto key = TileCache::Key(tile_x, tile_y);
                    // The cursor has moved outside this chunk column
                    if (!ignore_interrupt && (tile_index(_cursor.x, CHUNK_SIZE) != TileCache::ChunkKey(key).x)) {
                        return have_profile;
                    }
                    auto tile = _tile_cache.Get(key, _loader, _image_mutex);
                    auto tile_width = tile_size(tile_x, _width);
                    auto tile_height = tile_size(tile_y, _height);

                    // copy non-contiguous column

                    auto tile_start = max(start - tile_y, 0);
                    auto tile_end = min(end - tile_y, tile_height);
                    auto profile_start = max(tile_y - start, 0);

                    for (int j = tile_start; j < tile_end; j++) {
                        profile[profile_start + j - tile_start] = (*tile)[(j * tile_width) + (x - tile_x)];
                    }
                }

                have_profile = true;
            }
        } else if (mip >= 2 && _loader->HasMip(2)) { // Use a mipmap dataset to return downsampled data
            while (!_loader->HasMip(mip)) {
                mip /= 2;
            }

            // Select the bounds of data to downsample so that it contains the requested row or column

            CARTA::ImageBounds bounds;

            if (config.coordinate() == "x") {
                bounds.set_x_min(start);
                bounds.set_x_max(end);
                int y_floor = std::floor((float)y / mip) * mip;
                bounds.set_y_min(y_floor);
                bounds.set_y_max(y_floor + mip);
            } else if (config.coordinate() == "y") {
                int x_floor = std::floor((float)x / mip) * mip;
                bounds.set_x_min(x_floor);
                bounds.set_x_max(x_floor + mip);
                bounds.set_y_min(start);
                bounds.set_y_max(end);
            }

            if (_loader->GetDownsampledRasterData(profile, _z_index, _stokes_index, bounds, mip, _image_mutex)) {
                have_profile = true;
            }
        } else { // Use image cache to return full resolution data or prepare data for decimation
            profile.reserve(end - start);

            if (config.coordinate() == "x") {
                auto x_start = y * _width;
                tbb::queuing_rw_mutex::scoped_lock cache_lock(_cache_mutex, write_lock);
                for (unsigned int j = start; j < end; ++j) {
                    auto idx = x_start + j;
                    profile.push_back(_image_cache[idx]);
                }
                cache_lock.release();
            } else if (config.coordinate() == "y") {
                tbb::queuing_rw_mutex::scoped_lock cache_lock(_cache_mutex, write_lock);
                for (unsigned int j = start; j < end; ++j) {
                    auto idx = (j * _width) + x;
                    profile.push_back(_image_cache[idx]);
                }
                cache_lock.release();
            }
            have_profile = true;
        }

        // decimate the profile in-place, attempting to preserve order
        if (have_profile && mip >= 2 && !_loader->HasMip(2)) {
            for (size_t i = 0; i < profile.size(); i += mip * 2) {
                auto [it_min, it_max] = std::minmax_element(profile.begin() + i, std::min(profile.begin() + i + mip * 2, profile.end()));
                if (std::distance(it_min, it_max) > 0) {
                    profile[i / mip] = *it_min;
                    profile[i / mip + 1] = *it_max;
                } else {
                    profile[i / mip] = *it_max;
                    profile[i / mip + 1] = *it_min;
                }
            }
            profile.resize(decimated_end - decimated_start); // shrink the profile to the downsampled size
        }

        if (have_profile) {
            // add SpatialProfile to message
            auto spatial_profile = spatial_data.add_profiles();
            spatial_profile->set_coordinate(config.coordinate());
            // Should these be set to the rounded endpoints if the data is downsampled or decimated?
            spatial_profile->set_start(requested_start);
            spatial_profile->set_end(requested_end);
            spatial_profile->set_raw_values_fp32(profile.data(), profile.size() * sizeof(float));
            spatial_profile->set_mip(mip);
        }
    }

    auto t_end_spatial_profile = std::chrono::high_resolution_clock::now();
    auto dt_spatial_profile =
        std::chrono::duration_cast<std::chrono::microseconds>(t_end_spatial_profile - t_start_spatial_profile).count();
    spdlog::performance("Fill spatial profile in {:.3f} ms", dt_spatial_profile * 1e-3);

    return true;
}

// ****************************************************
// Spectral Requirements and Data
bool Frame::SetSpectralRequirements(int region_id, const std::vector<CARTA::SetSpectralRequirements_SpectralConfig>& spectral_configs) {
    if (region_id != CURSOR_REGION_ID) {
        return false;
    }

    if (spectral_configs.empty()) {
        _cursor_spectral_configs.clear();
        return true;
    }

    int nstokes = NumStokes();
    std::vector<SpectralConfig> new_configs;
    for (auto& config : spectral_configs) {
        std::string coordinate(config.coordinate());
        int stokes;
        if (!GetStokesTypeIndex(coordinate, stokes)) {
            continue;
        }

        // Set required stats for coordinate
        size_t nstats = config.stats_types_size();
        std::vector<CARTA::StatsType> stats;
        for (size_t i = 0; i < config.stats_types_size(); ++i) {
            stats.push_back(config.stats_types(i));
        }
        SpectralConfig new_config(coordinate, stats);
        new_configs.push_back(new_config);
    }

    if (new_configs.empty()) {
        return false;
    }

    // Set cursor spectral config
    std::lock_guard<std::mutex> guard(_spectral_mutex);
    _cursor_spectral_configs = new_configs;
    return true;
}

bool Frame::FillSpectralProfileData(std::function<void(CARTA::SpectralProfileData profile_data)> cb, int region_id, bool stokes_changed) {
    // Send cursor profile data incrementally using callback cb
    // If fixed stokes requirement and stokes changed, do not send that profile
    if (region_id != CURSOR_REGION_ID) {
        return false;
    }

    // No z axis
    if (_z_axis < 0) {
        return false;
    }

    // No spectral profile requirements
    if (_cursor_spectral_configs.empty()) {
        return false;
    }

    std::shared_lock lock(GetActiveTaskMutex());

    PointXy start_cursor = _cursor; // if cursor changes, cancel profiles

    auto t_start_spectral_profile = std::chrono::high_resolution_clock::now();

    std::vector<SpectralConfig> current_configs;
    std::unique_lock<std::mutex> ulock(_spectral_mutex);
    current_configs.insert(current_configs.begin(), _cursor_spectral_configs.begin(), _cursor_spectral_configs.end());
    ulock.unlock();

    for (auto& config : current_configs) {
        if (!(_cursor == start_cursor) || !IsConnected()) {
            // cursor changed or file closed, cancel profiles
            return false;
        }
        if (!HasSpectralConfig(config)) {
            // requirements changed
            return false;
        }

        std::string coordinate(config.coordinate);
        if ((coordinate != "z") && stokes_changed) {
            continue; // do not send fixed stokes profile when stokes changes
        }

        // Create final profile message for callback
        CARTA::SpectralProfileData profile_message;
        profile_message.set_stokes(CurrentStokes());
        profile_message.set_progress(1.0);
        auto spectral_profile = profile_message.add_profiles();
        spectral_profile->set_coordinate(config.coordinate);
        // point spectral profiles only have one stats type
        spectral_profile->set_stats_type(config.all_stats[0]);

        // Send spectral profile data if cursor inside image
        if (start_cursor.InImage(_width, _height)) {
            int stokes;
            if (!GetStokesTypeIndex(coordinate, stokes)) {
                continue;
            }

            std::vector<float> spectral_data;
            int xy_count(1);
            if (_loader->GetCursorSpectralData(
                    spectral_data, stokes, (start_cursor.x + 0.5), xy_count, (start_cursor.y + 0.5), xy_count, _image_mutex)) {
                // Use loader data
                spectral_profile->set_raw_values_fp32(spectral_data.data(), spectral_data.size() * sizeof(float));
                cb(profile_message);
            } else {
                // Send image slices
                // Set up slicer
                int x_index, y_index;
                start_cursor.ToIndex(x_index, y_index);
                casacore::IPosition start(_image_shape.size());
                start(0) = x_index;
                start(1) = y_index;
                start(_z_axis) = 0;
                if (_stokes_axis >= 0) {
                    start(_stokes_axis) = stokes;
                }
                casacore::IPosition count(_image_shape.size(), 1); // will adjust count for z axis

                // Send incremental spectral profile when reach delta z or delta time
                size_t delta_z = INIT_DELTA_Z;                         // the increment of channels for each slice (to be adjusted)
                size_t dt_slice_target = TARGET_DELTA_TIME;            // target time elapse for each slice, in milliseconds
                size_t dt_partial_update = TARGET_PARTIAL_CURSOR_TIME; // time increment to send an update
                size_t profile_size = Depth();                         // profile vector size
                spectral_data.resize(profile_size, NAN);
                float progress(0.0);

                auto t_start_profile = std::chrono::high_resolution_clock::now();

                while (progress < PROFILE_COMPLETE) {
                    // start timer for slice
                    auto t_start_slice = std::chrono::high_resolution_clock::now();

                    // Slice image to get next delta_z (not to exceed depth in image)
                    size_t nz = (start(_z_axis) + delta_z < profile_size ? delta_z : profile_size - start(_z_axis));
                    count(_z_axis) = nz;
                    casacore::Slicer slicer(start, count);
                    std::vector<float> buffer;
                    if (!GetSlicerData(slicer, buffer)) {
                        return false;
                    }

                    // copy buffer to spectral_data
                    memcpy(&spectral_data[start(_z_axis)], buffer.data(), nz * sizeof(float));

                    // update start z and determine progress
                    start(_z_axis) += nz;
                    progress = (float)start(_z_axis) / profile_size;

                    // get the time elapse for this slice
                    auto t_end_slice = std::chrono::high_resolution_clock::now();
                    auto dt_slice = std::chrono::duration<double, std::milli>(t_end_slice - t_start_slice).count();
                    auto dt_profile = std::chrono::duration<double, std::milli>(t_end_slice - t_start_profile).count();

                    // adjust delta z per slice according to the time elapse,
                    // to achieve target elapsed time per slice TARGET_DELTA_TIME (used to check for cancel)
                    if (delta_z == INIT_DELTA_Z) {
                        delta_z *= dt_slice_target / dt_slice;
                        if (delta_z < 1) {
                            delta_z = 1;
                        }
                        if (delta_z > profile_size) {
                            delta_z = profile_size;
                        }
                    }

                    // Check for cancel before sending
                    if (!(_cursor == start_cursor) || !IsConnected()) { // cursor changed or file closed, cancel all profiles
                        return false;
                    }
                    if (!HasSpectralConfig(config)) {
                        // requirements changed, cancel this profile
                        break;
                    }

                    if (progress >= PROFILE_COMPLETE) {
                        spectral_profile->set_raw_values_fp32(spectral_data.data(), spectral_data.size() * sizeof(float));
                        // send final profile message
                        cb(profile_message);
                    } else if (dt_profile > dt_partial_update) {
                        // reset profile timer and send partial profile message
                        t_start_profile = t_end_slice;

                        CARTA::SpectralProfileData partial_data;
                        partial_data.set_stokes(CurrentStokes());
                        partial_data.set_progress(progress);
                        auto partial_profile = partial_data.add_profiles();
                        partial_profile->set_stats_type(config.all_stats[0]);
                        partial_profile->set_coordinate(config.coordinate);
                        partial_profile->set_raw_values_fp32(spectral_data.data(), spectral_data.size() * sizeof(float));
                        cb(partial_data);
                    }
                }
            }
        }
    }

    auto t_end_spectral_profile = std::chrono::high_resolution_clock::now();
    auto dt_spectral_profile =
        std::chrono::duration_cast<std::chrono::microseconds>(t_end_spectral_profile - t_start_spectral_profile).count();
    spdlog::performance("Fill cursor spectral profile in {:.3f} ms", dt_spectral_profile * 1e-3);

    return true;
}

bool Frame::HasSpectralConfig(const SpectralConfig& config) {
    // Check if requirement is still set.
    // Currently can only set stokes for cursor, do not check stats type
    std::vector<SpectralConfig> current_configs;
    std::unique_lock<std::mutex> ulock(_spectral_mutex);
    current_configs.insert(current_configs.begin(), _cursor_spectral_configs.begin(), _cursor_spectral_configs.end());
    ulock.unlock();
    for (auto& current_config : current_configs) {
        if (current_config.coordinate == config.coordinate) {
            return true;
        }
    }
    return false;
}

// ****************************************************
// Region/Slicer Support (Frame manages image mutex)

casacore::LCRegion* Frame::GetImageRegion(int file_id, std::shared_ptr<carta::Region> region) {
    // Return LCRegion formed by applying region params to image.
    // Returns nullptr if region outside image
    casacore::CoordinateSystem* coord_sys = CoordinateSystem();
    casacore::LCRegion* image_region = region->GetImageRegion(file_id, *coord_sys, ImageShape());
    delete coord_sys;
    return image_region;
}

bool Frame::GetImageRegion(int file_id, const AxisRange& z_range, int stokes, casacore::ImageRegion& image_region) {
    if (!CheckZ(z_range.from) || !CheckZ(z_range.to) || !CheckStokes(stokes)) {
        return false;
    }
    try {
        casacore::Slicer slicer = GetImageSlicer(z_range, stokes);
        casacore::LCSlicer lcslicer(slicer);
        casacore::ImageRegion this_region(lcslicer);
        image_region = this_region;
        return true;
    } catch (casacore::AipsError error) {
        spdlog::error("Error converting full region to file {}: {}", file_id, error.getMesg());
        return false;
    }
}

casacore::IPosition Frame::GetRegionShape(const casacore::LattRegionHolder& region) {
    // Returns image shape with a region applied
    casacore::CoordinateSystem* coord_sys = CoordinateSystem();
    casacore::LatticeRegion lattice_region = region.toLatticeRegion(*coord_sys, ImageShape());
    delete coord_sys;
    return lattice_region.shape();
}

bool Frame::GetRegionData(const casacore::LattRegionHolder& region, std::vector<float>& data) {
    // Get image data with a region applied
    auto t_start_get_subimage_data = std::chrono::high_resolution_clock::now();
    casacore::SubImage<float> sub_image;
    std::unique_lock<std::mutex> ulock(_image_mutex);
    bool subimage_ok = _loader->GetSubImage(region, sub_image);
    ulock.unlock();

    if (!subimage_ok) {
        return false;
    }

    casacore::IPosition subimage_shape = sub_image.shape();
    if (subimage_shape.empty()) {
        return false;
    }

    data.resize(subimage_shape.product()); // must size correctly before sharing
    casacore::Array<float> tmp(subimage_shape, data.data(), casacore::StorageInitPolicy::SHARE);
    try {
        casacore::IPosition start(subimage_shape.size(), 0);
        casacore::IPosition count(subimage_shape);
        casacore::Slicer slicer(start, count); // entire subimage
        std::unique_lock<std::mutex> ulock(_image_mutex);
        sub_image.doGetSlice(tmp, slicer);

        // Get mask that defines region in subimage bounding box
        casacore::Array<bool> tmpmask;
        sub_image.doGetMaskSlice(tmpmask, slicer);
        ulock.unlock();

        // Apply mask to data
        std::vector<bool> datamask = tmpmask.tovector();
        for (size_t i = 0; i < data.size(); ++i) {
            if (!datamask[i]) {
                data[i] = NAN;
            }
        }

        auto t_end_get_subimage_data = std::chrono::high_resolution_clock::now();
        auto dt_get_subimage_data =
            std::chrono::duration_cast<std::chrono::microseconds>(t_end_get_subimage_data - t_start_get_subimage_data).count();
        spdlog::performance("Get region subimage data in {:.3f} ms", dt_get_subimage_data * 1e-3);

        return true;
    } catch (casacore::AipsError& err) {
        data.clear();
    }

    return false;
}

bool Frame::GetSlicerData(const casacore::Slicer& slicer, std::vector<float>& data) {
    // Get image data with a slicer applied
    data.resize(slicer.length().product()); // must have vector the right size before share it with Array
    casacore::Array<float> tmp(slicer.length(), data.data(), casacore::StorageInitPolicy::SHARE);
    std::unique_lock<std::mutex> ulock(_image_mutex);
    bool data_ok = _loader->GetSlice(tmp, slicer);
    _loader->CloseImageIfUpdated();
    ulock.unlock();
    return data_ok;
}

bool Frame::GetRegionStats(const casacore::LattRegionHolder& region, const std::vector<CARTA::StatsType>& required_stats, bool per_z,
    std::map<CARTA::StatsType, std::vector<double>>& stats_values) {
    // Get stats for image data with a region applied
    casacore::SubImage<float> sub_image;
    std::unique_lock<std::mutex> ulock(_image_mutex);
    bool subimage_ok = _loader->GetSubImage(region, sub_image);
    _loader->CloseImageIfUpdated();
    ulock.unlock();

    if (subimage_ok) {
        std::lock_guard<std::mutex> guard(_image_mutex);
        return CalcStatsValues(stats_values, required_stats, sub_image, per_z);
    }

    return subimage_ok;
}

bool Frame::GetSlicerStats(const casacore::Slicer& slicer, std::vector<CARTA::StatsType>& required_stats, bool per_z,
    std::map<CARTA::StatsType, std::vector<double>>& stats_values) {
    // Get stats for image data with a slicer applied
    casacore::SubImage<float> sub_image;
    std::unique_lock<std::mutex> ulock(_image_mutex);
    bool subimage_ok = _loader->GetSubImage(slicer, sub_image);
    _loader->CloseImageIfUpdated();
    ulock.unlock();

    if (subimage_ok) {
        std::lock_guard<std::mutex> guard(_image_mutex);
        return CalcStatsValues(stats_values, required_stats, sub_image, per_z);
    }
    return subimage_ok;
}

bool Frame::UseLoaderSpectralData(const casacore::IPosition& region_shape) {
    // Check if loader has swizzled data and more efficient than image data
    return _loader->UseRegionSpectralData(region_shape, _image_mutex);
}

bool Frame::GetLoaderPointSpectralData(std::vector<float>& profile, int stokes, CARTA::Point& point) {
    return _loader->GetCursorSpectralData(profile, stokes, point.x(), 1, point.y(), 1, _image_mutex);
}

bool Frame::GetLoaderSpectralData(int region_id, int stokes, const casacore::ArrayLattice<casacore::Bool>& mask,
    const casacore::IPosition& origin, std::map<CARTA::StatsType, std::vector<double>>& results, float& progress) {
    // Get spectral data from loader (add image mutex for swizzled data)
    return _loader->GetRegionSpectralData(region_id, stokes, mask, origin, _image_mutex, results, progress);
}

bool Frame::CalculateMoments(int file_id, MomentProgressCallback progress_callback, const casacore::ImageRegion& image_region,
    const CARTA::MomentRequest& moment_request, CARTA::MomentResponse& moment_response,
    std::vector<carta::CollapseResult>& collapse_results) {
    std::shared_lock lock(GetActiveTaskMutex());

    if (!_moment_generator) {
        auto image = _loader->GetImage();
        _moment_generator = std::make_unique<MomentGenerator>(GetFileName(), image.get());
    }

    _loader->CloseImageIfUpdated();

    if (_moment_generator) {
        std::unique_lock<std::mutex> ulock(_image_mutex); // Must lock the image while doing moment calculations
        _moment_generator->CalculateMoments(
            file_id, image_region, _z_axis, _stokes_axis, progress_callback, moment_request, moment_response, collapse_results);
        ulock.unlock();
    }

    return !collapse_results.empty();
}

void Frame::StopMomentCalc() {
    if (_moment_generator) {
        _moment_generator->StopCalculation();
    }
}

// Export modified image to file, for changed range of channels/stokes and chopped region
// Input root_folder as target path
// Input save_file_msg as requesting parameters
// Input save_file_ack as responding message to frontend
// Input region as std::shared_ptr<Region> of information of target region
// Return void
void Frame::SaveFile(const std::string& root_folder, const CARTA::SaveFile& save_file_msg, CARTA::SaveFileAck& save_file_ack,
    std::shared_ptr<Region> region) {
    // Input file info
    std::string in_file = GetFileName();

    // Output file info
    fs::path output_filename(save_file_msg.output_file_name());
    fs::path directory(save_file_msg.output_file_directory());
    CARTA::FileType output_file_type(save_file_msg.output_file_type());

    // Set response message
    int file_id(save_file_msg.file_id());
    save_file_ack.set_file_id(file_id);
    bool success(false);
    casacore::String message;

    // Get the full resolved name of the output image
    fs::path temp_path = fs::path(root_folder) / directory;
    fs::path abs_path = fs::absolute(temp_path);
    output_filename = abs_path / output_filename;

    if (output_filename.string() == in_file) {
        message = "The source file can not be overwritten!";
        save_file_ack.set_success(success);
        save_file_ack.set_message(message);
        return;
    }

    // Modify image to export
    auto image_shape = ImageShape();

    casacore::ImageInterface<float>* image;
    casacore::SubImage<float> sub_image;
    casacore::LCRegion* image_region;
    casacore::IPosition region_shape;
    if (region) {
        image_region = GetImageRegion(file_id, region);
        region_shape = image_region->shape();
    }

    if (image_shape.size() == 2) {
        if (region) {
            _loader->GetSubImage(LattRegionHolder(image_region), sub_image);
            image = sub_image.cloneII();
            _loader->CloseImageIfUpdated();
        }
    } else if (image_shape.size() > 2 && image_shape.size() < 5) {
        try {
            // If apply region
            if (region) {
                auto latt_region_holder = LattRegionHolder(image_region);
                auto slice_sub_image = GetExportRegionSlicer(save_file_msg, image_shape, region_shape, image_region, latt_region_holder);
                _loader->GetSubImage(slice_sub_image, latt_region_holder, sub_image);
            } else {
                auto slice_sub_image = GetExportImageSlicer(save_file_msg, image_shape);
                _loader->GetSubImage(slice_sub_image, sub_image);
            }

            // If keep degenerated axes
            if (save_file_msg.keep_degenerate()) {
                image = sub_image.cloneII();
            } else {
                image = casacore::SubImage<float>(sub_image, casacore::AxesSpecifier(false), true).cloneII();
            }
        } catch (casacore::AipsError error) {
            message = error.getMesg();
            save_file_ack.set_success(false);
            save_file_ack.set_message(message);
            return;
        }
    } else {
        return;
    }

    // Export image data to file
    try {
        std::unique_lock<std::mutex> ulock(_image_mutex); // Lock the image while saving the file
        {
            switch (output_file_type) {
                case CARTA::FileType::CASA:
                    success = ExportCASAImage(*image, output_filename, message);
                    break;
                case CARTA::FileType::FITS:
                    success = ExportFITSImage(*image, output_filename, message);
                    break;
                default:
                    message = fmt::format("Could not export file. Unknown file type {}.", FileTypeString[output_file_type]);
                    break;
            }
        }
        ulock.unlock(); // Unlock the image
    } catch (casacore::AipsError error) {
        message += error.getMesg();
        save_file_ack.set_success(false);
        save_file_ack.set_message(message);
        return;
    }
    if (success) {
        spdlog::info("Exported a {} file \'{}\'.", FileTypeString[output_file_type], output_filename.string());
    }

    // Remove the root folder from the ack message
    if (!root_folder.empty()) {
        std::size_t found = message.find(root_folder);
        if (found != std::string::npos) {
            message.replace(found, root_folder.size(), "");
        }
    }

    save_file_ack.set_success(success);
    save_file_ack.set_message(message);
}

// Export carta::FileLoader::ImageRef image to CASA file
// Input casacore::ImageInterface<casacore::Float> image as source data
// Input output_filename as file path
// Input message as a return message, which may contain error message
// Return a bool if this functionality success
bool Frame::ExportCASAImage(casacore::ImageInterface<casacore::Float>& image, fs::path output_filename, casacore::String& message) {
    bool success(false);

    // Remove the old image file if it has a same file name
    if (fs::exists(output_filename)) {
        fs::remove_all(output_filename);
    }

    // Get a copy of all pixel data
    casacore::IPosition start(image.shape().size(), 0);
    casacore::IPosition count(image.shape());
    casacore::Slicer slice(start, count);
    casacore::Array<casacore::Float> temp_array;
    image.doGetSlice(temp_array, slice);

    // Construct a new CASA image
    try {
        auto out_image =
            std::make_unique<casacore::PagedImage<casacore::Float>>(image.shape(), image.coordinates(), output_filename.string());
        out_image->setMiscInfo(image.miscInfo());
        out_image->setImageInfo(image.imageInfo());
        out_image->appendLog(image.logger());
        out_image->setUnits(image.units());
        out_image->putSlice(temp_array, start);

        // Create the mask for region
        if (image.hasPixelMask()) {
            casacore::Array<casacore::Bool> image_mask;
            image.getMaskSlice(image_mask, slice);
            out_image->makeMask("mask0", true, true);
            casacore::Lattice<casacore::Bool>& out_image_mask = out_image->pixelMask();
            out_image_mask.putSlice(image_mask, start);
        }
        success = true;
    } catch (casacore::AipsError error) {
        message = error.getMesg();
    }

    return success;
}

// Export carta::FileLoader::ImageRef image to FITS file
// Input casacore::ImageInterface<casacore::Float> image as source data
// Input output_filename as file path
// Input message as a return message, which may contain error message
// Return a bool if this functionality success
bool Frame::ExportFITSImage(casacore::ImageInterface<casacore::Float>& image, fs::path output_filename, casacore::String& message) {
    bool success = false;
    bool prefer_velocity;
    bool optical_velocity;
    bool prefer_wavelength;
    bool air_wavelength;
    GetSpectralCoordPreferences(&image, prefer_velocity, optical_velocity, prefer_wavelength, air_wavelength);

    casacore::String error_string;
    casacore::String origin_string;
    bool allow_overwrite(true);
    bool degenerate_last(false);
    bool verbose(true);
    bool stokes_last(false);
    bool history(true);
    const int bit_pix(-32);
    const float min_pix(1.0);
    const float max_pix(-1.0);
    if (casacore::ImageFITSConverter::ImageToFITS(error_string, image, output_filename.string(), 64, prefer_velocity, optical_velocity,
            bit_pix, min_pix, max_pix, allow_overwrite, degenerate_last, verbose, stokes_last, prefer_wavelength, air_wavelength,
            origin_string, history)) {
        success = true;
    } else {
        message = error_string;
    }
    return success;
}

// Validate channels & stokes, if it starts from 0 and ends in the maximum range
// Output channels as [channels_start, channels_end, channels_stride], default [0, channels_number, 1]
// Output stokes as [stokes_start, stokes_end, stokes_stride], default [0, stokes_number, 1]
// Input save_file_msg as the parameters from the request, which gives input range
// Return void
void Frame::ValidateChannelStokes(std::vector<int>& channels, std::vector<int>& stokes, const CARTA::SaveFile& save_file_msg) {
    auto image_shape = ImageShape();

    // Default for channels
    int channels_max = _z_axis > -1 ? image_shape[_z_axis] : 1;
    int channels_start = 0;
    int channels_stride = 1;
    int channels_end = channels_max - 1;
    int channels_length = channels_max;
    // Clamp channels range
    if (save_file_msg.channels().size() > 0) {
        channels_start = std::min(std::max(save_file_msg.channels(0), 0), channels_max - 1);
        channels_end = std::min(std::max(save_file_msg.channels(1), channels_start), channels_max - 1);
    }

    // Default for stokes
    int stokes_max = _stokes_axis > -1 ? image_shape[_stokes_axis] : 1;
    int stokes_start = 0;
    int stokes_stride = 1;
    int stokes_end = stokes_max - 1;
    int stokes_length = stokes_max;
    // Clamp stokes range
    if (save_file_msg.stokes().size() > 0) {
        stokes_start = std::min(std::max(save_file_msg.stokes(0), 0), stokes_max - 1);
        stokes_end = std::min(std::max(save_file_msg.stokes(1), stokes_start), stokes_max - 1);
        stokes_stride = std::round(std::min(std::max(save_file_msg.stokes(2), 1), stokes_max - stokes_start));
    }

    // Ouput results
    channels.push_back(channels_start);
    channels.push_back(channels_end);
    channels.push_back(channels_stride);
    stokes.push_back(stokes_start);
    stokes.push_back(stokes_end);
    stokes.push_back(stokes_stride);
}

// Calculate Slicer for a given image with modified channels/stokes
// Input save_file_msg as the parameters from the request, which gives input range
// Input image_shape as casacore::IPosition of source image
// Return casacore::Slicer(start, end, stride) for apply subImage()
casacore::Slicer Frame::GetExportImageSlicer(const CARTA::SaveFile& save_file_msg, casacore::IPosition image_shape) {
    auto channels = std::vector<int>();
    auto stokes = std::vector<int>();
    ValidateChannelStokes(channels, stokes, save_file_msg);

    casacore::IPosition start;
    casacore::IPosition end;
    casacore::IPosition stride;
    switch (image_shape.size()) {
        // 3 dimensional cube image
        case 3:
            if (_z_axis == 2) {
                // Channels present
                start = casacore::IPosition(3, 0, 0, channels[0]);
                end = casacore::IPosition(3, image_shape[0] - 1, image_shape[1] - 1, channels[1]);
                stride = casacore::IPosition(3, 1, 1, channels[2]);
            } else {
                // Stokes present
                start = casacore::IPosition(3, 0, 0, stokes[0]);
                end = casacore::IPosition(3, image_shape[0] - 1, image_shape[1] - 1, stokes[1]);
                stride = casacore::IPosition(3, 1, 1, stokes[2]);
            }
            break;
        // 4 dimensional cube image
        case 4:
            if (_z_axis == 2) {
                // Channels present before stokes
                start = casacore::IPosition(4, 0, 0, channels[0], stokes[0]);
                end = casacore::IPosition(4, image_shape[0] - 1, image_shape[1] - 1, channels[1], stokes[1]);
                stride = casacore::IPosition(4, 1, 1, channels[2], stokes[2]);
            } else {
                // Channels present after stokes
                start = casacore::IPosition(4, 0, 0, stokes[0], channels[0]);
                end = casacore::IPosition(4, image_shape[0] - 1, image_shape[1] - 1, stokes[1], channels[1]);
                stride = casacore::IPosition(4, 1, 1, stokes[2], channels[2]);
            }
            break;
        default:
            break;
    }
    return casacore::Slicer(start, end, stride, casacore::Slicer::endIsLast);
}

// Calculate Slicer/LattRegionHolder for a given region with modified channels/stokes
// Input save_file_msg as the parameters from the request, which gives input range
// Input image_shape as casacore::IPosition of source image
// Input region_shape as casacore::IPosition of target region
// Input image_region as casacore::LCRegion of infomation of target region to chop
// Output latt_region_holder as casacore::LattRegionHolder of target region
//   If dimension of region does not match the source image, will modify latt_region_holder.
// Return casacore::Slicer(start, end, stride) for apply subImage()
casacore::Slicer Frame::GetExportRegionSlicer(const CARTA::SaveFile& save_file_msg, casacore::IPosition image_shape,
    casacore::IPosition region_shape, casacore::LCRegion* image_region, casacore::LattRegionHolder& latt_region_holder) {
    auto channels = std::vector<int>();
    auto stokes = std::vector<int>();
    ValidateChannelStokes(channels, stokes, save_file_msg);

    casacore::IPosition start;
    casacore::IPosition end;
    casacore::IPosition stride;
    switch (image_shape.size()) {
        // 3 dimensional cube image
        case 3:
            if (_z_axis == 2) {
                // Channels present
                start = casacore::IPosition(3, 0, 0, channels[0]);
                end = casacore::IPosition(3, region_shape[0] - 1, region_shape[1] - 1, channels[1]);
                stride = casacore::IPosition(3, 1, 1, channels[2]);
                if (region_shape.size() < image_shape.size()) {
                    auto region_ext = casacore::LCExtension(*image_region, casacore::IPosition(1, 2),
                        casacore::LCBox(
                            casacore::IPosition(1, 0), casacore::IPosition(1, image_shape[2]), casacore::IPosition(1, image_shape[2])));
                    latt_region_holder = LattRegionHolder(*(region_ext.cloneRegion()));
                }
            } else {
                // Stokes present
                start = casacore::IPosition(3, 0, 0, stokes[0]);
                end = casacore::IPosition(3, region_shape[0] - 1, region_shape[1] - 1, stokes[1]);
                stride = casacore::IPosition(3, 1, 1, stokes[2]);
                if (region_shape.size() < image_shape.size()) {
                    auto region_ext = casacore::LCExtension(*image_region, casacore::IPosition(1, 2),
                        casacore::LCBox(
                            casacore::IPosition(1, 0), casacore::IPosition(1, image_shape[3]), casacore::IPosition(1, image_shape[3])));
                    latt_region_holder = LattRegionHolder(*(region_ext.cloneRegion()));
                }
            }
            break;
        // 4 dimensional cube image
        case 4:
            if (_z_axis == 2) {
                // Channels present before stokes
                start = casacore::IPosition(4, 0, 0, channels[0], stokes[0]);
                end = casacore::IPosition(4, region_shape[0] - 1, region_shape[1] - 1, channels[1], stokes[1]);
                stride = casacore::IPosition(4, 1, 1, channels[2], stokes[2]);
                if (region_shape.size() < image_shape.size()) {
                    auto region_ext = casacore::LCExtension(*image_region, casacore::IPosition(2, 2, 3),
                        casacore::LCBox(casacore::IPosition(2, 0, 0), casacore::IPosition(2, image_shape[2], image_shape[3]),
                            casacore::IPosition(2, image_shape[2], image_shape[3])));
                    latt_region_holder = LattRegionHolder(*(region_ext.cloneRegion()));
                }
            } else {
                // Channels present after stokes
                start = casacore::IPosition(4, 0, 0, stokes[0], channels[0]);
                end = casacore::IPosition(4, region_shape[0] - 1, region_shape[1] - 1, stokes[1], channels[1]);
                stride = casacore::IPosition(4, 1, 1, stokes[2], channels[2]);
                if (region_shape.size() < image_shape.size()) {
                    auto region_ext = casacore::LCExtension(*image_region, casacore::IPosition(2, 2, 3),
                        casacore::LCBox(casacore::IPosition(2, 0, 0), casacore::IPosition(2, image_shape[3], image_shape[2]),
                            casacore::IPosition(2, image_shape[3], image_shape[2])));
                    latt_region_holder = LattRegionHolder(*(region_ext.cloneRegion()));
                }
            }
            break;
        default:
            break;
    }
    return casacore::Slicer(start, end, stride, casacore::Slicer::endIsLast);
}

bool Frame::GetStokesTypeIndex(const string& coordinate, int& stokes_index) {
    if (coordinate.size() == 2) {
        bool stokes_ok(false);
        char stokes_char(coordinate.front());
        switch (stokes_char) {
            case 'I':
                stokes_ok = _loader->GetStokesTypeIndex(CARTA::StokesType::I, stokes_index);
                break;
            case 'Q':
                stokes_ok = _loader->GetStokesTypeIndex(CARTA::StokesType::Q, stokes_index);
                break;
            case 'U':
                stokes_ok = _loader->GetStokesTypeIndex(CARTA::StokesType::U, stokes_index);
                break;
            case 'V':
                stokes_ok = _loader->GetStokesTypeIndex(CARTA::StokesType::V, stokes_index);
                break;
            default:
                break;
        }
        if (!stokes_ok) {
            spdlog::error("Spectral requirement {} failed: invalid stokes axis for image.", coordinate);
            return false;
        }
    } else {
        stokes_index = CurrentStokes(); // get current stokes
    }
    return true;
}

std::shared_mutex& Frame::GetActiveTaskMutex() {
    return _active_task_mutex;
}

<<<<<<< HEAD
void Frame::InitImageHistogramConfigs() {
    _image_histogram_configs.clear();

    // set histogram requirements for the image
    HistogramConfig config;
    config.coordinate = "z"; // current stokes type
    config.channel = CURRENT_Z;
    config.num_bins = AUTO_BIN_SIZE;
    _image_histogram_configs.push_back(config);
=======
void Frame::CloseCachedImage(const std::string& file) {
    if (_loader->GetFileName() == file) {
        _loader->CloseImageIfUpdated();
    }
>>>>>>> d9b80adc
}<|MERGE_RESOLUTION|>--- conflicted
+++ resolved
@@ -2016,7 +2016,6 @@
     return _active_task_mutex;
 }
 
-<<<<<<< HEAD
 void Frame::InitImageHistogramConfigs() {
     _image_histogram_configs.clear();
 
@@ -2026,10 +2025,10 @@
     config.channel = CURRENT_Z;
     config.num_bins = AUTO_BIN_SIZE;
     _image_histogram_configs.push_back(config);
-=======
+}
+
 void Frame::CloseCachedImage(const std::string& file) {
     if (_loader->GetFileName() == file) {
         _loader->CloseImageIfUpdated();
     }
->>>>>>> d9b80adc
 }