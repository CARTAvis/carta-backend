--- conflicted
+++ resolved
@@ -215,6 +215,11 @@
 
         // Reset file loader and file extended info loader
         _loader.reset(carta::FileLoader::GetLoader(fullname));
+        if (!_loader) {
+            message = "Unsupported format.";
+            return file_info_ok;
+        }
+
         FileExtInfoLoader ext_info_loader = FileExtInfoLoader(_loader.get());
 
         // Discern hdu for extended file info
@@ -246,16 +251,6 @@
             }
         }
 
-<<<<<<< HEAD
-        _loader.reset(carta::FileLoader::GetLoader(fullname));
-        if (!_loader) {
-            message = "Unsupported format.";
-            return file_info_ok;
-        }
-
-        FileExtInfoLoader ext_info_loader = FileExtInfoLoader(_loader.get());
-=======
->>>>>>> 4cc9b207
         file_info_ok = ext_info_loader.FillFileExtInfo(extended_info, fullname, hdu, message);
     } catch (casacore::AipsError& err) {
         message = err.getMesg();
