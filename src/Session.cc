--- conflicted
+++ resolved
@@ -216,16 +216,12 @@
         }
 
         // FileInfoExtended
-<<<<<<< HEAD
-        FileExtInfoLoader ext_info_loader(_loaders.Get(fullname));
-=======
-        _loader.reset(carta::FileLoader::GetLoader(fullname));
-        if (!_loader) {
+        auto loader = _loaders.Get(fullname);
+        if (!loader) {
             message = "Unsupported format.";
             return file_info_ok;
         }
-        FileExtInfoLoader ext_info_loader(_loader.get());
->>>>>>> 8d9aa32f
+        FileExtInfoLoader ext_info_loader(loader);
 
         std::string requested_hdu(hdu);
         if (requested_hdu.empty() && (file_info.hdu_list_size() > 0)) {
@@ -262,19 +258,13 @@
             return file_info_ok;
         }
 
-<<<<<<< HEAD
         // Get file extended info loader
-        FileExtInfoLoader ext_info_loader(_loaders.Get(fullname));
-=======
-        // Reset file loader and file extended info loader
-        _loader.reset(carta::FileLoader::GetLoader(fullname));
-        if (!_loader) {
+        auto loader = _loaders.Get(fullname);
+        if (!loader) {
             message = "Unsupported format.";
             return file_info_ok;
         }
-
-        FileExtInfoLoader ext_info_loader = FileExtInfoLoader(_loader.get());
->>>>>>> 8d9aa32f
+        FileExtInfoLoader ext_info_loader = FileExtInfoLoader(loader);
 
         // Discern hdu for extended file info
         if (hdu.empty()) {
