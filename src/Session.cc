--- conflicted
+++ resolved
@@ -383,13 +383,10 @@
         }
 
         // create Frame for image; Frame owns loader
-<<<<<<< HEAD
         auto frame = std::shared_ptr<Frame>(new Frame(_id, _loader.get(), hdu_num));
-=======
-        auto frame = std::shared_ptr<Frame>(new Frame(_id, _loader.get(), hdu));
+
         // query loader for mipmap dataset
         bool has_mipmaps(_loader->HasMip(2));
->>>>>>> 19ead62f
         _loader.release();
 
         if (frame->IsValid()) {
