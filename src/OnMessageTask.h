/* This file is part of the CARTA Image Viewer: https://github.com/CARTAvis/carta-backend
   Copyright 2018, 2019, 2020, 2021 Academia Sinica Institute of Astronomy and Astrophysics (ASIAA),
   Associated Universities, Inc. (AUI) and the Inter-University Institute for Data Intensive Astronomy (IDIA)
   SPDX-License-Identifier: GPL-3.0-or-later
*/

//# OnMessageTask.h: dequeues messages and calls appropriate Session handlers

#ifndef CARTA_BACKEND__ONMESSAGETASK_H_
#define CARTA_BACKEND__ONMESSAGETASK_H_

#include <string>
#include <tuple>
#include <vector>

#include <carta-protobuf/contour.pb.h>
#include <tbb/concurrent_queue.h>
#include <tbb/task.h>

#include "AnimationObject.h"
#include "EventHeader.h"
#include "Session.h"

class OnMessageTask : public tbb::task {
protected:
    Session* _session;
    tbb::task* execute() override = 0;

public:
    OnMessageTask(Session* session) : _session(session) {
        _session->IncreaseRefCount();
    }
    ~OnMessageTask() {
        if (!_session->DecreaseRefCount()) {
            delete _session;
        }
        _session = nullptr;
    }
};

<<<<<<< HEAD
template <typename T>
class GeneralMessageTask : public OnMessageTask {
    tbb::task* execute() {
        if constexpr (std::is_same_v<T, CARTA::SetHistogramRequirements>) {
            _session->OnSetHistogramRequirements(_message, _request_id);
        } else if constexpr (std::is_same_v<T, CARTA::AddRequiredTiles>) {
            _session->OnAddRequiredTiles(_message, _session->AnimationRunning());
        } else if constexpr (std::is_same_v<T, CARTA::SetContourParameters>) {
            _session->OnSetContourParameters(_message);
        } else if constexpr (std::is_same_v<T, CARTA::SpectralLineRequest>) {
            _session->OnSpectralLineRequest(_message, _request_id);
        } else if constexpr (std::is_same_v<T, CARTA::SetSpatialRequirements>) {
            _session->OnSetSpatialRequirements(_message);
        } else if constexpr (std::is_same_v<T, CARTA::SetStatsRequirements>) {
            _session->OnSetStatsRequirements(_message);
        } else if constexpr (std::is_same_v<T, CARTA::MomentRequest>) {
            _session->OnMomentRequest(_message, _request_id);
        } else if constexpr (std::is_same_v<T, CARTA::FileListRequest>) {
            _session->OnFileListRequest(_message, _request_id);
        } else if constexpr (std::is_same_v<T, CARTA::RegionListRequest>) {
            _session->OnRegionListRequest(_message, _request_id);
        } else if constexpr (std::is_same_v<T, CARTA::CatalogListRequest>) {
            _session->OnCatalogFileList(_message, _request_id);
        } else {
            spdlog::warn("Bad event type in GeneralMessageType!");
        }
        return nullptr;
    };

    T _message;
    uint32_t _request_id;

public:
    GeneralMessageTask(Session* session, T message, uint32_t request_id)
        : OnMessageTask(session), _message(message), _request_id(request_id) {}
    ~GeneralMessageTask() = default;
};

=======
>>>>>>> 1a3f0f3c
class SetImageChannelsTask : public OnMessageTask {
    int _file_id;
    tbb::task* execute() override;

public:
    SetImageChannelsTask(Session* session, int file_id) : OnMessageTask(session), _file_id(file_id) {}
    ~SetImageChannelsTask() = default;
};

class SetCursorTask : public OnMessageTask {
    int _file_id;
    tbb::task* execute() override;

public:
    SetCursorTask(Session* session, int file_id) : OnMessageTask(session), _file_id(file_id) {}
    ~SetCursorTask() = default;
};

class AnimationTask : public OnMessageTask {
    tbb::task* execute() override;

public:
    AnimationTask(Session* session) : OnMessageTask(session) {}
    ~AnimationTask() = default;
};

class RegionDataStreamsTask : public OnMessageTask {
    tbb::task* execute() override;
    int _file_id, _region_id;

public:
    RegionDataStreamsTask(Session* session, int file_id, int region_id)
        : OnMessageTask(session), _file_id(file_id), _region_id(region_id) {}
    ~RegionDataStreamsTask() = default;
};

class SpectralProfileTask : public OnMessageTask {
    tbb::task* execute() override;
    int _file_id, _region_id;

public:
    SpectralProfileTask(Session* session, int file_id, int region_id) : OnMessageTask(session), _file_id(file_id), _region_id(region_id) {}
    ~SpectralProfileTask() = default;
};

class OnSplataloguePingTask : public OnMessageTask {
    tbb::task* execute() override;
    uint32_t _request_id;

public:
    OnSplataloguePingTask(Session* session, uint32_t request_id) : OnMessageTask(session), _request_id(request_id) {}
    ~OnSplataloguePingTask() = default;
};

<<<<<<< HEAD
=======
#include "OnMessageTask.tcc"

>>>>>>> 1a3f0f3c
#endif // CARTA_BACKEND__ONMESSAGETASK_H_<|MERGE_RESOLUTION|>--- conflicted
+++ resolved
@@ -38,47 +38,6 @@
     }
 };
 
-<<<<<<< HEAD
-template <typename T>
-class GeneralMessageTask : public OnMessageTask {
-    tbb::task* execute() {
-        if constexpr (std::is_same_v<T, CARTA::SetHistogramRequirements>) {
-            _session->OnSetHistogramRequirements(_message, _request_id);
-        } else if constexpr (std::is_same_v<T, CARTA::AddRequiredTiles>) {
-            _session->OnAddRequiredTiles(_message, _session->AnimationRunning());
-        } else if constexpr (std::is_same_v<T, CARTA::SetContourParameters>) {
-            _session->OnSetContourParameters(_message);
-        } else if constexpr (std::is_same_v<T, CARTA::SpectralLineRequest>) {
-            _session->OnSpectralLineRequest(_message, _request_id);
-        } else if constexpr (std::is_same_v<T, CARTA::SetSpatialRequirements>) {
-            _session->OnSetSpatialRequirements(_message);
-        } else if constexpr (std::is_same_v<T, CARTA::SetStatsRequirements>) {
-            _session->OnSetStatsRequirements(_message);
-        } else if constexpr (std::is_same_v<T, CARTA::MomentRequest>) {
-            _session->OnMomentRequest(_message, _request_id);
-        } else if constexpr (std::is_same_v<T, CARTA::FileListRequest>) {
-            _session->OnFileListRequest(_message, _request_id);
-        } else if constexpr (std::is_same_v<T, CARTA::RegionListRequest>) {
-            _session->OnRegionListRequest(_message, _request_id);
-        } else if constexpr (std::is_same_v<T, CARTA::CatalogListRequest>) {
-            _session->OnCatalogFileList(_message, _request_id);
-        } else {
-            spdlog::warn("Bad event type in GeneralMessageType!");
-        }
-        return nullptr;
-    };
-
-    T _message;
-    uint32_t _request_id;
-
-public:
-    GeneralMessageTask(Session* session, T message, uint32_t request_id)
-        : OnMessageTask(session), _message(message), _request_id(request_id) {}
-    ~GeneralMessageTask() = default;
-};
-
-=======
->>>>>>> 1a3f0f3c
 class SetImageChannelsTask : public OnMessageTask {
     int _file_id;
     tbb::task* execute() override;
@@ -133,9 +92,6 @@
     ~OnSplataloguePingTask() = default;
 };
 
-<<<<<<< HEAD
-=======
 #include "OnMessageTask.tcc"
 
->>>>>>> 1a3f0f3c
 #endif // CARTA_BACKEND__ONMESSAGETASK_H_