/* This file is part of the CARTA Image Viewer: https://github.com/CARTAvis/carta-backend
   Copyright 2018, 2019, 2020, 2021 Academia Sinica Institute of Astronomy and Astrophysics (ASIAA),
   Associated Universities, Inc. (AUI) and the Inter-University Institute for Data Intensive Astronomy (IDIA)
   SPDX-License-Identifier: GPL-3.0-or-later
*/

#include <iostream>
#include <thread>
#include <tuple>
#include <vector>

#include <omp.h>

#include <App.h>
#include <curl/curl.h>
#include <fmt/format.h>
#include <signal.h>
#include <tbb/task.h>
#include <tbb/task_scheduler_init.h>
#include <uuid/uuid.h>

#include <casacore/casa/Inputs/Input.h>
#include <casacore/casa/OS/HostInfo.h>

#include "EventHeader.h"
#include "FileList/FileListHandler.h"
#include "FileSettings.h"
#include "GrpcServer/CartaGrpcService.h"
#include "OnMessageTask.h"
#include "Session.h"
#include "SimpleFrontendServer/SimpleFrontendServer.h"
#include "Util.h"

using namespace std;

namespace CARTA {
int global_thread_count = 0;
}
// file list handler for the file browser
static FileListHandler* file_list_handler;
SimpleFrontendServer* http_server;

static uint32_t session_number;

// grpc server for scripting client
static std::unique_ptr<CartaGrpcService> carta_grpc_service;
static std::unique_ptr<grpc::Server> carta_grpc_server;

// command-line arguments
static string root_folder("/"), base_folder(".");
// token to validate incoming WS connection header against
static string auth_token = "";
static bool verbose;
static bool perflog;
static int grpc_port(-1);

// Sessions map
std::unordered_map<uint32_t, Session*> sessions;

// Apply ws->getUserData and return one of these
struct PerSocketData {
    uint32_t session_id;
    string address;
};

void OnUpgrade(uWS::HttpResponse<false>* http_response, uWS::HttpRequest* http_request, struct us_socket_context_t* context) {
    string address;
    auto ip_header = http_request->getHeader("x-forwarded-for");
    if (!ip_header.empty()) {
        address = ip_header;
    } else {
        address = IPAsText(http_response->getRemoteAddress());
    }

    // Check if there's a token to be matched
    if (!auth_token.empty()) {
        string req_token;
        // First try the cookie auth token
        auto cookie_header = http_request->getHeader("cookie");
        if (!cookie_header.empty()) {
            auto cookie_auth_value = GetAuthTokenFromCookie(string(cookie_header));
            if (!cookie_auth_value.empty()) {
                req_token = cookie_auth_value;
            }
        }
        // Then try the auth header
        if (req_token.empty()) {
            req_token = http_request->getHeader("carta-auth-token");
        }

        if (!req_token.empty()) {
            if (req_token != auth_token) {
                fmt::print("Incorrect auth token supplied! Closing WebSocket connection\n");
                http_response->close();
                return;
            }
        } else {
            fmt::print("No auth token supplied! Closing WebSocket connection\n");
            http_response->close();
            return;
        }
    }

    session_number++;
    // protect against overflow
    session_number = max(session_number, 1u);

    http_response->template upgrade<PerSocketData>({session_number, address}, //
        http_request->getHeader("sec-websocket-key"),                         //
        http_request->getHeader("sec-websocket-protocol"),                    //
        http_request->getHeader("sec-websocket-extensions"),                  //
        context);
}

// Called on connection. Creates session objects and assigns UUID to it
void OnConnect(uWS::WebSocket<false, true>* ws) {
    uint32_t session_id = static_cast<PerSocketData*>(ws->getUserData())->session_id;
    string address = static_cast<PerSocketData*>(ws->getUserData())->address;

    // get the uWebsockets loop
    auto* loop = uWS::Loop::get();

    // create a Session
    sessions[session_id] =
        new Session(ws, loop, session_id, address, root_folder, base_folder, file_list_handler, verbose, perflog, grpc_port);

    if (carta_grpc_service) {
        carta_grpc_service->AddSession(sessions[session_id]);
    }

    sessions[session_id]->IncreaseRefCount();

    carta::Log(session_id, "Client {} [{}] Connected. Num sessions: {}", session_id, address, Session::NumberOfSessions());
}

// Called on disconnect. Cleans up sessions. In future, we may want to delay this (in case of unintentional disconnects)
void OnDisconnect(uWS::WebSocket<false, true>* ws, int code, std::string_view message) {
    // Skip server-forced disconnects
    if (code == 4003) {
        return;
    }

    // Get the Session object
    uint32_t session_id = static_cast<PerSocketData*>(ws->getUserData())->session_id;
    Session* session = sessions[session_id];

    if (session) {
        auto uuid = session->GetId();
        auto address = session->GetAddress();
        session->DisconnectCalled();
        carta::Log(uuid, "Client {} [{}] Disconnected. Remaining sessions: {}", uuid, address, Session::NumberOfSessions());
        if (carta_grpc_service) {
            carta_grpc_service->RemoveSession(session);
        }
        if (!session->DecreaseRefCount()) {
            delete session;
            sessions.erase(session_id);
        } else {
            fmt::print("Warning: Session reference count ({}) is not 0 while on disconnection!\n", session->DecreaseRefCount());
        }
    } else {
        fmt::print("Warning: OnDisconnect called with no Session object!\n");
    }

    // Close the websockets
    ws->close();
}

// Forward message requests to session callbacks after parsing message into relevant ProtoBuf message
void OnMessage(uWS::WebSocket<false, true>* ws, std::string_view sv_message, uWS::OpCode op_code) {
    uint32_t session_id = static_cast<PerSocketData*>(ws->getUserData())->session_id;
    Session* session = sessions[session_id];
    if (!session) {
        fmt::print("Missing session!\n");
        return;
    }

    if (op_code == uWS::OpCode::BINARY) {
        if (sv_message.length() >= sizeof(carta::EventHeader)) {
            carta::EventHeader head = *reinterpret_cast<const carta::EventHeader*>(sv_message.data());
            const char* event_buf = sv_message.data() + sizeof(carta::EventHeader);
            int event_length = sv_message.length() - sizeof(carta::EventHeader);
            OnMessageTask* tsk = nullptr;
            switch (head.type) {
                case CARTA::EventType::REGISTER_VIEWER: {
                    CARTA::RegisterViewer message;
                    if (message.ParseFromArray(event_buf, event_length)) {
                        session->OnRegisterViewer(message, head.icd_version, head.request_id);
                    } else {
                        fmt::print("Bad REGISTER_VIEWER message!\n");
                    }
                    break;
                }
                case CARTA::EventType::RESUME_SESSION: {
                    CARTA::ResumeSession message;
                    if (message.ParseFromArray(event_buf, event_length)) {
                        session->OnResumeSession(message, head.request_id);
                    } else {
                        fmt::print("Bad RESUME_SESSION message!\n");
                    }
                    break;
                }
                case CARTA::EventType::SET_IMAGE_CHANNELS: {
                    CARTA::SetImageChannels message;
                    if (message.ParseFromArray(event_buf, event_length)) {
                        session->ImageChannelLock(message.file_id());
                        if (!session->ImageChannelTaskTestAndSet(message.file_id())) {
                            tsk = new (tbb::task::allocate_root(session->Context())) SetImageChannelsTask(session, message.file_id());
                        }
                        // has its own queue to keep channels in order during animation
                        session->AddToSetChannelQueue(message, head.request_id);
                        session->ImageChannelUnlock(message.file_id());
                    } else {
                        fmt::print("Bad SET_IMAGE_CHANNELS message!\n");
                    }
                    break;
                }
                case CARTA::EventType::SET_CURSOR: {
                    CARTA::SetCursor message;
                    if (message.ParseFromArray(event_buf, event_length)) {
                        session->AddCursorSetting(message, head.request_id);
                        tsk = new (tbb::task::allocate_root(session->Context())) SetCursorTask(session, message.file_id());
                    } else {
                        fmt::print("Bad SET_CURSOR message!\n");
                    }
                    break;
                }
                case CARTA::EventType::SET_HISTOGRAM_REQUIREMENTS: {
                    CARTA::SetHistogramRequirements message;
                    if (message.ParseFromArray(event_buf, event_length)) {
                        if (message.histograms_size() == 0) {
                            session->CancelSetHistRequirements();
                        } else {
                            session->ResetHistContext();
                            tsk = new (tbb::task::allocate_root(session->HistContext()))
                                SetHistogramRequirementsTask(session, head, event_length, event_buf);
                        }
                    } else {
                        fmt::print("Bad SET_HISTOGRAM_REQUIREMENTS message!\n");
                    }
                    break;
                }
                case CARTA::EventType::CLOSE_FILE: {
                    CARTA::CloseFile message;
                    if (message.ParseFromArray(event_buf, event_length)) {
                        session->OnCloseFile(message);
                    } else {
                        fmt::print("Bad CLOSE_FILE message!\n");
                    }
                    break;
                }
                case CARTA::EventType::START_ANIMATION: {
                    CARTA::StartAnimation message;
                    if (message.ParseFromArray(event_buf, event_length)) {
                        session->CancelExistingAnimation();
                        session->BuildAnimationObject(message, head.request_id);
                        tsk = new (tbb::task::allocate_root(session->AnimationContext())) AnimationTask(session);
                    } else {
                        fmt::print("Bad START_ANIMATION message!\n");
                    }
                    break;
                }
                case CARTA::EventType::STOP_ANIMATION: {
                    CARTA::StopAnimation message;
                    if (message.ParseFromArray(event_buf, event_length)) {
                        session->StopAnimation(message.file_id(), message.end_frame());
                    } else {
                        fmt::print("Bad STOP_ANIMATION message!\n");
                    }
                    break;
                }
                case CARTA::EventType::ANIMATION_FLOW_CONTROL: {
                    CARTA::AnimationFlowControl message;
                    if (message.ParseFromArray(event_buf, event_length)) {
                        session->HandleAnimationFlowControlEvt(message);
                    } else {
                        fmt::print("Bad ANIMATION_FLOW_CONTROL message!\n");
                    }
                    break;
                }
                case CARTA::EventType::FILE_INFO_REQUEST: {
                    CARTA::FileInfoRequest message;
                    if (message.ParseFromArray(event_buf, event_length)) {
                        session->OnFileInfoRequest(message, head.request_id);
                    } else {
                        fmt::print("Bad FILE_INFO_REQUEST message!\n");
                    }
                    break;
                }
                case CARTA::EventType::FILE_LIST_REQUEST: {
                    CARTA::FileListRequest message;
                    if (message.ParseFromArray(event_buf, event_length)) {
                        session->OnFileListRequest(message, head.request_id);
                    } else {
                        fmt::print("Bad FILE_LIST_REQUEST message!\n");
                    }
                    break;
                }
                case CARTA::EventType::OPEN_FILE: {
                    CARTA::OpenFile message;
                    if (message.ParseFromArray(event_buf, event_length)) {
                        session->OnOpenFile(message, head.request_id);
                    } else {
                        fmt::print("Bad OPEN_FILE message!\n");
                    }
                    break;
                }
                case CARTA::EventType::ADD_REQUIRED_TILES: {
                    CARTA::AddRequiredTiles message;
                    message.ParseFromArray(event_buf, event_length);
                    tsk = new (tbb::task::allocate_root(session->Context())) OnAddRequiredTilesTask(session, message);
                    break;
                }
                case CARTA::EventType::REGION_LIST_REQUEST: {
                    CARTA::RegionListRequest message;
                    if (message.ParseFromArray(event_buf, event_length)) {
                        session->OnRegionListRequest(message, head.request_id);
                    } else {
                        fmt::print("Bad REGION_LIST_REQUEST message!\n");
                    }
                    break;
                }
                case CARTA::EventType::REGION_FILE_INFO_REQUEST: {
                    CARTA::RegionFileInfoRequest message;
                    if (message.ParseFromArray(event_buf, event_length)) {
                        session->OnRegionFileInfoRequest(message, head.request_id);
                    } else {
                        fmt::print("Bad REGION_FILE_INFO_REQUEST message!\n");
                    }
                    break;
                }
                case CARTA::EventType::IMPORT_REGION: {
                    CARTA::ImportRegion message;
                    if (message.ParseFromArray(event_buf, event_length)) {
                        session->OnImportRegion(message, head.request_id);
                    } else {
                        fmt::print("Bad IMPORT_REGION message!\n");
                    }
                    break;
                }
                case CARTA::EventType::EXPORT_REGION: {
                    CARTA::ExportRegion message;
                    if (message.ParseFromArray(event_buf, event_length)) {
                        session->OnExportRegion(message, head.request_id);
                    } else {
                        fmt::print("Bad EXPORT_REGION message!\n");
                    }
                    break;
                }
                case CARTA::EventType::SET_CONTOUR_PARAMETERS: {
                    CARTA::SetContourParameters message;
                    message.ParseFromArray(event_buf, event_length);
                    tsk = new (tbb::task::allocate_root(session->Context())) OnSetContourParametersTask(session, message);
                    break;
                }
                case CARTA::EventType::SCRIPTING_RESPONSE: {
                    CARTA::ScriptingResponse message;
                    if (message.ParseFromArray(event_buf, event_length)) {
                        session->OnScriptingResponse(message, head.request_id);
                    } else {
                        fmt::print("Bad SCRIPTING_RESPONSE message!\n");
                    }
                    break;
                }
                case CARTA::EventType::SET_REGION: {
                    CARTA::SetRegion message;
                    if (message.ParseFromArray(event_buf, event_length)) {
                        session->OnSetRegion(message, head.request_id);
                    } else {
                        fmt::print("Bad SET_REGION message!\n");
                    }
                    break;
                }
                case CARTA::EventType::REMOVE_REGION: {
                    CARTA::RemoveRegion message;
                    if (message.ParseFromArray(event_buf, event_length)) {
                        session->OnRemoveRegion(message);
                    } else {
                        fmt::print("Bad REMOVE_REGION message!\n");
                    }
                    break;
                }
                case CARTA::EventType::SET_SPECTRAL_REQUIREMENTS: {
                    CARTA::SetSpectralRequirements message;
                    if (message.ParseFromArray(event_buf, event_length)) {
                        session->OnSetSpectralRequirements(message);
                    } else {
                        fmt::print("Bad SET_SPECTRAL_REQUIREMENTS message!\n");
                    }
                    break;
                }
                case CARTA::EventType::CATALOG_LIST_REQUEST: {
                    CARTA::CatalogListRequest message;
                    if (message.ParseFromArray(event_buf, event_length)) {
                        session->OnCatalogFileList(message, head.request_id);
                    } else {
                        fmt::print("Bad CATALOG_LIST_REQUEST message!\n");
                    }
                    break;
                }
                case CARTA::EventType::CATALOG_FILE_INFO_REQUEST: {
                    CARTA::CatalogFileInfoRequest message;
                    if (message.ParseFromArray(event_buf, event_length)) {
                        session->OnCatalogFileInfo(message, head.request_id);
                    } else {
                        fmt::print("Bad CATALOG_FILE_INFO_REQUEST message!\n");
                    }
                    break;
                }
                case CARTA::EventType::OPEN_CATALOG_FILE: {
                    CARTA::OpenCatalogFile message;
                    if (message.ParseFromArray(event_buf, event_length)) {
                        session->OnOpenCatalogFile(message, head.request_id);
                    } else {
                        fmt::print("Bad OPEN_CATALOG_FILE message!\n");
                    }
                    break;
                }
                case CARTA::EventType::CLOSE_CATALOG_FILE: {
                    CARTA::CloseCatalogFile message;
                    if (message.ParseFromArray(event_buf, event_length)) {
                        session->OnCloseCatalogFile(message);
                    } else {
                        fmt::print("Bad CLOSE_CATALOG_FILE message!\n");
                    }
                    break;
                }
                case CARTA::EventType::CATALOG_FILTER_REQUEST: {
                    CARTA::CatalogFilterRequest message;
                    if (message.ParseFromArray(event_buf, event_length)) {
                        session->OnCatalogFilter(message, head.request_id);
                    } else {
                        fmt::print("Bad CLOSE_CATALOG_FILE message!\n");
                    }
                    break;
                }
                case CARTA::EventType::STOP_MOMENT_CALC: {
                    CARTA::StopMomentCalc message;
                    if (message.ParseFromArray(event_buf, event_length)) {
                        session->OnStopMomentCalc(message);
                    } else {
                        fmt::print("Bad STOP_MOMENT_CALC message!\n");
                    }
                    break;
                }
                case CARTA::EventType::SAVE_FILE: {
                    CARTA::SaveFile message;
                    if (message.ParseFromArray(event_buf, event_length)) {
                        session->OnSaveFile(message, head.request_id);
                    } else {
                        fmt::print("Bad SAVE_FILE message!\n");
                    }
                    break;
                }
                case CARTA::EventType::SPECTRAL_LINE_REQUEST: {
                    CARTA::SpectralLineRequest message;
                    if (message.ParseFromArray(event_buf, event_length)) {
                        tsk =
                            new (tbb::task::allocate_root(session->Context())) OnSpectralLineRequestTask(session, message, head.request_id);
                    } else {
                        fmt::print("Bad SPECTRAL_LINE_REQUEST message!\n");
                    }
                    break;
                }
                default: {
                    // Copy memory into new buffer to be used and disposed by MultiMessageTask::execute
                    char* message_buffer = new char[event_length];
                    memcpy(message_buffer, event_buf, event_length);
                    tsk = new (tbb::task::allocate_root(session->Context())) MultiMessageTask(session, head, event_length, message_buffer);
                }
            }

            if (tsk) {
                tbb::task::enqueue(*tsk);
            }
        }
    } else if (op_code == uWS::OpCode::TEXT) {
        if (sv_message == "PING") {
            ws->send("PONG", uWS::OpCode::TEXT);
        }
    }
}

void GrpcSilentLogger(gpr_log_func_args*) {}

extern void gpr_default_log(gpr_log_func_args* args);

int StartGrpcService(int grpc_port) {
    // Silence grpc error log
    gpr_set_log_function(GrpcSilentLogger);

    // Set up address buffer
    std::string server_address = fmt::format("0.0.0.0:{}", grpc_port);

    // Build grpc service
    grpc::ServerBuilder builder;
    // BuildAndStart will populate this with the desired port if binding succeeds or 0 if it fails
    int selected_port(-1);
    // Listen on the given address without any authentication mechanism.
    builder.AddListeningPort(server_address, grpc::InsecureServerCredentials(), &selected_port);

    // Register and start carta grpc server
    carta_grpc_service = std::unique_ptr<CartaGrpcService>(new CartaGrpcService(verbose));
    builder.RegisterService(carta_grpc_service.get());
    // By default ports can be reused; we don't want this
    builder.AddChannelArgument(GRPC_ARG_ALLOW_REUSEPORT, 0);
    carta_grpc_server = builder.BuildAndStart();

    if (selected_port > 0) { // available port found
        fmt::print("CARTA gRPC service available at 0.0.0.0:{}\n", selected_port);
        // Turn logging back on
        gpr_set_log_function(gpr_default_log);
        return 0;
    } else {
        fmt::print("CARTA gRPC service failed to start. Could not bind to port {}. Aborting.\n", grpc_port);
        return 1;
    }
}

void ExitBackend(int s) {
    fmt::print("Exiting backend.\n");
    if (carta_grpc_server) {
        carta_grpc_server->Shutdown();
    }
    exit(0);
}

// Entry point. Parses command line arguments and starts server listening
int main(int argc, const char* argv[]) {
    try {
        // set up interrupt signal handler
        struct sigaction sig_handler;
        sig_handler.sa_handler = ExitBackend;
        sigemptyset(&sig_handler.sa_mask);
        sig_handler.sa_flags = 0;
        sigaction(SIGINT, &sig_handler, nullptr);

        // define and get input arguments
        int port(3002);
        int thread_count = TBB_THREAD_COUNT;
        int omp_thread_count = OMP_THREAD_COUNT;
        string frontend_folder;
        string host;
        bool no_http = false;
        bool debug_no_auth = false;
        bool no_browser = false;

        { // get values then let Input go out of scope
            casacore::Input inp;
            inp.version(VERSION_ID);
            inp.create("verbose", "False", "display verbose logging", "Bool");
            inp.create("perflog", "False", "display performance logging", "Bool");
            inp.create("no_http", "False", "disable CARTA frontend HTTP server", "Bool");
            inp.create("debug_no_auth", "False", "accept all incoming WebSocket connections (insecure, use with caution!)", "Bool");
            inp.create("no_browser", "False", "prevent the frontend from automatically opening in the default browser on startup", "Bool");
            inp.create("host", host, "only listen on the specified interface (IP address or hostname)", "String");
            inp.create("port", to_string(port), "set port on which to host frontend files and accept WebSocket connections", "Int");
            inp.create("grpc_port", to_string(grpc_port), "set grpc server port", "Int");
            inp.create("threads", to_string(thread_count), "set thread pool count", "Int");
            inp.create("omp_threads", to_string(omp_thread_count), "set OMP thread pool count", "Int");
            inp.create("base", base_folder, "set folder for data files", "String");
            inp.create("root", root_folder, "set top-level folder for data files", "String");
            inp.create("frontend_folder", frontend_folder, "set folder to serve frontend files from", "String");
            inp.create("exit_after", "", "number of seconds to stay alive after last sessions exists", "Int");

            inp.create("init_exit_after", "", "number of seconds to stay alive at start if no clents connect", "Int");
            inp.readArguments(argc, argv);

            verbose = inp.getBool("verbose");
            perflog = inp.getBool("perflog");
            no_http = inp.getBool("no_http");
            debug_no_auth = inp.getBool("debug_no_auth");
            no_browser = inp.getBool("no_browser");
            port = inp.getInt("port");
            host = inp.getString("host");
            grpc_port = inp.getInt("grpc_port");
            thread_count = inp.getInt("threads");
            omp_thread_count = inp.getInt("omp_threads");
            base_folder = inp.getString("base");
            root_folder = inp.getString("root");
            frontend_folder = inp.getString("frontend_folder");

            if (!inp.getString("exit_after").empty()) {
                int wait_time = inp.getInt("exit_after");
                Session::SetExitTimeout(wait_time);
            }
            if (!inp.getString("init_exit_after").empty()) {
                int init_wait_time = inp.getInt("init_exit_after");
                Session::SetInitExitTimeout(init_wait_time);
            }
        }

        if (!CheckRootBaseFolders(root_folder, base_folder)) {
            return 1;
        }

        if (!debug_no_auth) {
            auto env_entry = getenv("CARTA_AUTH_TOKEN");
            if (env_entry) {
                auth_token = env_entry;
            } else {
                uuid_t token;
                char token_string[37];
                uuid_generate_random(token);
                uuid_unparse(token, token_string);
                auth_token += token_string;
            }
        }

        omp_set_num_threads(omp_thread_count);
        CARTA::global_thread_count = omp_thread_count;

        // One FileListHandler works for all sessions.
        file_list_handler = new FileListHandler(root_folder, base_folder);

        // Start grpc service for scripting client
        if (grpc_port >= 0) {
            int grpc_status = StartGrpcService(grpc_port);
            if (grpc_status) {
                return 1;
            }
        }

        // Init curl
        curl_global_init(CURL_GLOBAL_ALL);

        session_number = 0;
        auto app = uWS::App();

        if (!no_http) {
            fs::path frontend_path;

            if (frontend_folder.empty()) {
                fs::path executable_path = fs::path(argv[0]).parent_path();
                frontend_path = executable_path / "../share/carta/frontend";
            } else {
                frontend_path = frontend_folder;
            }

            http_server = new SimpleFrontendServer(frontend_path);
            if (http_server->CanServeFrontend()) {
                app.get("/*", [&](uWS::HttpResponse<false>* res, uWS::HttpRequest* req) {
                    if (http_server && http_server->CanServeFrontend()) {
                        http_server->HandleRequest(res, req);
                    }
                });

                string default_host_string = host;
                if (host.empty()) {
                    auto server_ip_entry = getenv("SERVER_IP");
                    if (server_ip_entry) {
                        default_host_string = server_ip_entry;
                    } else {
                        default_host_string = "localhost";
                    }
                }

                string frontend_url = fmt::format("http://{}:{}", default_host_string, port);
                if (!auth_token.empty()) {
                    frontend_url += fmt::format("?token={}", auth_token);
                }
                if (!no_browser) {
#if defined(__APPLE__)
                    string open_command = "open";
#else
                    string open_command = "xdg-open";
#endif
                    auto open_result = system(fmt::format("{} {}", open_command, frontend_url).c_str());
                    if (open_result) {
                        fmt::print("Failed to open the default browser automatically.\n");
                    }
                }
                fmt::print("CARTA is accessible at {}\n", frontend_url);
            } else {
                fmt::print("Failed to host the CARTA frontend. Please specify a custom location using the frontend_folder argument\n");
            }
        }

<<<<<<< HEAD
        app.ws<PerSocketData>("/*", (uWS::App::WebSocketBehavior){.compression = uWS::DEDICATED_COMPRESSOR,
                                        .upgrade = OnUpgrade,
                                        .open = OnConnect,
                                        .message = OnMessage,
                                        .close = OnDisconnect})
            .listen(host.empty() ? "0.0.0.0" : host, port,
=======
        uWS::App()
            .ws<PerSocketData>("/*", (uWS::App::WebSocketBehavior){.compression = uWS::SHARED_COMPRESSOR,
                                         .upgrade = OnUpgrade,
                                         .open = OnConnect,
                                         .message = OnMessage,
                                         .close = OnDisconnect})
            .listen(port, LIBUS_LISTEN_EXCLUSIVE_PORT,
>>>>>>> 45545248
                [=](auto* token) {
                    if (token) {
                        fmt::print(
                            "Listening on port {} with root folder {}, base folder {}, {} threads in worker thread pool and {} OMP "
                            "threads\n",
                            port, root_folder, base_folder, thread_count, omp_thread_count);
                    } else {
                        fmt::print("Error listening on port {}\n", port);
                    }
                })
            .run();
    } catch (exception& e) {
        fmt::print("Error: {}\n", e.what());
        return 1;
    } catch (...) {
        fmt::print("Unknown error\n");
        return 1;
    }

    return 0;
}<|MERGE_RESOLUTION|>--- conflicted
+++ resolved
@@ -676,14 +676,12 @@
             }
         }
 
-<<<<<<< HEAD
         app.ws<PerSocketData>("/*", (uWS::App::WebSocketBehavior){.compression = uWS::DEDICATED_COMPRESSOR,
                                         .upgrade = OnUpgrade,
                                         .open = OnConnect,
                                         .message = OnMessage,
                                         .close = OnDisconnect})
-            .listen(host.empty() ? "0.0.0.0" : host, port,
-=======
+            .listen(host.empty() ? "0.0.0.0" : host, port, LIBUS_LISTEN_EXCLUSIVE_PORT,
         uWS::App()
             .ws<PerSocketData>("/*", (uWS::App::WebSocketBehavior){.compression = uWS::SHARED_COMPRESSOR,
                                          .upgrade = OnUpgrade,
@@ -691,7 +689,6 @@
                                          .message = OnMessage,
                                          .close = OnDisconnect})
             .listen(port, LIBUS_LISTEN_EXCLUSIVE_PORT,
->>>>>>> 45545248
                 [=](auto* token) {
                     if (token) {
                         fmt::print(
