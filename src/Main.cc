/* This file is part of the CARTA Image Viewer: https://github.com/CARTAvis/carta-backend
   Copyright 2018, 2019, 2020, 2021 Academia Sinica Institute of Astronomy and Astrophysics (ASIAA),
   Associated Universities, Inc. (AUI) and the Inter-University Institute for Data Intensive Astronomy (IDIA)
   SPDX-License-Identifier: GPL-3.0-or-later
*/

#include <iostream>
#include <thread>
#include <tuple>
#include <vector>

#include <App.h>
#include <curl/curl.h>
#include <fmt/format.h>
#include <signal.h>
#include <tbb/task.h>
#include <tbb/task_scheduler_init.h>
#include <uuid/uuid.h>

#include <casacore/casa/Inputs/Input.h>
#include <casacore/casa/OS/HostInfo.h>

#include "EventHeader.h"
#include "FileList/FileListHandler.h"
#include "FileSettings.h"
#include "GrpcServer/CartaGrpcService.h"
#include "Logger.h"
#include "OnMessageTask.h"
#include "Session.h"
#include "SimpleFrontendServer/SimpleFrontendServer.h"
#include "Threading.h"
#include "Util.h"

using namespace std;

// file list handler for the file browser
static FileListHandler* file_list_handler;
SimpleFrontendServer* http_server;

static uint32_t session_number;

// grpc server for scripting client
static std::unique_ptr<CartaGrpcService> carta_grpc_service;
static std::unique_ptr<grpc::Server> carta_grpc_server;

// command-line arguments
static string root_folder("/"), base_folder(".");
// token to validate incoming WS connection header against
static string auth_token = "";
static bool verbose;
static bool perflog;
static int grpc_port(-1);

// Sessions map
std::unordered_map<uint32_t, Session*> sessions;

// Apply ws->getUserData and return one of these
struct PerSocketData {
    uint32_t session_id;
    string address;
};

void OnUpgrade(uWS::HttpResponse<false>* http_response, uWS::HttpRequest* http_request, struct us_socket_context_t* context) {
    string address;
    auto ip_header = http_request->getHeader("x-forwarded-for");
    if (!ip_header.empty()) {
        address = ip_header;
    } else {
        address = IPAsText(http_response->getRemoteAddress());
    }

    // Check if there's a token to be matched
    if (!auth_token.empty()) {
        string req_token;
        // First try the cookie auth token
        auto cookie_header = http_request->getHeader("cookie");
        if (!cookie_header.empty()) {
            auto cookie_auth_value = GetAuthTokenFromCookie(string(cookie_header));
            if (!cookie_auth_value.empty()) {
                req_token = cookie_auth_value;
            }
        }
        // Then try the auth header
        if (req_token.empty()) {
            req_token = http_request->getHeader("carta-auth-token");
        }

        if (!req_token.empty()) {
            if (req_token != auth_token) {
                ERROR("Incorrect auth token supplied! Closing WebSocket connection");
                http_response->close();
                return;
            }
        } else {
            ERROR("No auth token supplied! Closing WebSocket connection");
            http_response->close();
            return;
        }
    }

    session_number++;
    // protect against overflow
    session_number = max(session_number, 1u);

    http_response->template upgrade<PerSocketData>({session_number, address}, //
        http_request->getHeader("sec-websocket-key"),                         //
        http_request->getHeader("sec-websocket-protocol"),                    //
        http_request->getHeader("sec-websocket-extensions"),                  //
        context);
}

// Called on connection. Creates session objects and assigns UUID to it
void OnConnect(uWS::WebSocket<false, true>* ws) {
    uint32_t session_id = static_cast<PerSocketData*>(ws->getUserData())->session_id;
    string address = static_cast<PerSocketData*>(ws->getUserData())->address;

    // get the uWebsockets loop
    auto* loop = uWS::Loop::get();

    // create a Session
    sessions[session_id] = new Session(ws, loop, session_id, address, root_folder, base_folder, file_list_handler, perflog, grpc_port);

    if (carta_grpc_service) {
        carta_grpc_service->AddSession(sessions[session_id]);
    }

    sessions[session_id]->IncreaseRefCount();

    INFO("Client {} [{}] Connected. Num sessions: {}", session_id, address, Session::NumberOfSessions());
}

// Called on disconnect. Cleans up sessions. In future, we may want to delay this (in case of unintentional disconnects)
void OnDisconnect(uWS::WebSocket<false, true>* ws, int code, std::string_view message) {
    // Skip server-forced disconnects
    if (code == 4003) {
        return;
    }

    // Get the Session object
    uint32_t session_id = static_cast<PerSocketData*>(ws->getUserData())->session_id;
    Session* session = sessions[session_id];

    if (session) {
        auto uuid = session->GetId();
        auto address = session->GetAddress();
        session->DisconnectCalled();
        INFO("Client {} [{}] Disconnected. Remaining sessions: {}", uuid, address, Session::NumberOfSessions());
        if (carta_grpc_service) {
            carta_grpc_service->RemoveSession(session);
        }
        if (!session->DecreaseRefCount()) {
            delete session;
            sessions.erase(session_id);
        } else {
            WARN("Session reference count ({}) is not 0 while on disconnection!", session->DecreaseRefCount());
        }
    } else {
        WARN("OnDisconnect called with no Session object!");
    }

    // Close the websockets
    ws->close();
}

// Forward message requests to session callbacks after parsing message into relevant ProtoBuf message
void OnMessage(uWS::WebSocket<false, true>* ws, std::string_view sv_message, uWS::OpCode op_code) {
    uint32_t session_id = static_cast<PerSocketData*>(ws->getUserData())->session_id;
    Session* session = sessions[session_id];
    if (!session) {
        ERROR("Missing session!");
        return;
    }

    if (op_code == uWS::OpCode::BINARY) {
        if (sv_message.length() >= sizeof(carta::EventHeader)) {
            carta::EventHeader head = *reinterpret_cast<const carta::EventHeader*>(sv_message.data());
            const char* event_buf = sv_message.data() + sizeof(carta::EventHeader);
            int event_length = sv_message.length() - sizeof(carta::EventHeader);
            OnMessageTask* tsk = nullptr;
            switch (head.type) {
                case CARTA::EventType::REGISTER_VIEWER: {
                    CARTA::RegisterViewer message;
                    if (message.ParseFromArray(event_buf, event_length)) {
                        session->OnRegisterViewer(message, head.icd_version, head.request_id);
                    } else {
                        ERROR("Bad REGISTER_VIEWER message!");
                    }
                    break;
                }
                case CARTA::EventType::RESUME_SESSION: {
                    CARTA::ResumeSession message;
                    if (message.ParseFromArray(event_buf, event_length)) {
                        session->OnResumeSession(message, head.request_id);
                    } else {
                        ERROR("Bad RESUME_SESSION message!");
                    }
                    break;
                }
                case CARTA::EventType::SET_IMAGE_CHANNELS: {
                    CARTA::SetImageChannels message;
                    if (message.ParseFromArray(event_buf, event_length)) {
                        session->ImageChannelLock(message.file_id());
                        if (!session->ImageChannelTaskTestAndSet(message.file_id())) {
                            tsk = new (tbb::task::allocate_root(session->Context())) SetImageChannelsTask(session, message.file_id());
                        }
                        // has its own queue to keep channels in order during animation
                        session->AddToSetChannelQueue(message, head.request_id);
                        session->ImageChannelUnlock(message.file_id());
                    } else {
                        ERROR("Bad SET_IMAGE_CHANNELS message!");
                    }
                    break;
                }
                case CARTA::EventType::SET_CURSOR: {
                    CARTA::SetCursor message;
                    if (message.ParseFromArray(event_buf, event_length)) {
                        session->AddCursorSetting(message, head.request_id);
                        tsk = new (tbb::task::allocate_root(session->Context())) SetCursorTask(session, message.file_id());
                    } else {
                        ERROR("Bad SET_CURSOR message!");
                    }
                    break;
                }
                case CARTA::EventType::SET_HISTOGRAM_REQUIREMENTS: {
                    CARTA::SetHistogramRequirements message;
                    if (message.ParseFromArray(event_buf, event_length)) {
                        if (message.histograms_size() == 0) {
                            session->CancelSetHistRequirements();
                        } else {
                            session->ResetHistContext();
                            tsk = new (tbb::task::allocate_root(session->HistContext()))
                                SetHistogramRequirementsTask(session, head, event_length, event_buf);
                        }
                    } else {
                        ERROR("Bad SET_HISTOGRAM_REQUIREMENTS message!");
                    }
                    break;
                }
                case CARTA::EventType::CLOSE_FILE: {
                    CARTA::CloseFile message;
                    if (message.ParseFromArray(event_buf, event_length)) {
                        session->OnCloseFile(message);
                    } else {
                        ERROR("Bad CLOSE_FILE message!");
                    }
                    break;
                }
                case CARTA::EventType::START_ANIMATION: {
                    CARTA::StartAnimation message;
                    if (message.ParseFromArray(event_buf, event_length)) {
                        session->CancelExistingAnimation();
                        session->BuildAnimationObject(message, head.request_id);
                        tsk = new (tbb::task::allocate_root(session->AnimationContext())) AnimationTask(session);
                    } else {
                        ERROR("Bad START_ANIMATION message!");
                    }
                    break;
                }
                case CARTA::EventType::STOP_ANIMATION: {
                    CARTA::StopAnimation message;
                    if (message.ParseFromArray(event_buf, event_length)) {
                        session->StopAnimation(message.file_id(), message.end_frame());
                    } else {
                        ERROR("Bad STOP_ANIMATION message!");
                    }
                    break;
                }
                case CARTA::EventType::ANIMATION_FLOW_CONTROL: {
                    CARTA::AnimationFlowControl message;
                    if (message.ParseFromArray(event_buf, event_length)) {
                        session->HandleAnimationFlowControlEvt(message);
                    } else {
                        ERROR("Bad ANIMATION_FLOW_CONTROL message!");
                    }
                    break;
                }
                case CARTA::EventType::FILE_INFO_REQUEST: {
                    CARTA::FileInfoRequest message;
                    if (message.ParseFromArray(event_buf, event_length)) {
                        session->OnFileInfoRequest(message, head.request_id);
                    } else {
                        ERROR("Bad FILE_INFO_REQUEST message!");
                    }
                    break;
                }
                case CARTA::EventType::FILE_LIST_REQUEST: {
                    CARTA::FileListRequest message;
                    if (message.ParseFromArray(event_buf, event_length)) {
                        session->OnFileListRequest(message, head.request_id);
                    } else {
                        ERROR("Bad FILE_LIST_REQUEST message!");
                    }
                    break;
                }
                case CARTA::EventType::OPEN_FILE: {
                    CARTA::OpenFile message;
                    if (message.ParseFromArray(event_buf, event_length)) {
                        session->OnOpenFile(message, head.request_id);
                    } else {
                        ERROR("Bad OPEN_FILE message!");
                    }
                    break;
                }
                case CARTA::EventType::ADD_REQUIRED_TILES: {
                    CARTA::AddRequiredTiles message;
                    message.ParseFromArray(event_buf, event_length);
                    tsk = new (tbb::task::allocate_root(session->Context())) OnAddRequiredTilesTask(session, message);
                    break;
                }
                case CARTA::EventType::REGION_LIST_REQUEST: {
                    CARTA::RegionListRequest message;
                    if (message.ParseFromArray(event_buf, event_length)) {
                        session->OnRegionListRequest(message, head.request_id);
                    } else {
                        ERROR("Bad REGION_LIST_REQUEST message!");
                    }
                    break;
                }
                case CARTA::EventType::REGION_FILE_INFO_REQUEST: {
                    CARTA::RegionFileInfoRequest message;
                    if (message.ParseFromArray(event_buf, event_length)) {
                        session->OnRegionFileInfoRequest(message, head.request_id);
                    } else {
                        ERROR("Bad REGION_FILE_INFO_REQUEST message!");
                    }
                    break;
                }
                case CARTA::EventType::IMPORT_REGION: {
                    CARTA::ImportRegion message;
                    if (message.ParseFromArray(event_buf, event_length)) {
                        session->OnImportRegion(message, head.request_id);
                    } else {
                        ERROR("Bad IMPORT_REGION message!");
                    }
                    break;
                }
                case CARTA::EventType::EXPORT_REGION: {
                    CARTA::ExportRegion message;
                    if (message.ParseFromArray(event_buf, event_length)) {
                        session->OnExportRegion(message, head.request_id);
                    } else {
                        ERROR("Bad EXPORT_REGION message!");
                    }
                    break;
                }
                case CARTA::EventType::SET_CONTOUR_PARAMETERS: {
                    CARTA::SetContourParameters message;
                    message.ParseFromArray(event_buf, event_length);
                    tsk = new (tbb::task::allocate_root(session->Context())) OnSetContourParametersTask(session, message);
                    break;
                }
                case CARTA::EventType::SCRIPTING_RESPONSE: {
                    CARTA::ScriptingResponse message;
                    if (message.ParseFromArray(event_buf, event_length)) {
                        session->OnScriptingResponse(message, head.request_id);
                    } else {
                        ERROR("Bad SCRIPTING_RESPONSE message!");
                    }
                    break;
                }
                case CARTA::EventType::SET_REGION: {
                    CARTA::SetRegion message;
                    if (message.ParseFromArray(event_buf, event_length)) {
                        session->OnSetRegion(message, head.request_id);
                    } else {
                        ERROR("Bad SET_REGION message!");
                    }
                    break;
                }
                case CARTA::EventType::REMOVE_REGION: {
                    CARTA::RemoveRegion message;
                    if (message.ParseFromArray(event_buf, event_length)) {
                        session->OnRemoveRegion(message);
                    } else {
                        ERROR("Bad REMOVE_REGION message!");
                    }
                    break;
                }
                case CARTA::EventType::SET_SPECTRAL_REQUIREMENTS: {
                    CARTA::SetSpectralRequirements message;
                    if (message.ParseFromArray(event_buf, event_length)) {
                        session->OnSetSpectralRequirements(message);
                    } else {
                        ERROR("Bad SET_SPECTRAL_REQUIREMENTS message!");
                    }
                    break;
                }
                case CARTA::EventType::CATALOG_LIST_REQUEST: {
                    CARTA::CatalogListRequest message;
                    if (message.ParseFromArray(event_buf, event_length)) {
                        session->OnCatalogFileList(message, head.request_id);
                    } else {
                        ERROR("Bad CATALOG_LIST_REQUEST message!");
                    }
                    break;
                }
                case CARTA::EventType::CATALOG_FILE_INFO_REQUEST: {
                    CARTA::CatalogFileInfoRequest message;
                    if (message.ParseFromArray(event_buf, event_length)) {
                        session->OnCatalogFileInfo(message, head.request_id);
                    } else {
                        ERROR("Bad CATALOG_FILE_INFO_REQUEST message!");
                    }
                    break;
                }
                case CARTA::EventType::OPEN_CATALOG_FILE: {
                    CARTA::OpenCatalogFile message;
                    if (message.ParseFromArray(event_buf, event_length)) {
                        session->OnOpenCatalogFile(message, head.request_id);
                    } else {
                        ERROR("Bad OPEN_CATALOG_FILE message!");
                    }
                    break;
                }
                case CARTA::EventType::CLOSE_CATALOG_FILE: {
                    CARTA::CloseCatalogFile message;
                    if (message.ParseFromArray(event_buf, event_length)) {
                        session->OnCloseCatalogFile(message);
                    } else {
                        ERROR("Bad CLOSE_CATALOG_FILE message!");
                    }
                    break;
                }
                case CARTA::EventType::CATALOG_FILTER_REQUEST: {
                    CARTA::CatalogFilterRequest message;
                    if (message.ParseFromArray(event_buf, event_length)) {
                        session->OnCatalogFilter(message, head.request_id);
                    } else {
                        ERROR("Bad CLOSE_CATALOG_FILE message!");
                    }
                    break;
                }
                case CARTA::EventType::STOP_MOMENT_CALC: {
                    CARTA::StopMomentCalc message;
                    if (message.ParseFromArray(event_buf, event_length)) {
                        session->OnStopMomentCalc(message);
                    } else {
                        ERROR("Bad STOP_MOMENT_CALC message!");
                    }
                    break;
                }
                case CARTA::EventType::SAVE_FILE: {
                    CARTA::SaveFile message;
                    if (message.ParseFromArray(event_buf, event_length)) {
                        session->OnSaveFile(message, head.request_id);
                    } else {
                        ERROR("Bad SAVE_FILE message!");
                    }
                    break;
                }
                case CARTA::EventType::SPECTRAL_LINE_REQUEST: {
                    CARTA::SpectralLineRequest message;
                    if (message.ParseFromArray(event_buf, event_length)) {
                        tsk =
                            new (tbb::task::allocate_root(session->Context())) OnSpectralLineRequestTask(session, message, head.request_id);
                    } else {
                        ERROR("Bad SPECTRAL_LINE_REQUEST message!");
                    }
                    break;
                }
                default: {
                    // Copy memory into new buffer to be used and disposed by MultiMessageTask::execute
                    char* message_buffer = new char[event_length];
                    memcpy(message_buffer, event_buf, event_length);
                    tsk = new (tbb::task::allocate_root(session->Context())) MultiMessageTask(session, head, event_length, message_buffer);
                }
            }

            if (tsk) {
                tbb::task::enqueue(*tsk);
            }
        }
    } else if (op_code == uWS::OpCode::TEXT) {
        if (sv_message == "PING") {
            ws->send("PONG", uWS::OpCode::TEXT);
        }
    }
}

void GrpcSilentLogger(gpr_log_func_args*) {}

extern void gpr_default_log(gpr_log_func_args* args);

int StartGrpcService(int grpc_port) {
    // Silence grpc error log
    gpr_set_log_function(GrpcSilentLogger);

    // Set up address buffer
    std::string server_address = fmt::format("0.0.0.0:{}", grpc_port);

    // Build grpc service
    grpc::ServerBuilder builder;
    // BuildAndStart will populate this with the desired port if binding succeeds or 0 if it fails
    int selected_port(-1);
    // Listen on the given address without any authentication mechanism.
    builder.AddListeningPort(server_address, grpc::InsecureServerCredentials(), &selected_port);

    // Register and start carta grpc server
    carta_grpc_service = std::unique_ptr<CartaGrpcService>(new CartaGrpcService());
    builder.RegisterService(carta_grpc_service.get());
    // By default ports can be reused; we don't want this
    builder.AddChannelArgument(GRPC_ARG_ALLOW_REUSEPORT, 0);
    carta_grpc_server = builder.BuildAndStart();

    if (selected_port > 0) { // available port found
        INFO("CARTA gRPC service available at 0.0.0.0:{}", selected_port);
        // Turn logging back on
        gpr_set_log_function(gpr_default_log);
        return 0;
    } else {
        ERROR("CARTA gRPC service failed to start. Could not bind to port {}. Aborting.", grpc_port);
        return 1;
    }
}

void ExitBackend(int s) {
    INFO("Exiting backend.");
    if (carta_grpc_server) {
        carta_grpc_server->Shutdown();
    }
    exit(0);
}

// Entry point. Parses command line arguments and starts server listening
int main(int argc, const char* argv[]) {
    try {
        // set up interrupt signal handler
        struct sigaction sig_handler;
        sig_handler.sa_handler = ExitBackend;
        sigemptyset(&sig_handler.sa_mask);
        sig_handler.sa_flags = 0;
        sigaction(SIGINT, &sig_handler, nullptr);

        // define and get input arguments
        int port(-1);
        int omp_thread_count = OMP_THREAD_COUNT;
        int thread_count = THREAD_COUNT;
        string frontend_folder;
        string host;
        bool no_http = false;
        bool debug_no_auth = false;
        bool no_browser = false;
        bool no_log = false;

        { // get values then let Input go out of scope
            casacore::Input inp;
            inp.create("verbose", "False", "display verbose logging", "Bool");
            inp.create("no_log", "False", "Do not output to a log file", "Bool");
            inp.create("perflog", "False", "display performance logging", "Bool");
            inp.create("no_http", "False", "disable CARTA frontend HTTP server", "Bool");
            inp.create("debug_no_auth", "False", "accept all incoming WebSocket connections (insecure, use with caution!)", "Bool");
            inp.create("no_browser", "False", "prevent the frontend from automatically opening in the default browser on startup", "Bool");
            inp.create("host", host, "only listen on the specified interface (IP address or hostname)", "String");
            inp.create("port", to_string(port), "set port on which to host frontend files and accept WebSocket connections", "Int");
            inp.create("grpc_port", to_string(grpc_port), "set grpc server port", "Int");
            inp.create("threads", to_string(thread_count), "set thread count for handling incoming messages", "Int");
            inp.create("omp_threads", to_string(omp_thread_count), "set OpenMP thread pool count. To handle automatically, use -1", "Int");
            inp.create("base", base_folder, "set folder for data files", "String");
            inp.create("root", root_folder, "set top-level folder for data files", "String");
            inp.create("frontend_folder", frontend_folder, "set folder to serve frontend files from", "String");
            inp.create("exit_after", "", "number of seconds to stay alive after last sessions exists", "Int");
            inp.create("init_exit_after", "", "number of seconds to stay alive at start if no clients connect", "Int");
            inp.readArguments(argc, argv);

            verbose = inp.getBool("verbose");
            no_log = inp.getBool("no_log");
            perflog = inp.getBool("perflog");
            no_http = inp.getBool("no_http");
            debug_no_auth = inp.getBool("debug_no_auth");
            no_browser = inp.getBool("no_browser");
            port = inp.getInt("port");
            host = inp.getString("host");
            grpc_port = inp.getInt("grpc_port");
            omp_thread_count = inp.getInt("omp_threads");
            thread_count = inp.getInt("threads");
            base_folder = inp.getString("base");
            root_folder = inp.getString("root");
            frontend_folder = inp.getString("frontend_folder");

            if (!inp.getString("exit_after").empty()) {
                int wait_time = inp.getInt("exit_after");
                Session::SetExitTimeout(wait_time);
            }
            if (!inp.getString("init_exit_after").empty()) {
                int init_wait_time = inp.getInt("init_exit_after");
                Session::SetInitExitTimeout(init_wait_time);
            }

            InitLoggers(no_log, verbose, perflog);
        }

        if (!CheckRootBaseFolders(root_folder, base_folder)) {
            return 1;
        }

        if (!debug_no_auth) {
            auto env_entry = getenv("CARTA_AUTH_TOKEN");
            if (env_entry) {
                auth_token = env_entry;
            } else {
                uuid_t token;
                char token_string[37];
                uuid_generate_random(token);
                uuid_unparse(token, token_string);
                auth_token += token_string;
            }
        }

        tbb::task_scheduler_init task_scheduler(thread_count);
        carta::ThreadManager::SetThreadLimit(omp_thread_count);

        // One FileListHandler works for all sessions.
        file_list_handler = new FileListHandler(root_folder, base_folder);

        // Start grpc service for scripting client
        if (grpc_port >= 0) {
            int grpc_status = StartGrpcService(grpc_port);
            if (grpc_status) {
                return 1;
            }
        }

        // Init curl
        curl_global_init(CURL_GLOBAL_ALL);

        session_number = 0;
        auto app = uWS::App();

        if (!no_http) {
            fs::path frontend_path;

            if (frontend_folder.empty()) {
                fs::path executable_path = fs::path(argv[0]).parent_path();
                frontend_path = executable_path / "../share/carta/frontend";
            } else {
                frontend_path = frontend_folder;
            }

            http_server = new SimpleFrontendServer(frontend_path);
            if (http_server->CanServeFrontend()) {
                app.get("/*", [&](uWS::HttpResponse<false>* res, uWS::HttpRequest* req) {
                    if (http_server && http_server->CanServeFrontend()) {
                        http_server->HandleRequest(res, req);
                    }
                });
            } else {
                ERROR("Failed to host the CARTA frontend. Please specify a custom location using the frontend_folder argument");
            }
        }

        host = host.empty() ? "0.0.0.0" : host;
        port = (port < 0) ? DEFAULT_SOCKET_PORT : port;
        bool port_ok(false);

        if (port == DEFAULT_SOCKET_PORT) {
            int num_listen_retries(0);
            while (!port_ok) {
                if (num_listen_retries > MAX_SOCKET_PORT_TRIALS) {
                    ERROR("Unable to listen on the port range {}-{}!", DEFAULT_SOCKET_PORT, port - 1);
                    break;
                }
                app.listen(host, port, LIBUS_LISTEN_EXCLUSIVE_PORT, [&](auto* token) {
                    if (token) {
                        port_ok = true;
                    } else {
                        WARN("Port {} is already in use. Trying next port.", port);
                        ++port;
                        ++num_listen_retries;
                    }
                });
            }
        } else {
            // If the user specifies a port, we should not try other ports
            app.listen(host, port, LIBUS_LISTEN_EXCLUSIVE_PORT, [&](auto* token) {
                if (token) {
                    port_ok = true;
                } else {
                    ERROR("Could not listen on port {}!\n", port);
                }
            });
        }

        if (port_ok) {
<<<<<<< HEAD
            INFO("Listening on port {} with root folder {}, base folder {}, and {} OMP threads", port, root_folder, base_folder,
                omp_thread_count);

=======
            fmt::print("Listening on port {} with root folder {}, base folder {}", port, root_folder, base_folder);
            if (omp_thread_count > 0) {
                fmt::print(", and {} OpenMP worker threads\n", omp_thread_count);
            } else {
                fmt::print(". The number of OpenMP worker threads will be handled automatically.\n");
            }
>>>>>>> 0092a90f
            if (http_server && http_server->CanServeFrontend()) {
                string default_host_string = host;
                if (host.empty() || host == "0.0.0.0") {
                    auto server_ip_entry = getenv("SERVER_IP");
                    if (server_ip_entry) {
                        default_host_string = server_ip_entry;
                    } else {
                        default_host_string = "localhost";
                    }
                }
                string frontend_url = fmt::format("http://{}:{}", default_host_string, port);
                if (!auth_token.empty()) {
                    frontend_url += fmt::format("/?token={}", auth_token);
                }
                if (!no_browser) {
#if defined(__APPLE__)
                    string open_command = "open";
#else
                    string open_command = "xdg-open";
#endif
                    auto open_result = system(fmt::format("{} {}", open_command, frontend_url).c_str());
                    if (open_result) {
                        ERROR("Failed to open the default browser automatically.");
                    }
                }
                INFO("CARTA is accessible at {}", frontend_url);
            }

            app.ws<PerSocketData>("/*", (uWS::App::WebSocketBehavior){.compression = uWS::DEDICATED_COMPRESSOR_256KB,
                                            .upgrade = OnUpgrade,
                                            .open = OnConnect,
                                            .message = OnMessage,
                                            .close = OnDisconnect})
                .run();
        }
    } catch (exception& e) {
        ERROR("Error: {}", e.what());
        return 1;
    } catch (...) {
        ERROR("Unknown error");
        return 1;
    }

    return 0;
}<|MERGE_RESOLUTION|>--- conflicted
+++ resolved
@@ -681,18 +681,12 @@
         }
 
         if (port_ok) {
-<<<<<<< HEAD
-            INFO("Listening on port {} with root folder {}, base folder {}, and {} OMP threads", port, root_folder, base_folder,
-                omp_thread_count);
-
-=======
-            fmt::print("Listening on port {} with root folder {}, base folder {}", port, root_folder, base_folder);
+            INFO("Listening on port {} with root folder {}, base folder {}", port, root_folder, base_folder);
             if (omp_thread_count > 0) {
-                fmt::print(", and {} OpenMP worker threads\n", omp_thread_count);
+                INFO(", and {} OpenMP worker threads", omp_thread_count);
             } else {
-                fmt::print(". The number of OpenMP worker threads will be handled automatically.\n");
-            }
->>>>>>> 0092a90f
+                INFO(". The number of OpenMP worker threads will be handled automatically.");
+            }
             if (http_server && http_server->CanServeFrontend()) {
                 string default_host_string = host;
                 if (host.empty() || host == "0.0.0.0") {
