/* This file is part of the CARTA Image Viewer: https://github.com/CARTAvis/carta-backend
   Copyright 2018, 2019, 2020, 2021 Academia Sinica Institute of Astronomy and Astrophysics (ASIAA),
   Associated Universities, Inc. (AUI) and the Inter-University Institute for Data Intensive Astronomy (IDIA)
   SPDX-License-Identifier: GPL-3.0-or-later
*/

#include <limits> // for numeric limits
#include <thread>
#include <tuple>
#include <vector>

#include <curl/curl.h>
#include <signal.h>
#include <tbb/task.h>
#include <tbb/task_scheduler_init.h>
#include <uWebSockets/App.h>
#include <uuid/uuid.h>

#include "EventHeader.h"
#include "FileList/FileListHandler.h"
#include "FileSettings.h"
#include "GrpcServer/CartaGrpcService.h"
#include "Logger/Logger.h"
#include "OnMessageTask.h"
#include "Session.h"
#include "SessionManager/ProgramSettings.h"
#include "SessionManager/WebBrowser.h"
#include "SimpleFrontendServer/SimpleFrontendServer.h"
#include "Threading.h"
#include "Util.h"

using namespace std;

// file list handler for the file browser
static FileListHandler* file_list_handler;
SimpleFrontendServer* http_server;

static uint32_t session_number;

// grpc server for scripting client
static std::unique_ptr<CartaGrpcService> carta_grpc_service;
static std::unique_ptr<grpc::Server> carta_grpc_server;

static string auth_token = "";

carta::ProgramSettings settings;
// Sessions map
std::unordered_map<uint32_t, Session*> sessions;

void DeleteSession(int session_id) {
    Session* session = sessions[session_id];
    if (session) {
        spdlog::info(
            "Client {} [{}] Deleted. Remaining sessions: {}", session->GetId(), session->GetAddress(), Session::NumberOfSessions());
        session->WaitForTaskCancellation();
        if (carta_grpc_service) {
            carta_grpc_service->RemoveSession(session);
        }
        if (!session->DecreaseRefCount()) {
            delete session;
            sessions.erase(session_id);
        } else {
            spdlog::warn("Session {} reference count is not 0 ({}) on deletion!", session_id, session->GetRefCount());
        }
    } else {
        spdlog::warn("Could not delete session {}: not found!", session_id);
    }
}

void OnUpgrade(uWS::HttpResponse<false>* http_response, uWS::HttpRequest* http_request, struct us_socket_context_t* context) {
    string address;
    auto ip_header = http_request->getHeader("x-forwarded-for");
    if (!ip_header.empty()) {
        address = ip_header;
    } else {
        address = IPAsText(http_response->getRemoteAddress());
    }

    if (!ValidateAuthToken(http_request, auth_token)) {
        spdlog::error("Incorrect or missing auth token supplied! Closing WebSocket connection");
        http_response->close();
        return;
    }

    session_number++;
    // protect against overflow
    session_number = max(session_number, 1u);

    http_response->template upgrade<PerSocketData>({session_number, address}, //
        http_request->getHeader("sec-websocket-key"),                         //
        http_request->getHeader("sec-websocket-protocol"),                    //
        http_request->getHeader("sec-websocket-extensions"),                  //
        context);
}

// Called on connection. Creates session objects and assigns UUID to it
void OnConnect(uWS::WebSocket<false, true, PerSocketData>* ws) {
    auto socket_data = ws->getUserData();
    if (!socket_data) {
        spdlog::error("Error handling WebSocket connection: Socket data does not exist");
        return;
    }

    uint32_t session_id = socket_data->session_id;
    string address = socket_data->address;

    // get the uWebsockets loop
    auto* loop = uWS::Loop::get();

    // create a Session
    sessions[session_id] = new Session(ws, loop, session_id, address, settings.top_level_folder, settings.starting_folder,
        file_list_handler, settings.grpc_port, settings.read_only_mode);

    if (carta_grpc_service) {
        carta_grpc_service->AddSession(sessions[session_id]);
    }

    sessions[session_id]->IncreaseRefCount();

    spdlog::info("Session {} [{}] Connected. Num sessions: {}", session_id, address, Session::NumberOfSessions());
}

// Called on disconnect. Cleans up sessions. In future, we may want to delay this (in case of unintentional disconnects)
void OnDisconnect(uWS::WebSocket<false, true, PerSocketData>* ws, int code, std::string_view message) {
    // Skip server-forced disconnects

    spdlog::debug("WebSocket closed with code {} and message '{}'.", code, message);

    if (code == 4003) {
        return;
    }

    // Get the Session object
    uint32_t session_id = static_cast<PerSocketData*>(ws->getUserData())->session_id;

    // Delete the Session
    DeleteSession(session_id);

    // Close the websockets
    ws->close();
}

void OnDrain(uWS::WebSocket<false, true, PerSocketData>* ws) {
    uint32_t session_id = ws->getUserData()->session_id;
    Session* session = sessions[session_id];
    if (session) {
        spdlog::debug("Draining WebSocket backpressure: client {} [{}]. Remaining buffered amount: {} (bytes).", session->GetId(),
            session->GetAddress(), ws->getBufferedAmount());
    } else {
        spdlog::debug("Draining WebSocket backpressure: unknown client. Remaining buffered amount: {} (bytes).", ws->getBufferedAmount());
    }
}

// Forward message requests to session callbacks after parsing message into relevant ProtoBuf message
void OnMessage(uWS::WebSocket<false, true, PerSocketData>* ws, std::string_view sv_message, uWS::OpCode op_code) {
    uint32_t session_id = static_cast<PerSocketData*>(ws->getUserData())->session_id;
    Session* session = sessions[session_id];
    if (!session) {
        spdlog::error("Missing session!");
        return;
    }

    if (op_code == uWS::OpCode::BINARY) {
        if (sv_message.length() >= sizeof(carta::EventHeader)) {
            session->UpdateLastMessageTimestamp();

            carta::EventHeader head = *reinterpret_cast<const carta::EventHeader*>(sv_message.data());
            const char* event_buf = sv_message.data() + sizeof(carta::EventHeader);
            int event_length = sv_message.length() - sizeof(carta::EventHeader);

            CARTA::EventType event_type = static_cast<CARTA::EventType>(head.type);
            LogReceivedEventType(event_type);

            auto event_type_name = CARTA::EventType_Name(CARTA::EventType(event_type));
<<<<<<< HEAD
=======
            bool message_parsed(false);
>>>>>>> 1a3f0f3c
            OnMessageTask* tsk = nullptr;

            switch (event_type) {
                case CARTA::EventType::REGISTER_VIEWER: {
                    CARTA::RegisterViewer message;
                    if (message.ParseFromArray(event_buf, event_length)) {
                        session->OnRegisterViewer(message, head.icd_version, head.request_id);
<<<<<<< HEAD
                    } else {
                        spdlog::warn("Bad {} message!", event_type_name);
=======
                        message_parsed = true;
>>>>>>> 1a3f0f3c
                    }
                    break;
                }
                case CARTA::EventType::RESUME_SESSION: {
                    CARTA::ResumeSession message;
                    if (message.ParseFromArray(event_buf, event_length)) {
                        session->OnResumeSession(message, head.request_id);
<<<<<<< HEAD
                    } else {
                        spdlog::warn("Bad {} message!", event_type_name);
=======
                        message_parsed = true;
>>>>>>> 1a3f0f3c
                    }
                    break;
                }
                case CARTA::EventType::SET_IMAGE_CHANNELS: {
                    CARTA::SetImageChannels message;
                    if (message.ParseFromArray(event_buf, event_length)) {
                        session->ImageChannelLock(message.file_id());
                        if (!session->ImageChannelTaskTestAndSet(message.file_id())) {
                            tsk = new (tbb::task::allocate_root(session->Context())) SetImageChannelsTask(session, message.file_id());
                        }
                        // has its own queue to keep channels in order during animation
                        session->AddToSetChannelQueue(message, head.request_id);
                        session->ImageChannelUnlock(message.file_id());
<<<<<<< HEAD
                    } else {
                        spdlog::warn("Bad {} message!", event_type_name);
=======
                        message_parsed = true;
>>>>>>> 1a3f0f3c
                    }
                    break;
                }
                case CARTA::EventType::SET_CURSOR: {
                    CARTA::SetCursor message;
                    if (message.ParseFromArray(event_buf, event_length)) {
                        session->AddCursorSetting(message, head.request_id);
                        tsk = new (tbb::task::allocate_root(session->Context())) SetCursorTask(session, message.file_id());
<<<<<<< HEAD
                    } else {
                        spdlog::warn("Bad {} message!", event_type_name);
=======
                        message_parsed = true;
>>>>>>> 1a3f0f3c
                    }
                    break;
                }
                case CARTA::EventType::SET_HISTOGRAM_REQUIREMENTS: {
                    CARTA::SetHistogramRequirements message;
                    if (message.ParseFromArray(event_buf, event_length)) {
                        if (message.histograms_size() == 0) {
                            session->CancelSetHistRequirements();
                        } else {
                            session->ResetHistContext();
                            tsk = new (tbb::task::allocate_root(session->HistContext()))
                                GeneralMessageTask<CARTA::SetHistogramRequirements>(session, message, head.request_id);
                        }
<<<<<<< HEAD
                    } else {
                        spdlog::warn("Bad {} message!", event_type_name);
=======
                        message_parsed = true;
>>>>>>> 1a3f0f3c
                    }
                    break;
                }
                case CARTA::EventType::CLOSE_FILE: {
                    CARTA::CloseFile message;
                    if (message.ParseFromArray(event_buf, event_length)) {
                        session->OnCloseFile(message);
<<<<<<< HEAD
                    } else {
                        spdlog::warn("Bad {} message!", event_type_name);
=======
                        message_parsed = true;
>>>>>>> 1a3f0f3c
                    }
                    break;
                }
                case CARTA::EventType::START_ANIMATION: {
                    CARTA::StartAnimation message;
                    if (message.ParseFromArray(event_buf, event_length)) {
                        session->CancelExistingAnimation();
                        session->BuildAnimationObject(message, head.request_id);
                        tsk = new (tbb::task::allocate_root(session->AnimationContext())) AnimationTask(session);
<<<<<<< HEAD
                    } else {
                        spdlog::warn("Bad {} message!", event_type_name);
=======
                        message_parsed = true;
>>>>>>> 1a3f0f3c
                    }
                    break;
                }
                case CARTA::EventType::STOP_ANIMATION: {
                    CARTA::StopAnimation message;
                    if (message.ParseFromArray(event_buf, event_length)) {
                        session->StopAnimation(message.file_id(), message.end_frame());
<<<<<<< HEAD
                    } else {
                        spdlog::warn("Bad {} message!", event_type_name);
=======
                        message_parsed = true;
>>>>>>> 1a3f0f3c
                    }
                    break;
                }
                case CARTA::EventType::ANIMATION_FLOW_CONTROL: {
                    CARTA::AnimationFlowControl message;
                    if (message.ParseFromArray(event_buf, event_length)) {
                        session->HandleAnimationFlowControlEvt(message);
<<<<<<< HEAD
                    } else {
                        spdlog::warn("Bad {} message!", event_type_name);
=======
                        message_parsed = true;
>>>>>>> 1a3f0f3c
                    }
                    break;
                }
                case CARTA::EventType::FILE_INFO_REQUEST: {
                    CARTA::FileInfoRequest message;
                    if (message.ParseFromArray(event_buf, event_length)) {
                        session->OnFileInfoRequest(message, head.request_id);
<<<<<<< HEAD
                    } else {
                        spdlog::warn("Bad {} message!", event_type_name);
=======
                        message_parsed = true;
>>>>>>> 1a3f0f3c
                    }
                    break;
                }
                case CARTA::EventType::OPEN_FILE: {
                    CARTA::OpenFile message;
                    if (message.ParseFromArray(event_buf, event_length)) {
                        for (auto& session_map : sessions) {
                            session_map.second->CloseCachedImage(message.directory(), message.file());
                        }
                        session->OnOpenFile(message, head.request_id);
<<<<<<< HEAD
                    } else {
                        spdlog::warn("Bad {} message!", event_type_name);
=======
                        message_parsed = true;
>>>>>>> 1a3f0f3c
                    }
                    break;
                }
                case CARTA::EventType::ADD_REQUIRED_TILES: {
                    CARTA::AddRequiredTiles message;
                    if (message.ParseFromArray(event_buf, event_length)) {
                        tsk = new (tbb::task::allocate_root(session->Context()))
                            GeneralMessageTask<CARTA::AddRequiredTiles>(session, message, head.request_id);
<<<<<<< HEAD
                    } else {
                        spdlog::warn("Bad {} message!", event_type_name);
=======
                        message_parsed = true;
>>>>>>> 1a3f0f3c
                    }
                    break;
                }
                case CARTA::EventType::REGION_FILE_INFO_REQUEST: {
                    CARTA::RegionFileInfoRequest message;
                    if (message.ParseFromArray(event_buf, event_length)) {
                        session->OnRegionFileInfoRequest(message, head.request_id);
<<<<<<< HEAD
                    } else {
                        spdlog::warn("Bad {} message!", event_type_name);
=======
                        message_parsed = true;
>>>>>>> 1a3f0f3c
                    }
                    break;
                }
                case CARTA::EventType::IMPORT_REGION: {
                    CARTA::ImportRegion message;
                    if (message.ParseFromArray(event_buf, event_length)) {
                        session->OnImportRegion(message, head.request_id);
<<<<<<< HEAD
                    } else {
                        spdlog::warn("Bad {} message!", event_type_name);
=======
                        message_parsed = true;
>>>>>>> 1a3f0f3c
                    }
                    break;
                }
                case CARTA::EventType::EXPORT_REGION: {
                    CARTA::ExportRegion message;
                    if (message.ParseFromArray(event_buf, event_length)) {
                        session->OnExportRegion(message, head.request_id);
<<<<<<< HEAD
                    } else {
                        spdlog::warn("Bad {} message!", event_type_name);
=======
                        message_parsed = true;
>>>>>>> 1a3f0f3c
                    }
                    break;
                }
                case CARTA::EventType::SET_CONTOUR_PARAMETERS: {
                    CARTA::SetContourParameters message;
                    if (message.ParseFromArray(event_buf, event_length)) {
                        tsk = new (tbb::task::allocate_root(session->Context()))
                            GeneralMessageTask<CARTA::SetContourParameters>(session, message, head.request_id);
<<<<<<< HEAD
                    } else {
                        spdlog::warn("Bad {} message!", event_type_name);
=======
                        message_parsed = true;
>>>>>>> 1a3f0f3c
                    }
                    break;
                }
                case CARTA::EventType::SCRIPTING_RESPONSE: {
                    CARTA::ScriptingResponse message;
                    if (message.ParseFromArray(event_buf, event_length)) {
                        session->OnScriptingResponse(message, head.request_id);
<<<<<<< HEAD
                    } else {
                        spdlog::warn("Bad {} message!", event_type_name);
=======
                        message_parsed = true;
>>>>>>> 1a3f0f3c
                    }
                    break;
                }
                case CARTA::EventType::SET_REGION: {
                    CARTA::SetRegion message;
                    if (message.ParseFromArray(event_buf, event_length)) {
                        session->OnSetRegion(message, head.request_id);
<<<<<<< HEAD
                    } else {
                        spdlog::warn("Bad {} message!", event_type_name);
=======
                        message_parsed = true;
>>>>>>> 1a3f0f3c
                    }
                    break;
                }
                case CARTA::EventType::REMOVE_REGION: {
                    CARTA::RemoveRegion message;
                    if (message.ParseFromArray(event_buf, event_length)) {
                        session->OnRemoveRegion(message);
<<<<<<< HEAD
                    } else {
                        spdlog::warn("Bad {} message!", event_type_name);
=======
                        message_parsed = true;
>>>>>>> 1a3f0f3c
                    }
                    break;
                }
                case CARTA::EventType::SET_SPECTRAL_REQUIREMENTS: {
                    CARTA::SetSpectralRequirements message;
                    if (message.ParseFromArray(event_buf, event_length)) {
                        session->OnSetSpectralRequirements(message);
<<<<<<< HEAD
                    } else {
                        spdlog::warn("Bad {} message!", event_type_name);
=======
                        message_parsed = true;
>>>>>>> 1a3f0f3c
                    }
                    break;
                }
                case CARTA::EventType::CATALOG_FILE_INFO_REQUEST: {
                    CARTA::CatalogFileInfoRequest message;
                    if (message.ParseFromArray(event_buf, event_length)) {
                        session->OnCatalogFileInfo(message, head.request_id);
<<<<<<< HEAD
                    } else {
                        spdlog::warn("Bad {} message!", event_type_name);
=======
                        message_parsed = true;
>>>>>>> 1a3f0f3c
                    }
                    break;
                }
                case CARTA::EventType::OPEN_CATALOG_FILE: {
                    CARTA::OpenCatalogFile message;
                    if (message.ParseFromArray(event_buf, event_length)) {
                        session->OnOpenCatalogFile(message, head.request_id);
<<<<<<< HEAD
                    } else {
                        spdlog::warn("Bad {} message!", event_type_name);
=======
                        message_parsed = true;
>>>>>>> 1a3f0f3c
                    }
                    break;
                }
                case CARTA::EventType::CLOSE_CATALOG_FILE: {
                    CARTA::CloseCatalogFile message;
                    if (message.ParseFromArray(event_buf, event_length)) {
                        session->OnCloseCatalogFile(message);
<<<<<<< HEAD
                    } else {
                        spdlog::warn("Bad {} message!", event_type_name);
=======
                        message_parsed = true;
>>>>>>> 1a3f0f3c
                    }
                    break;
                }
                case CARTA::EventType::CATALOG_FILTER_REQUEST: {
                    CARTA::CatalogFilterRequest message;
                    if (message.ParseFromArray(event_buf, event_length)) {
                        session->OnCatalogFilter(message, head.request_id);
<<<<<<< HEAD
                    } else {
                        spdlog::warn("Bad {} message!", event_type_name);
=======
                        message_parsed = true;
>>>>>>> 1a3f0f3c
                    }
                    break;
                }
                case CARTA::EventType::STOP_MOMENT_CALC: {
                    CARTA::StopMomentCalc message;
                    if (message.ParseFromArray(event_buf, event_length)) {
                        session->OnStopMomentCalc(message);
<<<<<<< HEAD
                    } else {
                        spdlog::warn("Bad {} message!", event_type_name);
=======
                        message_parsed = true;
>>>>>>> 1a3f0f3c
                    }
                    break;
                }
                case CARTA::EventType::SAVE_FILE: {
                    CARTA::SaveFile message;
                    if (message.ParseFromArray(event_buf, event_length)) {
                        session->OnSaveFile(message, head.request_id);
<<<<<<< HEAD
                    } else {
                        spdlog::warn("Bad {} message!", event_type_name);
=======
                        message_parsed = true;
>>>>>>> 1a3f0f3c
                    }
                    break;
                }
                case CARTA::EventType::SPLATALOGUE_PING: {
                    CARTA::SplataloguePing message;
                    if (message.ParseFromArray(event_buf, event_length)) {
                        tsk = new (tbb::task::allocate_root(session->Context())) OnSplataloguePingTask(session, head.request_id);
<<<<<<< HEAD
                    } else {
                        spdlog::warn("Bad {} message!", event_type_name);
=======
                        message_parsed = true;
>>>>>>> 1a3f0f3c
                    }
                    break;
                }
                case CARTA::EventType::SPECTRAL_LINE_REQUEST: {
                    CARTA::SpectralLineRequest message;
                    if (message.ParseFromArray(event_buf, event_length)) {
                        tsk = new (tbb::task::allocate_root(session->Context()))
                            GeneralMessageTask<CARTA::SpectralLineRequest>(session, message, head.request_id);
<<<<<<< HEAD
                    } else {
                        spdlog::warn("Bad {} message!", event_type_name);
=======
                        message_parsed = true;
>>>>>>> 1a3f0f3c
                    }
                    break;
                }
                case CARTA::EventType::CONCAT_STOKES_FILES: {
                    CARTA::ConcatStokesFiles message;
                    if (message.ParseFromArray(event_buf, event_length)) {
                        session->OnConcatStokesFiles(message, head.request_id);
<<<<<<< HEAD
                    } else {
                        spdlog::warn("Bad {} message!", event_type_name);
=======
                        message_parsed = true;
>>>>>>> 1a3f0f3c
                    }
                    break;
                }
                case CARTA::EventType::STOP_FILE_LIST: {
                    CARTA::StopFileList message;
                    if (message.ParseFromArray(event_buf, event_length)) {
                        if (message.file_list_type() == CARTA::Image) {
                            session->StopImageFileList();
                        } else {
                            session->StopCatalogFileList();
                        }
<<<<<<< HEAD
                    } else {
                        spdlog::warn("Bad {} message!", event_type_name);
=======
                        message_parsed = true;
>>>>>>> 1a3f0f3c
                    }
                    break;
                }
                case CARTA::EventType::SET_SPATIAL_REQUIREMENTS: {
                    CARTA::SetSpatialRequirements message;
                    if (message.ParseFromArray(event_buf, event_length)) {
                        tsk = new (tbb::task::allocate_root(session->Context()))
                            GeneralMessageTask<CARTA::SetSpatialRequirements>(session, message, head.request_id);
<<<<<<< HEAD
                    } else {
                        spdlog::warn("Bad {} message!", event_type_name);
=======
                        message_parsed = true;
>>>>>>> 1a3f0f3c
                    }
                    break;
                }
                case CARTA::EventType::SET_STATS_REQUIREMENTS: {
                    CARTA::SetStatsRequirements message;
                    if (message.ParseFromArray(event_buf, event_length)) {
                        tsk = new (tbb::task::allocate_root(session->Context()))
                            GeneralMessageTask<CARTA::SetStatsRequirements>(session, message, head.request_id);
<<<<<<< HEAD
                    } else {
                        spdlog::warn("Bad {} message!", event_type_name);
=======
                        message_parsed = true;
>>>>>>> 1a3f0f3c
                    }
                    break;
                }
                case CARTA::EventType::MOMENT_REQUEST: {
                    CARTA::MomentRequest message;
                    if (message.ParseFromArray(event_buf, event_length)) {
                        tsk = new (tbb::task::allocate_root(session->Context()))
                            GeneralMessageTask<CARTA::MomentRequest>(session, message, head.request_id);
<<<<<<< HEAD
                    } else {
                        spdlog::warn("Bad {} message!", event_type_name);
=======
                        message_parsed = true;
>>>>>>> 1a3f0f3c
                    }
                    break;
                }
                case CARTA::EventType::FILE_LIST_REQUEST: {
                    CARTA::FileListRequest message;
                    if (message.ParseFromArray(event_buf, event_length)) {
                        tsk = new (tbb::task::allocate_root(session->Context()))
                            GeneralMessageTask<CARTA::FileListRequest>(session, message, head.request_id);
<<<<<<< HEAD
                    } else {
                        spdlog::warn("Bad {} message!", event_type_name);
=======
                        message_parsed = true;
>>>>>>> 1a3f0f3c
                    }
                    break;
                }
                case CARTA::EventType::REGION_LIST_REQUEST: {
                    CARTA::RegionListRequest message;
                    if (message.ParseFromArray(event_buf, event_length)) {
                        tsk = new (tbb::task::allocate_root(session->Context()))
                            GeneralMessageTask<CARTA::RegionListRequest>(session, message, head.request_id);
<<<<<<< HEAD
                    } else {
                        spdlog::warn("Bad {} message!", event_type_name);
=======
                        message_parsed = true;
>>>>>>> 1a3f0f3c
                    }
                    break;
                }
                case CARTA::EventType::CATALOG_LIST_REQUEST: {
                    CARTA::CatalogListRequest message;
                    if (message.ParseFromArray(event_buf, event_length)) {
                        tsk = new (tbb::task::allocate_root(session->Context()))
                            GeneralMessageTask<CARTA::CatalogListRequest>(session, message, head.request_id);
<<<<<<< HEAD
                    } else {
                        spdlog::warn("Bad {} message!", event_type_name);
=======
                        message_parsed = true;
>>>>>>> 1a3f0f3c
                    }
                    break;
                }
                default: {
                    spdlog::warn("Bad event type {}!", event_type);
                    break;
                }
            }

            if (!message_parsed) {
                spdlog::warn("Bad {} message!", event_type_name);
            }

            if (tsk) {
                tbb::task::enqueue(*tsk);
            }
        }
    } else if (op_code == uWS::OpCode::TEXT) {
        if (sv_message == "PING") {
            auto t_session = session->GetLastMessageTimestamp();
            auto t_now = std::chrono::high_resolution_clock::now();
            auto dt = std::chrono::duration_cast<std::chrono::seconds>(t_now - t_session);
            if ((settings.idle_session_wait_time > 0) && (dt.count() >= settings.idle_session_wait_time)) {
                spdlog::warn("Client {} has been idle for {} seconds. Disconnecting..", session->GetId(), dt.count());
                ws->close();
            } else {
                ws->send("PONG", uWS::OpCode::TEXT);
            }
        }
    }
}

void GrpcSilentLogger(gpr_log_func_args*) {}

extern void gpr_default_log(gpr_log_func_args* args);

int StartGrpcService(int grpc_port) {
    // Silence grpc error log
    gpr_set_log_function(GrpcSilentLogger);

    // Set up address buffer
    std::string server_address = fmt::format("0.0.0.0:{}", grpc_port);

    // Build grpc service
    grpc::ServerBuilder builder;
    // BuildAndStart will populate this with the desired port if binding succeeds or 0 if it fails
    int selected_port(-1);
    // Listen on the given address without any authentication mechanism.
    builder.AddListeningPort(server_address, grpc::InsecureServerCredentials(), &selected_port);

    std::string grpc_token = "";
    bool fixed_grpc_token(false);

    if (!settings.debug_no_auth) {
        auto env_entry = getenv("CARTA_GRPC_TOKEN");

        if (env_entry) {
            grpc_token = env_entry;
            fixed_grpc_token = true;
        } else {
            uuid_t token;
            char token_string[37];
            uuid_generate_random(token);
            uuid_unparse(token, token_string);
            grpc_token += token_string;
        }
    }

    // Register and start carta grpc server
    carta_grpc_service = std::unique_ptr<CartaGrpcService>(new CartaGrpcService(grpc_token));
    builder.RegisterService(carta_grpc_service.get());
    // By default ports can be reused; we don't want this
    builder.AddChannelArgument(GRPC_ARG_ALLOW_REUSEPORT, 0);
    carta_grpc_server = builder.BuildAndStart();

    if (selected_port > 0) { // available port found
        spdlog::info("CARTA gRPC service available at 0.0.0.0:{}", selected_port);
        if (!fixed_grpc_token && !settings.debug_no_auth) {
            spdlog::info("CARTA gRPC token: {}", grpc_token);
        }
        // Turn logging back on
        gpr_set_log_function(gpr_default_log);
        return 0;
    } else {
        spdlog::critical("CARTA gRPC service failed to start. Could not bind to port {}. Aborting.", grpc_port);
        return 1;
    }
}

void ExitBackend(int s) {
    spdlog::info("Exiting backend.");
    if (carta_grpc_server) {
        carta_grpc_server->Shutdown();
    }
    FlushLogFile();
    exit(0);
}

// Entry point. Parses command line arguments and starts server listening
int main(int argc, char* argv[]) {
    try {
        // set up interrupt signal handler
        struct sigaction sig_handler;
        sig_handler.sa_handler = ExitBackend;
        sigemptyset(&sig_handler.sa_mask);
        sig_handler.sa_flags = 0;
        sigaction(SIGINT, &sig_handler, nullptr);

        settings = ProgramSettings(argc, argv);

        if (settings.help || settings.version) {
            exit(0);
        }

        InitLogger(settings.no_log, settings.verbosity, settings.log_performance, settings.log_protocol_messages);
        settings.FlushMessages(); // flush log messages produced during Program Settings setup

        if (settings.wait_time >= 0) {
            Session::SetExitTimeout(settings.wait_time);
        }

        if (settings.init_wait_time >= 0) {
            Session::SetInitExitTimeout(settings.init_wait_time);
        }

        std::string executable_path;
        bool have_executable_path(FindExecutablePath(executable_path));

        if (!have_executable_path) {
            spdlog::warn("Could not determine the full path to the backend executable.");
            executable_path = "carta_backend";
        }

        spdlog::info("{}: Version {}", executable_path, VERSION_ID);

        if (!CheckFolderPaths(settings.top_level_folder, settings.starting_folder)) {
            FlushLogFile();
            return 1;
        }

        if (!settings.debug_no_auth) {
            auto env_entry = getenv("CARTA_AUTH_TOKEN");
            if (env_entry) {
                auth_token = env_entry;
            } else {
                uuid_t token;
                char token_string[37];
                uuid_generate_random(token);
                uuid_unparse(token, token_string);
                auth_token += token_string;
            }
        }

        tbb::task_scheduler_init task_scheduler(TBB_TASK_THREAD_COUNT);
        carta::ThreadManager::SetThreadLimit(settings.omp_thread_count);

        // One FileListHandler works for all sessions.
        file_list_handler = new FileListHandler(settings.top_level_folder, settings.starting_folder);

        // Start grpc service for scripting client
        if (settings.grpc_port >= 0) {
            int grpc_status = StartGrpcService(settings.grpc_port);
            if (grpc_status) {
                FlushLogFile();
                return 1;
            }
        }

        // Init curl
        curl_global_init(CURL_GLOBAL_ALL);

        session_number = 0;
        auto app = uWS::App();

        if (!settings.no_http) {
            fs::path frontend_path;

            if (!settings.frontend_folder.empty()) {
                frontend_path = settings.frontend_folder;
            } else if (have_executable_path) {
                fs::path executable_parent = fs::path(executable_path).parent_path();
                frontend_path = executable_parent / CARTA_DEFAULT_FRONTEND_FOLDER;
            } else {
                spdlog::warn(
                    "Failed to determine the default location of the CARTA frontend. Please specify a custom location using the "
                    "frontend_folder argument.");
            }

            if (!frontend_path.empty()) {
                http_server = new SimpleFrontendServer(frontend_path, auth_token, settings.read_only_mode);
                if (http_server->CanServeFrontend()) {
                    http_server->RegisterRoutes(app);
                } else {
                    spdlog::warn("Failed to host the CARTA frontend. Please specify a custom location using the frontend_folder argument.");
                }
            }
        }

        bool port_ok(false);
        int port(-1);

        if (settings.port.size() == 1) {
            // If the user specifies a valid port, we should not try other ports
            port = settings.port.size() == 1 ? settings.port[0] : DEFAULT_SOCKET_PORT;
            app.listen(settings.host, port, LIBUS_LISTEN_EXCLUSIVE_PORT, [&](auto* token) {
                if (token) {
                    port_ok = true;
                } else {
                    spdlog::error("Could not listen on port {}!\n", port);
                }
            });
        } else {
            port = settings.port.size() > 0 ? settings.port[0] : DEFAULT_SOCKET_PORT;
            const unsigned short port_start = port;
            const unsigned short port_end = settings.port.size() > 1
                                                ? (settings.port[1] == -1 ? std::numeric_limits<unsigned short>::max() : settings.port[1])
                                                : port + MAX_SOCKET_PORT_TRIALS;
            while (!port_ok) {
                if (port > port_end) {
                    spdlog::error("Unable to listen on the port range {}-{}!", port_start, port - 1);
                    break;
                }
                app.listen(settings.host, port, LIBUS_LISTEN_EXCLUSIVE_PORT, [&](auto* token) {
                    if (token) {
                        port_ok = true;
                    } else {
                        spdlog::warn("Port {} is already in use. Trying next port.", port);
                        ++port;
                    }
                });
            }
        }

        if (port_ok) {
            string start_info = fmt::format("Listening on port {} with top level folder {}, starting folder {}", port,
                settings.top_level_folder, settings.starting_folder);
            if (settings.omp_thread_count > 0) {
                start_info += fmt::format(", and {} OpenMP worker threads", settings.omp_thread_count);
            } else {
                start_info += fmt::format(". The number of OpenMP worker threads will be handled automatically.");
            }
            spdlog::info(start_info);
            if (http_server && http_server->CanServeFrontend()) {
                string default_host_string = settings.host;
                if (default_host_string.empty() || default_host_string == "0.0.0.0") {
                    auto server_ip_entry = getenv("SERVER_IP");
                    if (server_ip_entry) {
                        default_host_string = server_ip_entry;
                    } else {
                        default_host_string = "localhost";
                    }
                }
                string frontend_url = fmt::format("http://{}:{}", default_host_string, port);
                string query_url;
                if (!auth_token.empty()) {
                    query_url += fmt::format("/?token={}", auth_token);
                }
                if (!settings.files.empty()) {
                    // TODO: Handle multiple files once the frontend supports this
                    query_url += query_url.empty() ? "/?" : "&";
                    query_url += fmt::format("file={}", curl_easy_escape(nullptr, settings.files[0].c_str(), 0));
                }

                if (!query_url.empty()) {
                    frontend_url += query_url;
                }

                if (!settings.no_browser) {
                    WebBrowser wb(frontend_url, settings.browser);
                    if (!wb.Status()) {
                        spdlog::warn(wb.Error());
                    }
                }
                spdlog::info("CARTA is accessible at {}", frontend_url);
            }

            app.ws<PerSocketData>("/*", (uWS::App::WebSocketBehavior<PerSocketData>){.compression = uWS::DEDICATED_COMPRESSOR_256KB,
                                            .maxPayloadLength = 256 * 1024 * 1024,
                                            .maxBackpressure = 0,
                                            .upgrade = OnUpgrade,
                                            .open = OnConnect,
                                            .message = OnMessage,
                                            .drain = OnDrain,
                                            .close = OnDisconnect})
                .run();
        }
    } catch (exception& e) {
        spdlog::critical("{}", e.what());
        FlushLogFile();
        return 1;
    } catch (...) {
        spdlog::critical("Unknown error");
        FlushLogFile();
        return 1;
    }

    FlushLogFile();
    return 0;
}<|MERGE_RESOLUTION|>--- conflicted
+++ resolved
@@ -172,10 +172,7 @@
             LogReceivedEventType(event_type);
 
             auto event_type_name = CARTA::EventType_Name(CARTA::EventType(event_type));
-<<<<<<< HEAD
-=======
             bool message_parsed(false);
->>>>>>> 1a3f0f3c
             OnMessageTask* tsk = nullptr;
 
             switch (event_type) {
@@ -183,12 +180,7 @@
                     CARTA::RegisterViewer message;
                     if (message.ParseFromArray(event_buf, event_length)) {
                         session->OnRegisterViewer(message, head.icd_version, head.request_id);
-<<<<<<< HEAD
-                    } else {
-                        spdlog::warn("Bad {} message!", event_type_name);
-=======
-                        message_parsed = true;
->>>>>>> 1a3f0f3c
+                        message_parsed = true;
                     }
                     break;
                 }
@@ -196,12 +188,7 @@
                     CARTA::ResumeSession message;
                     if (message.ParseFromArray(event_buf, event_length)) {
                         session->OnResumeSession(message, head.request_id);
-<<<<<<< HEAD
-                    } else {
-                        spdlog::warn("Bad {} message!", event_type_name);
-=======
-                        message_parsed = true;
->>>>>>> 1a3f0f3c
+                        message_parsed = true;
                     }
                     break;
                 }
@@ -215,12 +202,7 @@
                         // has its own queue to keep channels in order during animation
                         session->AddToSetChannelQueue(message, head.request_id);
                         session->ImageChannelUnlock(message.file_id());
-<<<<<<< HEAD
-                    } else {
-                        spdlog::warn("Bad {} message!", event_type_name);
-=======
-                        message_parsed = true;
->>>>>>> 1a3f0f3c
+                        message_parsed = true;
                     }
                     break;
                 }
@@ -229,12 +211,7 @@
                     if (message.ParseFromArray(event_buf, event_length)) {
                         session->AddCursorSetting(message, head.request_id);
                         tsk = new (tbb::task::allocate_root(session->Context())) SetCursorTask(session, message.file_id());
-<<<<<<< HEAD
-                    } else {
-                        spdlog::warn("Bad {} message!", event_type_name);
-=======
-                        message_parsed = true;
->>>>>>> 1a3f0f3c
+                        message_parsed = true;
                     }
                     break;
                 }
@@ -248,12 +225,7 @@
                             tsk = new (tbb::task::allocate_root(session->HistContext()))
                                 GeneralMessageTask<CARTA::SetHistogramRequirements>(session, message, head.request_id);
                         }
-<<<<<<< HEAD
-                    } else {
-                        spdlog::warn("Bad {} message!", event_type_name);
-=======
-                        message_parsed = true;
->>>>>>> 1a3f0f3c
+                        message_parsed = true;
                     }
                     break;
                 }
@@ -261,12 +233,7 @@
                     CARTA::CloseFile message;
                     if (message.ParseFromArray(event_buf, event_length)) {
                         session->OnCloseFile(message);
-<<<<<<< HEAD
-                    } else {
-                        spdlog::warn("Bad {} message!", event_type_name);
-=======
-                        message_parsed = true;
->>>>>>> 1a3f0f3c
+                        message_parsed = true;
                     }
                     break;
                 }
@@ -276,12 +243,7 @@
                         session->CancelExistingAnimation();
                         session->BuildAnimationObject(message, head.request_id);
                         tsk = new (tbb::task::allocate_root(session->AnimationContext())) AnimationTask(session);
-<<<<<<< HEAD
-                    } else {
-                        spdlog::warn("Bad {} message!", event_type_name);
-=======
-                        message_parsed = true;
->>>>>>> 1a3f0f3c
+                        message_parsed = true;
                     }
                     break;
                 }
@@ -289,12 +251,7 @@
                     CARTA::StopAnimation message;
                     if (message.ParseFromArray(event_buf, event_length)) {
                         session->StopAnimation(message.file_id(), message.end_frame());
-<<<<<<< HEAD
-                    } else {
-                        spdlog::warn("Bad {} message!", event_type_name);
-=======
-                        message_parsed = true;
->>>>>>> 1a3f0f3c
+                        message_parsed = true;
                     }
                     break;
                 }
@@ -302,12 +259,7 @@
                     CARTA::AnimationFlowControl message;
                     if (message.ParseFromArray(event_buf, event_length)) {
                         session->HandleAnimationFlowControlEvt(message);
-<<<<<<< HEAD
-                    } else {
-                        spdlog::warn("Bad {} message!", event_type_name);
-=======
-                        message_parsed = true;
->>>>>>> 1a3f0f3c
+                        message_parsed = true;
                     }
                     break;
                 }
@@ -315,12 +267,7 @@
                     CARTA::FileInfoRequest message;
                     if (message.ParseFromArray(event_buf, event_length)) {
                         session->OnFileInfoRequest(message, head.request_id);
-<<<<<<< HEAD
-                    } else {
-                        spdlog::warn("Bad {} message!", event_type_name);
-=======
-                        message_parsed = true;
->>>>>>> 1a3f0f3c
+                        message_parsed = true;
                     }
                     break;
                 }
@@ -331,12 +278,7 @@
                             session_map.second->CloseCachedImage(message.directory(), message.file());
                         }
                         session->OnOpenFile(message, head.request_id);
-<<<<<<< HEAD
-                    } else {
-                        spdlog::warn("Bad {} message!", event_type_name);
-=======
-                        message_parsed = true;
->>>>>>> 1a3f0f3c
+                        message_parsed = true;
                     }
                     break;
                 }
@@ -345,12 +287,7 @@
                     if (message.ParseFromArray(event_buf, event_length)) {
                         tsk = new (tbb::task::allocate_root(session->Context()))
                             GeneralMessageTask<CARTA::AddRequiredTiles>(session, message, head.request_id);
-<<<<<<< HEAD
-                    } else {
-                        spdlog::warn("Bad {} message!", event_type_name);
-=======
-                        message_parsed = true;
->>>>>>> 1a3f0f3c
+                        message_parsed = true;
                     }
                     break;
                 }
@@ -358,12 +295,7 @@
                     CARTA::RegionFileInfoRequest message;
                     if (message.ParseFromArray(event_buf, event_length)) {
                         session->OnRegionFileInfoRequest(message, head.request_id);
-<<<<<<< HEAD
-                    } else {
-                        spdlog::warn("Bad {} message!", event_type_name);
-=======
-                        message_parsed = true;
->>>>>>> 1a3f0f3c
+                        message_parsed = true;
                     }
                     break;
                 }
@@ -371,12 +303,7 @@
                     CARTA::ImportRegion message;
                     if (message.ParseFromArray(event_buf, event_length)) {
                         session->OnImportRegion(message, head.request_id);
-<<<<<<< HEAD
-                    } else {
-                        spdlog::warn("Bad {} message!", event_type_name);
-=======
-                        message_parsed = true;
->>>>>>> 1a3f0f3c
+                        message_parsed = true;
                     }
                     break;
                 }
@@ -384,12 +311,7 @@
                     CARTA::ExportRegion message;
                     if (message.ParseFromArray(event_buf, event_length)) {
                         session->OnExportRegion(message, head.request_id);
-<<<<<<< HEAD
-                    } else {
-                        spdlog::warn("Bad {} message!", event_type_name);
-=======
-                        message_parsed = true;
->>>>>>> 1a3f0f3c
+                        message_parsed = true;
                     }
                     break;
                 }
@@ -398,12 +320,7 @@
                     if (message.ParseFromArray(event_buf, event_length)) {
                         tsk = new (tbb::task::allocate_root(session->Context()))
                             GeneralMessageTask<CARTA::SetContourParameters>(session, message, head.request_id);
-<<<<<<< HEAD
-                    } else {
-                        spdlog::warn("Bad {} message!", event_type_name);
-=======
-                        message_parsed = true;
->>>>>>> 1a3f0f3c
+                        message_parsed = true;
                     }
                     break;
                 }
@@ -411,12 +328,7 @@
                     CARTA::ScriptingResponse message;
                     if (message.ParseFromArray(event_buf, event_length)) {
                         session->OnScriptingResponse(message, head.request_id);
-<<<<<<< HEAD
-                    } else {
-                        spdlog::warn("Bad {} message!", event_type_name);
-=======
-                        message_parsed = true;
->>>>>>> 1a3f0f3c
+                        message_parsed = true;
                     }
                     break;
                 }
@@ -424,12 +336,7 @@
                     CARTA::SetRegion message;
                     if (message.ParseFromArray(event_buf, event_length)) {
                         session->OnSetRegion(message, head.request_id);
-<<<<<<< HEAD
-                    } else {
-                        spdlog::warn("Bad {} message!", event_type_name);
-=======
-                        message_parsed = true;
->>>>>>> 1a3f0f3c
+                        message_parsed = true;
                     }
                     break;
                 }
@@ -437,12 +344,7 @@
                     CARTA::RemoveRegion message;
                     if (message.ParseFromArray(event_buf, event_length)) {
                         session->OnRemoveRegion(message);
-<<<<<<< HEAD
-                    } else {
-                        spdlog::warn("Bad {} message!", event_type_name);
-=======
-                        message_parsed = true;
->>>>>>> 1a3f0f3c
+                        message_parsed = true;
                     }
                     break;
                 }
@@ -450,12 +352,7 @@
                     CARTA::SetSpectralRequirements message;
                     if (message.ParseFromArray(event_buf, event_length)) {
                         session->OnSetSpectralRequirements(message);
-<<<<<<< HEAD
-                    } else {
-                        spdlog::warn("Bad {} message!", event_type_name);
-=======
-                        message_parsed = true;
->>>>>>> 1a3f0f3c
+                        message_parsed = true;
                     }
                     break;
                 }
@@ -463,12 +360,7 @@
                     CARTA::CatalogFileInfoRequest message;
                     if (message.ParseFromArray(event_buf, event_length)) {
                         session->OnCatalogFileInfo(message, head.request_id);
-<<<<<<< HEAD
-                    } else {
-                        spdlog::warn("Bad {} message!", event_type_name);
-=======
-                        message_parsed = true;
->>>>>>> 1a3f0f3c
+                        message_parsed = true;
                     }
                     break;
                 }
@@ -476,12 +368,7 @@
                     CARTA::OpenCatalogFile message;
                     if (message.ParseFromArray(event_buf, event_length)) {
                         session->OnOpenCatalogFile(message, head.request_id);
-<<<<<<< HEAD
-                    } else {
-                        spdlog::warn("Bad {} message!", event_type_name);
-=======
-                        message_parsed = true;
->>>>>>> 1a3f0f3c
+                        message_parsed = true;
                     }
                     break;
                 }
@@ -489,12 +376,7 @@
                     CARTA::CloseCatalogFile message;
                     if (message.ParseFromArray(event_buf, event_length)) {
                         session->OnCloseCatalogFile(message);
-<<<<<<< HEAD
-                    } else {
-                        spdlog::warn("Bad {} message!", event_type_name);
-=======
-                        message_parsed = true;
->>>>>>> 1a3f0f3c
+                        message_parsed = true;
                     }
                     break;
                 }
@@ -502,12 +384,7 @@
                     CARTA::CatalogFilterRequest message;
                     if (message.ParseFromArray(event_buf, event_length)) {
                         session->OnCatalogFilter(message, head.request_id);
-<<<<<<< HEAD
-                    } else {
-                        spdlog::warn("Bad {} message!", event_type_name);
-=======
-                        message_parsed = true;
->>>>>>> 1a3f0f3c
+                        message_parsed = true;
                     }
                     break;
                 }
@@ -515,12 +392,7 @@
                     CARTA::StopMomentCalc message;
                     if (message.ParseFromArray(event_buf, event_length)) {
                         session->OnStopMomentCalc(message);
-<<<<<<< HEAD
-                    } else {
-                        spdlog::warn("Bad {} message!", event_type_name);
-=======
-                        message_parsed = true;
->>>>>>> 1a3f0f3c
+                        message_parsed = true;
                     }
                     break;
                 }
@@ -528,12 +400,7 @@
                     CARTA::SaveFile message;
                     if (message.ParseFromArray(event_buf, event_length)) {
                         session->OnSaveFile(message, head.request_id);
-<<<<<<< HEAD
-                    } else {
-                        spdlog::warn("Bad {} message!", event_type_name);
-=======
-                        message_parsed = true;
->>>>>>> 1a3f0f3c
+                        message_parsed = true;
                     }
                     break;
                 }
@@ -541,12 +408,7 @@
                     CARTA::SplataloguePing message;
                     if (message.ParseFromArray(event_buf, event_length)) {
                         tsk = new (tbb::task::allocate_root(session->Context())) OnSplataloguePingTask(session, head.request_id);
-<<<<<<< HEAD
-                    } else {
-                        spdlog::warn("Bad {} message!", event_type_name);
-=======
-                        message_parsed = true;
->>>>>>> 1a3f0f3c
+                        message_parsed = true;
                     }
                     break;
                 }
@@ -555,12 +417,7 @@
                     if (message.ParseFromArray(event_buf, event_length)) {
                         tsk = new (tbb::task::allocate_root(session->Context()))
                             GeneralMessageTask<CARTA::SpectralLineRequest>(session, message, head.request_id);
-<<<<<<< HEAD
-                    } else {
-                        spdlog::warn("Bad {} message!", event_type_name);
-=======
-                        message_parsed = true;
->>>>>>> 1a3f0f3c
+                        message_parsed = true;
                     }
                     break;
                 }
@@ -568,12 +425,7 @@
                     CARTA::ConcatStokesFiles message;
                     if (message.ParseFromArray(event_buf, event_length)) {
                         session->OnConcatStokesFiles(message, head.request_id);
-<<<<<<< HEAD
-                    } else {
-                        spdlog::warn("Bad {} message!", event_type_name);
-=======
-                        message_parsed = true;
->>>>>>> 1a3f0f3c
+                        message_parsed = true;
                     }
                     break;
                 }
@@ -585,12 +437,7 @@
                         } else {
                             session->StopCatalogFileList();
                         }
-<<<<<<< HEAD
-                    } else {
-                        spdlog::warn("Bad {} message!", event_type_name);
-=======
-                        message_parsed = true;
->>>>>>> 1a3f0f3c
+                        message_parsed = true;
                     }
                     break;
                 }
@@ -599,12 +446,7 @@
                     if (message.ParseFromArray(event_buf, event_length)) {
                         tsk = new (tbb::task::allocate_root(session->Context()))
                             GeneralMessageTask<CARTA::SetSpatialRequirements>(session, message, head.request_id);
-<<<<<<< HEAD
-                    } else {
-                        spdlog::warn("Bad {} message!", event_type_name);
-=======
-                        message_parsed = true;
->>>>>>> 1a3f0f3c
+                        message_parsed = true;
                     }
                     break;
                 }
@@ -613,12 +455,7 @@
                     if (message.ParseFromArray(event_buf, event_length)) {
                         tsk = new (tbb::task::allocate_root(session->Context()))
                             GeneralMessageTask<CARTA::SetStatsRequirements>(session, message, head.request_id);
-<<<<<<< HEAD
-                    } else {
-                        spdlog::warn("Bad {} message!", event_type_name);
-=======
-                        message_parsed = true;
->>>>>>> 1a3f0f3c
+                        message_parsed = true;
                     }
                     break;
                 }
@@ -627,12 +464,7 @@
                     if (message.ParseFromArray(event_buf, event_length)) {
                         tsk = new (tbb::task::allocate_root(session->Context()))
                             GeneralMessageTask<CARTA::MomentRequest>(session, message, head.request_id);
-<<<<<<< HEAD
-                    } else {
-                        spdlog::warn("Bad {} message!", event_type_name);
-=======
-                        message_parsed = true;
->>>>>>> 1a3f0f3c
+                        message_parsed = true;
                     }
                     break;
                 }
@@ -641,12 +473,7 @@
                     if (message.ParseFromArray(event_buf, event_length)) {
                         tsk = new (tbb::task::allocate_root(session->Context()))
                             GeneralMessageTask<CARTA::FileListRequest>(session, message, head.request_id);
-<<<<<<< HEAD
-                    } else {
-                        spdlog::warn("Bad {} message!", event_type_name);
-=======
-                        message_parsed = true;
->>>>>>> 1a3f0f3c
+                        message_parsed = true;
                     }
                     break;
                 }
@@ -655,12 +482,7 @@
                     if (message.ParseFromArray(event_buf, event_length)) {
                         tsk = new (tbb::task::allocate_root(session->Context()))
                             GeneralMessageTask<CARTA::RegionListRequest>(session, message, head.request_id);
-<<<<<<< HEAD
-                    } else {
-                        spdlog::warn("Bad {} message!", event_type_name);
-=======
-                        message_parsed = true;
->>>>>>> 1a3f0f3c
+                        message_parsed = true;
                     }
                     break;
                 }
@@ -669,12 +491,7 @@
                     if (message.ParseFromArray(event_buf, event_length)) {
                         tsk = new (tbb::task::allocate_root(session->Context()))
                             GeneralMessageTask<CARTA::CatalogListRequest>(session, message, head.request_id);
-<<<<<<< HEAD
-                    } else {
-                        spdlog::warn("Bad {} message!", event_type_name);
-=======
-                        message_parsed = true;
->>>>>>> 1a3f0f3c
+                        message_parsed = true;
                     }
                     break;
                 }
