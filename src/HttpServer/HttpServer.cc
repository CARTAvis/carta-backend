/* This file is part of the CARTA Image Viewer: https://github.com/CARTAvis/carta-backend
   Copyright 2018- Academia Sinica Institute of Astronomy and Astrophysics (ASIAA),
   Associated Universities, Inc. (AUI) and the Inter-University Institute for Data Intensive Astronomy (IDIA)
   SPDX-License-Identifier: GPL-3.0-or-later
*/

#include "HttpServer.h"

#include <fstream>
#include <map>
#include <regex>
#include <vector>

#include "Logger/Logger.h"
#include "MimeTypes.h"
#include "Util/String.h"
#include "Util/Token.h"

#if defined(__APPLE__)
#define st_mtim st_mtimespec
#endif

using json = nlohmann::json;

namespace carta {

const std::string SUCCESS_STRING = json({{"success", true}}).dump();
const std::string LAYOUT = "layout";
const std::string SNIPPET = "snippet";
const std::string WORKSPACE = "workspace";

const std::unordered_map<std::string, std::string> SCHEMA_URLS = {
    {LAYOUT, CARTA_LAYOUT_SCHEMA_URL}, {SNIPPET, CARTA_SNIPPET_SCHEMA_URL}, {WORKSPACE, CARTA_WORKSPACE_SCHEMA_URL}};

uint32_t HttpServer::_scripting_request_id = 0;

HttpServer::HttpServer(std::shared_ptr<SessionManager> session_manager, fs::path root_folder, fs::path user_directory,
    std::string auth_token, bool read_only_mode, bool enable_frontend, bool enable_database, bool enable_scripting,
    bool enable_runtime_config, std::string url_prefix)
    : _session_manager(session_manager),
      _http_root_folder(root_folder),
      _auth_token(auth_token),
      _read_only_mode(read_only_mode),
      _config_folder(user_directory / "config"),
      _enable_frontend(enable_frontend),
      _enable_database(enable_database),
      _enable_scripting(enable_scripting),
      _enable_runtime_config(enable_runtime_config),
      _url_prefix(url_prefix) {
    if (_enable_frontend && !root_folder.empty()) {
        _frontend_found = IsValidFrontendFolder(root_folder);

        if (_frontend_found) {
            spdlog::info("Serving CARTA frontend from {}", fs::canonical(_http_root_folder).string());
        } else {
            spdlog::warn("Could not find CARTA frontend files in directory {}.", _http_root_folder.string());
        }
    }
}

void HttpServer::RegisterRoutes() {
    uWS::App& app = _session_manager->App();

    if (_enable_scripting) {
        app.post(fmt::format("{}/api/scripting/action", _url_prefix), [&](auto res, auto req) { HandleScriptingAction(res, req); });
    } else {
        app.post(fmt::format("{}/api/scripting/action", _url_prefix), [&](auto res, auto req) { NotImplemented(res, req); });
    }

    if (_enable_database) {
        // Dynamic routes for preferences, layouts, snippets and workspaces
<<<<<<< HEAD
        app.get(fmt::format("{}/api/database/preferences", _url_prefix), [&](auto res, auto req) { HandleGetPreferences(res, req); });
        app.put(fmt::format("{}/api/database/preferences", _url_prefix), [&](auto res, auto req) { HandleSetPreferences(res, req); });
        app.del(fmt::format("{}/api/database/preferences", _url_prefix), [&](auto res, auto req) { HandleClearPreferences(res, req); });

        app.get(fmt::format("{}/api/database/list/layouts", _url_prefix), [&](auto res, auto req) { HandleGetObjectList("layout", res, req); });
        app.get(fmt::format("{}/api/database/layouts", _url_prefix), [&](auto res, auto req) { HandleGetObjects("layout", res, req); });
        app.get(fmt::format("{}/api/database/layout/:name", _url_prefix), [&](auto res, auto req) { HandleGetObject("layout", res, req); });
        app.put(fmt::format("{}/api/database/layout", _url_prefix), [&](auto res, auto req) { HandleSetObject("layout", res, req); });
        app.del(fmt::format("{}/api/database/layout", _url_prefix), [&](auto res, auto req) { HandleClearObject("layout", res, req); });

        app.get(fmt::format("{}/api/database/list/snippets", _url_prefix), [&](auto res, auto req) { HandleGetObjectList("snippet", res, req); });
        app.get(fmt::format("{}/api/database/snippets", _url_prefix), [&](auto res, auto req) { HandleGetObjects("snippet", res, req); });
        app.get(fmt::format("{}/api/database/snippet/:name", _url_prefix), [&](auto res, auto req) { HandleGetObject("snippet", res, req); });
        app.put(fmt::format("{}/api/database/snippet", _url_prefix), [&](auto res, auto req) { HandleSetObject("snippet", res, req); });
        app.del(fmt::format("{}/api/database/snippet", _url_prefix), [&](auto res, auto req) { HandleClearObject("snippet", res, req); });

        app.get(fmt::format("{}/api/database/list/workspaces", _url_prefix), [&](auto res, auto req) { HandleGetObjectList("workspace", res, req); });
        app.get(fmt::format("{}/api/database/workspaces", _url_prefix), [&](auto res, auto req) { HandleGetObjects("workspace", res, req); });
        app.get(fmt::format("{}/api/database/workspace/:name", _url_prefix), [&](auto res, auto req) { HandleGetObject("workspace", res, req); });
        app.put(fmt::format("{}/api/database/workspace", _url_prefix), [&](auto res, auto req) { HandleSetObject("workspace", res, req); });
        app.del(fmt::format("{}/api/database/workspace", _url_prefix), [&](auto res, auto req) { HandleClearObject("workspace", res, req); });
=======
        app.get("/api/database/preferences", [&](auto res, auto req) { HandleGetPreferences(res, req); });
        app.put("/api/database/preferences", [&](auto res, auto req) { HandleSetPreferences(res, req); });
        app.del("/api/database/preferences", [&](auto res, auto req) { HandleClearPreferences(res, req); });

        for (const auto& elem : SCHEMA_URLS) {
            const auto& object_type = elem.first;
            app.get(fmt::format("/api/database/list/{}s", object_type),
                [&](auto res, auto req) { HandleGetObjectList(object_type, res, req); });
            app.get(fmt::format("/api/database/{}s", object_type), [&](auto res, auto req) { HandleGetObjects(object_type, res, req); });
            app.get(
                fmt::format("/api/database/{}/:name", object_type), [&](auto res, auto req) { HandleGetObject(object_type, res, req); });
            app.put(fmt::format("/api/database/{}", object_type), [&](auto res, auto req) { HandleSetObject(object_type, res, req); });
            app.del(fmt::format("/api/database/{}", object_type), [&](auto res, auto req) { HandleClearObject(object_type, res, req); });
        }
>>>>>>> 6b28869a
    } else {
        app.get(fmt::format("{}/api/database/*", _url_prefix), [&](auto res, auto req) { NotImplemented(res, req); });
        app.put(fmt::format("{}/api/database/*", _url_prefix), [&](auto res, auto req) { NotImplemented(res, req); });
        app.del(fmt::format("{}/api/database/*", _url_prefix), [&](auto res, auto req) { NotImplemented(res, req); });
    }

    if (_enable_frontend) {
        if (_enable_runtime_config) {
            app.get(fmt::format("{}/config", _url_prefix), [&](auto res, auto req) { HandleGetConfig(res, req); });
        } else {
            app.get(fmt::format("{}/config", _url_prefix), [&](auto res, auto req) { DefaultSuccess(res, req); });
        }
        // Static routes for all other files
        app.get(fmt::format("{}/*", _url_prefix), [&](Res* res, Req* req) { HandleStaticRequest(res, req); });
    } else {
        app.get(fmt::format("{}/*", _url_prefix), [&](auto res, auto req) { NotImplemented(res, req); });
    }

    // CORS support for the API
    app.options(fmt::format("{}/api/*", _url_prefix), [&](auto res, auto req) {
        AddCorsHeaders(res);
        res->end();
    });
}

void HttpServer::HandleGetConfig(Res* res, Req* req) {
    json runtime_config = {{"apiAddress", "/api"}};
    res->writeStatus(HTTP_200);
    res->writeHeader("Content-Type", "application/json");
    res->end(runtime_config.dump());
}

void HttpServer::HandleStaticRequest(Res* res, Req* req) {
    std::string_view url = req->getUrl();
    fs::path path = _http_root_folder;

    // Trim all leading '/' and prefix
    while (url.size() && url[0] == '/') {
        url = url.substr(1);
    }
    // internal _url_prefix saved an additional '/'
    if (_url_prefix.size()) {
        url.remove_prefix(_url_prefix.size() - 1);
    }
    // Trim all '/' behind url_prefix
    while (url.size() && url[0] == '/') {
        url = url.substr(1);
    }

    if (url.empty()) {
        path /= "index.html";
    } else {
        path /= std::string(url);
    }

    std::error_code error_code;
    auto relative_path = fs::relative(path, _http_root_folder, error_code).string();

    // Prevent serving of any files outside the HTTP root folder
    if (error_code || !relative_path.size() || relative_path.find("..") != std::string::npos) {
        res->writeStatus(HTTP_403);
        res->end();
        return;
    }

    // Check if we can serve a gzip-compressed alternative
    auto req_encoding_header = req->getHeader("accept-encoding");
    bool accepts_gzip = req_encoding_header.find("gzip") != std::string_view::npos;
    bool gzip_compressed = false;
    auto gzip_path = path;
    gzip_path += ".gz";
    if (accepts_gzip && fs::exists(gzip_path, error_code) && fs::is_regular_file(gzip_path, error_code)) {
        gzip_compressed = true;
        path = gzip_path;
    }

    if (fs::exists(path, error_code) && fs::is_regular_file(path, error_code)) {
        // Check file size
        std::ifstream file(path.string(), std::ios::binary | std::ios::ate);
        if (!file.good()) {
            res->writeStatus(HTTP_404);
            res->end();
            return;
        }
        std::streamsize size = file.tellg();
        file.seekg(0, std::ios::beg);

        std::vector<char> buffer(size);
        if (size && file.read(buffer.data(), size)) {
            res->writeStatus(HTTP_200);

            if (gzip_compressed) {
                res->writeHeader("Content-Encoding", "gzip");
            }
            auto extension = path.extension();
            auto it = MimeTypes.find(extension.string());
            if (it != MimeTypes.end()) {
                auto val = it->second;
                res->writeHeader("Content-Type", it->second);
            }

            std::string_view sv(buffer.data(), buffer.size());
            res->write(sv);
        } else {
            res->writeStatus(HTTP_500);
        }
    } else {
        res->writeStatus(HTTP_404);
    }
    res->end();
}

bool HttpServer::IsValidFrontendFolder(fs::path folder) {
    std::error_code error_code;

    // Check that the folder exists
    if (!fs::exists(folder, error_code) || !fs::is_directory(folder, error_code)) {
        return false;
    }
    // Check that index.html exists
    folder /= "index.html";
    if (!fs::exists(folder, error_code) || !fs::is_regular_file(folder, error_code)) {
        return false;
    }
    // Check that index.html can be read
    std::ifstream index_file(folder.string());
    return index_file.good();
}

bool HttpServer::IsAuthenticated(uWS::HttpRequest* req) {
    return ValidateAuthToken(req, _auth_token);
}

void HttpServer::AddNoCacheHeaders(Res* res) {
    res->writeHeader("Cache-Control", "private, no-cache, no-store, must-revalidate");
    res->writeHeader("Expires", "-1");
    res->writeHeader("Pragma", "no-cache");
    AddCorsHeaders(res);
}

void HttpServer::AddCorsHeaders(Res* res) {
    res->writeHeader("Access-Control-Allow-Origin", "*");
    res->writeHeader("Access-Control-Allow-Methods", "GET, POST, PUT, DELETE, OPTIONS");
    res->writeHeader("Access-Control-Allow-Headers", "origin, content-type, accept, x-requested-with");
    res->writeHeader("Access-Control-Max-Age", "3600");
}

json HttpServer::GetExistingPreferences() {
    auto preferences_path = _config_folder / "preferences.json";
    try {
        if (!fs::exists(preferences_path)) {
            return {{"version", 1}};
        }
        std::ifstream file(preferences_path.string());
        std::string json_string((std::istreambuf_iterator<char>(file)), std::istreambuf_iterator<char>());
        return json::parse(json_string);
    } catch (json::parse_error e) {
        spdlog::warn(e.what());
        return {};
    }
}

bool HttpServer::WritePreferencesFile(nlohmann::json& obj) {
    if (_read_only_mode) {
        spdlog::warn("Writing preferences file is not allowed in read-only mode");
        return false;
    }

    auto preferences_path = _config_folder / "preferences.json";

    try {
        fs::create_directories(preferences_path.parent_path().string());
        std::ofstream file(preferences_path.string());
        // Ensure correct schema and version values are written
        obj["$schema"] = CARTA_PREFERENCES_SCHEMA_URL;
        obj["version"] = 2;
        auto json_string = obj.dump(4);
        file << json_string;
        return true;
    } catch (json::type_error e) {
        spdlog::warn(e.what());
        return false;
    } catch (std::exception e) {
        spdlog::warn(e.what());
        return false;
    }
}

void HttpServer::WaitForData(Res* res, Req* req, const std::function<void(const std::string&)>& callback) {
    res->onAborted([res]() { res->writeStatus(HTTP_500)->end(); });

    std::string buffer;
    // Adapted from https://github.com/uNetworking/uWebSockets/issues/805#issuecomment-452182209
    res->onData([callback, buffer = std::move(buffer)](std::string_view data, bool last) mutable {
        buffer.append(data.data(), data.length());
        if (last) {
            callback(buffer);
        }
    });
}

void HttpServer::HandleGetPreferences(Res* res, Req* req) {
    if (!IsAuthenticated(req)) {
        res->writeStatus(HTTP_403)->end();
        return;
    }

    // Read preferences JSON file
    json existing_preferences = GetExistingPreferences();
    if (!existing_preferences.empty()) {
        res->writeStatus(HTTP_200);
        AddNoCacheHeaders(res);
        res->writeHeader("Content-Type", "application/json");
        json body = {{"success", true}, {"preferences", existing_preferences}};
        res->end(body.dump());
    } else {
        res->writeStatus(HTTP_500);
        AddNoCacheHeaders(res);
        res->end();
    }
}

std::string_view HttpServer::UpdatePreferencesFromString(const std::string& buffer) {
    try {
        json update_data = json::parse(buffer);
        json existing_data = GetExistingPreferences();

        // Update each preference key-value pair
        int modified_key_count = 0;
        for (auto& [key, value] : update_data.items()) {
            existing_data[key] = value;
            modified_key_count++;
        }

        if (modified_key_count) {
            spdlog::debug("Updated {} preferences", modified_key_count);
            if (WritePreferencesFile(existing_data)) {
                return HTTP_200;
            } else {
                return HTTP_500;
            }
        } else {
            return HTTP_200;
        }
    } catch (json::exception e) {
        spdlog::warn(e.what());
        return HTTP_400;
    }
}

void HttpServer::HandleSetPreferences(Res* res, Req* req) {
    // Check authentication
    if (!IsAuthenticated(req)) {
        res->writeStatus(HTTP_403)->end();
        return;
    }

    WaitForData(res, req, [this, res](const std::string& buffer) {
        auto status = UpdatePreferencesFromString(buffer);
        res->writeStatus(status);
        res->writeHeader("Content-Type", "application/json");
        AddNoCacheHeaders(res);
        if (status == HTTP_200) {
            res->end(SUCCESS_STRING);
        } else {
            res->end();
        }
    });
}

std::string_view HttpServer::ClearPreferencesFromString(const std::string& buffer) {
    try {
        json post_data = json::parse(buffer);
        auto keys_array = post_data["keys"];
        if (keys_array.is_array() && keys_array.size()) {
            json existing_data = GetExistingPreferences();
            int modified_key_count = 0;
            if (!existing_data.empty()) {
                for (auto& key : keys_array) {
                    if (key.is_string()) {
                        auto key_string = key.get<std::string>();
                        if (existing_data.count(key_string)) {
                            existing_data.erase(key_string);
                            modified_key_count++;
                        }
                    }
                }
                if (modified_key_count) {
                    spdlog::debug("Cleared {} preferences", modified_key_count);
                    if (WritePreferencesFile(existing_data)) {
                        return HTTP_200;
                    }
                } else {
                    return HTTP_200;
                }
            }
        } else {
            return HTTP_400;
        }
        return HTTP_500;
    } catch (json::exception e) {
        spdlog::warn(e.what());
        return HTTP_400;
    }
}

void HttpServer::HandleClearPreferences(Res* res, Req* req) {
    if (!IsAuthenticated(req)) {
        res->writeStatus(HTTP_403)->end();
        return;
    }

    WaitForData(res, req, [this, res](const std::string& buffer) {
        auto status = ClearPreferencesFromString(buffer);
        res->writeStatus(status);
        AddNoCacheHeaders(res);
        res->writeHeader("Content-Type", "application/json");
        if (status == HTTP_200) {
            res->end(SUCCESS_STRING);
        } else {
            res->end();
        }
    });
}

void HttpServer::HandleGetObjectList(const std::string& object_type, Res* res, Req* req) {
    if (!IsAuthenticated(req)) {
        res->writeStatus(HTTP_403)->end();
        return;
    }

    json existing_objects = GetExistingObjectList(object_type);
    res->writeStatus(HTTP_200);
    AddNoCacheHeaders(res);
    res->writeHeader("Content-Type", "application/json");
    json body = {{"success", true}, {(object_type + "s"), existing_objects}};
    res->end(body.dump());
}

void HttpServer::HandleGetObjects(const std::string& object_type, Res* res, Req* req) {
    if (!IsAuthenticated(req)) {
        res->writeStatus(HTTP_403)->end();
        return;
    }

    json existing_objects = GetExistingObjects(object_type);
    res->writeStatus(HTTP_200);
    AddNoCacheHeaders(res);
    res->writeHeader("Content-Type", "application/json");
    json body = {{"success", true}, {(object_type + "s"), existing_objects}};
    res->end(body.dump());
}

void HttpServer::HandleGetObject(const std::string& object_type, Res* res, Req* req) {
    if (!IsAuthenticated(req)) {
        res->writeStatus(HTTP_403)->end();
        return;
    }

    std::string_view object_name = req->getParameter(0);

    if (object_name.empty()) {
        res->writeStatus(HTTP_404)->end();
        return;
    }
    auto object_name_string = SafeStringUnescape(std::string(object_name));
    json existing_object = GetExistingObject(object_type, object_name_string);
    if (existing_object == nullptr) {
        res->writeStatus(HTTP_404)->end();
        return;
    }

    if (!existing_object.contains("name")) {
        existing_object["name"] = object_name_string;
    }

    res->writeStatus(HTTP_200);
    AddNoCacheHeaders(res);
    res->writeHeader("Content-Type", "application/json");
    json body = {{"success", true}, {object_type, existing_object}};
    res->end(body.dump());
}

void HttpServer::HandleSetObject(const std::string& object_type, Res* res, Req* req) {
    if (!IsAuthenticated(req)) {
        res->writeStatus(HTTP_403)->end();
        return;
    }

    WaitForData(res, req, [this, object_type, res](const std::string& buffer) {
        auto status = SetObjectFromString(object_type, buffer);
        res->writeStatus(status);
        AddNoCacheHeaders(res);
        res->writeHeader("Content-Type", "application/json");
        if (status == HTTP_200) {
            res->end(SUCCESS_STRING);
        } else {
            res->end();
        }
    });
}

void HttpServer::HandleClearObject(const std::string& object_type, Res* res, Req* req) {
    if (!IsAuthenticated(req)) {
        res->writeStatus(HTTP_403)->end();
        return;
    }

    WaitForData(res, req, [this, object_type, res](const std::string& buffer) {
        auto status = ClearObjectFromString(object_type, buffer);
        res->writeStatus(status);
        AddNoCacheHeaders(res);
        res->writeHeader("Content-Type", "application/json");
        if (status == HTTP_200) {
            res->end(SUCCESS_STRING);
        } else {
            res->end();
        }
    });
}

nlohmann::json HttpServer::GetExistingObjectList(const std::string& object_type) {
    auto object_folder = _config_folder / (object_type + "s");
    std::map<std::string, json> ordered_array;
    std::error_code error_code;

    if (fs::exists(object_folder, error_code)) {
        for (auto& p : fs::directory_iterator(object_folder)) {
            try {
                std::string filename = p.path().filename().string();
                std::regex object_regex(R"(^(.+)\.json$)");
                std::smatch sm;
                if (fs::is_regular_file(p, error_code) && regex_search(filename, sm, object_regex) && sm.size() == 2) {
                    std::string object_name = sm[1];
                    // Get modified date and fill JSON object
                    struct stat file_stats;
                    stat(p.path().c_str(), &file_stats);
                    json object = json::object();
                    object["name"] = object_name;
                    object["date"] = file_stats.st_mtim.tv_sec;
                    ordered_array[object_name] = object;
                }
            } catch (json::exception e) {
                spdlog::warn(e.what());
            }
        }
    }

    json list = json::array();
    for (auto const& [name, entry] : ordered_array) {
        list.push_back(entry);
    }
    return list;
}

nlohmann::json HttpServer::GetExistingObject(const std::string& object_type, const std::string& object_name) {
    auto object_path = _config_folder / (object_type + "s") / (object_name + ".json");
    std::error_code error_code;

    try {
        std::string filename = object_path.filename().string();
        if (fs::is_regular_file(object_path, error_code)) {
            std::ifstream file(object_path);
            std::string json_string((std::istreambuf_iterator<char>(file)), std::istreambuf_iterator<char>());
            json obj = json::parse(json_string);
            return obj;
        }
    } catch (json::exception e) {
        spdlog::warn(e.what());
    }
    return nullptr;
}

nlohmann::json HttpServer::GetExistingObjects(const std::string& object_type) {
    auto object_folder = _config_folder / (object_type + "s");
    json objects = json::object();
    std::error_code error_code;

    if (fs::exists(object_folder, error_code)) {
        for (auto& p : fs::directory_iterator(object_folder)) {
            try {
                std::string filename = p.path().filename().string();
                std::regex object_regex(R"(^(.+)\.json$)");
                std::smatch sm;
                if (fs::is_regular_file(p, error_code) && regex_search(filename, sm, object_regex) && sm.size() == 2) {
                    std::string object_name = sm[1];
                    std::ifstream file(p.path().string());
                    std::string json_string((std::istreambuf_iterator<char>(file)), std::istreambuf_iterator<char>());
                    json obj = json::parse(json_string);
                    objects[object_name] = obj;
                }
            } catch (json::exception e) {
                spdlog::warn(e.what());
            }
        }
    }
    return objects;
}

bool HttpServer::WriteObjectFile(const std::string& object_type, const std::string& object_name, nlohmann::json& obj) {
    if (_read_only_mode) {
        spdlog::warn("Writing {} file is not allowed in read-only mode", object_type);
        return false;
    }

    auto object_path = _config_folder / (object_type + "s") / (object_name + ".json");

    try {
        fs::create_directories(object_path.parent_path());
        std::ofstream file(object_path.string());
        // Ensure correct schema value is written
        if (SCHEMA_URLS.count(object_type)) {
            obj["$schema"] = SCHEMA_URLS.at(object_type);
        } else {
            spdlog::error("Unknown object types: {}.", object_type);
            return false;
        }

        auto json_string = obj.dump(4);
        file << json_string;
        return true;
    } catch (json::type_error e) {
        spdlog::warn(e.what());
        return false;
    } catch (std::exception e) {
        spdlog::warn(e.what());
        return false;
    }
}

std::string_view HttpServer::SetObjectFromString(const std::string& object_type, const std::string& buffer) {
    try {
        std::string field_name = object_type + "Name";
        json post_data = json::parse(buffer);
        if (post_data[field_name].is_string()) {
            std::string object_name = post_data[field_name];
            auto object_data = post_data[object_type];
            if (!object_name.empty() && object_data.is_object()) {
                return WriteObjectFile(object_type, object_name, object_data) ? HTTP_200 : HTTP_400;
            }
        }
        return HTTP_400;
    } catch (json::parse_error e) {
        spdlog::warn(e.what());
        return HTTP_400;
    } catch (std::exception e) {
        spdlog::warn(e.what());
        return HTTP_500;
    }
}

std::string_view HttpServer::ClearObjectFromString(const std::string& object_type, const std::string& buffer) {
    if (_read_only_mode) {
        spdlog::warn("Writing {} file is not allowed in read-only mode", object_type);
        return HTTP_400;
    }

    try {
        std::string field_name = object_type + "Name";
        json post_data = json::parse(buffer);
        if (post_data[field_name].is_string()) {
            std::string object_name = post_data[field_name];
            if (!object_name.empty()) {
                auto object_path = _config_folder / (object_type + "s") / (object_name + ".json");
                if (fs::exists(object_path) && fs::is_regular_file(object_path)) {
                    fs::remove(object_path);
                    return HTTP_200;
                }
            }
        }
        return HTTP_400;
    } catch (json::exception e) {
        spdlog::warn(e.what());
        return HTTP_400;
    } catch (std::exception e) {
        spdlog::warn(e.what());
        return HTTP_500;
    }
}

std::string HttpServer::GetFileUrlString(std::vector<std::string> files) {
    if (files.empty()) {
        return std::string();
    } else if (files.size() == 1) {
        return fmt::format("file={}", SafeStringEscape(files[0]));
    } else {
        bool in_common_folder = true;
        fs::path common_folder;
        std::string url_string;
        for (auto& file : files) {
            fs::path p(file);
            auto folder = p.parent_path();
            if (common_folder.empty()) {
                common_folder = folder;
            } else if (folder != common_folder) {
                in_common_folder = false;
                break;
            }
        }

        if (in_common_folder) {
            url_string += fmt::format("folder={}&", SafeStringEscape(common_folder));
            // Trim folder from path string
            for (auto& file : files) {
                fs::path p(file);
                file = p.filename().string();
            }
        }

        int num_files = files.size();
        url_string += "files=";
        for (int i = 0; i < num_files; i++) {
            url_string += SafeStringEscape(files[i]);
            if (i != num_files - 1) {
                url_string += ",";
            }
        }
        return url_string;
    }
}

void HttpServer::HandleScriptingAction(Res* res, Req* req) {
    if (!IsAuthenticated(req)) {
        res->writeStatus(HTTP_403)->end();
        return;
    }

    WaitForData(res, req, [this, res](const string& buffer) {
        int session_id;

        ScriptingResponseCallback callback = [this, res](const bool& success, const std::string& message, const std::string& response) {
            std::string response_buffer;
            auto status = OnScriptingResponse(response_buffer, success, message, response);

            res->writeStatus(status);
            AddNoCacheHeaders(res);
            res->writeHeader("Content-Type", "application/json");
            if (status == HTTP_200) {
                res->end(response_buffer);
            } else {
                res->end();
            }
        };

        ScriptingSessionClosedCallback session_closed_callback = [res]() { res->writeStatus(HTTP_404)->end(); };

        ScriptingRequestHandler request_handler = [this](int& session_id, uint32_t& scripting_request_id, std::string& target,
                                                      std::string& action, std::string& parameters, bool& async, std::string& return_path,
                                                      ScriptingResponseCallback callback,
                                                      ScriptingSessionClosedCallback session_closed_callback) {
            return _session_manager->SendScriptingRequest(
                session_id, scripting_request_id, target, action, parameters, async, return_path, callback, session_closed_callback);
        };

        auto status = SendScriptingRequest(buffer, session_id, callback, session_closed_callback, request_handler);

        if (status != HTTP_200) {
            res->writeStatus(status);
            AddNoCacheHeaders(res);
            res->end();
            return;
        }

        res->onAborted([this, session_id, res]() {
            OnScriptingAbort(session_id, _scripting_request_id);
            res->writeStatus(HTTP_500)->end();
        });
    });
}

std::string_view HttpServer::SendScriptingRequest(const std::string& buffer, int& session_id, ScriptingResponseCallback callback,
    ScriptingSessionClosedCallback session_closed_callback, ScriptingRequestHandler request_handler) {
    try {
        json req = json::parse(buffer);

        _scripting_request_id++;
        _scripting_request_id = std::max(_scripting_request_id, 1u);

        session_id = req["session_id"].get<int>();
        std::string target = req["path"].get<std::string>();
        std::string action = req["action"].get<std::string>();
        std::string parameters = req["parameters"].dump();
        bool async = req["async"].get<bool>();

        std::string return_path;
        if (req.contains("return_path")) {
            return_path = req["return_path"].get<std::string>();
        }

        if (!request_handler(
                session_id, _scripting_request_id, target, action, parameters, async, return_path, callback, session_closed_callback)) {
            return HTTP_404;
        }

        return HTTP_200;

    } catch (json::exception e) {
        spdlog::warn(e.what());
        return HTTP_400;
    } catch (std::exception e) {
        spdlog::warn(e.what());
        return HTTP_500;
    }
}

std::string_view HttpServer::OnScriptingResponse(
    std::string& response_buffer, const bool& success, const std::string& message, const std::string& response) {
    json response_obj;

    response_obj["success"] = success;

    if (!message.empty()) {
        response_obj["message"] = message;
    }

    if (!response.empty()) {
        try {
            response_obj["response"] = json::parse(response);
        } catch (json::exception e) {
            spdlog::warn(e.what());
            return HTTP_500;
        }
    }

    response_buffer = response_obj.dump();
    return HTTP_200;
}

void HttpServer::OnScriptingAbort(int session_id, uint32_t scripting_request_id) {
    _session_manager->OnScriptingAbort(session_id, scripting_request_id);
}

void HttpServer::NotImplemented(Res* res, Req* req) {
    res->writeStatus(HTTP_501)->end();
    return;
}

void HttpServer::DefaultSuccess(Res* res, Req* req) {
    res->writeStatus(HTTP_200)->end();
    return;
}

} // namespace carta<|MERGE_RESOLUTION|>--- conflicted
+++ resolved
@@ -69,44 +69,20 @@
 
     if (_enable_database) {
         // Dynamic routes for preferences, layouts, snippets and workspaces
-<<<<<<< HEAD
         app.get(fmt::format("{}/api/database/preferences", _url_prefix), [&](auto res, auto req) { HandleGetPreferences(res, req); });
         app.put(fmt::format("{}/api/database/preferences", _url_prefix), [&](auto res, auto req) { HandleSetPreferences(res, req); });
         app.del(fmt::format("{}/api/database/preferences", _url_prefix), [&](auto res, auto req) { HandleClearPreferences(res, req); });
 
-        app.get(fmt::format("{}/api/database/list/layouts", _url_prefix), [&](auto res, auto req) { HandleGetObjectList("layout", res, req); });
-        app.get(fmt::format("{}/api/database/layouts", _url_prefix), [&](auto res, auto req) { HandleGetObjects("layout", res, req); });
-        app.get(fmt::format("{}/api/database/layout/:name", _url_prefix), [&](auto res, auto req) { HandleGetObject("layout", res, req); });
-        app.put(fmt::format("{}/api/database/layout", _url_prefix), [&](auto res, auto req) { HandleSetObject("layout", res, req); });
-        app.del(fmt::format("{}/api/database/layout", _url_prefix), [&](auto res, auto req) { HandleClearObject("layout", res, req); });
-
-        app.get(fmt::format("{}/api/database/list/snippets", _url_prefix), [&](auto res, auto req) { HandleGetObjectList("snippet", res, req); });
-        app.get(fmt::format("{}/api/database/snippets", _url_prefix), [&](auto res, auto req) { HandleGetObjects("snippet", res, req); });
-        app.get(fmt::format("{}/api/database/snippet/:name", _url_prefix), [&](auto res, auto req) { HandleGetObject("snippet", res, req); });
-        app.put(fmt::format("{}/api/database/snippet", _url_prefix), [&](auto res, auto req) { HandleSetObject("snippet", res, req); });
-        app.del(fmt::format("{}/api/database/snippet", _url_prefix), [&](auto res, auto req) { HandleClearObject("snippet", res, req); });
-
-        app.get(fmt::format("{}/api/database/list/workspaces", _url_prefix), [&](auto res, auto req) { HandleGetObjectList("workspace", res, req); });
-        app.get(fmt::format("{}/api/database/workspaces", _url_prefix), [&](auto res, auto req) { HandleGetObjects("workspace", res, req); });
-        app.get(fmt::format("{}/api/database/workspace/:name", _url_prefix), [&](auto res, auto req) { HandleGetObject("workspace", res, req); });
-        app.put(fmt::format("{}/api/database/workspace", _url_prefix), [&](auto res, auto req) { HandleSetObject("workspace", res, req); });
-        app.del(fmt::format("{}/api/database/workspace", _url_prefix), [&](auto res, auto req) { HandleClearObject("workspace", res, req); });
-=======
-        app.get("/api/database/preferences", [&](auto res, auto req) { HandleGetPreferences(res, req); });
-        app.put("/api/database/preferences", [&](auto res, auto req) { HandleSetPreferences(res, req); });
-        app.del("/api/database/preferences", [&](auto res, auto req) { HandleClearPreferences(res, req); });
-
         for (const auto& elem : SCHEMA_URLS) {
             const auto& object_type = elem.first;
-            app.get(fmt::format("/api/database/list/{}s", object_type),
+            app.get(fmt::format("{}/api/database/list/{}s", _url_prefix, object_type),
                 [&](auto res, auto req) { HandleGetObjectList(object_type, res, req); });
-            app.get(fmt::format("/api/database/{}s", object_type), [&](auto res, auto req) { HandleGetObjects(object_type, res, req); });
+            app.get(fmt::format("{}/api/database/{}s", _url_prefix, object_type), [&](auto res, auto req) { HandleGetObjects(object_type, res, req); });
             app.get(
-                fmt::format("/api/database/{}/:name", object_type), [&](auto res, auto req) { HandleGetObject(object_type, res, req); });
-            app.put(fmt::format("/api/database/{}", object_type), [&](auto res, auto req) { HandleSetObject(object_type, res, req); });
-            app.del(fmt::format("/api/database/{}", object_type), [&](auto res, auto req) { HandleClearObject(object_type, res, req); });
-        }
->>>>>>> 6b28869a
+                fmt::format("{}/api/database/{}/:name", _url_prefix, object_type), [&](auto res, auto req) { HandleGetObject(object_type, res, req); });
+            app.put(fmt::format("{}/api/database/{}", _url_prefix, object_type), [&](auto res, auto req) { HandleSetObject(object_type, res, req); });
+            app.del(fmt::format("{}/api/database/{}", _url_prefix, object_type), [&](auto res, auto req) { HandleClearObject(object_type, res, req); });
+        }
     } else {
         app.get(fmt::format("{}/api/database/*", _url_prefix), [&](auto res, auto req) { NotImplemented(res, req); });
         app.put(fmt::format("{}/api/database/*", _url_prefix), [&](auto res, auto req) { NotImplemented(res, req); });
