/* This file is part of the CARTA Image Viewer: https://github.com/CARTAvis/carta-backend
   Copyright 2018, 2019, 2020, 2021 Academia Sinica Institute of Astronomy and Astrophysics (ASIAA),
   Associated Universities, Inc. (AUI) and the Inter-University Institute for Data Intensive Astronomy (IDIA)
   SPDX-License-Identifier: GPL-3.0-or-later
*/

#include "Threading.h"

namespace carta {
int ThreadManager::_omp_thread_count = 0;
std::list<OnMessageTask*> ThreadManager::_task_queue;
std::mutex ThreadManager::_task_queue_mtx;
std::condition_variable ThreadManager::_task_queue_cv;
volatile bool ThreadManager::_has_exited = false;
std::list<std::thread*> ThreadManager::_workers;

void ThreadManager::ApplyThreadLimit() {
    // Skip application if we are already inside an OpenMP parallel block
    if (omp_get_num_threads() > 1) {
        return;
    }

    if (_omp_thread_count > 0) {
        omp_set_num_threads(_omp_thread_count);
    } else {
        omp_set_num_threads(omp_get_num_procs());
    }
}

void ThreadManager::SetThreadLimit(int count) {
    _omp_thread_count = count;
    ApplyThreadLimit();
}

void ThreadManager::QueueTask(OnMessageTask* tsk) {
    std::unique_lock<std::mutex> lock(_task_queue_mtx);
    _task_queue.push_back(tsk);
    _task_queue_cv.notify_one();
}

void ThreadManager::StartEventHandlingThreads(int num_threads) {
    auto thread_lambda = []() {
        OnMessageTask* tsk;

        do {
            std::unique_lock<std::mutex> lock(_task_queue_mtx);
<<<<<<< HEAD
            if (!(tsk = _task_queue.front())) {
=======
            if (_task_queue.empty() || !(tsk = _task_queue.front())) {
>>>>>>> ae687955
                _task_queue_cv.wait(lock);
            } else {
                _task_queue.pop_front();
                lock.unlock();
                tsk->execute();
                delete tsk;
            }

            if (_has_exited) {
                return;
            }
        } while (true);
    };

    // Start worker threads
    for (int i = 0; i < num_threads; i++) {
        _workers.push_back(new std::thread(thread_lambda));
    }
}

void ThreadManager::ExitEventHandlingThreads() {
    _has_exited = true;
    _task_queue_cv.notify_all();

    while (!_workers.empty()) {
        _workers.pop_front();
    }
}

} // namespace carta<|MERGE_RESOLUTION|>--- conflicted
+++ resolved
@@ -44,11 +44,8 @@
 
         do {
             std::unique_lock<std::mutex> lock(_task_queue_mtx);
-<<<<<<< HEAD
-            if (!(tsk = _task_queue.front())) {
-=======
+
             if (_task_queue.empty() || !(tsk = _task_queue.front())) {
->>>>>>> ae687955
                 _task_queue_cv.wait(lock);
             } else {
                 _task_queue.pop_front();
