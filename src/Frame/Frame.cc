/* This file is part of the CARTA Image Viewer: https://github.com/CARTAvis/carta-backend
   Copyright 2018-2022 Academia Sinica Institute of Astronomy and Astrophysics (ASIAA),
   Associated Universities, Inc. (AUI) and the Inter-University Institute for Data Intensive Astronomy (IDIA)
   SPDX-License-Identifier: GPL-3.0-or-later
*/

#include "Frame.h"

#include <algorithm>
#include <chrono>
#include <cmath>
#include <fstream>
#include <thread>

#include <casacore/images/Images/SubImage.h>
#include <casacore/images/Regions/WCBox.h>
#include <casacore/images/Regions/WCRegion.h>
#include <casacore/lattices/LRegions/LCExtension.h>
#include <casacore/lattices/LRegions/LCSlicer.h>
#include <casacore/lattices/LRegions/LattRegionHolder.h>
#include <casacore/tables/DataMan/TiledFileAccess.h>

#include "DataStream/Compression.h"
#include "DataStream/Contouring.h"
#include "DataStream/Smoothing.h"
#include "ImageStats/StatsCalculator.h"
#include "Logger/Logger.h"
#include "Timer/Timer.h"

static const int HIGH_COMPRESSION_QUALITY(32);

namespace carta {

Frame::Frame(uint32_t session_id, std::shared_ptr<FileLoader> loader, const std::string& hdu)
    : _session_id(session_id),
      _loader(loader),
      _x_axis(0),
      _y_axis(1),
      _z_axis(-1),
      _stokes_axis(-1),
      _z_index(DEFAULT_Z),
      _stokes_index(DEFAULT_STOKES),
      _depth(1),
      _num_stokes(1),
<<<<<<< HEAD
      _image_cache_valid(false) {
=======
      _image_cache_valid(false),
      _moment_generator(nullptr),
      _moment_name_index(0) {
>>>>>>> c269852b
    // Initialize for operator==
    _contour_settings = {std::vector<double>(), CARTA::SmoothingMode::NoSmoothing, 0, 0, 0, 0, 0};

    std::string open_image_error;

    if (!_loader) {
        open_image_error = fmt::format("Problem loading image: image type not supported.");
        spdlog::error("Session {}: {}", session_id, open_image_error);
        throw(casacore::AipsError(open_image_error));
    }

    try {
        _loader->OpenFile(hdu);
    } catch (casacore::AipsError& err) {
        open_image_error = err.getMesg();
        spdlog::error("Session {}: {}", session_id, open_image_error);
        throw(casacore::AipsError(open_image_error));
    }

    // Get shape and axis values from the loader
    std::string log_message;
    if (!_loader->FindCoordinateAxes(_image_shape, _spectral_axis, _z_axis, _stokes_axis, log_message)) {
        open_image_error = fmt::format("Cannot determine file shape. {}", log_message);
        spdlog::error("Session {}: {}", session_id, open_image_error);
        throw(casacore::AipsError(open_image_error));
    }

    // Determine which axes are rendered, e.g. for pV images
    std::vector<int> render_axes = _loader->GetRenderAxes();
    _x_axis = render_axes[0];
    _y_axis = render_axes[1];

    _width = _image_shape(_x_axis);
    _height = _image_shape(_y_axis);
    _depth = (_z_axis >= 0 ? _image_shape(_z_axis) : 1);
    _num_stokes = (_stokes_axis >= 0 ? _image_shape(_stokes_axis) : 1);

    // load full image cache for loaders that don't use the tile cache and mipmaps
    if (!(_loader->UseTileCache() && _loader->HasMip(2)) && !FillImageCache()) {
        open_image_error = fmt::format("Cannot load image data. Check log.");
        throw(casacore::AipsError(open_image_error));
    }

    // reset the tile cache if the loader will use it
    if (_loader->UseTileCache()) {
        int tiles_x = (_width - 1) / TILE_SIZE + 1;
        int tiles_y = (_height - 1) / TILE_SIZE + 1;
        int tile_cache_capacity = std::min(MAX_TILE_CACHE_CAPACITY, 2 * (tiles_x + tiles_y));
        _tile_cache.reset(TileCache::GetTileCache());
        _tile_cache->Reset(_z_index, _stokes_index, tile_cache_capacity);
    }

    // set default histogram requirements
    _image_histogram_configs.clear();
    _image_histogram_configs.push_back(HistogramConfig("z", CURRENT_Z, AUTO_BIN_SIZE));
    _cube_histogram_configs.clear();

    try {
        // Resize stats vectors and load data from image, if the format supports it.
        // A failure here shouldn't invalidate the frame
        _loader->LoadImageStats();
    } catch (casacore::AipsError& err) {
        open_image_error = fmt::format("Problem loading statistics from file: {}", err.getMesg());
        spdlog::warn("Session {}: {}", session_id, open_image_error);
    }

    _loader->CloseImageIfUpdated();
}

std::string Frame::GetFileName() {
    return _loader->GetFileName();
}

std::shared_ptr<casacore::CoordinateSystem> Frame::CoordinateSystem(const StokesSource& stokes_source) {
    return _loader->GetCoordinateSystem(stokes_source);
}

casacore::IPosition Frame::ImageShape(const StokesSource& stokes_source) {
    casacore::IPosition ipos;
    if (stokes_source.IsOriginalImage()) {
        ipos = _image_shape;
    } else {
        auto image = _loader->GetStokesImage(stokes_source);
        if (image) {
            ipos = image->shape();
        } else {
            spdlog::error("Failed to compute the stokes image!");
        }
    }
    return ipos;
}

size_t Frame::Width() {
    return _width;
}

size_t Frame::Height() {
    return _height;
}

size_t Frame::Depth() {
    return _depth;
}

size_t Frame::NumStokes() {
    return _num_stokes;
}

int Frame::CurrentZ() {
    return _z_index;
}

int Frame::CurrentStokes() {
    return _stokes_index;
}

int Frame::SpectralAxis() {
    return _spectral_axis;
}

int Frame::StokesAxis() {
    return _stokes_axis;
}

bool Frame::GetBeams(std::vector<CARTA::Beam>& beams) {
    std::string error;
    bool beams_ok = _loader->GetBeams(beams, error);
    _loader->CloseImageIfUpdated();

    if (!beams_ok) {
        spdlog::warn("Session {}: {}", _session_id, error);
    }

    return beams_ok;
}

StokesSlicer Frame::GetImageSlicer(const AxisRange& z_range, int stokes) {
    return GetImageSlicer(AxisRange(ALL_X), AxisRange(ALL_Y), z_range, stokes);
}

StokesSlicer Frame::GetImageSlicer(const AxisRange& x_range, const AxisRange& y_range, const AxisRange& z_range, int stokes) {
    // Set stokes source for the image loader
    StokesSource stokes_source(stokes, z_range, x_range, y_range);

    // Slicer to apply z range and stokes to image shape
    // Start with entire image
    casacore::IPosition start(_image_shape.size());
    start = 0;
    casacore::IPosition end(_image_shape);
    end -= 1; // last position, not length

    // Slice x, y and z axes
    auto slice_axis = [&](int axis_index, AxisRange range, int all_value, size_t dimension) {
        if (axis_index >= 0) {
            int start_axis(range.from), end_axis(range.to);

            // Normalize x constants
            if (start_axis == all_value) {
                start_axis = 0;
            }
            if (end_axis == all_value) {
                end_axis = dimension - 1;
            }

            if (stokes_source.IsOriginalImage()) {
                start(axis_index) = start_axis;
                end(axis_index) = end_axis;
            } else { // Reset the slice cut for the computed stokes image
                start(axis_index) = 0;
                end(axis_index) = end_axis - start_axis;
            }
        }
    };

    slice_axis(_x_axis, x_range, ALL_X, _width);
    slice_axis(_y_axis, y_range, ALL_Y, _height);
    slice_axis(_z_axis, z_range, ALL_Z, _depth);

    // Slice stokes axis
    if (_stokes_axis >= 0) {
        // Normalize stokes constant
        stokes = (stokes == CURRENT_STOKES ? _stokes_index : stokes);

        if (stokes_source.IsOriginalImage()) {
            start(_stokes_axis) = stokes;
            end(_stokes_axis) = stokes;
        } else {
            // Reset the slice cut for the computed stokes image
            start(_stokes_axis) = 0;
            end(_stokes_axis) = 0;
        }
    }

    // slicer for image data
    casacore::Slicer section(start, end, casacore::Slicer::endIsLast);
    return StokesSlicer(stokes_source, section);
}

bool Frame::ValidZ(int z) {
    return ((z >= 0) && (z < _depth));
}

bool Frame::ValidStokes(int stokes) {
    return (((stokes >= 0) && (stokes < _num_stokes)) || IsComputedStokes(stokes));
}

bool Frame::ZStokesChanged(int z, int stokes) {
    return (z != _z_index || stokes != _stokes_index);
}

void Frame::WaitForTaskCancellation() {
    _connected = false; // file closed
    StopMomentCalc();
    std::unique_lock lock(_active_task_mutex);
}

bool Frame::IsConnected() {
    return _connected; // whether file is to be closed
}

// ********************************************************************
// Image parameters: view, z/stokes, slicers for data cache

bool Frame::SetImageChannels(int new_z, int new_stokes, std::string& message) {
    bool updated(false);

    if ((new_z != _z_index) || (new_stokes != _stokes_index)) {
        bool z_ok(ValidZ(new_z));
        bool stokes_ok(ValidStokes(new_stokes));
        if (z_ok && stokes_ok) {
            _z_index = new_z;
            _stokes_index = new_stokes;

            // invalidate the image cache
            InvalidateImageCache();

            if (!(_loader->UseTileCache() && _loader->HasMip(2)) || IsComputedStokes(_stokes_index)) {
                // Reload the full channel cache for loaders which use it
                FillImageCache();
            } else {
                // Don't reload the full channel cache here because we may not need it

                if (_loader->UseTileCache()) {
                    // invalidate / clear the full resolution tile cache
                    _tile_cache->Reset(_z_index, _stokes_index);
                }
            }

            updated = true;
        } else {
            message = fmt::format("Channel {} or Stokes {} is invalid in image", new_z, new_stokes);
        }
    }

    return updated;
}

bool Frame::SetCursor(float x, float y) {
    bool changed = ((x != _cursor.x) || (y != _cursor.y));
    _cursor = PointXy(x, y);
    return changed;
}

bool Frame::FillImageCache() {
    // get image data for z, stokes

    bool write_lock(true);
    queuing_rw_mutex_scoped cache_lock(&_cache_mutex, write_lock);

    // Exit early *after* acquiring lock if the cache has already been loaded by another thread
    if (_image_cache_valid) {
        return true;
    }

    Timer t;
    StokesSlicer stokes_slicer = GetImageSlicer(AxisRange(_z_index), _stokes_index);
    _image_cache_size = stokes_slicer.slicer.length().product();
    _image_cache = std::make_unique<float[]>(_image_cache_size);
    if (!GetSlicerData(stokes_slicer, _image_cache.get())) {
        spdlog::error("Session {}: {}", _session_id, "Loading image cache failed.");
        return false;
    }

    auto dt = t.Elapsed();
    spdlog::performance(
        "Load {}x{} image to cache in {:.3f} ms at {:.3f} MPix/s", _width, _height, dt.ms(), (float)(_width * _height) / dt.us());

    _image_cache_valid = true;
    return true;
}

void Frame::InvalidateImageCache() {
    bool write_lock(true);
    queuing_rw_mutex_scoped cache_lock(&_cache_mutex, write_lock);
    _image_cache_valid = false;
}

void Frame::GetZMatrix(std::vector<float>& z_matrix, size_t z, size_t stokes) {
    // fill matrix for given z and stokes
    StokesSlicer stokes_slicer = GetImageSlicer(AxisRange(z), stokes);
    z_matrix.resize(stokes_slicer.slicer.length().product());
    GetSlicerData(stokes_slicer, z_matrix.data());
}

// ****************************************************
// Raster Data

bool Frame::GetRasterData(std::vector<float>& image_data, CARTA::ImageBounds& bounds, int mip, bool mean_filter) {
    // apply bounds and downsample image cache
    if (!_image_cache_valid) {
        return false;
    }

    const int x = bounds.x_min();
    const int y = bounds.y_min();
    const int req_height = bounds.y_max() - y;
    const int req_width = bounds.x_max() - x;

    // check bounds
    if ((req_height < 0) || (req_width < 0)) {
        return false;
    }
    if ((_height < (y + req_height)) || (_width < (x + req_width))) {
        return false;
    }
    // check mip; cannot divide by zero
    if (mip <= 0) {
        return false;
    }

    // size returned vector
    size_t num_rows_region = std::ceil((float)req_height / mip);
    size_t row_length_region = std::ceil((float)req_width / mip);
    image_data.resize(num_rows_region * row_length_region);
    int num_image_columns = _width;
    int num_image_rows = _height;

    // read lock imageCache
    bool write_lock(false);
    queuing_rw_mutex_scoped cache_lock(&_cache_mutex, write_lock);

    Timer t;
    if (mean_filter && mip > 1) {
        // Perform down-sampling by calculating the mean for each MIPxMIP block
        BlockSmooth(
            _image_cache.get(), image_data.data(), num_image_columns, num_image_rows, row_length_region, num_rows_region, x, y, mip);
    } else {
        // Nearest neighbour filtering
        NearestNeighbor(_image_cache.get(), image_data.data(), num_image_columns, row_length_region, num_rows_region, x, y, mip);
    }

    auto dt = t.Elapsed();
    spdlog::performance("{} filter {}x{} raster data to {}x{} in {:.3f} ms at {:.3f} MPix/s",
        (mean_filter && mip > 1) ? "Mean" : "Nearest neighbour", req_height, req_width, num_rows_region, row_length_region, dt.ms(),
        (float)(num_rows_region * row_length_region) / dt.us());

    return true;
}

// Tile data
bool Frame::FillRasterTileData(CARTA::RasterTileData& raster_tile_data, const Tile& tile, int z, int stokes,
    CARTA::CompressionType compression_type, float compression_quality) {
    // Early exit if z or stokes has changed
    if (ZStokesChanged(z, stokes)) {
        return false;
    }

    raster_tile_data.set_channel(z);
    raster_tile_data.set_stokes(stokes);
    raster_tile_data.set_compression_type(compression_type);

    if (raster_tile_data.tiles_size()) {
        raster_tile_data.clear_tiles();
    }

    CARTA::TileData* tile_ptr = raster_tile_data.add_tiles();
    tile_ptr->set_layer(tile.layer);
    tile_ptr->set_x(tile.x);
    tile_ptr->set_y(tile.y);

    std::shared_ptr<std::vector<float>> tile_data_ptr;
    int tile_width;
    int tile_height;
    if (GetRasterTileData(tile_data_ptr, tile, tile_width, tile_height)) {
        size_t tile_image_data_size = sizeof(float) * tile_data_ptr->size(); // tile image data size in bytes

        if (ZStokesChanged(z, stokes)) {
            return false;
        }
        tile_ptr->set_width(tile_width);
        tile_ptr->set_height(tile_height);
        if (compression_type == CARTA::CompressionType::NONE) {
            tile_ptr->set_image_data(tile_data_ptr->data(), sizeof(float) * tile_data_ptr->size());
            return true;
        } else if (compression_type == CARTA::CompressionType::ZFP) {
            auto nan_encodings = GetNanEncodingsBlock(*tile_data_ptr, 0, tile_width, tile_height);
            tile_ptr->set_nan_encodings(nan_encodings.data(), sizeof(int32_t) * nan_encodings.size());

            if (ZStokesChanged(z, stokes)) {
                return false;
            }

            Timer t;

            // compress the data with the default precision
            std::vector<char> compression_buffer;
            size_t compressed_size;
            int precision = lround(compression_quality);
            Compress(*tile_data_ptr, 0, compression_buffer, compressed_size, tile_width, tile_height, precision);
            float compression_ratio = (float)tile_image_data_size / (float)compressed_size;
            bool use_high_precision(false);

            if (precision < HIGH_COMPRESSION_QUALITY && compression_ratio > 20) {
                // re-compress the data with a higher precision
                std::vector<char> compression_buffer_hq;
                size_t compressed_size_hq;
                Compress(*tile_data_ptr, 0, compression_buffer_hq, compressed_size_hq, tile_width, tile_height, HIGH_COMPRESSION_QUALITY);
                float compression_ratio_hq = (float)tile_image_data_size / (float)compressed_size_hq;

                if (compression_ratio_hq > 10) {
                    // set compression data with high precision
                    raster_tile_data.set_compression_quality(HIGH_COMPRESSION_QUALITY);
                    tile_ptr->set_image_data(compression_buffer_hq.data(), compressed_size_hq);

                    spdlog::debug("Using high compression quality. Previous compression ratio: {:.3f}", compression_ratio);
                    compression_ratio = compression_ratio_hq;
                    use_high_precision = true;
                }
            }

            if (!use_high_precision) {
                // set compression data with default precision
                raster_tile_data.set_compression_quality(compression_quality);
                tile_ptr->set_image_data(compression_buffer.data(), compressed_size);
            }

            spdlog::debug(
                "The compression ratio for tile (layer:{}, x:{}, y:{}) is {:.3f}.", tile.layer, tile.x, tile.y, compression_ratio);

            // Measure duration for compress tile data
            auto dt = t.Elapsed();
            spdlog::performance("Compress {}x{} tile data in {:.3f} ms at {:.3f} MPix/s", tile_width, tile_height, dt.ms(),
                (float)(tile_width * tile_height) / dt.us());

            return !(ZStokesChanged(z, stokes));
        }
    }

    return false;
}

bool Frame::GetRasterTileData(std::shared_ptr<std::vector<float>>& tile_data_ptr, const Tile& tile, int& width, int& height) {
    int mip = Tile::LayerToMip(tile.layer, _width, _height, TILE_SIZE, TILE_SIZE);
    int tile_size_original = TILE_SIZE * mip;

    // crop to image size
    CARTA::ImageBounds bounds;
    bounds.set_x_min(std::max(0, tile.x * tile_size_original));
    bounds.set_x_max(std::min((int)_width, (tile.x + 1) * tile_size_original));
    bounds.set_y_min(std::max(0, tile.y * tile_size_original));
    bounds.set_y_max(std::min((int)_height, (tile.y + 1) * tile_size_original));

    const int req_height = bounds.y_max() - bounds.y_min();
    const int req_width = bounds.x_max() - bounds.x_min();
    width = std::ceil((float)req_width / mip);
    height = std::ceil((float)req_height / mip);

    std::vector<float> tile_data;
    bool loaded_data(0);

    if (mip > 1 && !IsComputedStokes(_stokes_index)) {
        // Try to load downsampled data from the image file
        loaded_data = _loader->GetDownsampledRasterData(tile_data, _z_index, _stokes_index, bounds, mip, _image_mutex);
    } else if (!_image_cache_valid && _loader->UseTileCache()) {
        // Load a tile from the tile cache only if this is supported *and* the full image cache isn't populated
        tile_data_ptr = _tile_cache->Get(TileCache::Key(bounds.x_min(), bounds.y_min()), _loader, _image_mutex);
        if (tile_data_ptr) {
            return true;
        }
    }

    // Fall back to using the full image cache.
    if (!loaded_data) {
        loaded_data = GetRasterData(tile_data, bounds, mip, true);
    }

    if (loaded_data) {
        tile_data_ptr = std::make_shared<std::vector<float>>(tile_data);
    }

    return loaded_data;
}

// ****************************************************
// Contour Data

bool Frame::SetContourParameters(const CARTA::SetContourParameters& message) {
    ContourSettings new_settings = {std::vector<double>(message.levels().begin(), message.levels().end()), message.smoothing_mode(),
        message.smoothing_factor(), message.decimation_factor(), message.compression_level(), message.contour_chunk_size(),
        message.reference_file_id()};

    if (_contour_settings != new_settings) {
        _contour_settings = new_settings;
        return true;
    }
    return false;
}

bool Frame::ContourImage(ContourCallback& partial_contour_callback) {
    // Always use the full image cache (for now)
    FillImageCache();

    double scale = 1.0;
    double offset = 0;
    bool smooth_successful = false;
    std::vector<std::vector<float>> vertex_data;
    std::vector<std::vector<int>> index_data;
    queuing_rw_mutex_scoped cache_lock(&_cache_mutex, false);

    if (_contour_settings.smoothing_mode == CARTA::SmoothingMode::NoSmoothing || _contour_settings.smoothing_factor <= 1) {
        TraceContours(_image_cache.get(), _width, _height, scale, offset, _contour_settings.levels, vertex_data, index_data,
            _contour_settings.chunk_size, partial_contour_callback);
        return true;
    } else if (_contour_settings.smoothing_mode == CARTA::SmoothingMode::GaussianBlur) {
        // Smooth the image from cache
        int mask_size = (_contour_settings.smoothing_factor - 1) * 2 + 1;
        int64_t kernel_width = (mask_size - 1) / 2;

        int64_t source_width = _width;
        int64_t source_height = _height;
        int64_t dest_width = _width - (2 * kernel_width);
        int64_t dest_height = _height - (2 * kernel_width);
        std::unique_ptr<float[]> dest_array(new float[dest_width * dest_height]);
        smooth_successful = GaussianSmooth(
            _image_cache.get(), dest_array.get(), source_width, source_height, dest_width, dest_height, _contour_settings.smoothing_factor);
        // Can release lock early, as we're no longer using the image cache
        cache_lock.release();
        if (smooth_successful) {
            // Perform contouring with an offset based on the Gaussian smoothing apron size
            offset = _contour_settings.smoothing_factor - 1;
            TraceContours(dest_array.get(), dest_width, dest_height, scale, offset, _contour_settings.levels, vertex_data, index_data,
                _contour_settings.chunk_size, partial_contour_callback);
            return true;
        }
    } else {
        // Block averaging
        CARTA::ImageBounds image_bounds;
        image_bounds.set_x_min(0);
        image_bounds.set_y_min(0);
        image_bounds.set_x_max(_width);
        image_bounds.set_y_max(_height);

        std::vector<float> dest_vector;
        smooth_successful = GetRasterData(dest_vector, image_bounds, _contour_settings.smoothing_factor, true);
        cache_lock.release();
        if (smooth_successful) {
            // Perform contouring with an offset based on the block size, and a scale factor equal to block size
            offset = 0;
            scale = _contour_settings.smoothing_factor;
            size_t dest_width = ceil(double(image_bounds.x_max()) / _contour_settings.smoothing_factor);
            size_t dest_height = ceil(double(image_bounds.y_max()) / _contour_settings.smoothing_factor);
            TraceContours(dest_vector.data(), dest_width, dest_height, scale, offset, _contour_settings.levels, vertex_data, index_data,
                _contour_settings.chunk_size, partial_contour_callback);
            return true;
        }
        spdlog::warn("Smoothing mode not implemented yet!");
        return false;
    }

    return false;
}

// ****************************************************
// Histogram Requirements and Data

bool Frame::SetHistogramRequirements(int region_id, const std::vector<CARTA::SetHistogramRequirements_HistogramConfig>& histogram_configs) {
    // Set histogram requirements for image or cube
    if ((region_id > IMAGE_REGION_ID) || (region_id < CUBE_REGION_ID)) { // does not handle other regions
        return false;
    }

    if (region_id == IMAGE_REGION_ID) {
        _image_histogram_configs.clear();
    } else {
        _cube_histogram_configs.clear();
    }

    for (auto& histogram_config : histogram_configs) {
        // set histogram requirements for histogram widgets
        HistogramConfig config;
        config.coordinate = histogram_config.coordinate();
        config.channel = histogram_config.channel();
        config.num_bins = histogram_config.num_bins();
        if (region_id == IMAGE_REGION_ID) {
            _image_histogram_configs.push_back(config);
        } else {
            _cube_histogram_configs.push_back(config);
        }
    }

    return true;
}

bool Frame::FillRegionHistogramData(
    std::function<void(CARTA::RegionHistogramData histogram_data)> region_histogram_callback, int region_id, int file_id) {
    // fill histogram message for image plane or cube
    if ((region_id > IMAGE_REGION_ID) || (region_id < CUBE_REGION_ID)) { // does not handle other regions
        return false;
    }

    std::vector<HistogramConfig> requirements;
    if (region_id == IMAGE_REGION_ID) {
        requirements = _image_histogram_configs;
    } else {
        requirements = _cube_histogram_configs;
    }

    int stokes;
    bool have_valid_histogram(false);
    for (auto& histogram_config : requirements) {
        Timer t;

        // Set channel
        int z = histogram_config.channel;
        if ((z == CURRENT_Z) || (_depth == 1)) {
            z = _z_index;
        }

        // Use number of bins in requirements
        int num_bins = histogram_config.num_bins;

        // Set stokes
        if (!GetStokesTypeIndex(histogram_config.coordinate, stokes)) {
            continue;
        }

        // create and fill region histogram data message
        auto histogram_data = Message::RegionHistogramData(file_id, region_id, z, stokes, 1.0);

        // fill histogram submessage from cache (loader or local)
        auto* histogram = histogram_data.mutable_histograms();
        bool histogram_filled = FillHistogramFromCache(z, stokes, num_bins, histogram);

        if (!histogram_filled) {
            // must calculate cube histogram from Session
            if ((region_id == CUBE_REGION_ID) || (z == ALL_Z)) {
                return false;
            }

            // calculate image histogram
            BasicStats<float> stats;
            if (GetBasicStats(z, stokes, stats)) {
                Histogram hist;
                histogram_filled = CalculateHistogram(region_id, z, stokes, num_bins, stats, hist);
                if (histogram_filled) {
                    FillHistogram(histogram, stats, hist);
                    region_histogram_callback(histogram_data); // send region histogram data message
                }
            }

            if (histogram_filled) {
                auto dt = t.Elapsed();
                spdlog::performance("Fill image histogram in {:.3f} ms at {:.3f} MPix/s", dt.ms(), (float)stats.num_pixels / dt.us());
            }
        } else {
            region_histogram_callback(histogram_data); // send region histogram data message
        }

        have_valid_histogram |= histogram_filled;
    }

    return have_valid_histogram; // true if any histograms filled
}

int Frame::AutoBinSize() {
    return int(std::max(sqrt(_width * _height), 2.0));
}

bool Frame::FillHistogramFromCache(int z, int stokes, int num_bins, CARTA::Histogram* histogram) {
    // Fill Histogram submessage for given z, stokes, and num_bins
    bool filled = FillHistogramFromLoaderCache(z, stokes, num_bins, histogram);
    if (!filled) {
        filled = FillHistogramFromFrameCache(z, stokes, num_bins, histogram);
    }
    return filled;
}

bool Frame::FillHistogramFromLoaderCache(int z, int stokes, int num_bins, CARTA::Histogram* histogram) {
    // Fill the Histogram submessage from the loader cache
    auto& current_stats = _loader->GetImageStats(stokes, z);
    if (current_stats.valid) {
        int image_num_bins(current_stats.histogram_bins.size());
        if ((num_bins == AUTO_BIN_SIZE) || (num_bins == image_num_bins)) {
            double min_val(current_stats.basic_stats[CARTA::StatsType::Min]);
            double max_val(current_stats.basic_stats[CARTA::StatsType::Max]);
            double mean(current_stats.basic_stats[CARTA::StatsType::Mean]);
            double std_dev(current_stats.basic_stats[CARTA::StatsType::Sigma]);

            // fill message
            double bin_width = (max_val - min_val) / image_num_bins;
            double first_bin_center = min_val + (bin_width / 2.0);
            FillHistogram(histogram, image_num_bins, bin_width, first_bin_center, current_stats.histogram_bins, mean, std_dev);
            // histogram cached in loader
            return true;
        }
    }
    return false;
}

bool Frame::FillHistogramFromFrameCache(int z, int stokes, int num_bins, CARTA::Histogram* histogram) {
    // Get stats and histogram results from cache; also used for cube histogram
    if (num_bins == AUTO_BIN_SIZE) {
        num_bins = AutoBinSize();
    }

    bool have_histogram(false);
    Histogram hist;
    if (z == ALL_Z) {
        have_histogram = GetCachedCubeHistogram(stokes, num_bins, hist);
    } else {
        have_histogram = GetCachedImageHistogram(z, stokes, num_bins, hist);
    }

    if (have_histogram) {
        // add stats to message
        BasicStats<float> stats;
        if (GetBasicStats(z, stokes, stats)) {
            FillHistogram(histogram, stats, hist);
        }
    }
    return have_histogram;
}

bool Frame::GetBasicStats(int z, int stokes, BasicStats<float>& stats) {
    // Return basic stats from cache, or calculate (no loader option); also used for cube histogram
    if (z == ALL_Z) { // cube
        if (_cube_basic_stats.count(stokes)) {
            stats = _cube_basic_stats[stokes]; // get from cache
            return true;
        }
        return false; // calculate and cache in Session
    } else {
        int cache_key(CacheKey(z, stokes));
        if (_image_basic_stats.count(cache_key)) {
            stats = _image_basic_stats[cache_key]; // get from cache
            return true;
        }

        if ((z == _z_index) && (stokes == _stokes_index)) {
            // calculate histogram from image cache
            if ((_image_cache_size == 0) && !FillImageCache()) {
                // cannot calculate
                return false;
            }
            CalcBasicStats(stats, _image_cache.get(), _image_cache_size);
            _image_basic_stats[cache_key] = stats;
            return true;
        }

        // calculate histogram from given z/stokes data
        std::vector<float> data;
        GetZMatrix(data, z, stokes);
        CalcBasicStats(stats, data.data(), data.size());

        // cache results
        _image_basic_stats[cache_key] = stats;
        return true;
    }
    return false;
}

bool Frame::GetCachedImageHistogram(int z, int stokes, int num_bins, Histogram& hist) {
    // Get image histogram results from cache
    int cache_key(CacheKey(z, stokes));
    if (_image_histograms.count(cache_key)) {
        // get from cache if correct num_bins
        auto results_for_key = _image_histograms[cache_key];

        for (auto& result : results_for_key) {
            if (result.GetNbins() == num_bins) {
                hist = result;
                return true;
            }
        }
    }
    return false;
}

bool Frame::GetCachedCubeHistogram(int stokes, int num_bins, Histogram& hist) {
    // Get cube histogram results from cache
    if (_cube_histograms.count(stokes)) {
        for (auto& result : _cube_histograms[stokes]) {
            // get from cache if correct num_bins
            if (result.GetNbins() == num_bins) {
                hist = result;
                return true;
            }
        }
    }
    return false;
}

bool Frame::CalculateHistogram(int region_id, int z, int stokes, int num_bins, BasicStats<float>& stats, Histogram& hist) {
    // Calculate histogram for given parameters, return results
    if ((region_id > IMAGE_REGION_ID) || (region_id < CUBE_REGION_ID)) { // does not handle other regions
        return false;
    }

    if (z == ALL_Z) {
        return false; // calculation only for a specific z, even for cube histograms
    }

    if (num_bins == AUTO_BIN_SIZE) {
        num_bins = AutoBinSize();
    }

    if ((z == _z_index) && (stokes == _stokes_index)) {
        // calculate histogram from current image cache
        if ((_image_cache_size == 0) && !FillImageCache()) {
            return false;
        }
        bool write_lock(false);
        queuing_rw_mutex_scoped cache_lock(&_cache_mutex, write_lock);
        hist = CalcHistogram(num_bins, stats, _image_cache.get(), _image_cache_size);
    } else {
        // calculate histogram for z/stokes data
        std::vector<float> data;
        GetZMatrix(data, z, stokes);
        hist = CalcHistogram(num_bins, stats, data.data(), data.size());
    }

    // cache image histogram
    if ((region_id == IMAGE_REGION_ID) || (_depth == 1)) {
        int cache_key(CacheKey(z, stokes));
        _image_histograms[cache_key].push_back(hist);
    }

    return true;
}

bool Frame::GetCubeHistogramConfig(HistogramConfig& config) {
    bool have_config(!_cube_histogram_configs.empty());
    if (have_config) {
        config = _cube_histogram_configs[0];
    }
    return have_config;
}

void Frame::CacheCubeStats(int stokes, BasicStats<float>& stats) {
    _cube_basic_stats[stokes] = stats;
}

void Frame::CacheCubeHistogram(int stokes, Histogram& hist) {
    _cube_histograms[stokes].push_back(hist);
}

// ****************************************************
// Stats Requirements and Data

bool Frame::SetStatsRequirements(int region_id, const std::vector<CARTA::SetStatsRequirements_StatsConfig>& stats_configs) {
    if (region_id != IMAGE_REGION_ID) {
        return false;
    }

    _image_required_stats = stats_configs;
    return true;
}

bool Frame::FillRegionStatsData(std::function<void(CARTA::RegionStatsData stats_data)> stats_data_callback, int region_id, int file_id) {
    if (region_id != IMAGE_REGION_ID) {
        return false;
    }

    if (_image_required_stats.empty()) {
        return false; // not requested
    }

    int z(_z_index); // Use current channel

    for (auto stats_config : _image_required_stats) {
        // Get stokes index
        int stokes;
        if (!GetStokesTypeIndex(stats_config.coordinate(), stokes)) {
            continue;
        }

        // Set response message
        auto stats_data = Message::RegionStatsData(file_id, region_id, z, stokes);

        // Set required stats types
        std::vector<CARTA::StatsType> required_stats;
        for (int i = 0; i < stats_config.stats_types_size(); ++i) {
            required_stats.push_back(stats_config.stats_types(i));
        }

        // Use loader image stats
        auto& image_stats = _loader->GetImageStats(stokes, z);
        if (image_stats.full) {
            FillStatistics(stats_data, required_stats, image_stats.basic_stats);
            stats_data_callback(stats_data);
            continue;
        }

        // Use cached stats
        int cache_key(CacheKey(z, stokes));
        if (_image_stats.count(cache_key)) {
            auto stats_map = _image_stats[cache_key];
            FillStatistics(stats_data, required_stats, stats_map);
            stats_data_callback(stats_data);
            continue;
        }

        Timer t;
        // Calculate stats map using slicer
        StokesSlicer stokes_slicer = GetImageSlicer(AxisRange(z), stokes);
        bool per_z(false);
        std::map<CARTA::StatsType, std::vector<double>> stats_vector_map;
        if (GetSlicerStats(stokes_slicer, required_stats, per_z, stats_vector_map)) {
            // convert vector to single value in map
            std::map<CARTA::StatsType, double> stats_map;
            for (auto& value : stats_vector_map) {
                stats_map[value.first] = value.second[0];
            }

            // complete message
            FillStatistics(stats_data, required_stats, stats_map);
            stats_data_callback(stats_data);

            // cache results
            _image_stats[cache_key] = stats_map;

            spdlog::performance("Fill image stats in {:.3f} ms", t.Elapsed().ms());
        }
    }

    return true;
}

// ****************************************************
// Spatial Requirements and Data

void Frame::SetSpatialRequirements(const std::vector<CARTA::SetSpatialRequirements_SpatialConfig>& spatial_profiles) {
    _cursor_spatial_configs.clear();
    for (auto& profile : spatial_profiles) {
        _cursor_spatial_configs.push_back(profile);
    }
}

bool Frame::FillSpatialProfileData(std::vector<CARTA::SpatialProfileData>& spatial_data_vec) {
    return FillSpatialProfileData(_cursor, _cursor_spatial_configs, spatial_data_vec);
}

bool Frame::FillSpatialProfileData(PointXy point, std::vector<CARTA::SetSpatialRequirements_SpatialConfig> spatial_configs,
    std::vector<CARTA::SpatialProfileData>& spatial_data_vec) {
    // Fill spatial profile message for cursor/point region only
    // Send even if no requirements, to update value of data at cursor/point region

    // frontend does not set cursor/point region outside of image, but just in case:
    if (!point.InImage(_width, _height)) {
        return false;
    }

    Timer t;

    // The starting index of the tile which contains this index.
    // A custom tile size can be specified so that this can be reused to calculate a chunk index.
    auto tile_index = [](int index, int size = TILE_SIZE) { return (index / size) * size; };

    // The real size of the tile with this starting index, given the full size of this dimension
    auto tile_size = [](int tile_index, int total_size) { return std::min(TILE_SIZE, total_size - tile_index); };

    int x, y;
    point.ToIndex(x, y); // convert float to index into image array

    float cursor_value_with_current_stokes(0.0);

    // Get the cursor value with current stokes
    if (_image_cache_valid) {
        bool write_lock(false);
        queuing_rw_mutex_scoped cache_lock(&_cache_mutex, write_lock);
        cursor_value_with_current_stokes = _image_cache[(y * _width) + x];
        cache_lock.release();
    } else if (_loader->UseTileCache()) {
        int tile_x = tile_index(x);
        int tile_y = tile_index(y);
        auto tile = _tile_cache->Get(TileCache::Key(tile_x, tile_y), _loader, _image_mutex);
        auto tile_width = tile_size(tile_x, _width);
        cursor_value_with_current_stokes = (*tile)[((y - tile_y) * tile_width) + (x - tile_x)];
    }

    if (spatial_configs.empty()) { // Only send a spatial data message for the cursor value with current stokes
        auto spatial_data = Message::SpatialProfileData(x, y, _z_index, _stokes_index, cursor_value_with_current_stokes);
        spatial_data_vec.push_back(spatial_data);
        return true;
    }

    // When spatial configs is not empty
    // Get point region spatial configs with respect to the stokes (key)
    std::unordered_map<int, std::vector<CARTA::SetSpatialRequirements_SpatialConfig>> point_regions_spatial_configs;

    for (auto& config : spatial_configs) {
        // Get stokes
        std::string coordinate(config.coordinate());
        int stokes;
        if (!GetStokesTypeIndex(coordinate, stokes)) {
            continue;
        }
        point_regions_spatial_configs[stokes].push_back(config);
    }

    // Get point region spatial profile data with respect to the stokes (key)
    for (auto& point_regions_spatial_config : point_regions_spatial_configs) {
        int stokes = point_regions_spatial_config.first;

        bool is_current_stokes(stokes == _stokes_index);

        float cursor_value(0.0);

        // Get the cursor value with stokes
        if (is_current_stokes) {
            cursor_value = cursor_value_with_current_stokes;
        } else {
            StokesSlicer stokes_slicer = GetImageSlicer(AxisRange(x), AxisRange(y), AxisRange(_z_index), stokes);
            const auto N = stokes_slicer.slicer.length().product();
            std::unique_ptr<float[]> data(new float[N]); // zero initialization
            if (GetSlicerData(stokes_slicer, data.get())) {
                cursor_value = data[0];
            }
        }

        // set message fields
        auto spatial_data = Message::SpatialProfileData(x, y, _z_index, stokes, cursor_value);

        // add profiles
        std::vector<float> profile;
        bool write_lock(false);

        // for each widget config with the same stokes setting
        for (auto& config : point_regions_spatial_config.second) {
            size_t start(config.start());
            size_t end(config.end());
            int mip(config.mip());

            if (!end) {
                end = config.coordinate().back() == 'x' ? _width : _height;
            }

            int requested_start(start);
            int requested_end(end);

            int decimated_start(start);
            int decimated_end(end);

            profile.clear();
            bool have_profile(false);
            bool downsample(mip >= 2);

            if (downsample && _loader->HasMip(2) && !IsComputedStokes(stokes)) { // Use a mipmap dataset to return downsampled data
                while (!_loader->HasMip(mip)) {
                    mip /= 2;
                }

                // Select the bounds of data to downsample so that it contains the requested row or column
                CARTA::ImageBounds bounds;

                if (config.coordinate().back() == 'x') {
                    bounds.set_x_min(start);
                    bounds.set_x_max(end);
                    int y_floor = std::floor((float)y / mip) * mip;
                    bounds.set_y_min(y_floor);
                    bounds.set_y_max(y_floor + mip);
                } else if (config.coordinate().back() == 'y') {
                    int x_floor = std::floor((float)x / mip) * mip;
                    bounds.set_x_min(x_floor);
                    bounds.set_x_max(x_floor + mip);
                    bounds.set_y_min(start);
                    bounds.set_y_max(end);
                }

                have_profile = _loader->GetDownsampledRasterData(profile, _z_index, stokes, bounds, mip, _image_mutex);
            } else {
                if (downsample) { // Round the endpoints if we're going to decimate
                    // These values will be used to resize the decimated data
                    decimated_start = std::ceil((float)start / (mip * 2)) * 2;
                    decimated_end = std::ceil((float)end / (mip * 2)) * 2;

                    // These values will be used to fetch the data to decimate
                    start = decimated_start * mip;
                    end = decimated_end * mip;
                    end = config.coordinate().back() == 'x' ? std::min(end, _width) : std::min(end, _height);
                }

                if (is_current_stokes) {
                    if (_loader->UseTileCache()) { // Use tile cache to return full resolution data or prepare data for decimation
                        profile.resize(end - start);

                        if (config.coordinate().back() == 'x') {
                            int tile_y = tile_index(y);
                            bool ignore_interrupt(_ignore_interrupt_X_mutex.try_lock());

                            for (int tile_x = tile_index(start); tile_x <= tile_index(end - 1); tile_x += TILE_SIZE) {
                                auto key = TileCache::Key(tile_x, tile_y);
                                // The cursor/point region has moved outside this chunk row
                                if (!ignore_interrupt && (tile_index(point.y, CHUNK_SIZE) != TileCache::ChunkKey(key).y)) {
                                    return have_profile;
                                }
                                auto tile = _tile_cache->Get(key, _loader, _image_mutex);
                                auto tile_width = tile_size(tile_x, _width);
                                auto tile_height = tile_size(tile_y, _height);

                                // copy contiguous row
                                auto y_offset = tile->begin() + tile_width * (y - tile_y);
                                auto tile_start = y_offset + max(start - tile_x, 0);
                                auto tile_end = y_offset + min(end - tile_x, tile_width);
                                auto profile_start = profile.begin() + max(tile_x - start, 0);
                                std::copy(tile_start, tile_end, profile_start);
                            }

                            have_profile = true;

                        } else if (config.coordinate().back() == 'y') {
                            int tile_x = tile_index(x);
                            bool ignore_interrupt(_ignore_interrupt_Y_mutex.try_lock());

                            for (int tile_y = tile_index(start); tile_y <= tile_index(end - 1); tile_y += TILE_SIZE) {
                                auto key = TileCache::Key(tile_x, tile_y);
                                // The point region has moved outside this chunk column
                                if (!ignore_interrupt && (tile_index(point.x, CHUNK_SIZE) != TileCache::ChunkKey(key).x)) {
                                    return have_profile;
                                }
                                auto tile = _tile_cache->Get(key, _loader, _image_mutex);
                                auto tile_width = tile_size(tile_x, _width);
                                auto tile_height = tile_size(tile_y, _height);

                                // copy non-contiguous column

                                auto tile_start = max(start - tile_y, 0);
                                auto tile_end = min(end - tile_y, tile_height);
                                auto profile_start = max(tile_y - start, 0);

                                for (int j = tile_start; j < tile_end; j++) {
                                    profile[profile_start + j - tile_start] = (*tile)[(j * tile_width) + (x - tile_x)];
                                }
                            }
                            have_profile = true;
                        }
                    } else { // Use image cache to return full resolution data or prepare data for decimation
                        profile.reserve(end - start);

                        if (config.coordinate().back() == 'x') {
                            auto x_start = y * _width;
                            queuing_rw_mutex_scoped cache_lock(&_cache_mutex, write_lock);
                            for (unsigned int j = start; j < end; ++j) {
                                auto idx = x_start + j;
                                profile.push_back(_image_cache[idx]);
                            }
                            cache_lock.release();
                        } else if (config.coordinate().back() == 'y') {
                            queuing_rw_mutex_scoped cache_lock(&_cache_mutex, write_lock);
                            for (unsigned int j = start; j < end; ++j) {
                                auto idx = (j * _width) + x;
                                profile.push_back(_image_cache[idx]);
                            }
                            cache_lock.release();
                        }

                        have_profile = true;
                    }
                } else { // When required stokes is not the current stokes or the stokes needs to be computed
                    profile.reserve(end - start);

                    StokesSlicer stokes_slicer;
                    if (config.coordinate().back() == 'x') {
                        stokes_slicer = GetImageSlicer(AxisRange(start, end - 1), AxisRange(y), AxisRange(_z_index), stokes);
                    } else if (config.coordinate().back() == 'y') {
                        stokes_slicer = GetImageSlicer(AxisRange(x), AxisRange(start, end - 1), AxisRange(_z_index), stokes);
                    }

                    profile.resize(stokes_slicer.slicer.length().product());
                    have_profile = GetSlicerData(stokes_slicer, profile.data());
                }
            }

            // decimate the profile in-place, attempting to preserve order
            if (have_profile && downsample && !_loader->HasMip(2)) {
                for (size_t i = 0; i < profile.size(); i += mip * 2) {
                    float min_pix = std::numeric_limits<float>::max();
                    float max_pix = std::numeric_limits<float>::lowest();
                    int min_pos(-1), max_pos(-1), idx(0);

                    auto get_minmax = [&](const float& value) {
                        if (!std::isnan(value)) {
                            if (value < min_pix) {
                                min_pix = value;
                                min_pos = idx;
                            }
                            if (value > max_pix) {
                                max_pix = value;
                                max_pos = idx;
                            }
                        }
                        ++idx;
                    };

                    std::for_each(profile.begin() + i, std::min(profile.begin() + i + mip * 2, profile.end()), get_minmax);

                    if (min_pos > -1 && max_pos > -1) {
                        if (min_pos < max_pos) {
                            profile[i / mip] = min_pix;
                            profile[i / mip + 1] = max_pix;
                        } else {
                            profile[i / mip] = max_pix;
                            profile[i / mip + 1] = min_pix;
                        }
                    } else if (min_pos > -1) {
                        profile[i / mip] = profile[i / mip + 1] = min_pix;
                    } else if (max_pos > -1) {
                        profile[i / mip] = profile[i / mip + 1] = max_pix;
                    } else {
                        profile[i / mip] = profile[i / mip + 1] = std::numeric_limits<float>::quiet_NaN();
                    }
                }
                profile.resize(decimated_end - decimated_start); // shrink the profile to the downsampled size
            }

            if (have_profile) {
                // add SpatialProfile to message
                auto spatial_profile = spatial_data.add_profiles();
                spatial_profile->set_coordinate(config.coordinate());
                // Should these be set to the rounded endpoints if the data is downsampled or decimated?
                spatial_profile->set_start(requested_start);
                spatial_profile->set_end(requested_end);
                spatial_profile->set_raw_values_fp32(profile.data(), profile.size() * sizeof(float));
                spatial_profile->set_mip(mip);
            }
        }

        // Fill the spatial profile data with respect to the stokes in a vector
        spatial_data_vec.emplace_back(spatial_data);
    }

    spdlog::performance("Fill spatial profile in {:.3f} ms", t.Elapsed().ms());

    return true;
}

// ****************************************************
// Spectral Requirements and Data
bool Frame::SetSpectralRequirements(int region_id, const std::vector<CARTA::SetSpectralRequirements_SpectralConfig>& spectral_configs) {
    if (region_id != CURSOR_REGION_ID) {
        return false;
    }

    if (spectral_configs.empty()) {
        _cursor_spectral_configs.clear();
        return true;
    }

    std::vector<SpectralConfig> new_configs;
    for (auto& config : spectral_configs) {
        std::string coordinate(config.coordinate());
        int stokes;
        if (!GetStokesTypeIndex(coordinate, stokes)) {
            continue;
        }

        // Set required stats for coordinate
        std::vector<CARTA::StatsType> stats;
        for (size_t i = 0; i < config.stats_types_size(); ++i) {
            stats.push_back(config.stats_types(i));
        }
        SpectralConfig new_config(coordinate, stats);
        new_configs.push_back(new_config);
    }

    if (new_configs.empty()) {
        return false;
    }

    // Set cursor spectral config
    std::lock_guard<std::mutex> guard(_spectral_mutex);
    _cursor_spectral_configs = new_configs;
    return true;
}

bool Frame::FillSpectralProfileData(std::function<void(CARTA::SpectralProfileData profile_data)> cb, int region_id, bool stokes_changed) {
    // Send cursor profile data incrementally using callback cb
    // If fixed stokes requirement and stokes changed, do not send that profile
    if (region_id != CURSOR_REGION_ID) {
        return false;
    }

    // No z axis
    if (_z_axis < 0) {
        return false;
    }

    // No spectral profile requirements
    if (_cursor_spectral_configs.empty()) {
        return false;
    }

    std::shared_lock lock(_active_task_mutex);

    PointXy start_cursor = _cursor; // if cursor changes, cancel profiles

    Timer t;
    std::vector<SpectralConfig> current_configs;
    std::unique_lock<std::mutex> ulock(_spectral_mutex);
    current_configs.insert(current_configs.begin(), _cursor_spectral_configs.begin(), _cursor_spectral_configs.end());
    ulock.unlock();

    for (auto& config : current_configs) {
        if (!(_cursor == start_cursor) || !IsConnected()) {
            // cursor changed or file closed, cancel profiles
            return false;
        }
        if (!HasSpectralConfig(config)) {
            // requirements changed
            return false;
        }

        std::string coordinate(config.coordinate);
        if ((coordinate != "z") && stokes_changed) {
            continue; // do not send fixed stokes profile when stokes changes
        }

        // Create final profile message for callback
        auto profile_message = Message::SpectralProfileData(_stokes_index, 1.0);
        auto spectral_profile = profile_message.add_profiles();
        spectral_profile->set_coordinate(config.coordinate);
        // point spectral profiles only have one stats type
        spectral_profile->set_stats_type(config.all_stats[0]);

        // Send spectral profile data if cursor inside image
        if (start_cursor.InImage(_width, _height)) {
            int stokes;
            if (!GetStokesTypeIndex(coordinate, stokes)) {
                continue;
            }

            std::vector<float> spectral_data;
            int xy_count(1);
            if (!IsComputedStokes(stokes) && _loader->GetCursorSpectralData(spectral_data, stokes, (start_cursor.x + 0.5), xy_count,
                                                 (start_cursor.y + 0.5), xy_count, _image_mutex)) {
                // Use loader data
                spectral_profile->set_raw_values_fp32(spectral_data.data(), spectral_data.size() * sizeof(float));
                cb(profile_message);
            } else {
                // Send image slices
                // Set up slicer
                int x_index, y_index;
                start_cursor.ToIndex(x_index, y_index);
                casacore::IPosition start(_image_shape.size());
                start(0) = x_index;
                start(1) = y_index;
                start(_z_axis) = 0;
                if (_stokes_axis >= 0) {
                    start(_stokes_axis) = stokes;
                }
                casacore::IPosition count(_image_shape.size(), 1); // will adjust count for z axis
                size_t end_channel(0);

                // Send incremental spectral profile when reach delta z or delta time
                size_t delta_z = INIT_DELTA_Z;                         // the increment of channels for each slice (to be adjusted)
                size_t dt_slice_target = TARGET_DELTA_TIME;            // target time elapse for each slice, in milliseconds
                size_t dt_partial_update = TARGET_PARTIAL_CURSOR_TIME; // time increment to send an update
                size_t profile_size = _depth;                          // profile vector size
                spectral_data.resize(profile_size, NAN);
                float progress(0.0);

                auto t_start_profile = std::chrono::high_resolution_clock::now();

                while (progress < 1.0) {
                    // start timer for slice
                    auto t_start_slice = std::chrono::high_resolution_clock::now();

                    // Slice image to get next delta_z (not to exceed depth in image)
                    size_t nz = (start(_z_axis) + delta_z < profile_size ? delta_z : profile_size - start(_z_axis));
                    count(_z_axis) = nz;
                    casacore::Slicer slicer(start, count);
                    const auto N = slicer.length().product();
                    std::unique_ptr<float[]> buffer(new float[N]);
                    end_channel = start(_z_axis) + nz - 1;
                    auto stokes_slicer =
                        GetImageSlicer(AxisRange(x_index), AxisRange(y_index), AxisRange(start(_z_axis), end_channel), stokes);
                    if (!GetSlicerData(stokes_slicer, buffer.get())) {
                        return false;
                    }
                    // copy buffer to spectral_data
                    memcpy(&spectral_data[start(_z_axis)], buffer.get(), nz * sizeof(float));
                    // update start z and determine progress
                    start(_z_axis) += nz;
                    progress = (float)start(_z_axis) / profile_size;

                    // get the time elapse for this slice
                    auto t_end_slice = std::chrono::high_resolution_clock::now();
                    auto dt_slice = std::chrono::duration<double, std::milli>(t_end_slice - t_start_slice).count();
                    auto dt_profile = std::chrono::duration<double, std::milli>(t_end_slice - t_start_profile).count();

                    // adjust delta z per slice according to the time elapse,
                    // to achieve target elapsed time per slice TARGET_DELTA_TIME (used to check for cancel)
                    if (delta_z == INIT_DELTA_Z) {
                        delta_z *= dt_slice_target / dt_slice;
                        if (delta_z < 1) {
                            delta_z = 1;
                        }
                        if (delta_z > profile_size) {
                            delta_z = profile_size;
                        }
                    }

                    // Check for cancel before sending
                    if (!(_cursor == start_cursor) || !IsConnected()) { // cursor changed or file closed, cancel all profiles
                        return false;
                    }
                    if (!HasSpectralConfig(config)) {
                        // requirements changed, cancel this profile
                        break;
                    }

                    if (progress >= 1.0) {
                        spectral_profile->set_raw_values_fp32(spectral_data.data(), spectral_data.size() * sizeof(float));
                        // send final profile message
                        cb(profile_message);
                    } else if (dt_profile > dt_partial_update) {
                        // reset profile timer and send partial profile message
                        t_start_profile = t_end_slice;

                        auto partial_data = Message::SpectralProfileData(_stokes_index, progress);
                        auto partial_profile = partial_data.add_profiles();
                        partial_profile->set_stats_type(config.all_stats[0]);
                        partial_profile->set_coordinate(config.coordinate);
                        partial_profile->set_raw_values_fp32(spectral_data.data(), spectral_data.size() * sizeof(float));
                        cb(partial_data);
                    }
                }
            }
        }
    }

    spdlog::performance("Fill cursor spectral profile in {:.3f} ms", t.Elapsed().ms());

    return true;
}

bool Frame::HasSpectralConfig(const SpectralConfig& config) {
    // Check if requirement is still set.
    // Currently can only set stokes for cursor, do not check stats type
    std::vector<SpectralConfig> current_configs;
    std::unique_lock<std::mutex> ulock(_spectral_mutex);
    current_configs.insert(current_configs.begin(), _cursor_spectral_configs.begin(), _cursor_spectral_configs.end());
    ulock.unlock();
    for (auto& current_config : current_configs) {
        if (current_config.coordinate == config.coordinate) {
            return true;
        }
    }
    return false;
}

// ****************************************************
// Region/Slicer Support (Frame manages image mutex)

std::shared_ptr<casacore::LCRegion> Frame::GetImageRegion(
    int file_id, std::shared_ptr<Region> region, const StokesSource& stokes_source, bool report_error) {
    // Return LCRegion formed by applying region params to image.
    // Returns nullptr if region outside image
    return region->GetImageRegion(file_id, CoordinateSystem(stokes_source), ImageShape(stokes_source), stokes_source, report_error);
}

bool Frame::GetImageRegion(int file_id, const AxisRange& z_range, int stokes, StokesRegion& stokes_region) {
    if (!ValidZ(z_range.from) || !ValidZ(z_range.to) || !ValidStokes(stokes)) {
        return false;
    }
    try {
        StokesSlicer stokes_slicer = GetImageSlicer(z_range, stokes);
        stokes_region.stokes_source = stokes_slicer.stokes_source;
        casacore::LCSlicer lcslicer(stokes_slicer.slicer);
        casacore::ImageRegion this_region(lcslicer);
        stokes_region.image_region = this_region;
        return true;
    } catch (casacore::AipsError error) {
        spdlog::error("Error converting full region to file {}: {}", file_id, error.getMesg());
        return false;
    }
}

casacore::IPosition Frame::GetRegionShape(const StokesRegion& stokes_region) {
    // Returns image shape with a region applied
    auto coord_sys = CoordinateSystem(stokes_region.stokes_source);
    casacore::LatticeRegion lattice_region =
        stokes_region.image_region.toLatticeRegion(*coord_sys.get(), ImageShape(stokes_region.stokes_source));
    return lattice_region.shape();
}

bool Frame::GetRegionData(const StokesRegion& stokes_region, std::vector<float>& data) {
    // Get image data with a region applied
    Timer t;
    casacore::SubImage<float> sub_image;
    std::unique_lock<std::mutex> ulock(_image_mutex);
    bool subimage_ok = _loader->GetSubImage(stokes_region, sub_image);
    ulock.unlock();

    if (!subimage_ok) {
        return false;
    }

    casacore::IPosition subimage_shape = sub_image.shape();
    if (subimage_shape.empty()) {
        return false;
    }

    try {
        casacore::IPosition start(subimage_shape.size(), 0);
        casacore::IPosition count(subimage_shape);
        casacore::Slicer slicer(start, count); // entire subimage
        bool is_computed_stokes(!stokes_region.stokes_source.IsOriginalImage());

        // Get image data
        std::unique_lock<std::mutex> ulock(_image_mutex);
        if (_loader->IsGenerated() || is_computed_stokes) { // For the image in memory
            casacore::Array<float> tmp;
            sub_image.doGetSlice(tmp, slicer);
            data = tmp.tovector();
        } else {
            data.resize(subimage_shape.product()); // must size correctly before sharing
            casacore::Array<float> tmp(subimage_shape, data.data(), casacore::StorageInitPolicy::SHARE);
            sub_image.doGetSlice(tmp, slicer);
        }

        // Get mask that defines region in subimage bounding box
        casacore::Array<bool> tmpmask;
        sub_image.doGetMaskSlice(tmpmask, slicer);
        ulock.unlock();

        // Apply mask to data
        std::vector<bool> datamask = tmpmask.tovector();
        for (size_t i = 0; i < data.size(); ++i) {
            if (!datamask[i]) {
                data[i] = NAN;
            }
        }

        spdlog::performance("Get region subimage data in {:.3f} ms", t.Elapsed().ms());

        return true;
    } catch (casacore::AipsError& err) {
        data.clear();
    }

    return false;
}

bool Frame::GetSlicerData(const StokesSlicer& stokes_slicer, float* data) {
    // Get image data with a slicer applied
    casacore::Array<float> tmp(stokes_slicer.slicer.length(), data, casacore::StorageInitPolicy::SHARE);
    std::unique_lock<std::mutex> ulock(_image_mutex);
    bool data_ok = _loader->GetSlice(tmp, stokes_slicer);
    _loader->CloseImageIfUpdated();
    ulock.unlock();
    return data_ok;
}

bool Frame::GetRegionStats(const StokesRegion& stokes_region, const std::vector<CARTA::StatsType>& required_stats, bool per_z,
    std::map<CARTA::StatsType, std::vector<double>>& stats_values) {
    // Get stats for image data with a region applied
    casacore::SubImage<float> sub_image;
    std::unique_lock<std::mutex> ulock(_image_mutex);
    bool subimage_ok = _loader->GetSubImage(stokes_region, sub_image);
    _loader->CloseImageIfUpdated();
    ulock.unlock();

    if (subimage_ok) {
        std::lock_guard<std::mutex> guard(_image_mutex);
        return CalcStatsValues(stats_values, required_stats, sub_image, per_z);
    }

    return subimage_ok;
}

bool Frame::GetSlicerStats(const StokesSlicer& stokes_slicer, std::vector<CARTA::StatsType>& required_stats, bool per_z,
    std::map<CARTA::StatsType, std::vector<double>>& stats_values) {
    // Get stats for image data with a slicer applied
    casacore::SubImage<float> sub_image;
    std::unique_lock<std::mutex> ulock(_image_mutex);
    bool subimage_ok = _loader->GetSubImage(stokes_slicer, sub_image);
    _loader->CloseImageIfUpdated();
    ulock.unlock();

    if (subimage_ok) {
        std::lock_guard<std::mutex> guard(_image_mutex);
        return CalcStatsValues(stats_values, required_stats, sub_image, per_z);
    }
    return subimage_ok;
}

bool Frame::UseLoaderSpectralData(const casacore::IPosition& region_shape) {
    // Check if loader has swizzled data and more efficient than image data
    return _loader->UseRegionSpectralData(region_shape, _image_mutex);
}

bool Frame::GetLoaderPointSpectralData(std::vector<float>& profile, int stokes, CARTA::Point& point) {
    return _loader->GetCursorSpectralData(profile, stokes, point.x(), 1, point.y(), 1, _image_mutex);
}

bool Frame::GetLoaderSpectralData(int region_id, const AxisRange& z_range, int stokes, const casacore::ArrayLattice<casacore::Bool>& mask,
    const casacore::IPosition& origin, std::map<CARTA::StatsType, std::vector<double>>& results, float& progress) {
    // Get spectral data from loader (add image mutex for swizzled data)
    return _loader->GetRegionSpectralData(region_id, z_range, stokes, mask, origin, _image_mutex, results, progress);
}

bool Frame::CalculateMoments(int file_id, GeneratorProgressCallback progress_callback, const StokesRegion& stokes_region,
    const CARTA::MomentRequest& moment_request, CARTA::MomentResponse& moment_response, std::vector<GeneratedImage>& collapse_results,
    RegionState region_state) {
    std::shared_lock lock(_active_task_mutex);
    _moment_generator.reset(MomentGenerator::GetMomentGenerator(GetFileName(), _loader->GetStokesImage(stokes_region.stokes_source)));
    _loader->CloseImageIfUpdated();

    if (region_state.control_points.empty()) {
        region_state.type = CARTA::RegionType::RECTANGLE;
        region_state.control_points = {Message::Point(0, 0), Message::Point(_width - 1, _height - 1)};
        region_state.rotation = 0.0;
    }

    if (_moment_generator) {
        int name_index(0);
        if (moment_request.keep()) {
            name_index = ++_moment_name_index;
        }

        std::unique_lock<std::mutex> ulock(_image_mutex); // Must lock the image while doing moment calculations
<<<<<<< HEAD
        _moment_generator->CalculateMoments(file_id, stokes_region.image_region, _z_axis, _stokes_axis, progress_callback, moment_request,
            moment_response, collapse_results, region_state, GetStokesType(_stokes_index));
=======
        _moment_generator->CalculateMoments(file_id, stokes_region.image_region, _z_axis, _stokes_axis, name_index, progress_callback,
            moment_request, moment_response, collapse_results, region_state, GetStokesType(CurrentStokes()));
>>>>>>> c269852b
        ulock.unlock();
    }

    return !collapse_results.empty();
}

void Frame::StopMomentCalc() {
    if (_moment_generator) {
        _moment_generator->StopCalculation();
    }
}

bool Frame::FitImage(const CARTA::FittingRequest& fitting_request, CARTA::FittingResponse& fitting_response, GeneratedImage& model_image,
    GeneratedImage& residual_image, GeneratorProgressCallback progress_callback, StokesRegion* stokes_region) {
    if (!_image_fitter) {
        _image_fitter = std::make_unique<ImageFitter>();
    }

    bool success = false;

    if (_image_fitter) {
        std::vector<CARTA::GaussianComponent> initial_values(
            fitting_request.initial_values().begin(), fitting_request.initial_values().end());
        std::vector<bool> fixed_params(fitting_request.fixed_params().begin(), fitting_request.fixed_params().end());

        if (stokes_region != nullptr) {
            casacore::IPosition region_shape = GetRegionShape(*stokes_region);
            spdlog::info("Creating region subimage data with shape {} x {}.", region_shape(0), region_shape(1));

            std::vector<float> region_data;
            if (!GetRegionData(*stokes_region, region_data)) {
                spdlog::error("Failed to get data in the region!");
                fitting_response.set_message("failed to get data");
                fitting_response.set_success(false);
                return false;
            }

            casacore::IPosition origin(2, 0, 0);
            casacore::IPosition region_origin = stokes_region->image_region.asLCRegion().expand(origin);

            success = _image_fitter->FitImage(region_shape(0), region_shape(1), region_data.data(), initial_values, fixed_params,
                fitting_request.create_model_image(), fitting_request.create_residual_image(), fitting_response, progress_callback,
                region_origin(0), region_origin(1));
        } else {
            FillImageCache();
            success = _image_fitter->FitImage(_width, _height, _image_cache.get(), initial_values, fixed_params,
                fitting_request.create_model_image(), fitting_request.create_residual_image(), fitting_response, progress_callback);
        }

        if (success && (fitting_request.create_model_image() || fitting_request.create_residual_image())) {
            int file_id(fitting_request.file_id());
            StokesRegion output_stokes_region;
            if (stokes_region != nullptr) {
                output_stokes_region = *stokes_region;
            } else {
                GetImageRegion(file_id, AxisRange(CurrentZ()), CurrentStokes(), output_stokes_region);
            }
            casa::SPIIF image(_loader->GetStokesImage(output_stokes_region.stokes_source));
            success = _image_fitter->GetGeneratedImages(
                image, output_stokes_region.image_region, file_id, GetFileName(), model_image, residual_image, fitting_response);
        }
    }

    return success;
}

void Frame::StopFitting() {
    spdlog::debug("Cancelling image fitting.");
    if (_image_fitter) {
        _image_fitter->StopFitting();
    }
}

// Export modified image to file, for changed range of channels/stokes and chopped region
// Input root_folder as target path
// Input save_file_msg as requesting parameters
// Input save_file_ack as responding message to frontend
// Input region as std::shared_ptr<Region> of information of target region
// Return void
void Frame::SaveFile(const std::string& root_folder, const CARTA::SaveFile& save_file_msg, CARTA::SaveFileAck& save_file_ack,
    std::shared_ptr<Region> region) {
    // Input file info
    std::string in_file = GetFileName();

    // Output file info
    fs::path output_filename(save_file_msg.output_file_name());
    fs::path directory(save_file_msg.output_file_directory());
    CARTA::FileType output_file_type(save_file_msg.output_file_type());

    // Set response message
    int file_id(save_file_msg.file_id());
    save_file_ack.set_file_id(file_id);
    bool success(false);
    casacore::String message;

    // Get the full resolved name of the output image
    fs::path temp_path = fs::path(root_folder) / directory;
    fs::path abs_path = fs::absolute(temp_path);
    output_filename = abs_path / output_filename;

    if (output_filename.string() == in_file) {
        message = "The source file can not be overwritten!";
        save_file_ack.set_success(success);
        save_file_ack.set_message(message);
        return;
    }

    double rest_freq(save_file_msg.rest_freq());
    bool change_rest_freq = !std::isnan(rest_freq);

    // Try to save file from loader (for entire LEL image in CASA format only)
    if (!region && !change_rest_freq) {
        if (_loader->SaveFile(output_file_type, output_filename.string(), message)) {
            save_file_ack.set_success(true);
            return;
        }
    }

    // Begin with entire image
    auto image_shape = ImageShape();
    casacore::ImageInterface<float>* image = _loader->GetImage().get();

    // Modify image to export
    casacore::SubImage<float> sub_image;
    std::shared_ptr<casacore::LCRegion> image_region;
    casacore::IPosition region_shape;

    if (region) {
        image_region = GetImageRegion(file_id, region);

        if (!image_region) {
            save_file_ack.set_success(false);
            save_file_ack.set_message("The selected region is entirely outside the image.");
            return;
        }

        region_shape = image_region->shape();
    }

    //// Todo: support saving computed stokes images
    if (image_shape.size() == 2) {
        if (region) {
            _loader->GetSubImage(StokesRegion(StokesSource(), ImageRegion(image_region->cloneRegion())), sub_image);
            image = sub_image.cloneII();
            _loader->CloseImageIfUpdated();
        }
    } else if (image_shape.size() > 2 && image_shape.size() < 5) {
        try {
            if (region) {
                auto latt_region_holder = LattRegionHolder(image_region->cloneRegion());
                auto slice_sub_image = GetExportRegionSlicer(save_file_msg, image_shape, region_shape, latt_region_holder);

                _loader->GetSubImage(slice_sub_image, latt_region_holder, sub_image);
            } else {
                auto slice_sub_image = GetExportImageSlicer(save_file_msg, image_shape);
                _loader->GetSubImage(StokesSlicer(StokesSource(), slice_sub_image), sub_image);
            }

            // If keep degenerated axes
            if (save_file_msg.keep_degenerate()) {
                image = sub_image.cloneII();
            } else {
                image = casacore::SubImage<float>(sub_image, casacore::AxesSpecifier(false), true).cloneII();
            }
        } catch (casacore::AipsError error) {
            message = error.getMesg();
            save_file_ack.set_success(false);
            save_file_ack.set_message(message);
            return;
        }
    } else {
        return;
    }

    if (change_rest_freq) {
        casacore::CoordinateSystem coord_sys = image->coordinates();
        casacore::String error_msg("");
        bool success = coord_sys.setRestFrequency(error_msg, casacore::Quantity(rest_freq, casacore::Unit("Hz")));
        if (success) {
            success = image->setCoordinateInfo(coord_sys);
        }
        if (!success) {
            spdlog::warn("Failed to set new rest freq; use header rest freq instead: {}", error_msg);
        }
    }

    // Export image data to file
    try {
        std::unique_lock<std::mutex> ulock(_image_mutex); // Lock the image while saving the file
        {
            switch (output_file_type) {
                case CARTA::FileType::CASA:
                    success = ExportCASAImage(*image, output_filename, message);
                    break;
                case CARTA::FileType::FITS:
                    success = ExportFITSImage(*image, output_filename, message);
                    break;
                default:
                    message = fmt::format("Could not export file. Unknown file type {}.", FileTypeString[output_file_type]);
                    break;
            }
        }
        ulock.unlock(); // Unlock the image
    } catch (casacore::AipsError error) {
        message += error.getMesg();
        save_file_ack.set_success(false);
        save_file_ack.set_message(message);
        return;
    }
    if (success) {
        spdlog::info("Exported a {} file \'{}\'.", FileTypeString[output_file_type], output_filename.string());
    }

    // Remove the root folder from the ack message
    if (!root_folder.empty()) {
        std::size_t found = message.find(root_folder);
        if (found != std::string::npos) {
            message.replace(found, root_folder.size(), "");
        }
    }

    save_file_ack.set_success(success);
    save_file_ack.set_message(message);
}

// Export FileLoader::ImageRef image to CASA file
// Input casacore::ImageInterface<casacore::Float> image as source data
// Input output_filename as file path
// Input message as a return message, which may contain error message
// Return a bool if this functionality success
bool Frame::ExportCASAImage(casacore::ImageInterface<casacore::Float>& image, fs::path output_filename, casacore::String& message) {
    bool success(false);

    // Remove the old image file if it has a same file name
    std::error_code error_code;
    if (fs::exists(output_filename, error_code)) {
        fs::remove_all(output_filename);
    }

    // Get a copy of all pixel data
    casacore::IPosition start(image.shape().size(), 0);
    casacore::IPosition count(image.shape());
    casacore::Slicer slice(start, count);
    casacore::Array<casacore::Float> temp_array;
    image.doGetSlice(temp_array, slice);

    // Construct a new CASA image
    try {
        auto out_image =
            std::make_unique<casacore::PagedImage<casacore::Float>>(image.shape(), image.coordinates(), output_filename.string());
        out_image->setMiscInfo(image.miscInfo());
        out_image->setImageInfo(image.imageInfo());
        out_image->appendLog(image.logger());
        out_image->setUnits(image.units());
        out_image->putSlice(temp_array, start);

        // Create the mask for region
        if (image.hasPixelMask()) {
            casacore::Array<casacore::Bool> image_mask;
            image.getMaskSlice(image_mask, slice);
            out_image->makeMask("mask0", true, true);
            casacore::Lattice<casacore::Bool>& out_image_mask = out_image->pixelMask();
            out_image_mask.putSlice(image_mask, start);
        }
        success = true;
    } catch (casacore::AipsError error) {
        message = error.getMesg();
    }

    return success;
}

// Export FileLoader::ImageRef image to FITS file
// Input casacore::ImageInterface<casacore::Float> image as source data
// Input output_filename as file path
// Input message as a return message, which may contain error message
// Return a bool if this functionality success
bool Frame::ExportFITSImage(casacore::ImageInterface<casacore::Float>& image, fs::path output_filename, casacore::String& message) {
    bool success = false;
    bool prefer_velocity;
    bool optical_velocity;
    bool prefer_wavelength;
    bool air_wavelength;
    GetSpectralCoordPreferences(&image, prefer_velocity, optical_velocity, prefer_wavelength, air_wavelength);

    casacore::String error_string;
    casacore::String origin_string;
    bool allow_overwrite(true);
    bool degenerate_last(false);
    bool verbose(true);
    bool stokes_last(false);
    bool history(true);
    const int bit_pix(-32);
    const float min_pix(1.0);
    const float max_pix(-1.0);
    if (casacore::ImageFITSConverter::ImageToFITS(error_string, image, output_filename.string(), 64, prefer_velocity, optical_velocity,
            bit_pix, min_pix, max_pix, allow_overwrite, degenerate_last, verbose, stokes_last, prefer_wavelength, air_wavelength,
            origin_string, history)) {
        success = true;
    } else {
        message = error_string;
    }
    return success;
}

// Validate channels & stokes, if it starts from 0 and ends in the maximum range
// Output channels as [channels_start, channels_end, channels_stride], default [0, channels_number, 1]
// Output stokes as [stokes_start, stokes_end, stokes_stride], default [0, stokes_number, 1]
// Input save_file_msg as the parameters from the request, which gives input range
// Return void
void Frame::ValidateChannelStokes(std::vector<int>& channels, std::vector<int>& stokes, const CARTA::SaveFile& save_file_msg) {
    auto image_shape = ImageShape();

    // Default for channels
    int channels_max = _z_axis > -1 ? image_shape[_z_axis] : 1;
    int channels_start = 0;
    int channels_stride = 1;
    int channels_end = channels_max - 1;
    int channels_length = channels_max;
    // Clamp channels range
    if (save_file_msg.channels().size() > 0) {
        channels_start = std::min(std::max(save_file_msg.channels(0), 0), channels_max - 1);
        channels_end = std::min(std::max(save_file_msg.channels(1), channels_start), channels_max - 1);
    }

    // Default for stokes
    int stokes_max = _stokes_axis > -1 ? image_shape[_stokes_axis] : 1;
    int stokes_start = 0;
    int stokes_stride = 1;
    int stokes_end = stokes_max - 1;
    int stokes_length = stokes_max;
    // Clamp stokes range
    if (save_file_msg.stokes().size() > 0) {
        stokes_start = std::min(std::max(save_file_msg.stokes(0), 0), stokes_max - 1);
        stokes_end = std::min(std::max(save_file_msg.stokes(1), stokes_start), stokes_max - 1);
        stokes_stride = std::round(std::min(std::max(save_file_msg.stokes(2), 1), stokes_max - stokes_start));
    }

    // Ouput results
    channels.push_back(channels_start);
    channels.push_back(channels_end);
    channels.push_back(channels_stride);
    stokes.push_back(stokes_start);
    stokes.push_back(stokes_end);
    stokes.push_back(stokes_stride);
}

// Calculate Slicer for a given image with modified channels/stokes
// Input save_file_msg as the parameters from the request, which gives input range
// Input image_shape as casacore::IPosition of source image
// Return casacore::Slicer(start, end, stride) for apply subImage()
casacore::Slicer Frame::GetExportImageSlicer(const CARTA::SaveFile& save_file_msg, casacore::IPosition image_shape) {
    auto channels = std::vector<int>();
    auto stokes = std::vector<int>();
    ValidateChannelStokes(channels, stokes, save_file_msg);

    casacore::IPosition start;
    casacore::IPosition end;
    casacore::IPosition stride;
    switch (image_shape.size()) {
        // 3 dimensional cube image
        case 3:
            if (_z_axis == 2) {
                // Channels present
                start = casacore::IPosition(3, 0, 0, channels[0]);
                end = casacore::IPosition(3, image_shape[0] - 1, image_shape[1] - 1, channels[1]);
                stride = casacore::IPosition(3, 1, 1, channels[2]);
            } else {
                // Stokes present
                start = casacore::IPosition(3, 0, 0, stokes[0]);
                end = casacore::IPosition(3, image_shape[0] - 1, image_shape[1] - 1, stokes[1]);
                stride = casacore::IPosition(3, 1, 1, stokes[2]);
            }
            break;
        // 4 dimensional cube image
        case 4:
            if (_z_axis == 2) {
                // Channels present before stokes
                start = casacore::IPosition(4, 0, 0, channels[0], stokes[0]);
                end = casacore::IPosition(4, image_shape[0] - 1, image_shape[1] - 1, channels[1], stokes[1]);
                stride = casacore::IPosition(4, 1, 1, channels[2], stokes[2]);
            } else {
                // Channels present after stokes
                start = casacore::IPosition(4, 0, 0, stokes[0], channels[0]);
                end = casacore::IPosition(4, image_shape[0] - 1, image_shape[1] - 1, stokes[1], channels[1]);
                stride = casacore::IPosition(4, 1, 1, stokes[2], channels[2]);
            }
            break;
        default:
            break;
    }
    return casacore::Slicer(start, end, stride, casacore::Slicer::endIsLast);
}

// Calculate Slicer/LattRegionHolder for a given region with modified channels/stokes
// Input save_file_msg as the parameters from the request, which gives input range
// Input image_shape as casacore::IPosition of source image
// Input region_shape as casacore::IPosition of target region
// Input image_region as casacore::LCRegion of infomation of target region to chop
// Input latt_region_holder as casacore::LattRegionHolder of target LCRegion (or will throw exception)
// Output latt_region_holder modified if dimension of region does not match the source image
// Return casacore::Slicer(start, end, stride) for apply subImage()
casacore::Slicer Frame::GetExportRegionSlicer(const CARTA::SaveFile& save_file_msg, casacore::IPosition image_shape,
    casacore::IPosition region_shape, casacore::LattRegionHolder& latt_region_holder) {
    auto channels = std::vector<int>();
    auto stokes = std::vector<int>();
    ValidateChannelStokes(channels, stokes, save_file_msg);

    casacore::IPosition start;
    casacore::IPosition end;
    casacore::IPosition stride;

    switch (image_shape.size()) {
        // 3 dimensional cube image
        case 3:
            if (_z_axis == 2) {
                // Channels present
                start = casacore::IPosition(3, 0, 0, channels[0]);
                end = casacore::IPosition(3, region_shape[0] - 1, region_shape[1] - 1, channels[1]);
                stride = casacore::IPosition(3, 1, 1, channels[2]);
                if (region_shape.size() < image_shape.size()) {
                    auto region_ext = casacore::LCExtension(*latt_region_holder.asLCRegionPtr(), casacore::IPosition(1, 2),
                        casacore::LCBox(
                            casacore::IPosition(1, 0), casacore::IPosition(1, image_shape[2]), casacore::IPosition(1, image_shape[2])));
                    latt_region_holder = LattRegionHolder(region_ext);
                }
            } else {
                // Stokes present
                start = casacore::IPosition(3, 0, 0, stokes[0]);
                end = casacore::IPosition(3, region_shape[0] - 1, region_shape[1] - 1, stokes[1]);
                stride = casacore::IPosition(3, 1, 1, stokes[2]);
                if (region_shape.size() < image_shape.size()) {
                    auto region_ext = casacore::LCExtension(*latt_region_holder.asLCRegionPtr(), casacore::IPosition(1, 2),
                        casacore::LCBox(
                            casacore::IPosition(1, 0), casacore::IPosition(1, image_shape[3]), casacore::IPosition(1, image_shape[3])));
                    latt_region_holder = LattRegionHolder(region_ext);
                }
            }
            break;
        // 4 dimensional cube image
        case 4:
            if (_z_axis == 2) {
                // Channels present before stokes
                start = casacore::IPosition(4, 0, 0, channels[0], stokes[0]);
                end = casacore::IPosition(4, region_shape[0] - 1, region_shape[1] - 1, channels[1], stokes[1]);
                stride = casacore::IPosition(4, 1, 1, channels[2], stokes[2]);
                if (region_shape.size() < image_shape.size()) {
                    auto region_ext = casacore::LCExtension(*latt_region_holder.asLCRegionPtr(), casacore::IPosition(2, 2, 3),
                        casacore::LCBox(casacore::IPosition(2, 0, 0), casacore::IPosition(2, image_shape[2], image_shape[3]),
                            casacore::IPosition(2, image_shape[2], image_shape[3])));
                    latt_region_holder = LattRegionHolder(region_ext);
                }
            } else {
                // Channels present after stokes
                start = casacore::IPosition(4, 0, 0, stokes[0], channels[0]);
                end = casacore::IPosition(4, region_shape[0] - 1, region_shape[1] - 1, stokes[1], channels[1]);
                stride = casacore::IPosition(4, 1, 1, stokes[2], channels[2]);
                if (region_shape.size() < image_shape.size()) {
                    auto region_ext = casacore::LCExtension(*latt_region_holder.asLCRegionPtr(), casacore::IPosition(2, 2, 3),
                        casacore::LCBox(casacore::IPosition(2, 0, 0), casacore::IPosition(2, image_shape[3], image_shape[2]),
                            casacore::IPosition(2, image_shape[3], image_shape[2])));
                    latt_region_holder = LattRegionHolder(region_ext);
                }
            }
            break;
        default:
            break;
    }
    return casacore::Slicer(start, end, stride, casacore::Slicer::endIsLast);
}

bool Frame::GetStokesTypeIndex(const string& coordinate, int& stokes_index) {
    // Coordinate could be profile (x, y, z), stokes string (I, Q, U), or combination (Ix, Qy)
    bool is_stokes_string = StokesStringTypes.find(coordinate) != StokesStringTypes.end();
    bool is_combination = (coordinate.size() > 1 && (coordinate.back() == 'x' || coordinate.back() == 'y' || coordinate.back() == 'z'));

    if (is_combination || is_stokes_string) {
        bool stokes_ok(false);

        std::string stokes_string;
        if (is_stokes_string) {
            stokes_string = coordinate;
        } else {
            stokes_string = coordinate.substr(0, coordinate.size() - 1);
        }

        if (StokesStringTypes.count(stokes_string)) {
            CARTA::PolarizationType stokes_type = StokesStringTypes[stokes_string];
            if (_loader->GetStokesTypeIndex(stokes_type, stokes_index)) {
                stokes_ok = true;
            } else if (IsComputedStokes(stokes_string)) {
                stokes_index = StokesStringTypes.at(stokes_string);
                stokes_ok = true;
            } else {
                int assumed_stokes_index = (StokesValues[stokes_type] - 1) % 4;
                if (_num_stokes > assumed_stokes_index) {
                    stokes_index = assumed_stokes_index;
                    stokes_ok = true;
                    spdlog::warn("Can not get stokes index from the header. Assuming stokes {} index is {}.", stokes_string, stokes_index);
                }
            }
        }
        if (!stokes_ok) {
            spdlog::error("Spectral or spatial requirement {} failed: invalid stokes axis for image.", coordinate);
            return false;
        }
    } else {
        stokes_index = _stokes_index; // current stokes
    }
    return true;
}

std::string Frame::GetStokesType(int stokes_index) {
    for (auto stokes_type : StokesStringTypes) {
        int tmp_stokes_index;
        if (_loader->GetStokesTypeIndex(stokes_type.second, tmp_stokes_index) && (tmp_stokes_index == stokes_index)) {
            std::string stokes = (stokes_type.first.length() == 1) ? fmt::format("Stokes {}", stokes_type.first) : stokes_type.first;
            return stokes;
        }
    }
    if (IsComputedStokes(stokes_index)) {
        CARTA::PolarizationType stokes_type = StokesTypes[stokes_index];
        if (ComputedStokesName.count(stokes_type)) {
            return ComputedStokesName[stokes_type];
        }
    }
    return "Unknown";
}

std::shared_mutex& Frame::GetActiveTaskMutex() {
    return _active_task_mutex;
}

void Frame::CloseCachedImage(const std::string& file) {
    if (_loader->GetFileName() == file) {
        _loader->CloseImageIfUpdated();
    }
}

bool Frame::SetVectorOverlayParameters(const CARTA::SetVectorOverlayParameters& message) {
    VectorFieldSettings new_settings(message);
    if (_vector_field_settings != new_settings) {
        _vector_field_settings = new_settings;
        return true;
    }
    return false;
}

bool Frame::GetDownsampledRasterData(
    std::vector<float>& data, int& downsampled_width, int& downsampled_height, int z, int stokes, CARTA::ImageBounds& bounds, int mip) {
    int tile_original_width = bounds.x_max() - bounds.x_min();
    int tile_original_height = bounds.y_max() - bounds.y_min();
    if (tile_original_width * tile_original_height == 0) {
        return false;
    }

    downsampled_width = std::ceil((float)tile_original_width / mip);
    downsampled_height = std::ceil((float)tile_original_height / mip);
    std::vector<float> tile_data;
    bool use_loader_downsampled_data(false);

    // Check does the (HDF5) loader has the right (mip) downsampled data
    if (_loader->HasMip(mip) && _loader->GetDownsampledRasterData(data, z, stokes, bounds, mip, _image_mutex)) {
        return true;
    } else {
        // Check is there another downsampled data that we can use to downsample
        for (int sub_mip = 2; sub_mip < mip; ++sub_mip) {
            if (mip % sub_mip == 0) {
                int loader_mip = mip / sub_mip;
                if (_loader->HasMip(loader_mip) &&
                    _loader->GetDownsampledRasterData(tile_data, z, stokes, bounds, loader_mip, _image_mutex)) {
                    use_loader_downsampled_data = true;
                    // Reset mip
                    mip = sub_mip;
                    // Reset the original tile width and height
                    tile_original_width = std::ceil((float)tile_original_width / loader_mip);
                    tile_original_height = std::ceil((float)tile_original_height / loader_mip);
                    break;
                }
            }
        }
    }

    if (!use_loader_downsampled_data) {
        // Get full resolution raster tile data
        int x_min = bounds.x_min();
        int x_max = bounds.x_max() - 1;
        int y_min = bounds.y_min();
        int y_max = bounds.y_max() - 1;

        auto tile_stokes_section = GetImageSlicer(AxisRange(x_min, x_max), AxisRange(y_min, y_max), AxisRange(z), stokes);
        tile_data.resize(tile_stokes_section.slicer.length().product());
        if (!GetSlicerData(tile_stokes_section, tile_data.data())) {
            return false;
        }
    }

    // Get downsampled raster tile data by block averaging
    data.resize(downsampled_height * downsampled_width);
    return BlockSmooth(
        tile_data.data(), data.data(), tile_original_width, tile_original_height, downsampled_width, downsampled_height, 0, 0, mip);
}

} // namespace carta<|MERGE_RESOLUTION|>--- conflicted
+++ resolved
@@ -42,13 +42,9 @@
       _stokes_index(DEFAULT_STOKES),
       _depth(1),
       _num_stokes(1),
-<<<<<<< HEAD
-      _image_cache_valid(false) {
-=======
       _image_cache_valid(false),
       _moment_generator(nullptr),
       _moment_name_index(0) {
->>>>>>> c269852b
     // Initialize for operator==
     _contour_settings = {std::vector<double>(), CARTA::SmoothingMode::NoSmoothing, 0, 0, 0, 0, 0};
 
@@ -1681,13 +1677,8 @@
         }
 
         std::unique_lock<std::mutex> ulock(_image_mutex); // Must lock the image while doing moment calculations
-<<<<<<< HEAD
-        _moment_generator->CalculateMoments(file_id, stokes_region.image_region, _z_axis, _stokes_axis, progress_callback, moment_request,
+        _moment_generator->CalculateMoments(file_id, stokes_region.image_region, _z_axis, _stokes_axis, name_index, progress_callback, moment_request,
             moment_response, collapse_results, region_state, GetStokesType(_stokes_index));
-=======
-        _moment_generator->CalculateMoments(file_id, stokes_region.image_region, _z_axis, _stokes_axis, name_index, progress_callback,
-            moment_request, moment_response, collapse_results, region_state, GetStokesType(CurrentStokes()));
->>>>>>> c269852b
         ulock.unlock();
     }
 
@@ -1743,7 +1734,7 @@
             if (stokes_region != nullptr) {
                 output_stokes_region = *stokes_region;
             } else {
-                GetImageRegion(file_id, AxisRange(CurrentZ()), CurrentStokes(), output_stokes_region);
+                GetImageRegion(file_id, AxisRange(_z_index), _stokes_index, output_stokes_region);
             }
             casa::SPIIF image(_loader->GetStokesImage(output_stokes_region.stokes_source));
             success = _image_fitter->GetGeneratedImages(
