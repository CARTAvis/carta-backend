--- conflicted
+++ resolved
@@ -126,9 +126,8 @@
 
 casacore::IPosition Frame::ImageShape(const StokesSrc& stokes_src) {
     casacore::IPosition ipos;
-<<<<<<< HEAD
     if (stokes_src.OriginalImage() && IsValid()) {
-        ipos = _image_shape;
+        ipos = _coord_axes.image_shape;
     } else {
         auto image = _loader->GetStokesImage(stokes_src);
         if (image) {
@@ -136,10 +135,6 @@
         } else {
             spdlog::error("Failed to compute the stokes image!");
         }
-=======
-    if (IsValid()) {
-        ipos = _coord_axes.image_shape;
->>>>>>> 41bdec77
     }
     return ipos;
 }
@@ -209,18 +204,13 @@
             end_x = _coord_axes.width - 1;
         }
 
-<<<<<<< HEAD
         if (stokes_src.OriginalImage()) {
-            start(_x_axis) = start_x;
-            end(_x_axis) = end_x;
+            start(x_axis) = start_x;
+            end(x_axis) = end_x;
         } else { // Reset the slice cut for the computed stokes image
-            start(_x_axis) = 0;
-            end(_x_axis) = end_x - start_x;
-        }
-=======
-        start(x_axis) = start_x;
-        end(x_axis) = end_x;
->>>>>>> 41bdec77
+            start(x_axis) = 0;
+            end(x_axis) = end_x - start_x;
+        }
     }
 
     // Slice y axis
@@ -236,18 +226,13 @@
             end_y = _coord_axes.height - 1;
         }
 
-<<<<<<< HEAD
         if (stokes_src.OriginalImage()) {
-            start(_y_axis) = start_y;
-            end(_y_axis) = end_y;
+            start(y_axis) = start_y;
+            end(y_axis) = end_y;
         } else { // Reset the slice cut for the computed stokes image
-            start(_y_axis) = 0;
-            end(_y_axis) = end_y - start_y;
-        }
-=======
-        start(y_axis) = start_y;
-        end(y_axis) = end_y;
->>>>>>> 41bdec77
+            start(y_axis) = 0;
+            end(y_axis) = end_y - start_y;
+        }
     }
 
     // Slice z axis
@@ -267,18 +252,13 @@
             end_z = CurrentZ();
         }
 
-<<<<<<< HEAD
         if (stokes_src.OriginalImage()) {
-            start(_z_axis) = start_z;
-            end(_z_axis) = end_z;
+            start(z_axis) = start_z;
+            end(z_axis) = end_z;
         } else { // Reset the slice cut for the computed stokes image
-            start(_z_axis) = 0;
-            end(_z_axis) = end_z - start_z;
-        }
-=======
-        start(z_axis) = start_z;
-        end(z_axis) = end_z;
->>>>>>> 41bdec77
+            start(z_axis) = 0;
+            end(z_axis) = end_z - start_z;
+        }
     }
 
     // Slice stokes axis
@@ -287,19 +267,14 @@
         // Normalize stokes constant
         stokes = (stokes == CURRENT_STOKES ? CurrentStokes() : stokes);
 
-<<<<<<< HEAD
         if (stokes_src.OriginalImage()) {
-            start(_stokes_axis) = stokes;
-            end(_stokes_axis) = stokes;
+            start(stokes_axis) = stokes;
+            end(stokes_axis) = stokes;
         } else {
             // Reset the slice cut for the computed stokes image
-            start(_stokes_axis) = 0;
-            end(_stokes_axis) = 0;
-        }
-=======
-        start(stokes_axis) = stokes;
-        end(stokes_axis) = stokes;
->>>>>>> 41bdec77
+            start(stokes_axis) = 0;
+            end(stokes_axis) = 0;
+        }
     }
 
     // slicer for image data
@@ -1516,12 +1491,9 @@
                 if (_coord_axes.stokes_axis >= 0) {
                     start(_coord_axes.stokes_axis) = stokes;
                 }
-<<<<<<< HEAD
-                casacore::IPosition count(_image_shape.size(), 1); // will adjust count for z axis
+
+                casacore::IPosition count(_coord_axes.image_shape.size(), 1); // will adjust count for z axis
                 size_t end_channel(0);
-=======
-                casacore::IPosition count(_coord_axes.image_shape.size(), 1); // will adjust count for z axis
->>>>>>> 41bdec77
 
                 // Send incremental spectral profile when reach delta z or delta time
                 size_t delta_z = INIT_DELTA_Z;                         // the increment of channels for each slice (to be adjusted)
@@ -1543,9 +1515,9 @@
                     casacore::Slicer slicer(start, count);
                     const auto N = slicer.length().product();
                     std::shared_ptr<float[]> buffer(new float[N]);
-                    end_channel = start(_z_axis) + nz - 1;
+                    end_channel = start(z_axis) + nz - 1;
                     auto stokes_slicer =
-                        GetImageSlicer(AxisRange(x_index), AxisRange(y_index), AxisRange(start(_z_axis), end_channel), stokes);
+                        GetImageSlicer(AxisRange(x_index), AxisRange(y_index), AxisRange(start(z_axis), end_channel), stokes);
                     if (!GetSlicerData(stokes_slicer, buffer.get())) {
                         return false;
                     }
@@ -1798,13 +1770,8 @@
 
     if (_moment_generator) {
         std::unique_lock<std::mutex> ulock(_image_mutex); // Must lock the image while doing moment calculations
-<<<<<<< HEAD
-        _moment_generator->CalculateMoments(
-            file_id, stokes_region.second, _z_axis, _stokes_axis, progress_callback, moment_request, moment_response, collapse_results);
-=======
-        _moment_generator->CalculateMoments(file_id, image_region, _coord_axes.z_axis, _coord_axes.stokes_axis, progress_callback,
+        _moment_generator->CalculateMoments(file_id, stokes_region.second, _coord_axes.z_axis, _coord_axes.stokes_axis, progress_callback,
             moment_request, moment_response, collapse_results);
->>>>>>> 41bdec77
         ulock.unlock();
     }
 
