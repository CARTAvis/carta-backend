--- conflicted
+++ resolved
@@ -200,18 +200,17 @@
     return _stokes_axis;
 }
 
-<<<<<<< HEAD
 int Frame::CurrentZ() const {
     return _z;
 }
 
 int Frame::CurrentStokes() const {
     return _stokes;
-=======
+}
+
 bool Frame::IsCurrentZStokes(const StokesSource& stokes_source) {
     return (stokes_source.z_range.from == stokes_source.z_range.to) && (stokes_source.z_range.from == CurrentZ()) &&
            (stokes_source.stokes == CurrentStokes());
->>>>>>> f17756b7
 }
 
 bool Frame::GetBeams(std::vector<CARTA::Beam>& beams) {
@@ -300,22 +299,12 @@
             bool z_ok(ValidZ(new_z));
             bool stokes_ok(ValidStokes(new_stokes));
             if (z_ok && stokes_ok) {
-<<<<<<< HEAD
                 bool write_lock(true);
                 queuing_rw_mutex_scoped cache_lock(&_cache_mutex, write_lock);
                 _image_cache->SetImageChannels(new_z, new_stokes);
                 cache_lock.release();
 
                 if (!_image_cache->TileCacheAvailable() || IsComputedStokes(CurrentStokes())) {
-=======
-                // invalidate the image cache
-                InvalidateImageCache();
-
-                _z_index = new_z;
-                _stokes_index = new_stokes;
-
-                if (!(_loader->UseTileCache() && _loader->HasMip(2)) || IsComputedStokes(_stokes_index)) {
->>>>>>> f17756b7
                     // Reload the full channel cache for loaders which use it
                     FillImageCache();
                 } else {
@@ -343,36 +332,6 @@
 }
 
 bool Frame::FillImageCache() {
-<<<<<<< HEAD
-=======
-    // get image data for z, stokes
-    bool write_lock(true);
-    queuing_rw_mutex_scoped cache_lock(&_cache_mutex, write_lock);
-
-    // Exit early *after* acquiring lock if the cache has already been loaded by another thread
-    if (_image_cache_valid) {
-        return true;
-    }
-
-    Timer t;
-    StokesSlicer stokes_slicer = GetImageSlicer(AxisRange(_z_index), _stokes_index);
-    _image_cache_size = stokes_slicer.slicer.length().product();
-    _image_cache = std::make_unique<float[]>(_image_cache_size);
-    if (!GetSlicerData(stokes_slicer, _image_cache.get())) {
-        spdlog::error("Session {}: {}", _session_id, "Loading image cache failed.");
-        return false;
-    }
-
-    auto dt = t.Elapsed();
-    spdlog::performance(
-        "Load {}x{} image to cache in {:.3f} ms at {:.3f} MPix/s", _width, _height, dt.ms(), (float)(_width * _height) / dt.us());
-
-    _image_cache_valid = true;
-    return true;
-}
-
-void Frame::InvalidateImageCache() {
->>>>>>> f17756b7
     bool write_lock(true);
     queuing_rw_mutex_scoped cache_lock(&_cache_mutex, write_lock);
     return _image_cache->UpdateChannelImageCache(CurrentZ(), CurrentStokes());
@@ -1655,45 +1614,7 @@
 }
 
 bool Frame::GetSlicerData(const StokesSlicer& stokes_slicer, float* data) {
-<<<<<<< HEAD
     return _image_cache->GetSlicerData(stokes_slicer, data);
-=======
-    // Get image data with a slicer applied; data must be correctly resized
-    bool data_ok(false);
-    casacore::Array<float> tmp(stokes_slicer.slicer.length(), data, casacore::StorageInitPolicy::SHARE);
-
-    if (_image_cache_valid && IsCurrentZStokes(stokes_slicer.stokes_source)) {
-        // Slice image cache
-        auto cache_shape = ImageShape();
-        auto slicer_start = stokes_slicer.slicer.start();
-        auto slicer_end = stokes_slicer.slicer.end();
-
-        // Adjust cache shape and slicer for single channel and stokes
-        if (_spectral_axis >= 0) {
-            cache_shape(_spectral_axis) = 1;
-            slicer_start(_spectral_axis) = 0;
-            slicer_end(_spectral_axis) = 0;
-        }
-        if (_stokes_axis >= 0) {
-            cache_shape(_stokes_axis) = 1;
-            slicer_start(_stokes_axis) = 0;
-            slicer_end(_stokes_axis) = 0;
-        }
-        casacore::Slicer cache_slicer(slicer_start, slicer_end, casacore::Slicer::endIsLast);
-
-        queuing_rw_mutex_scoped cache_lock(&_cache_mutex, false); // read lock
-        casacore::Array<float> image_cache_as_array(cache_shape, _image_cache.get(), casacore::StorageInitPolicy::SHARE);
-        tmp = image_cache_as_array(cache_slicer);
-        data_ok = true;
-    } else {
-        // Use loader to slice image
-        std::unique_lock<std::mutex> ulock(_image_mutex);
-        data_ok = _loader->GetSlice(tmp, stokes_slicer);
-        _loader->CloseImageIfUpdated();
-        ulock.unlock();
-    }
-    return data_ok;
->>>>>>> f17756b7
 }
 
 bool Frame::GetRegionStats(const StokesRegion& stokes_region, const std::vector<CARTA::StatsType>& required_stats, bool per_z,
