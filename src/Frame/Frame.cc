--- conflicted
+++ resolved
@@ -1872,16 +1872,10 @@
                 fitting_request.create_residual_image(), fitting_response, progress_callback, region_origin(0), region_origin(1));
         } else {
             FillImageCache();
-<<<<<<< HEAD
-            success = _image_fitter->FitImage(_width, _height, GetImageData(), initial_values, fixed_params, fitting_request.offset(),
-                fitting_request.solver(), fitting_request.create_model_image(), fitting_request.create_residual_image(), fitting_response,
-                progress_callback);
-=======
-
-            success = _image_fitter->FitImage(_width, _height, _image_cache.get(), beam_size, unit, initial_values, fixed_params,
+
+            success = _image_fitter->FitImage(_width, _height, GetImageData(), beam_size, unit, initial_values, fixed_params,
                 fitting_request.offset(), fitting_request.solver(), fitting_request.create_model_image(),
                 fitting_request.create_residual_image(), fitting_response, progress_callback);
->>>>>>> e16c26e4
         }
 
         if (success && (fitting_request.create_model_image() || fitting_request.create_residual_image())) {
