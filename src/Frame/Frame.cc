--- conflicted
+++ resolved
@@ -1777,13 +1777,12 @@
             casacore::IPosition origin(2, 0, 0);
             casacore::IPosition region_origin = stokes_region->image_region.asLCRegion().expand(origin);
 
-<<<<<<< HEAD
-            success = _image_fitter->FitImage(region_shape(0), region_shape(1), region_data.data(), initial_values,
+            success = _image_fitter->FitImage(region_shape(0), region_shape(1), region_data.data(), initial_values, fixed_params,
                 fitting_request.create_model_image(), fitting_request.create_residual_image(), fitting_response, progress_callback,
                 region_origin(0), region_origin(1));
         } else {
             FillImageCache();
-            success = _image_fitter->FitImage(_width, _height, _image_cache.get(), initial_values, fitting_request.create_model_image(),
+            success = _image_fitter->FitImage(_width, _height, _image_cache.get(), initial_values, fixed_params, fitting_request.create_model_image(),
                 fitting_request.create_residual_image(), fitting_response, progress_callback);
         }
 
@@ -1798,13 +1797,6 @@
             casa::SPIIF image(_loader->GetStokesImage(output_stokes_region.stokes_source));
             _image_fitter->GetGeneratedImages(
                 image, output_stokes_region.image_region, file_id, GetFileName(), model_image, residual_image);
-=======
-            success = _image_fitter->FitImage(region_shape(0), region_shape(1), region_data.data(), initial_values, fixed_params,
-                fitting_response, region_origin(0), region_origin(1));
-        } else {
-            FillImageCache();
-            success = _image_fitter->FitImage(_width, _height, _image_cache.get(), initial_values, fixed_params, fitting_response);
->>>>>>> efbb5613
         }
     }
 
