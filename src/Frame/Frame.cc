/* This file is part of the CARTA Image Viewer: https://github.com/CARTAvis/carta-backend
   Copyright 2018, 2019, 2020, 2021 Academia Sinica Institute of Astronomy and Astrophysics (ASIAA),
   Associated Universities, Inc. (AUI) and the Inter-University Institute for Data Intensive Astronomy (IDIA)
   SPDX-License-Identifier: GPL-3.0-or-later
*/

#include "Frame.h"

#include <algorithm>
#include <chrono>
#include <cmath>
#include <fstream>
#include <thread>

#include <casacore/images/Images/SubImage.h>
#include <casacore/images/Regions/WCBox.h>
#include <casacore/images/Regions/WCRegion.h>
#include <casacore/lattices/LRegions/LCExtension.h>
#include <casacore/lattices/LRegions/LCSlicer.h>
#include <casacore/lattices/LRegions/LattRegionHolder.h>
#include <casacore/tables/DataMan/TiledFileAccess.h>

#include "DataStream/Compression.h"
#include "DataStream/Contouring.h"
#include "DataStream/Smoothing.h"
#include "ImageStats/StatsCalculator.h"
#include "Logger/Logger.h"

static const int HIGH_COMPRESSION_QUALITY(32);

namespace carta {

Frame::Frame(uint32_t session_id, std::shared_ptr<FileLoader> loader, const std::string& hdu, int default_z)
    : _session_id(session_id),
      _valid(true),
      _loader(loader),
      _tile_cache(0),
      _x_axis(0),
      _y_axis(1),
      _z_axis(-1),
      _stokes_axis(-1),
      _z_index(default_z),
      _stokes_index(DEFAULT_STOKES),
      _depth(1),
      _num_stokes(1),
      _image_cache_valid(false),
      _moment_generator(nullptr),
      _stokes_source(StokesSource()) {
    if (!_loader) {
        _open_image_error = fmt::format("Problem loading image: image type not supported.");
        spdlog::error("Session {}: {}", session_id, _open_image_error);
        _valid = false;
        return;
    }

    try {
        _loader->OpenFile(hdu);
    } catch (casacore::AipsError& err) {
        _open_image_error = err.getMesg();
        spdlog::error("Session {}: {}", session_id, _open_image_error);
        _valid = false;
        return;
    }

    // Get shape and axis values from the loader
    std::string log_message;
    if (!_loader->FindCoordinateAxes(_image_shape, _spectral_axis, _z_axis, _stokes_axis, log_message)) {
        _open_image_error = fmt::format("Cannot determine file shape. {}", log_message);
        spdlog::error("Session {}: {}", session_id, _open_image_error);
        _valid = false;
        return;
    }

    // Determine which axes are rendered, e.g. for pV images
    std::vector<int> render_axes = _loader->GetRenderAxes();
    _x_axis = render_axes[0];
    _y_axis = render_axes[1];

    _width = _image_shape(_x_axis);
    _height = _image_shape(_y_axis);
    _depth = (_z_axis >= 0 ? _image_shape(_z_axis) : 1);
    _num_stokes = (_stokes_axis >= 0 ? _image_shape(_stokes_axis) : 1);

    // load full image cache for loaders that don't use the tile cache and mipmaps
    if (!(_loader->UseTileCache() && _loader->HasMip(2)) && !FillImageCache()) {
        _open_image_error = fmt::format("Cannot load image data. Check log.");
        _valid = false;
        return;
    }

    // reset the tile cache if the loader will use it
    if (_loader->UseTileCache()) {
        int tiles_x = (_width - 1) / TILE_SIZE + 1;
        int tiles_y = (_height - 1) / TILE_SIZE + 1;
        int tile_cache_capacity = std::min(MAX_TILE_CACHE_CAPACITY, 2 * (tiles_x + tiles_y));
        _tile_cache.Reset(_z_index, _stokes_index, tile_cache_capacity);
    }

    // set default histogram requirements
    InitImageHistogramConfigs();
    _cube_histogram_configs.clear();

    try {
        // Resize stats vectors and load data from image, if the format supports it.
        // A failure here shouldn't invalidate the frame
        _loader->LoadImageStats();
    } catch (casacore::AipsError& err) {
        _open_image_error = fmt::format("Problem loading statistics from file: {}", err.getMesg());
        spdlog::warn("Session {}: {}", session_id, _open_image_error);
    }

    _loader->CloseImageIfUpdated();
}

bool Frame::IsValid() {
    return _valid;
}

std::string Frame::GetErrorMessage() {
    return _open_image_error;
}

std::string Frame::GetFileName() {
    std::string filename;

    if (_loader) {
        filename = _loader->GetFileName();
    }

    return filename;
}

casacore::CoordinateSystem* Frame::CoordinateSystem(const StokesSource& stokes_source) {
    // Returns pointer to CoordinateSystem clone; caller must delete
    casacore::CoordinateSystem* csys(nullptr);
    if (IsValid()) {
        std::lock_guard<std::mutex> guard(_image_mutex);
        casacore::CoordinateSystem image_csys;
        if (_loader->GetCoordinateSystem(image_csys, stokes_source)) {
            csys = static_cast<casacore::CoordinateSystem*>(image_csys.clone());
        } else {
            spdlog::error("Failed to get the image coordinate");
        }
    }
    return csys;
}

casacore::IPosition Frame::ImageShape(const StokesSource& stokes_source) {
    casacore::IPosition ipos;
    if (stokes_source.UseDefaultImage() && IsValid()) {
        ipos = _image_shape;
    } else {
        auto image = _loader->GetStokesImage(stokes_source);
        if (image) {
            ipos = image->shape();
        } else {
            spdlog::error("Failed to compute the stokes image!");
        }
    }
    return ipos;
}

size_t Frame::Depth() {
    return _depth;
}

size_t Frame::NumStokes() {
    return _num_stokes;
}

int Frame::CurrentZ() {
    return _z_index;
}

int Frame::CurrentStokes() {
    return _stokes_index;
}

int Frame::SpectralAxis() {
    return _spectral_axis;
}

int Frame::StokesAxis() {
    return _stokes_axis;
}

bool Frame::GetBeams(std::vector<CARTA::Beam>& beams) {
    std::string error;
    bool beams_ok = _loader->GetBeams(beams, error);
    _loader->CloseImageIfUpdated();

    if (!beams_ok) {
        spdlog::warn("Session {}: {}", _session_id, error);
    }

    return beams_ok;
}

std::pair<StokesSource, casacore::Slicer> Frame::GetImageSlicer(const AxisRange& z_range, int stokes) {
    return GetImageSlicer(AxisRange(ALL_X), AxisRange(ALL_Y), z_range, stokes);
}

std::pair<StokesSource, casacore::Slicer> Frame::GetImageSlicer(
    const AxisRange& x_range, const AxisRange& y_range, const AxisRange& z_range, int stokes) {
    // set stokes source for the image loader
    StokesSource stokes_source(stokes, z_range, x_range, y_range);

    // Slicer to apply z range and stokes to image shape
    // Start with entire image
    casacore::IPosition start(_image_shape.size());
    start = 0;
    casacore::IPosition end(_image_shape);
    end -= 1; // last position, not length

    // Slice x axis
    if (_x_axis >= 0) {
        int start_x(x_range.from), end_x(x_range.to);

        // Normalize x constants
        if (start_x == ALL_X) {
            start_x = 0;
        }
        if (end_x == ALL_X) {
            end_x = _width - 1;
        }

        if (stokes_source.UseDefaultImage()) {
            start(_x_axis) = start_x;
            end(_x_axis) = end_x;
        } else { // Reset the slice cut for the computed stokes image
            start(_x_axis) = 0;
            end(_x_axis) = end_x - start_x;
        }
    }

    // Slice y axis
    if (_y_axis >= 0) {
        int start_y(y_range.from), end_y(y_range.to);

        // Normalize y constants
        if (start_y == ALL_Y) {
            start_y = 0;
        }
        if (end_y == ALL_Y) {
            end_y = _height - 1;
        }

        if (stokes_source.UseDefaultImage()) {
            start(_y_axis) = start_y;
            end(_y_axis) = end_y;
        } else { // Reset the slice cut for the computed stokes image
            start(_y_axis) = 0;
            end(_y_axis) = end_y - start_y;
        }
    }

    // Slice z axis
    if (_z_axis >= 0) {
        int start_z(z_range.from), end_z(z_range.to);

        // Normalize z constants
        if (start_z == ALL_Z) {
            start_z = 0;
        } else if (start_z == CURRENT_Z) {
            start_z = CurrentZ();
        }
        if (end_z == ALL_Z) {
            end_z = Depth() - 1;
        } else if (end_z == CURRENT_Z) {
            end_z = CurrentZ();
        }

        if (stokes_source.UseDefaultImage()) {
            start(_z_axis) = start_z;
            end(_z_axis) = end_z;
        } else { // Reset the slice cut for the computed stokes image
            start(_z_axis) = 0;
            end(_z_axis) = end_z - start_z;
        }
    }

    // Slice stokes axis
    if (_stokes_axis >= 0) {
        // Normalize stokes constant
        stokes = (stokes == CURRENT_STOKES ? CurrentStokes() : stokes);

        if (stokes_source.UseDefaultImage()) {
            start(_stokes_axis) = stokes;
            end(_stokes_axis) = stokes;
        } else {
            // Reset the slice cut for the computed stokes image
            start(_stokes_axis) = 0;
            end(_stokes_axis) = 0;
        }
    }

    // slicer for image data
    casacore::Slicer section(start, end, casacore::Slicer::endIsLast);
    return std::make_pair(stokes_source, section);
}

bool Frame::CheckZ(int z) {
    return ((z >= 0) && (z < Depth()));
}

bool Frame::CheckStokes(int stokes) {
    return (((stokes >= 0) && (stokes < NumStokes())) || ComputeStokes(stokes));
}

bool Frame::ZStokesChanged(int z, int stokes) {
    return (z != _z_index || stokes != _stokes_index);
}

void Frame::WaitForTaskCancellation() {
    _connected = false; // file closed
    StopMomentCalc();
    std::unique_lock lock(GetActiveTaskMutex());
}

bool Frame::IsConnected() {
    return _connected; // whether file is to be closed
}

// ********************************************************************
// Image parameters: view, z/stokes, slicers for data cache

bool Frame::SetImageChannels(int new_z, int new_stokes, std::string& message) {
    bool updated(false);

    if (!_valid) {
        message = "No file loaded";
    } else {
        if ((new_z != _z_index) || (new_stokes != _stokes_index)) {
            bool z_ok(CheckZ(new_z));
            bool stokes_ok(CheckStokes(new_stokes));
            if (z_ok && stokes_ok) {
                _z_index = new_z;
                _stokes_index = new_stokes;

                // invalidate the image cache
                InvalidateImageCache();

                if (!(_loader->UseTileCache() && _loader->HasMip(2))) {
                    // Reload the full channel cache for loaders which use it
                    FillImageCache();
                } else {
                    // Don't reload the full channel cache here because we may not need it

                    if (_loader->UseTileCache()) {
                        // invalidate / clear the full resolution tile cache
                        _tile_cache.Reset(_z_index, _stokes_index);
                    }
                }

                updated = true;
            } else {
                message = fmt::format("Channel {} or Stokes {} is invalid in image", new_z, new_stokes);
            }
        }
    }
    return updated;
}

bool Frame::SetCursor(float x, float y) {
    bool changed = ((x != _cursor.x) || (y != _cursor.y));
    _cursor = PointXy(x, y);
    return changed;
}

bool Frame::FillImageCache() {
    // get image data for z, stokes

    bool write_lock(true);
    queuing_rw_mutex_scoped cache_lock(&_cache_mutex, write_lock);

    // Exit early *after* acquiring lock if the cache has already been loaded by another thread
    if (_image_cache_valid) {
        return true;
    }

    auto t_start_set_image_cache = std::chrono::high_resolution_clock::now();
    casacore::Slicer section = GetImageSlicer(AxisRange(_z_index), _stokes_index).second;
    _image_cache_size = section.length().product();
<<<<<<< HEAD
    _image_cache = std::shared_ptr<float[]>(new float[_image_cache_size]);
    std::pair<StokesSource, casacore::Slicer> stokes_src_vs_section = GetImageSlicer(AxisRange(_z_index), _stokes_index);
    if (!GetSlicerData(stokes_src_vs_section, _image_cache.get())) {
=======
    _image_cache = std::make_unique<float[]>(_image_cache_size);
    if (!GetSlicerData(section, _image_cache.get())) {
>>>>>>> 7c84cb4f
        spdlog::error("Session {}: {}", _session_id, "Loading image cache failed.");
        return false;
    }

    auto t_end_set_image_cache = std::chrono::high_resolution_clock::now();
    auto dt_set_image_cache =
        std::chrono::duration_cast<std::chrono::microseconds>(t_end_set_image_cache - t_start_set_image_cache).count();
    spdlog::performance("Load {}x{} image to cache in {:.3f} ms at {:.3f} MPix/s", _width, _height, dt_set_image_cache * 1e-3,
        (float)(_width * _height) / dt_set_image_cache);

    _image_cache_valid = true;
    return true;
}

void Frame::InvalidateImageCache() {
    bool write_lock(true);
    queuing_rw_mutex_scoped cache_lock(&_cache_mutex, write_lock);
    _image_cache_valid = false;
}

void Frame::GetZMatrix(std::vector<float>& z_matrix, size_t z, size_t stokes) {
    // fill matrix for given z and stokes
    casacore::Slicer section = GetImageSlicer(AxisRange(z), stokes).second;
    z_matrix.resize(section.length().product());
    std::pair<StokesSource, casacore::Slicer> stokes_src_vs_section = GetImageSlicer(AxisRange(z), stokes);
    GetSlicerData(stokes_src_vs_section, z_matrix.data());
}

// ****************************************************
// Raster Data

bool Frame::GetRasterData(std::vector<float>& image_data, CARTA::ImageBounds& bounds, int mip, bool mean_filter) {
    // apply bounds and downsample image cache
    if (!_valid || !_image_cache_valid) {
        return false;
    }

    const int x = bounds.x_min();
    const int y = bounds.y_min();
    const int req_height = bounds.y_max() - y;
    const int req_width = bounds.x_max() - x;

    // check bounds
    if ((req_height < 0) || (req_width < 0)) {
        return false;
    }
    if ((_height < (y + req_height)) || (_width < (x + req_width))) {
        return false;
    }
    // check mip; cannot divide by zero
    if (mip <= 0) {
        return false;
    }

    // size returned vector
    size_t num_rows_region = std::ceil((float)req_height / mip);
    size_t row_length_region = std::ceil((float)req_width / mip);
    image_data.resize(num_rows_region * row_length_region);
    int num_image_columns = _width;
    int num_image_rows = _height;

    // read lock imageCache
    bool write_lock(false);
    queuing_rw_mutex_scoped cache_lock(&_cache_mutex, write_lock);

    auto t_start_raster_data_filter = std::chrono::high_resolution_clock::now();
    if (mean_filter && mip > 1) {
        // Perform down-sampling by calculating the mean for each MIPxMIP block
        BlockSmooth(
            _image_cache.get(), image_data.data(), num_image_columns, num_image_rows, row_length_region, num_rows_region, x, y, mip);
    } else {
        // Nearest neighbour filtering
        NearestNeighbor(_image_cache.get(), image_data.data(), num_image_columns, row_length_region, num_rows_region, x, y, mip);
    }

    auto t_end_raster_data_filter = std::chrono::high_resolution_clock::now();
    auto dt_raster_data_filter =
        std::chrono::duration_cast<std::chrono::microseconds>(t_end_raster_data_filter - t_start_raster_data_filter).count();
    spdlog::performance("{} filter {}x{} raster data to {}x{} in {:.3f} ms at {:.3f} MPix/s",
        (mean_filter && mip > 1) ? "Mean" : "Nearest neighbour", req_height, req_width, num_rows_region, row_length_region,
        dt_raster_data_filter * 1e-3, (float)(num_rows_region * row_length_region) / dt_raster_data_filter);

    return true;
}

// Tile data
bool Frame::FillRasterTileData(CARTA::RasterTileData& raster_tile_data, const Tile& tile, int z, int stokes,
    CARTA::CompressionType compression_type, float compression_quality) {
    // Early exit if z or stokes has changed
    if (ZStokesChanged(z, stokes)) {
        return false;
    }

    raster_tile_data.set_channel(z);
    raster_tile_data.set_stokes(stokes);
    raster_tile_data.set_compression_type(compression_type);

    if (raster_tile_data.tiles_size()) {
        raster_tile_data.clear_tiles();
    }

    CARTA::TileData* tile_ptr = raster_tile_data.add_tiles();
    tile_ptr->set_layer(tile.layer);
    tile_ptr->set_x(tile.x);
    tile_ptr->set_y(tile.y);

    std::shared_ptr<std::vector<float>> tile_data_ptr;
    int tile_width;
    int tile_height;
    if (GetRasterTileData(tile_data_ptr, tile, tile_width, tile_height)) {
        size_t tile_image_data_size = sizeof(float) * tile_data_ptr->size(); // tile image data size in bytes

        if (ZStokesChanged(z, stokes)) {
            return false;
        }
        tile_ptr->set_width(tile_width);
        tile_ptr->set_height(tile_height);
        if (compression_type == CARTA::CompressionType::NONE) {
            tile_ptr->set_image_data(tile_data_ptr->data(), sizeof(float) * tile_data_ptr->size());
            return true;
        } else if (compression_type == CARTA::CompressionType::ZFP) {
            auto nan_encodings = GetNanEncodingsBlock(*tile_data_ptr, 0, tile_width, tile_height);
            tile_ptr->set_nan_encodings(nan_encodings.data(), sizeof(int32_t) * nan_encodings.size());

            if (ZStokesChanged(z, stokes)) {
                return false;
            }

            auto t_start_compress_tile_data = std::chrono::high_resolution_clock::now();

            // compress the data with the default precision
            std::vector<char> compression_buffer;
            size_t compressed_size;
            int precision = lround(compression_quality);
            Compress(*tile_data_ptr, 0, compression_buffer, compressed_size, tile_width, tile_height, precision);
            float compression_ratio = (float)tile_image_data_size / (float)compressed_size;
            bool use_high_precision(false);

            if (precision < HIGH_COMPRESSION_QUALITY && compression_ratio > 20) {
                // re-compress the data with a higher precision
                std::vector<char> compression_buffer_hq;
                size_t compressed_size_hq;
                Compress(*tile_data_ptr, 0, compression_buffer_hq, compressed_size_hq, tile_width, tile_height, HIGH_COMPRESSION_QUALITY);
                float compression_ratio_hq = (float)tile_image_data_size / (float)compressed_size_hq;

                if (compression_ratio_hq > 10) {
                    // set compression data with high precision
                    raster_tile_data.set_compression_quality(HIGH_COMPRESSION_QUALITY);
                    tile_ptr->set_image_data(compression_buffer_hq.data(), compressed_size_hq);

                    spdlog::debug("Using high compression quality. Previous compression ratio: {:.3f}", compression_ratio);
                    compression_ratio = compression_ratio_hq;
                    use_high_precision = true;
                }
            }

            if (!use_high_precision) {
                // set compression data with default precision
                raster_tile_data.set_compression_quality(compression_quality);
                tile_ptr->set_image_data(compression_buffer.data(), compressed_size);
            }

            spdlog::debug(
                "The compression ratio for tile (layer:{}, x:{}, y:{}) is {:.3f}.", tile.layer, tile.x, tile.y, compression_ratio);

            // Measure duration for compress tile data
            auto t_end_compress_tile_data = std::chrono::high_resolution_clock::now();
            auto dt_compress_tile_data =
                std::chrono::duration_cast<std::chrono::microseconds>(t_end_compress_tile_data - t_start_compress_tile_data).count();
            spdlog::performance("Compress {}x{} tile data in {:.3f} ms at {:.3f} MPix/s", tile_width, tile_height,
                dt_compress_tile_data * 1e-3, (float)(tile_width * tile_height) / dt_compress_tile_data);

            return !(ZStokesChanged(z, stokes));
        }
    }

    return false;
}

bool Frame::GetRasterTileData(std::shared_ptr<std::vector<float>>& tile_data_ptr, const Tile& tile, int& width, int& height) {
    int mip = Tile::LayerToMip(tile.layer, _width, _height, TILE_SIZE, TILE_SIZE);
    int tile_size_original = TILE_SIZE * mip;

    // crop to image size
    CARTA::ImageBounds bounds;
    bounds.set_x_min(std::max(0, tile.x * tile_size_original));
    bounds.set_x_max(std::min((int)_width, (tile.x + 1) * tile_size_original));
    bounds.set_y_min(std::max(0, tile.y * tile_size_original));
    bounds.set_y_max(std::min((int)_height, (tile.y + 1) * tile_size_original));

    const int req_height = bounds.y_max() - bounds.y_min();
    const int req_width = bounds.x_max() - bounds.x_min();
    width = std::ceil((float)req_width / mip);
    height = std::ceil((float)req_height / mip);

    std::vector<float> tile_data;
    bool loaded_data(0);

    if (mip > 1 && !ComputeStokes(_stokes_index)) {
        // Try to load downsampled data from the image file
        loaded_data = _loader->GetDownsampledRasterData(tile_data, _z_index, _stokes_index, bounds, mip, _image_mutex);
    } else if (!_image_cache_valid && _loader->UseTileCache()) {
        // Load a tile from the tile cache only if this is supported *and* the full image cache isn't populated
        tile_data_ptr = _tile_cache.Get(TileCache::Key(bounds.x_min(), bounds.y_min()), _loader, _image_mutex);
        if (tile_data_ptr) {
            return true;
        }
    }

    // Fall back to using the full image cache.
    if (!loaded_data) {
        loaded_data = GetRasterData(tile_data, bounds, mip, true);
    }

    if (loaded_data) {
        tile_data_ptr = std::make_shared<std::vector<float>>(tile_data);
    }

    return loaded_data;
}

// ****************************************************
// Contour Data

bool Frame::SetContourParameters(const CARTA::SetContourParameters& message) {
    ContourSettings new_settings = {std::vector<double>(message.levels().begin(), message.levels().end()), message.smoothing_mode(),
        message.smoothing_factor(), message.decimation_factor(), message.compression_level(), message.contour_chunk_size(),
        message.reference_file_id()};

    if (_contour_settings != new_settings) {
        _contour_settings = new_settings;
        return true;
    }
    return false;
}

bool Frame::ContourImage(ContourCallback& partial_contour_callback) {
    // Always use the full image cache (for now)
    FillImageCache();

    double scale = 1.0;
    double offset = 0;
    bool smooth_successful = false;
    std::vector<std::vector<float>> vertex_data;
    std::vector<std::vector<int>> index_data;
    queuing_rw_mutex_scoped cache_lock(&_cache_mutex, false);

    if (_contour_settings.smoothing_mode == CARTA::SmoothingMode::NoSmoothing || _contour_settings.smoothing_factor <= 1) {
        TraceContours(_image_cache.get(), _width, _height, scale, offset, _contour_settings.levels, vertex_data, index_data,
            _contour_settings.chunk_size, partial_contour_callback);
        return true;
    } else if (_contour_settings.smoothing_mode == CARTA::SmoothingMode::GaussianBlur) {
        // Smooth the image from cache
        int mask_size = (_contour_settings.smoothing_factor - 1) * 2 + 1;
        int64_t kernel_width = (mask_size - 1) / 2;

        int64_t source_width = _width;
        int64_t source_height = _height;
        int64_t dest_width = _width - (2 * kernel_width);
        int64_t dest_height = _height - (2 * kernel_width);
        std::unique_ptr<float[]> dest_array(new float[dest_width * dest_height]);
        smooth_successful = GaussianSmooth(
            _image_cache.get(), dest_array.get(), source_width, source_height, dest_width, dest_height, _contour_settings.smoothing_factor);
        // Can release lock early, as we're no longer using the image cache
        cache_lock.release();
        if (smooth_successful) {
            // Perform contouring with an offset based on the Gaussian smoothing apron size
            offset = _contour_settings.smoothing_factor - 1;
            TraceContours(dest_array.get(), dest_width, dest_height, scale, offset, _contour_settings.levels, vertex_data, index_data,
                _contour_settings.chunk_size, partial_contour_callback);
            return true;
        }
    } else {
        // Block averaging
        CARTA::ImageBounds image_bounds;
        image_bounds.set_x_min(0);
        image_bounds.set_y_min(0);
        image_bounds.set_x_max(_width);
        image_bounds.set_y_max(_height);

        std::vector<float> dest_vector;
        smooth_successful = GetRasterData(dest_vector, image_bounds, _contour_settings.smoothing_factor, true);
        cache_lock.release();
        if (smooth_successful) {
            // Perform contouring with an offset based on the block size, and a scale factor equal to block size
            offset = 0;
            scale = _contour_settings.smoothing_factor;
            size_t dest_width = ceil(double(image_bounds.x_max()) / _contour_settings.smoothing_factor);
            size_t dest_height = ceil(double(image_bounds.y_max()) / _contour_settings.smoothing_factor);
            TraceContours(dest_vector.data(), dest_width, dest_height, scale, offset, _contour_settings.levels, vertex_data, index_data,
                _contour_settings.chunk_size, partial_contour_callback);
            return true;
        }
        spdlog::warn("Smoothing mode not implemented yet!");
        return false;
    }

    return false;
}

// ****************************************************
// Histogram Requirements and Data

bool Frame::SetHistogramRequirements(int region_id, const std::vector<CARTA::SetHistogramRequirements_HistogramConfig>& histogram_configs) {
    // Set histogram requirements for image or cube
    if ((region_id > IMAGE_REGION_ID) || (region_id < CUBE_REGION_ID)) { // does not handle other regions
        return false;
    }

    if (region_id == IMAGE_REGION_ID) {
        _image_histogram_configs.clear();
    } else {
        _cube_histogram_configs.clear();
    }

    for (auto& histogram_config : histogram_configs) {
        // set histogram requirements for histogram widgets
        HistogramConfig config;
        config.coordinate = histogram_config.coordinate();
        config.channel = histogram_config.channel();
        config.num_bins = histogram_config.num_bins();
        if (region_id == IMAGE_REGION_ID) {
            _image_histogram_configs.push_back(config);
        } else {
            _cube_histogram_configs.push_back(config);
        }
    }

    return true;
}

bool Frame::FillRegionHistogramData(
    std::function<void(CARTA::RegionHistogramData histogram_data)> region_histogram_callback, int region_id, int file_id) {
    // fill histogram message for image plane or cube
    if ((region_id > IMAGE_REGION_ID) || (region_id < CUBE_REGION_ID)) { // does not handle other regions
        return false;
    }

    std::vector<HistogramConfig> requirements;
    if (region_id == IMAGE_REGION_ID) {
        requirements = _image_histogram_configs;
    } else {
        requirements = _cube_histogram_configs;
    }

    int stokes;
    bool have_valid_histogram(false);
    for (auto& histogram_config : requirements) {
        auto t_start_image_histogram = std::chrono::high_resolution_clock::now();

        // create and fill region histogram data message
        CARTA::RegionHistogramData histogram_data;
        histogram_data.set_file_id(file_id);
        histogram_data.set_region_id(region_id);
        histogram_data.set_progress(1.0);

        // Set channel
        int z = histogram_config.channel;
        if ((z == CURRENT_Z) || (Depth() == 1)) {
            z = CurrentZ();
        }
        histogram_data.set_channel(z);

        // Use number of bins in requirements
        int num_bins = histogram_config.num_bins;

        // Set stokes
        if (!GetStokesTypeIndex(histogram_config.coordinate, stokes)) {
            continue;
        }
        histogram_data.set_stokes(stokes);

        // fill histogram submessage from cache (loader or local)
        auto* histogram = histogram_data.mutable_histograms();
        bool histogram_filled = FillHistogramFromCache(z, stokes, num_bins, histogram);

        if (!histogram_filled) {
            // must calculate cube histogram from Session
            if ((region_id == CUBE_REGION_ID) || (z == ALL_Z)) {
                return false;
            }

            // calculate image histogram
            BasicStats<float> stats;
            if (GetBasicStats(z, stokes, stats)) {
                Histogram hist;
                histogram_filled = CalculateHistogram(region_id, z, stokes, num_bins, stats, hist);
                if (histogram_filled) {
                    FillHistogram(histogram, stats, hist);
                    region_histogram_callback(histogram_data); // send region histogram data message
                }
            }

            if (histogram_filled) {
                auto t_end_image_histogram = std::chrono::high_resolution_clock::now();
                auto dt_image_histogram =
                    std::chrono::duration_cast<std::chrono::microseconds>(t_end_image_histogram - t_start_image_histogram).count();
                spdlog::performance("Fill image histogram in {:.3f} ms at {:.3f} MPix/s", dt_image_histogram * 1e-3,
                    (float)stats.num_pixels / dt_image_histogram);
            }
        } else {
            region_histogram_callback(histogram_data); // send region histogram data message
        }

        have_valid_histogram |= histogram_filled;
    }

    return have_valid_histogram; // true if any histograms filled
}

int Frame::AutoBinSize() {
    return int(std::max(sqrt(_width * _height), 2.0));
}

bool Frame::FillHistogramFromCache(int z, int stokes, int num_bins, CARTA::Histogram* histogram) {
    // Fill Histogram submessage for given z, stokes, and num_bins
    bool filled = FillHistogramFromLoaderCache(z, stokes, num_bins, histogram);
    if (!filled) {
        filled = FillHistogramFromFrameCache(z, stokes, num_bins, histogram);
    }
    return filled;
}

bool Frame::FillHistogramFromLoaderCache(int z, int stokes, int num_bins, CARTA::Histogram* histogram) {
    // Fill the Histogram submessage from the loader cache
    auto& current_stats = _loader->GetImageStats(stokes, z);
    if (current_stats.valid) {
        int image_num_bins(current_stats.histogram_bins.size());
        if ((num_bins == AUTO_BIN_SIZE) || (num_bins == image_num_bins)) {
            double min_val(current_stats.basic_stats[CARTA::StatsType::Min]);
            double max_val(current_stats.basic_stats[CARTA::StatsType::Max]);
            double mean(current_stats.basic_stats[CARTA::StatsType::Mean]);
            double std_dev(current_stats.basic_stats[CARTA::StatsType::Sigma]);

            // fill message
            double bin_width = (max_val - min_val) / image_num_bins;
            double first_bin_center = min_val + (bin_width / 2.0);
            FillHistogram(histogram, image_num_bins, bin_width, first_bin_center, current_stats.histogram_bins, mean, std_dev);
            // histogram cached in loader
            return true;
        }
    }
    return false;
}

bool Frame::FillHistogramFromFrameCache(int z, int stokes, int num_bins, CARTA::Histogram* histogram) {
    // Get stats and histogram results from cache; also used for cube histogram
    if (num_bins == AUTO_BIN_SIZE) {
        num_bins = AutoBinSize();
    }

    bool have_histogram(false);
    Histogram hist;
    if (z == ALL_Z) {
        have_histogram = GetCachedCubeHistogram(stokes, num_bins, hist);
    } else {
        have_histogram = GetCachedImageHistogram(z, stokes, num_bins, hist);
    }

    if (have_histogram) {
        // add stats to message
        BasicStats<float> stats;
        if (GetBasicStats(z, stokes, stats)) {
            FillHistogram(histogram, stats, hist);
        }
    }
    return have_histogram;
}

bool Frame::GetBasicStats(int z, int stokes, BasicStats<float>& stats) {
    // Return basic stats from cache, or calculate (no loader option); also used for cube histogram
    if (z == ALL_Z) { // cube
        if (_cube_basic_stats.count(stokes)) {
            stats = _cube_basic_stats[stokes]; // get from cache
            return true;
        }
        return false; // calculate and cache in Session
    } else {
        int cache_key(CacheKey(z, stokes));
        if (_image_basic_stats.count(cache_key)) {
            stats = _image_basic_stats[cache_key]; // get from cache
            return true;
        }

        if ((z == CurrentZ()) && (stokes == CurrentStokes())) {
            // calculate histogram from image cache
            if ((_image_cache_size == 0) && !FillImageCache()) {
                // cannot calculate
                return false;
            }
            CalcBasicStats(stats, _image_cache.get(), _image_cache_size);
            _image_basic_stats[cache_key] = stats;
            return true;
        }

        // calculate histogram from given z/stokes data
        std::vector<float> data;
        GetZMatrix(data, z, stokes);
        CalcBasicStats(stats, data.data(), data.size());

        // cache results
        _image_basic_stats[cache_key] = stats;
        return true;
    }
    return false;
}

bool Frame::GetCachedImageHistogram(int z, int stokes, int num_bins, Histogram& hist) {
    // Get image histogram results from cache
    int cache_key(CacheKey(z, stokes));
    if (_image_histograms.count(cache_key)) {
        // get from cache if correct num_bins
        auto results_for_key = _image_histograms[cache_key];

        for (auto& result : results_for_key) {
            if (result.GetNbins() == num_bins) {
                hist = result;
                return true;
            }
        }
    }
    return false;
}

bool Frame::GetCachedCubeHistogram(int stokes, int num_bins, Histogram& hist) {
    // Get cube histogram results from cache
    if (_cube_histograms.count(stokes)) {
        for (auto& result : _cube_histograms[stokes]) {
            // get from cache if correct num_bins
            if (result.GetNbins() == num_bins) {
                hist = result;
                return true;
            }
        }
    }
    return false;
}

bool Frame::CalculateHistogram(int region_id, int z, int stokes, int num_bins, BasicStats<float>& stats, Histogram& hist) {
    // Calculate histogram for given parameters, return results
    if ((region_id > IMAGE_REGION_ID) || (region_id < CUBE_REGION_ID)) { // does not handle other regions
        return false;
    }

    if (z == ALL_Z) {
        return false; // calculation only for a specific z, even for cube histograms
    }

    if (num_bins == AUTO_BIN_SIZE) {
        num_bins = AutoBinSize();
    }

    if ((z == CurrentZ()) && (stokes == CurrentStokes())) {
        // calculate histogram from current image cache
        if ((_image_cache_size == 0) && !FillImageCache()) {
            return false;
        }
        bool write_lock(false);
        queuing_rw_mutex_scoped cache_lock(&_cache_mutex, write_lock);
        hist = CalcHistogram(num_bins, stats, _image_cache.get(), _image_cache_size);
    } else {
        // calculate histogram for z/stokes data
        std::vector<float> data;
        GetZMatrix(data, z, stokes);
        hist = CalcHistogram(num_bins, stats, data.data(), data.size());
    }

    // cache image histogram
    if ((region_id == IMAGE_REGION_ID) || (Depth() == 1)) {
        int cache_key(CacheKey(z, stokes));
        _image_histograms[cache_key].push_back(hist);
    }

    return true;
}

bool Frame::GetCubeHistogramConfig(HistogramConfig& config) {
    bool have_config(!_cube_histogram_configs.empty());
    if (have_config) {
        config = _cube_histogram_configs[0];
    }
    return have_config;
}

void Frame::CacheCubeStats(int stokes, BasicStats<float>& stats) {
    _cube_basic_stats[stokes] = stats;
}

void Frame::CacheCubeHistogram(int stokes, Histogram& hist) {
    _cube_histograms[stokes].push_back(hist);
}

// ****************************************************
// Stats Requirements and Data

bool Frame::SetStatsRequirements(int region_id, const std::vector<CARTA::SetStatsRequirements_StatsConfig>& stats_configs) {
    if (region_id != IMAGE_REGION_ID) {
        return false;
    }

    _image_required_stats = stats_configs;
    return true;
}

bool Frame::FillRegionStatsData(std::function<void(CARTA::RegionStatsData stats_data)> stats_data_callback, int region_id, int file_id) {
    if (region_id != IMAGE_REGION_ID) {
        return false;
    }

    if (_image_required_stats.empty()) {
        return false; // not requested
    }

    int z(CurrentZ()); // Use current channel

    for (auto stats_config : _image_required_stats) {
        // Get stokes index
        int stokes;
        if (!GetStokesTypeIndex(stats_config.coordinate(), stokes)) {
            continue;
        }

        // Set response message
        CARTA::RegionStatsData stats_data;
        stats_data.set_file_id(file_id);
        stats_data.set_region_id(region_id);
        stats_data.set_channel(z);
        stats_data.set_stokes(stokes);

        // Set required stats types
        std::vector<CARTA::StatsType> required_stats;
        for (int i = 0; i < stats_config.stats_types_size(); ++i) {
            required_stats.push_back(stats_config.stats_types(i));
        }

        // Use loader image stats
        auto& image_stats = _loader->GetImageStats(stokes, z);
        if (image_stats.full) {
            FillStatistics(stats_data, required_stats, image_stats.basic_stats);
            stats_data_callback(stats_data);
            continue;
        }

        // Use cached stats
        int cache_key(CacheKey(z, stokes));
        if (_image_stats.count(cache_key)) {
            auto stats_map = _image_stats[cache_key];
            FillStatistics(stats_data, required_stats, stats_map);
            stats_data_callback(stats_data);
            continue;
        }

        auto t_start_image_stats = std::chrono::high_resolution_clock::now();

        // Calculate stats map using slicer
        std::pair<StokesSource, casacore::Slicer> stokes_src_vs_section = GetImageSlicer(AxisRange(z), stokes);
        bool per_z(false);
        std::map<CARTA::StatsType, std::vector<double>> stats_vector_map;
        if (GetSlicerStats(stokes_src_vs_section, required_stats, per_z, stats_vector_map)) {
            // convert vector to single value in map
            std::map<CARTA::StatsType, double> stats_map;
            for (auto& value : stats_vector_map) {
                stats_map[value.first] = value.second[0];
            }

            // complete message
            FillStatistics(stats_data, required_stats, stats_map);
            stats_data_callback(stats_data);

            // cache results
            _image_stats[cache_key] = stats_map;

            auto t_end_image_stats = std::chrono::high_resolution_clock::now();
            auto dt_image_stats = std::chrono::duration_cast<std::chrono::microseconds>(t_end_image_stats - t_start_image_stats).count();
            spdlog::performance("Fill image stats in {:.3f} ms", dt_image_stats * 1e-3);
        }
    }

    return true;
}

// ****************************************************
// Spatial Requirements and Data

void Frame::SetSpatialRequirements(const std::vector<CARTA::SetSpatialRequirements_SpatialConfig>& spatial_profiles) {
    _cursor_spatial_configs.clear();
    for (auto& profile : spatial_profiles) {
        _cursor_spatial_configs.push_back(profile);
    }
}

bool Frame::FillSpatialProfileData(std::vector<CARTA::SpatialProfileData>& spatial_data_vec) {
    return FillSpatialProfileData(_cursor, _cursor_spatial_configs, spatial_data_vec);
}

bool Frame::FillSpatialProfileData(PointXy point, std::vector<CARTA::SetSpatialRequirements_SpatialConfig> spatial_configs,
    std::vector<CARTA::SpatialProfileData>& spatial_data_vec) {
    // Fill spatial profile message for cursor/point region only
    // Send even if no requirements, to update value of data at cursor/point region

    // frontend does not set cursor/point region outside of image, but just in case:
    if (!point.InImage(_width, _height)) {
        return false;
    }

    auto t_start_spatial_profile = std::chrono::high_resolution_clock::now();

    // The starting index of the tile which contains this index.
    // A custom tile size can be specified so that this can be reused to calculate a chunk index.
    auto tile_index = [](int index, int size = TILE_SIZE) { return (index / size) * size; };

    // The real size of the tile with this starting index, given the full size of this dimension
    auto tile_size = [](int tile_index, int total_size) { return std::min(TILE_SIZE, total_size - tile_index); };

    int x, y;
    point.ToIndex(x, y); // convert float to index into image array

    float cursor_value_with_current_stokes(0.0);

    // Get the cursor value with current stokes
    if (_image_cache_valid) {
        bool write_lock(false);
        queuing_rw_mutex_scoped cache_lock(&_cache_mutex, write_lock);
        cursor_value_with_current_stokes = _image_cache[(y * _width) + x];
        cache_lock.release();
    } else if (_loader->UseTileCache()) {
        int tile_x = tile_index(x);
        int tile_y = tile_index(y);
        auto tile = _tile_cache.Get(TileCache::Key(tile_x, tile_y), _loader, _image_mutex);
        auto tile_width = tile_size(tile_x, _width);
        cursor_value_with_current_stokes = (*tile)[((y - tile_y) * tile_width) + (x - tile_x)];
    }

    if (spatial_configs.empty()) { // Only send a spatial data message for the cursor value with current stokes
        CARTA::SpatialProfileData spatial_data;
        spatial_data.set_x(x);
        spatial_data.set_y(y);
        spatial_data.set_channel(CurrentZ());
        spatial_data.set_stokes(CurrentStokes());
        spatial_data.set_value(cursor_value_with_current_stokes);

        spatial_data_vec.push_back(spatial_data);
        return true;
    }

    // When spatial configs is not empty
    // Get point region spatial configs with respect to the stokes (key)
    std::unordered_map<int, std::vector<CARTA::SetSpatialRequirements_SpatialConfig>> point_regions_spatial_configs;

    for (auto& config : spatial_configs) {
        // Get stokes
        std::string coordinate(config.coordinate());
        int stokes;
        if (!GetStokesTypeIndex(coordinate, stokes)) {
            continue;
        }
        point_regions_spatial_configs[stokes].push_back(config);
    }

    // Get point region spatial profile data with respect to the stokes (key)
    for (auto& point_regions_spatial_config : point_regions_spatial_configs) {
        int stokes = point_regions_spatial_config.first;

        bool is_current_stokes(stokes == CurrentStokes());

        float cursor_value(0.0);

        // Get the cursor value with stokes
        if (is_current_stokes) {
            cursor_value = cursor_value_with_current_stokes;
        } else {
            casacore::Slicer section = GetImageSlicer(AxisRange(x), AxisRange(y), AxisRange(CurrentZ()), stokes).second;
            const auto N = section.length().product();
            std::pair<StokesSource, casacore::Slicer> stokes_src_vs_slicer =
                GetImageSlicer(AxisRange(x), AxisRange(y), AxisRange(CurrentZ()), stokes);
            std::shared_ptr<float[]> data(new float[N]); // zero initialization
            if (GetSlicerData(stokes_src_vs_slicer, data.get())) {
                cursor_value = data[0];
            }
        }

        // set message fields
        CARTA::SpatialProfileData spatial_data;
        spatial_data.set_x(x);
        spatial_data.set_y(y);
        spatial_data.set_channel(CurrentZ());
        spatial_data.set_stokes(stokes);
        spatial_data.set_value(cursor_value);

        // add profiles
        std::vector<float> profile;
        bool write_lock(false);

        // for each widget config with the same stokes setting
        for (auto& config : point_regions_spatial_config.second) {
            size_t start(config.start());
            size_t end(config.end());
            int mip(config.mip());

            if (!end) {
                end = config.coordinate().back() == 'x' ? _width : _height;
            }

            int requested_start(start);
            int requested_end(end);

            int decimated_start(start);
            int decimated_end(end);

            profile.clear();
            bool have_profile(false);
            bool downsample(mip >= 2);

            if (downsample && _loader->HasMip(2) && !ComputeStokes(stokes)) { // Use a mipmap dataset to return downsampled data
                while (!_loader->HasMip(mip)) {
                    mip /= 2;
                }

                // Select the bounds of data to downsample so that it contains the requested row or column
                CARTA::ImageBounds bounds;

                if (config.coordinate().back() == 'x') {
                    bounds.set_x_min(start);
                    bounds.set_x_max(end);
                    int y_floor = std::floor((float)y / mip) * mip;
                    bounds.set_y_min(y_floor);
                    bounds.set_y_max(y_floor + mip);
                } else if (config.coordinate().back() == 'y') {
                    int x_floor = std::floor((float)x / mip) * mip;
                    bounds.set_x_min(x_floor);
                    bounds.set_x_max(x_floor + mip);
                    bounds.set_y_min(start);
                    bounds.set_y_max(end);
                }

                have_profile = _loader->GetDownsampledRasterData(profile, CurrentZ(), stokes, bounds, mip, _image_mutex);
            } else {
                if (downsample) { // Round the endpoints if we're going to decimate
                    // These values will be used to resize the decimated data
                    decimated_start = std::ceil((float)start / (mip * 2)) * 2;
                    decimated_end = std::ceil((float)end / (mip * 2)) * 2;

                    // These values will be used to fetch the data to decimate
                    start = decimated_start * mip;
                    end = decimated_end * mip;
                    end = config.coordinate().back() == 'x' ? std::min(end, _width) : std::min(end, _height);
                }

                if (is_current_stokes) {
                    if (_loader->UseTileCache()) { // Use tile cache to return full resolution data or prepare data for decimation
                        profile.resize(end - start);

                        if (config.coordinate().back() == 'x') {
                            int tile_y = tile_index(y);
                            bool ignore_interrupt(_ignore_interrupt_X_mutex.try_lock());

                            for (int tile_x = tile_index(start); tile_x <= tile_index(end - 1); tile_x += TILE_SIZE) {
                                auto key = TileCache::Key(tile_x, tile_y);
                                // The cursor/point region has moved outside this chunk row
                                if (!ignore_interrupt && (tile_index(point.y, CHUNK_SIZE) != TileCache::ChunkKey(key).y)) {
                                    return have_profile;
                                }
                                auto tile = _tile_cache.Get(key, _loader, _image_mutex);
                                auto tile_width = tile_size(tile_x, _width);
                                auto tile_height = tile_size(tile_y, _height);

                                // copy contiguous row
                                auto y_offset = tile->begin() + tile_width * (y - tile_y);
                                auto tile_start = y_offset + max(start - tile_x, 0);
                                auto tile_end = y_offset + min(end - tile_x, tile_width);
                                auto profile_start = profile.begin() + max(tile_x - start, 0);
                                std::copy(tile_start, tile_end, profile_start);
                            }

                            have_profile = true;

                        } else if (config.coordinate().back() == 'y') {
                            int tile_x = tile_index(x);
                            bool ignore_interrupt(_ignore_interrupt_Y_mutex.try_lock());

                            for (int tile_y = tile_index(start); tile_y <= tile_index(end - 1); tile_y += TILE_SIZE) {
                                auto key = TileCache::Key(tile_x, tile_y);
                                // The point region has moved outside this chunk column
                                if (!ignore_interrupt && (tile_index(point.x, CHUNK_SIZE) != TileCache::ChunkKey(key).x)) {
                                    return have_profile;
                                }
                                auto tile = _tile_cache.Get(key, _loader, _image_mutex);
                                auto tile_width = tile_size(tile_x, _width);
                                auto tile_height = tile_size(tile_y, _height);

                                // copy non-contiguous column

                                auto tile_start = max(start - tile_y, 0);
                                auto tile_end = min(end - tile_y, tile_height);
                                auto profile_start = max(tile_y - start, 0);

                                for (int j = tile_start; j < tile_end; j++) {
                                    profile[profile_start + j - tile_start] = (*tile)[(j * tile_width) + (x - tile_x)];
                                }
                            }
                            have_profile = true;
                        }
                    } else { // Use image cache to return full resolution data or prepare data for decimation
                        profile.reserve(end - start);

                        if (config.coordinate().back() == 'x') {
                            auto x_start = y * _width;
                            queuing_rw_mutex_scoped cache_lock(&_cache_mutex, write_lock);
                            for (unsigned int j = start; j < end; ++j) {
                                auto idx = x_start + j;
                                profile.push_back(_image_cache[idx]);
                            }
                            cache_lock.release();
                        } else if (config.coordinate().back() == 'y') {
                            queuing_rw_mutex_scoped cache_lock(&_cache_mutex, write_lock);
                            for (unsigned int j = start; j < end; ++j) {
                                auto idx = (j * _width) + x;
                                profile.push_back(_image_cache[idx]);
                            }
                            cache_lock.release();
                        }

                        have_profile = true;
                    }
                } else { // When required stokes is not the current stokes or the stokes needs to be computed
                    profile.reserve(end - start);

                    std::pair<StokesSource, casacore::Slicer> stokes_src_vs_slicer;
                    if (config.coordinate().back() == 'x') {
                        stokes_src_vs_slicer = GetImageSlicer(AxisRange(start, end - 1), AxisRange(y), AxisRange(CurrentZ()), stokes);
                    } else if (config.coordinate().back() == 'y') {
                        stokes_src_vs_slicer = GetImageSlicer(AxisRange(x), AxisRange(start, end - 1), AxisRange(CurrentZ()), stokes);
                    }

                    profile.resize(stokes_src_vs_slicer.second.length().product());
                    have_profile = GetSlicerData(stokes_src_vs_slicer, profile.data());
                }
            }

            // decimate the profile in-place, attempting to preserve order
            if (have_profile && downsample && !_loader->HasMip(2)) {
                for (size_t i = 0; i < profile.size(); i += mip * 2) {
                    float min_pix = std::numeric_limits<float>::max();
                    float max_pix = std::numeric_limits<float>::lowest();
                    int min_pos(-1), max_pos(-1), idx(0);

                    auto get_minmax = [&](const float& value) {
                        if (!std::isnan(value)) {
                            if (value < min_pix) {
                                min_pix = value;
                                min_pos = idx;
                            }
                            if (value > max_pix) {
                                max_pix = value;
                                max_pos = idx;
                            }
                        }
                        ++idx;
                    };

                    std::for_each(profile.begin() + i, std::min(profile.begin() + i + mip * 2, profile.end()), get_minmax);

                    if (min_pos > -1 && max_pos > -1) {
                        if (min_pos < max_pos) {
                            profile[i / mip] = min_pix;
                            profile[i / mip + 1] = max_pix;
                        } else {
                            profile[i / mip] = max_pix;
                            profile[i / mip + 1] = min_pix;
                        }
                    } else if (min_pos > -1) {
                        profile[i / mip] = profile[i / mip + 1] = min_pix;
                    } else if (max_pos > -1) {
                        profile[i / mip] = profile[i / mip + 1] = max_pix;
                    } else {
                        profile[i / mip] = profile[i / mip + 1] = std::numeric_limits<float>::quiet_NaN();
                    }
                }
                profile.resize(decimated_end - decimated_start); // shrink the profile to the downsampled size
            }

            if (have_profile) {
                // add SpatialProfile to message
                auto spatial_profile = spatial_data.add_profiles();
                spatial_profile->set_coordinate(config.coordinate());
                // Should these be set to the rounded endpoints if the data is downsampled or decimated?
                spatial_profile->set_start(requested_start);
                spatial_profile->set_end(requested_end);
                spatial_profile->set_raw_values_fp32(profile.data(), profile.size() * sizeof(float));
                spatial_profile->set_mip(mip);
            }
        }

        // Fill the spatial profile data with respect to the stokes in a vector
        spatial_data_vec.emplace_back(spatial_data);
    }

    auto t_end_spatial_profile = std::chrono::high_resolution_clock::now();
    auto dt_spatial_profile =
        std::chrono::duration_cast<std::chrono::microseconds>(t_end_spatial_profile - t_start_spatial_profile).count();
    spdlog::performance("Fill spatial profile in {:.3f} ms", dt_spatial_profile * 1e-3);

    return true;
}

// ****************************************************
// Spectral Requirements and Data
bool Frame::SetSpectralRequirements(int region_id, const std::vector<CARTA::SetSpectralRequirements_SpectralConfig>& spectral_configs) {
    if (region_id != CURSOR_REGION_ID) {
        return false;
    }

    if (spectral_configs.empty()) {
        _cursor_spectral_configs.clear();
        return true;
    }

    int nstokes = NumStokes();
    std::vector<SpectralConfig> new_configs;
    for (auto& config : spectral_configs) {
        std::string coordinate(config.coordinate());
        int stokes;
        if (!GetStokesTypeIndex(coordinate, stokes)) {
            continue;
        }

        // Set required stats for coordinate
        size_t nstats = config.stats_types_size();
        std::vector<CARTA::StatsType> stats;
        for (size_t i = 0; i < config.stats_types_size(); ++i) {
            stats.push_back(config.stats_types(i));
        }
        SpectralConfig new_config(coordinate, stats);
        new_configs.push_back(new_config);
    }

    if (new_configs.empty()) {
        return false;
    }

    // Set cursor spectral config
    std::lock_guard<std::mutex> guard(_spectral_mutex);
    _cursor_spectral_configs = new_configs;
    return true;
}

bool Frame::FillSpectralProfileData(std::function<void(CARTA::SpectralProfileData profile_data)> cb, int region_id, bool stokes_changed) {
    // Send cursor profile data incrementally using callback cb
    // If fixed stokes requirement and stokes changed, do not send that profile
    if (region_id != CURSOR_REGION_ID) {
        return false;
    }

    // No z axis
    if (_z_axis < 0) {
        return false;
    }

    // No spectral profile requirements
    if (_cursor_spectral_configs.empty()) {
        return false;
    }

    std::shared_lock lock(GetActiveTaskMutex());

    PointXy start_cursor = _cursor; // if cursor changes, cancel profiles

    auto t_start_spectral_profile = std::chrono::high_resolution_clock::now();

    std::vector<SpectralConfig> current_configs;
    std::unique_lock<std::mutex> ulock(_spectral_mutex);
    current_configs.insert(current_configs.begin(), _cursor_spectral_configs.begin(), _cursor_spectral_configs.end());
    ulock.unlock();

    for (auto& config : current_configs) {
        if (!(_cursor == start_cursor) || !IsConnected()) {
            // cursor changed or file closed, cancel profiles
            return false;
        }
        if (!HasSpectralConfig(config)) {
            // requirements changed
            return false;
        }

        std::string coordinate(config.coordinate);
        if ((coordinate != "z") && stokes_changed) {
            continue; // do not send fixed stokes profile when stokes changes
        }

        // Create final profile message for callback
        CARTA::SpectralProfileData profile_message;
        profile_message.set_stokes(CurrentStokes());
        profile_message.set_progress(1.0);
        auto spectral_profile = profile_message.add_profiles();
        spectral_profile->set_coordinate(config.coordinate);
        // point spectral profiles only have one stats type
        spectral_profile->set_stats_type(config.all_stats[0]);

        // Send spectral profile data if cursor inside image
        if (start_cursor.InImage(_width, _height)) {
            int stokes;
            if (!GetStokesTypeIndex(coordinate, stokes)) {
                continue;
            }

            std::vector<float> spectral_data;
            int xy_count(1);
            if (!ComputeStokes(stokes) && _loader->GetCursorSpectralData(spectral_data, stokes, (start_cursor.x + 0.5), xy_count,
                                              (start_cursor.y + 0.5), xy_count, _image_mutex)) {
                // Use loader data
                spectral_profile->set_raw_values_fp32(spectral_data.data(), spectral_data.size() * sizeof(float));
                cb(profile_message);
            } else {
                // Send image slices
                // Set up slicer
                int x_index, y_index;
                start_cursor.ToIndex(x_index, y_index);
                casacore::IPosition start(_image_shape.size());
                start(0) = x_index;
                start(1) = y_index;
                start(_z_axis) = 0;
                if (_stokes_axis >= 0) {
                    start(_stokes_axis) = stokes;
                }
                casacore::IPosition count(_image_shape.size(), 1); // will adjust count for z axis
                size_t end_channel(0);

                // Send incremental spectral profile when reach delta z or delta time
                size_t delta_z = INIT_DELTA_Z;                         // the increment of channels for each slice (to be adjusted)
                size_t dt_slice_target = TARGET_DELTA_TIME;            // target time elapse for each slice, in milliseconds
                size_t dt_partial_update = TARGET_PARTIAL_CURSOR_TIME; // time increment to send an update
                size_t profile_size = Depth();                         // profile vector size
                spectral_data.resize(profile_size, NAN);
                float progress(0.0);

                auto t_start_profile = std::chrono::high_resolution_clock::now();

                while (progress < 1.0) {
                    // start timer for slice
                    auto t_start_slice = std::chrono::high_resolution_clock::now();

                    // Slice image to get next delta_z (not to exceed depth in image)
                    size_t nz = (start(_z_axis) + delta_z < profile_size ? delta_z : profile_size - start(_z_axis));
                    count(_z_axis) = nz;
                    casacore::Slicer slicer(start, count);
                    const auto N = slicer.length().product();
                    std::shared_ptr<float[]> buffer(new float[N]);
                    end_channel = start(_z_axis) + nz - 1;
                    auto stokes_src_vs_slicer =
                        GetImageSlicer(AxisRange(x_index), AxisRange(y_index), AxisRange(start(_z_axis), end_channel), stokes);
                    if (!GetSlicerData(stokes_src_vs_slicer, buffer.get())) {
                        return false;
                    }

                    // copy buffer to spectral_data
                    memcpy(&spectral_data[start(_z_axis)], buffer.get(), nz * sizeof(float));

                    // update start z and determine progress
                    start(_z_axis) += nz;
                    progress = (float)start(_z_axis) / profile_size;

                    // get the time elapse for this slice
                    auto t_end_slice = std::chrono::high_resolution_clock::now();
                    auto dt_slice = std::chrono::duration<double, std::milli>(t_end_slice - t_start_slice).count();
                    auto dt_profile = std::chrono::duration<double, std::milli>(t_end_slice - t_start_profile).count();

                    // adjust delta z per slice according to the time elapse,
                    // to achieve target elapsed time per slice TARGET_DELTA_TIME (used to check for cancel)
                    if (delta_z == INIT_DELTA_Z) {
                        delta_z *= dt_slice_target / dt_slice;
                        if (delta_z < 1) {
                            delta_z = 1;
                        }
                        if (delta_z > profile_size) {
                            delta_z = profile_size;
                        }
                    }

                    // Check for cancel before sending
                    if (!(_cursor == start_cursor) || !IsConnected()) { // cursor changed or file closed, cancel all profiles
                        return false;
                    }
                    if (!HasSpectralConfig(config)) {
                        // requirements changed, cancel this profile
                        break;
                    }

                    if (progress >= 1.0) {
                        spectral_profile->set_raw_values_fp32(spectral_data.data(), spectral_data.size() * sizeof(float));
                        // send final profile message
                        cb(profile_message);
                    } else if (dt_profile > dt_partial_update) {
                        // reset profile timer and send partial profile message
                        t_start_profile = t_end_slice;

                        CARTA::SpectralProfileData partial_data;
                        partial_data.set_stokes(CurrentStokes());
                        partial_data.set_progress(progress);
                        auto partial_profile = partial_data.add_profiles();
                        partial_profile->set_stats_type(config.all_stats[0]);
                        partial_profile->set_coordinate(config.coordinate);
                        partial_profile->set_raw_values_fp32(spectral_data.data(), spectral_data.size() * sizeof(float));
                        cb(partial_data);
                    }
                }
            }
        }
    }

    auto t_end_spectral_profile = std::chrono::high_resolution_clock::now();
    auto dt_spectral_profile =
        std::chrono::duration_cast<std::chrono::microseconds>(t_end_spectral_profile - t_start_spectral_profile).count();
    spdlog::performance("Fill cursor spectral profile in {:.3f} ms", dt_spectral_profile * 1e-3);

    return true;
}

bool Frame::HasSpectralConfig(const SpectralConfig& config) {
    // Check if requirement is still set.
    // Currently can only set stokes for cursor, do not check stats type
    std::vector<SpectralConfig> current_configs;
    std::unique_lock<std::mutex> ulock(_spectral_mutex);
    current_configs.insert(current_configs.begin(), _cursor_spectral_configs.begin(), _cursor_spectral_configs.end());
    ulock.unlock();
    for (auto& current_config : current_configs) {
        if (current_config.coordinate == config.coordinate) {
            return true;
        }
    }
    return false;
}

// ****************************************************
// Region/Slicer Support (Frame manages image mutex)

casacore::LCRegion* Frame::GetImageRegion(
    int file_id, std::shared_ptr<Region> region, const StokesSource& stokes_source, bool report_error) {
    // Return LCRegion formed by applying region params to image.
    // Returns nullptr if region outside image
    casacore::CoordinateSystem* coord_sys = CoordinateSystem(stokes_source);
    casacore::LCRegion* image_region = region->GetImageRegion(file_id, *coord_sys, ImageShape(stokes_source), stokes_source);
    delete coord_sys;
    return image_region;
}

bool Frame::GetImageRegion(
    int file_id, const AxisRange& z_range, int stokes, std::pair<StokesSource, casacore::ImageRegion>& stokes_src_vs_region) {
    if (!CheckZ(z_range.from) || !CheckZ(z_range.to) || !CheckStokes(stokes)) {
        return false;
    }
    try {
        std::pair<StokesSource, casacore::Slicer> stokes_src_vs_section = GetImageSlicer(z_range, stokes);
        stokes_src_vs_region.first = stokes_src_vs_section.first;
        casacore::LCSlicer lcslicer(stokes_src_vs_section.second);
        casacore::ImageRegion this_region(lcslicer);
        stokes_src_vs_region.second = this_region;
        return true;
    } catch (casacore::AipsError error) {
        spdlog::error("Error converting full region to file {}: {}", file_id, error.getMesg());
        return false;
    }
}

casacore::IPosition Frame::GetRegionShape(const std::pair<StokesSource, casacore::LattRegionHolder>& stokes_src_vs_region) {
    // Returns image shape with a region applied
    StokesSource stokes_source = stokes_src_vs_region.first;
    casacore::LattRegionHolder region = stokes_src_vs_region.second;
    casacore::CoordinateSystem* coord_sys = CoordinateSystem(stokes_source);
    casacore::LatticeRegion lattice_region = region.toLatticeRegion(*coord_sys, ImageShape(stokes_source));
    delete coord_sys;
    return lattice_region.shape();
}

bool Frame::GetRegionData(const std::pair<StokesSource, casacore::LattRegionHolder>& stokes_src_vs_region, std::vector<float>& data) {
    // Get image data with a region applied
    auto t_start_get_subimage_data = std::chrono::high_resolution_clock::now();
    casacore::SubImage<float> sub_image;
    std::unique_lock<std::mutex> ulock(_image_mutex);
    bool subimage_ok = _loader->GetSubImage(stokes_src_vs_region, sub_image);
    ulock.unlock();

    if (!subimage_ok) {
        return false;
    }

    casacore::IPosition subimage_shape = sub_image.shape();
    if (subimage_shape.empty()) {
        return false;
    }

    try {
        casacore::IPosition start(subimage_shape.size(), 0);
        casacore::IPosition count(subimage_shape);
        casacore::Slicer slicer(start, count); // entire subimage

        // Get image data
        std::unique_lock<std::mutex> ulock(_image_mutex);
        if (_loader->GetFileName().empty()) { // For the image in memory
            casacore::Array<float> tmp;
            sub_image.doGetSlice(tmp, slicer);
            data = tmp.tovector();
        } else {
            data.resize(subimage_shape.product()); // must size correctly before sharing
            casacore::Array<float> tmp(subimage_shape, data.data(), casacore::StorageInitPolicy::SHARE);
            sub_image.doGetSlice(tmp, slicer);
        }

        // Get mask that defines region in subimage bounding box
        casacore::Array<bool> tmpmask;
        sub_image.doGetMaskSlice(tmpmask, slicer);
        ulock.unlock();

        // Apply mask to data
        std::vector<bool> datamask = tmpmask.tovector();
        for (size_t i = 0; i < data.size(); ++i) {
            if (!datamask[i]) {
                data[i] = NAN;
            }
        }

        auto t_end_get_subimage_data = std::chrono::high_resolution_clock::now();
        auto dt_get_subimage_data =
            std::chrono::duration_cast<std::chrono::microseconds>(t_end_get_subimage_data - t_start_get_subimage_data).count();
        spdlog::performance("Get region subimage data in {:.3f} ms", dt_get_subimage_data * 1e-3);

        return true;
    } catch (casacore::AipsError& err) {
        data.clear();
    }

    return false;
}

bool Frame::GetSlicerData(const std::pair<StokesSource, casacore::Slicer>& stokes_src_vs_slicer, float* data) {
    // Get image data with a slicer applied
    casacore::Slicer slicer = stokes_src_vs_slicer.second;
    casacore::Array<float> tmp(slicer.length(), data, casacore::StorageInitPolicy::SHARE);
    std::unique_lock<std::mutex> ulock(_image_mutex);
    bool data_ok = _loader->GetSlice(tmp, stokes_src_vs_slicer);
    _loader->CloseImageIfUpdated();
    ulock.unlock();
    return data_ok;
}

bool Frame::GetRegionStats(const std::pair<StokesSource, casacore::ImageRegion>& stokes_src_vs_region,
    const std::vector<CARTA::StatsType>& required_stats, bool per_z, std::map<CARTA::StatsType, std::vector<double>>& stats_values) {
    // Get stats for image data with a region applied
    casacore::SubImage<float> sub_image;
    std::unique_lock<std::mutex> ulock(_image_mutex);
    bool subimage_ok = _loader->GetSubImage(stokes_src_vs_region, sub_image);
    _loader->CloseImageIfUpdated();
    ulock.unlock();

    if (subimage_ok) {
        std::lock_guard<std::mutex> guard(_image_mutex);
        return CalcStatsValues(stats_values, required_stats, sub_image, per_z);
    }

    return subimage_ok;
}

bool Frame::GetSlicerStats(const std::pair<StokesSource, casacore::Slicer>& stokes_src_vs_slicer,
    std::vector<CARTA::StatsType>& required_stats, bool per_z, std::map<CARTA::StatsType, std::vector<double>>& stats_values) {
    // Get stats for image data with a slicer applied
    casacore::SubImage<float> sub_image;
    std::unique_lock<std::mutex> ulock(_image_mutex);
    bool subimage_ok = _loader->GetSubImage(stokes_src_vs_slicer, sub_image);
    _loader->CloseImageIfUpdated();
    ulock.unlock();

    if (subimage_ok) {
        std::lock_guard<std::mutex> guard(_image_mutex);
        return CalcStatsValues(stats_values, required_stats, sub_image, per_z);
    }
    return subimage_ok;
}

bool Frame::UseLoaderSpectralData(const casacore::IPosition& region_shape) {
    // Check if loader has swizzled data and more efficient than image data
    return _loader->UseRegionSpectralData(region_shape, _image_mutex);
}

bool Frame::GetLoaderPointSpectralData(std::vector<float>& profile, int stokes, CARTA::Point& point) {
    return _loader->GetCursorSpectralData(profile, stokes, point.x(), 1, point.y(), 1, _image_mutex);
}

bool Frame::GetLoaderSpectralData(int region_id, int stokes, const casacore::ArrayLattice<casacore::Bool>& mask,
    const casacore::IPosition& origin, std::map<CARTA::StatsType, std::vector<double>>& results, float& progress) {
    // Get spectral data from loader (add image mutex for swizzled data)
    return _loader->GetRegionSpectralData(region_id, stokes, mask, origin, _image_mutex, results, progress);
}

bool Frame::CalculateMoments(int file_id, GeneratorProgressCallback progress_callback,
    const std::pair<StokesSource, casacore::ImageRegion>& stokes_src_vs_region, const CARTA::MomentRequest& moment_request,
    CARTA::MomentResponse& moment_response, std::vector<GeneratedImage>& collapse_results) {
    std::shared_lock lock(GetActiveTaskMutex());

    if (!_moment_generator) {
        _moment_generator = std::make_unique<MomentGenerator>(GetFileName(), _loader->GetStokesImage(stokes_src_vs_region.first));
        _stokes_source = stokes_src_vs_region.first;
    }

    if (_stokes_source != stokes_src_vs_region.first) {
        _moment_generator.reset(new MomentGenerator(GetFileName(), _loader->GetStokesImage(stokes_src_vs_region.first)));
        _stokes_source = stokes_src_vs_region.first;
    }

    _loader->CloseImageIfUpdated();

    if (_moment_generator) {
        std::unique_lock<std::mutex> ulock(_image_mutex); // Must lock the image while doing moment calculations
        _moment_generator->CalculateMoments(file_id, stokes_src_vs_region.second, _z_axis, _stokes_axis, progress_callback, moment_request,
            moment_response, collapse_results);
        ulock.unlock();
    }

    return !collapse_results.empty();
}

void Frame::StopMomentCalc() {
    if (_moment_generator) {
        _moment_generator->StopCalculation();
    }
}

// Export modified image to file, for changed range of channels/stokes and chopped region
// Input root_folder as target path
// Input save_file_msg as requesting parameters
// Input save_file_ack as responding message to frontend
// Input region as std::shared_ptr<Region> of information of target region
// Return void
void Frame::SaveFile(const std::string& root_folder, const CARTA::SaveFile& save_file_msg, CARTA::SaveFileAck& save_file_ack,
    std::shared_ptr<Region> region) {
    // Input file info
    std::string in_file = GetFileName();

    // Output file info
    fs::path output_filename(save_file_msg.output_file_name());
    fs::path directory(save_file_msg.output_file_directory());
    CARTA::FileType output_file_type(save_file_msg.output_file_type());

    // Set response message
    int file_id(save_file_msg.file_id());
    save_file_ack.set_file_id(file_id);
    bool success(false);
    casacore::String message;

    // Get the full resolved name of the output image
    fs::path temp_path = fs::path(root_folder) / directory;
    fs::path abs_path = fs::absolute(temp_path);
    output_filename = abs_path / output_filename;

    if (output_filename.string() == in_file) {
        message = "The source file can not be overwritten!";
        save_file_ack.set_success(success);
        save_file_ack.set_message(message);
        return;
    }

    // Try to save file from loader (for entire LEL image in CASA format only)
    if (!region && _loader->SaveFile(output_file_type, output_filename.string(), message)) {
        save_file_ack.set_success(true);
        return;
    }

    // Begin with entire image
    auto image_shape = ImageShape();
    casacore::ImageInterface<float>* image = _loader->GetImage().get();

    // Modify image to export
    casacore::SubImage<float> sub_image;
    casacore::LCRegion* image_region;
    casacore::IPosition region_shape;

    if (region) {
        image_region = GetImageRegion(file_id, region);
        region_shape = image_region->shape();
    }

    //// Todo: support saving computed stokes images
    if (image_shape.size() == 2) {
        if (region) {
            _loader->GetSubImage(std::make_pair(StokesSource(), LattRegionHolder(image_region)), sub_image);
            image = sub_image.cloneII();
            _loader->CloseImageIfUpdated();
        }
    } else if (image_shape.size() > 2 && image_shape.size() < 5) {
        try {
            if (region) {
                auto latt_region_holder = LattRegionHolder(image_region);
                auto slice_sub_image = GetExportRegionSlicer(save_file_msg, image_shape, region_shape, image_region, latt_region_holder);
                _loader->GetSubImage(slice_sub_image, latt_region_holder, sub_image);
            } else {
                auto slice_sub_image = GetExportImageSlicer(save_file_msg, image_shape);
                _loader->GetSubImage(std::make_pair(StokesSource(), slice_sub_image), sub_image);
            }

            // If keep degenerated axes
            if (save_file_msg.keep_degenerate()) {
                image = sub_image.cloneII();
            } else {
                image = casacore::SubImage<float>(sub_image, casacore::AxesSpecifier(false), true).cloneII();
            }
        } catch (casacore::AipsError error) {
            message = error.getMesg();
            save_file_ack.set_success(false);
            save_file_ack.set_message(message);
            return;
        }
    } else {
        return;
    }

    // Export image data to file
    try {
        std::unique_lock<std::mutex> ulock(_image_mutex); // Lock the image while saving the file
        {
            switch (output_file_type) {
                case CARTA::FileType::CASA:
                    success = ExportCASAImage(*image, output_filename, message);
                    break;
                case CARTA::FileType::FITS:
                    success = ExportFITSImage(*image, output_filename, message);
                    break;
                default:
                    message = fmt::format("Could not export file. Unknown file type {}.", FileTypeString[output_file_type]);
                    break;
            }
        }
        ulock.unlock(); // Unlock the image
    } catch (casacore::AipsError error) {
        message += error.getMesg();
        save_file_ack.set_success(false);
        save_file_ack.set_message(message);
        return;
    }
    if (success) {
        spdlog::info("Exported a {} file \'{}\'.", FileTypeString[output_file_type], output_filename.string());
    }

    // Remove the root folder from the ack message
    if (!root_folder.empty()) {
        std::size_t found = message.find(root_folder);
        if (found != std::string::npos) {
            message.replace(found, root_folder.size(), "");
        }
    }

    save_file_ack.set_success(success);
    save_file_ack.set_message(message);
}

// Export FileLoader::ImageRef image to CASA file
// Input casacore::ImageInterface<casacore::Float> image as source data
// Input output_filename as file path
// Input message as a return message, which may contain error message
// Return a bool if this functionality success
bool Frame::ExportCASAImage(casacore::ImageInterface<casacore::Float>& image, fs::path output_filename, casacore::String& message) {
    bool success(false);

    // Remove the old image file if it has a same file name
    std::error_code error_code;
    if (fs::exists(output_filename, error_code)) {
        fs::remove_all(output_filename);
    }

    // Get a copy of all pixel data
    casacore::IPosition start(image.shape().size(), 0);
    casacore::IPosition count(image.shape());
    casacore::Slicer slice(start, count);
    casacore::Array<casacore::Float> temp_array;
    image.doGetSlice(temp_array, slice);

    // Construct a new CASA image
    try {
        auto out_image =
            std::make_unique<casacore::PagedImage<casacore::Float>>(image.shape(), image.coordinates(), output_filename.string());
        out_image->setMiscInfo(image.miscInfo());
        out_image->setImageInfo(image.imageInfo());
        out_image->appendLog(image.logger());
        out_image->setUnits(image.units());
        out_image->putSlice(temp_array, start);

        // Create the mask for region
        if (image.hasPixelMask()) {
            casacore::Array<casacore::Bool> image_mask;
            image.getMaskSlice(image_mask, slice);
            out_image->makeMask("mask0", true, true);
            casacore::Lattice<casacore::Bool>& out_image_mask = out_image->pixelMask();
            out_image_mask.putSlice(image_mask, start);
        }
        success = true;
    } catch (casacore::AipsError error) {
        message = error.getMesg();
    }

    return success;
}

// Export FileLoader::ImageRef image to FITS file
// Input casacore::ImageInterface<casacore::Float> image as source data
// Input output_filename as file path
// Input message as a return message, which may contain error message
// Return a bool if this functionality success
bool Frame::ExportFITSImage(casacore::ImageInterface<casacore::Float>& image, fs::path output_filename, casacore::String& message) {
    bool success = false;
    bool prefer_velocity;
    bool optical_velocity;
    bool prefer_wavelength;
    bool air_wavelength;
    GetSpectralCoordPreferences(&image, prefer_velocity, optical_velocity, prefer_wavelength, air_wavelength);

    casacore::String error_string;
    casacore::String origin_string;
    bool allow_overwrite(true);
    bool degenerate_last(false);
    bool verbose(true);
    bool stokes_last(false);
    bool history(true);
    const int bit_pix(-32);
    const float min_pix(1.0);
    const float max_pix(-1.0);
    if (casacore::ImageFITSConverter::ImageToFITS(error_string, image, output_filename.string(), 64, prefer_velocity, optical_velocity,
            bit_pix, min_pix, max_pix, allow_overwrite, degenerate_last, verbose, stokes_last, prefer_wavelength, air_wavelength,
            origin_string, history)) {
        success = true;
    } else {
        message = error_string;
    }
    return success;
}

// Validate channels & stokes, if it starts from 0 and ends in the maximum range
// Output channels as [channels_start, channels_end, channels_stride], default [0, channels_number, 1]
// Output stokes as [stokes_start, stokes_end, stokes_stride], default [0, stokes_number, 1]
// Input save_file_msg as the parameters from the request, which gives input range
// Return void
void Frame::ValidateChannelStokes(std::vector<int>& channels, std::vector<int>& stokes, const CARTA::SaveFile& save_file_msg) {
    auto image_shape = ImageShape();

    // Default for channels
    int channels_max = _z_axis > -1 ? image_shape[_z_axis] : 1;
    int channels_start = 0;
    int channels_stride = 1;
    int channels_end = channels_max - 1;
    int channels_length = channels_max;
    // Clamp channels range
    if (save_file_msg.channels().size() > 0) {
        channels_start = std::min(std::max(save_file_msg.channels(0), 0), channels_max - 1);
        channels_end = std::min(std::max(save_file_msg.channels(1), channels_start), channels_max - 1);
    }

    // Default for stokes
    int stokes_max = _stokes_axis > -1 ? image_shape[_stokes_axis] : 1;
    int stokes_start = 0;
    int stokes_stride = 1;
    int stokes_end = stokes_max - 1;
    int stokes_length = stokes_max;
    // Clamp stokes range
    if (save_file_msg.stokes().size() > 0) {
        stokes_start = std::min(std::max(save_file_msg.stokes(0), 0), stokes_max - 1);
        stokes_end = std::min(std::max(save_file_msg.stokes(1), stokes_start), stokes_max - 1);
        stokes_stride = std::round(std::min(std::max(save_file_msg.stokes(2), 1), stokes_max - stokes_start));
    }

    // Ouput results
    channels.push_back(channels_start);
    channels.push_back(channels_end);
    channels.push_back(channels_stride);
    stokes.push_back(stokes_start);
    stokes.push_back(stokes_end);
    stokes.push_back(stokes_stride);
}

// Calculate Slicer for a given image with modified channels/stokes
// Input save_file_msg as the parameters from the request, which gives input range
// Input image_shape as casacore::IPosition of source image
// Return casacore::Slicer(start, end, stride) for apply subImage()
casacore::Slicer Frame::GetExportImageSlicer(const CARTA::SaveFile& save_file_msg, casacore::IPosition image_shape) {
    auto channels = std::vector<int>();
    auto stokes = std::vector<int>();
    ValidateChannelStokes(channels, stokes, save_file_msg);

    casacore::IPosition start;
    casacore::IPosition end;
    casacore::IPosition stride;
    switch (image_shape.size()) {
        // 3 dimensional cube image
        case 3:
            if (_z_axis == 2) {
                // Channels present
                start = casacore::IPosition(3, 0, 0, channels[0]);
                end = casacore::IPosition(3, image_shape[0] - 1, image_shape[1] - 1, channels[1]);
                stride = casacore::IPosition(3, 1, 1, channels[2]);
            } else {
                // Stokes present
                start = casacore::IPosition(3, 0, 0, stokes[0]);
                end = casacore::IPosition(3, image_shape[0] - 1, image_shape[1] - 1, stokes[1]);
                stride = casacore::IPosition(3, 1, 1, stokes[2]);
            }
            break;
        // 4 dimensional cube image
        case 4:
            if (_z_axis == 2) {
                // Channels present before stokes
                start = casacore::IPosition(4, 0, 0, channels[0], stokes[0]);
                end = casacore::IPosition(4, image_shape[0] - 1, image_shape[1] - 1, channels[1], stokes[1]);
                stride = casacore::IPosition(4, 1, 1, channels[2], stokes[2]);
            } else {
                // Channels present after stokes
                start = casacore::IPosition(4, 0, 0, stokes[0], channels[0]);
                end = casacore::IPosition(4, image_shape[0] - 1, image_shape[1] - 1, stokes[1], channels[1]);
                stride = casacore::IPosition(4, 1, 1, stokes[2], channels[2]);
            }
            break;
        default:
            break;
    }
    return casacore::Slicer(start, end, stride, casacore::Slicer::endIsLast);
}

// Calculate Slicer/LattRegionHolder for a given region with modified channels/stokes
// Input save_file_msg as the parameters from the request, which gives input range
// Input image_shape as casacore::IPosition of source image
// Input region_shape as casacore::IPosition of target region
// Input image_region as casacore::LCRegion of infomation of target region to chop
// Output latt_region_holder as casacore::LattRegionHolder of target region
//   If dimension of region does not match the source image, will modify latt_region_holder.
// Return casacore::Slicer(start, end, stride) for apply subImage()
casacore::Slicer Frame::GetExportRegionSlicer(const CARTA::SaveFile& save_file_msg, casacore::IPosition image_shape,
    casacore::IPosition region_shape, casacore::LCRegion* image_region, casacore::LattRegionHolder& latt_region_holder) {
    auto channels = std::vector<int>();
    auto stokes = std::vector<int>();
    ValidateChannelStokes(channels, stokes, save_file_msg);

    casacore::IPosition start;
    casacore::IPosition end;
    casacore::IPosition stride;
    switch (image_shape.size()) {
        // 3 dimensional cube image
        case 3:
            if (_z_axis == 2) {
                // Channels present
                start = casacore::IPosition(3, 0, 0, channels[0]);
                end = casacore::IPosition(3, region_shape[0] - 1, region_shape[1] - 1, channels[1]);
                stride = casacore::IPosition(3, 1, 1, channels[2]);
                if (region_shape.size() < image_shape.size()) {
                    auto region_ext = casacore::LCExtension(*image_region, casacore::IPosition(1, 2),
                        casacore::LCBox(
                            casacore::IPosition(1, 0), casacore::IPosition(1, image_shape[2]), casacore::IPosition(1, image_shape[2])));
                    latt_region_holder = LattRegionHolder(*(region_ext.cloneRegion()));
                }
            } else {
                // Stokes present
                start = casacore::IPosition(3, 0, 0, stokes[0]);
                end = casacore::IPosition(3, region_shape[0] - 1, region_shape[1] - 1, stokes[1]);
                stride = casacore::IPosition(3, 1, 1, stokes[2]);
                if (region_shape.size() < image_shape.size()) {
                    auto region_ext = casacore::LCExtension(*image_region, casacore::IPosition(1, 2),
                        casacore::LCBox(
                            casacore::IPosition(1, 0), casacore::IPosition(1, image_shape[3]), casacore::IPosition(1, image_shape[3])));
                    latt_region_holder = LattRegionHolder(*(region_ext.cloneRegion()));
                }
            }
            break;
        // 4 dimensional cube image
        case 4:
            if (_z_axis == 2) {
                // Channels present before stokes
                start = casacore::IPosition(4, 0, 0, channels[0], stokes[0]);
                end = casacore::IPosition(4, region_shape[0] - 1, region_shape[1] - 1, channels[1], stokes[1]);
                stride = casacore::IPosition(4, 1, 1, channels[2], stokes[2]);
                if (region_shape.size() < image_shape.size()) {
                    auto region_ext = casacore::LCExtension(*image_region, casacore::IPosition(2, 2, 3),
                        casacore::LCBox(casacore::IPosition(2, 0, 0), casacore::IPosition(2, image_shape[2], image_shape[3]),
                            casacore::IPosition(2, image_shape[2], image_shape[3])));
                    latt_region_holder = LattRegionHolder(*(region_ext.cloneRegion()));
                }
            } else {
                // Channels present after stokes
                start = casacore::IPosition(4, 0, 0, stokes[0], channels[0]);
                end = casacore::IPosition(4, region_shape[0] - 1, region_shape[1] - 1, stokes[1], channels[1]);
                stride = casacore::IPosition(4, 1, 1, stokes[2], channels[2]);
                if (region_shape.size() < image_shape.size()) {
                    auto region_ext = casacore::LCExtension(*image_region, casacore::IPosition(2, 2, 3),
                        casacore::LCBox(casacore::IPosition(2, 0, 0), casacore::IPosition(2, image_shape[3], image_shape[2]),
                            casacore::IPosition(2, image_shape[3], image_shape[2])));
                    latt_region_holder = LattRegionHolder(*(region_ext.cloneRegion()));
                }
            }
            break;
        default:
            break;
    }
    return casacore::Slicer(start, end, stride, casacore::Slicer::endIsLast);
}

bool Frame::GetStokesTypeIndex(const string& coordinate, int& stokes_index) {
    if (coordinate.size() > 1) {
        bool stokes_ok(false);
        std::string stokes_string = coordinate.substr(0, coordinate.size() - 1);
        if (StokesStringTypes.count(stokes_string)) {
            CARTA::PolarizationType stokes_type = StokesStringTypes[stokes_string];
            if (_loader->GetStokesTypeIndex(stokes_type, stokes_index)) {
                stokes_ok = true;
            } else if (ComputeStokes(stokes_string)) {
                stokes_index = StokesStringTypes.at(stokes_string);
                stokes_ok = true;
            } else {
                int assumed_stokes_index = (StokesValues[stokes_type] - 1) % 4;
                if (NumStokes() > assumed_stokes_index) {
                    stokes_index = assumed_stokes_index;
                    stokes_ok = true;
                    spdlog::warn("Can not get stokes index from the header. Assuming stokes {} index is {}.", stokes_string, stokes_index);
                }
            }
        }
        if (!stokes_ok) {
            spdlog::error("Spectral or spatial requirement {} failed: invalid stokes axis for image.", coordinate);
            return false;
        }
    } else {
        stokes_index = CurrentStokes(); // current stokes
    }
    return true;
}

std::shared_mutex& Frame::GetActiveTaskMutex() {
    return _active_task_mutex;
}

void Frame::InitImageHistogramConfigs() {
    _image_histogram_configs.clear();

    // set histogram requirements for the image
    HistogramConfig config;
    config.coordinate = "z"; // current stokes type
    config.channel = CURRENT_Z;
    config.num_bins = AUTO_BIN_SIZE;
    _image_histogram_configs.push_back(config);
}

void Frame::CloseCachedImage(const std::string& file) {
    if (_loader->GetFileName() == file) {
        _loader->CloseImageIfUpdated();
    }
}

} // namespace carta<|MERGE_RESOLUTION|>--- conflicted
+++ resolved
@@ -381,14 +381,9 @@
     auto t_start_set_image_cache = std::chrono::high_resolution_clock::now();
     casacore::Slicer section = GetImageSlicer(AxisRange(_z_index), _stokes_index).second;
     _image_cache_size = section.length().product();
-<<<<<<< HEAD
-    _image_cache = std::shared_ptr<float[]>(new float[_image_cache_size]);
+    _image_cache = std::make_unique<float[]>(_image_cache_size);
     std::pair<StokesSource, casacore::Slicer> stokes_src_vs_section = GetImageSlicer(AxisRange(_z_index), _stokes_index);
     if (!GetSlicerData(stokes_src_vs_section, _image_cache.get())) {
-=======
-    _image_cache = std::make_unique<float[]>(_image_cache_size);
-    if (!GetSlicerData(section, _image_cache.get())) {
->>>>>>> 7c84cb4f
         spdlog::error("Session {}: {}", _session_id, "Loading image cache failed.");
         return false;
     }
