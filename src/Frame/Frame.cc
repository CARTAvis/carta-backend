--- conflicted
+++ resolved
@@ -603,35 +603,19 @@
 
     if (mip > 1 && !IsComputedStokes(_stokes_index)) {
         // Try to load downsampled data from the image file
-<<<<<<< HEAD
-        loaded_data = _loader->GetDownsampledRasterData(tile_data, z, _stokes_index, bounds, mip, _image_mutex);
-    } else if (z == _z_index && !_image_cache_valid && _loader->UseTileCache()) {
-        // Load a tile from the tile cache only if this is supported for the current z *and* the full image cache isn't populated
-        tile_data_ptr = _tile_cache.Get(TileCache::Key(bounds.x_min(), bounds.y_min()), _loader, _image_mutex);
-        if (tile_data_ptr) {
-=======
         loaded_data = _loader->GetDownsampledRasterData(*tile_data_ptr, _z_index, _stokes_index, bounds, mip, _image_mutex);
-    } else if (!_image_cache_valid && _use_tile_cache) {
+    } else if (z == _z_index && !_image_cache_valid && _use_tile_cache) {
         // Load a tile from the tile cache if the full image cache isn't populated
         auto cache_tile_ptr = _tile_cache.Get(TileCache::Key(bounds.x_min(), bounds.y_min()), _loader, _image_mutex);
         if (cache_tile_ptr) {
             tile_data_ptr->assign(cache_tile_ptr->begin(), cache_tile_ptr->end());
->>>>>>> 010335ce
             return true;
         }
     }
 
     // Fall back to using the full image cache.
     if (!loaded_data) {
-<<<<<<< HEAD
-        loaded_data = GetRasterData(z, tile_data, bounds, mip, true);
-    }
-
-    if (loaded_data) {
-        tile_data_ptr = std::make_shared<std::vector<float>>(tile_data);
-=======
-        loaded_data = GetRasterData(*tile_data_ptr, bounds, mip, true);
->>>>>>> 010335ce
+        loaded_data = GetRasterData(z, *tile_data_ptr, bounds, mip, true);
     }
 
     return loaded_data;
