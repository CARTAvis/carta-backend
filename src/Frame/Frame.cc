/* This file is part of the CARTA Image Viewer: https://github.com/CARTAvis/carta-backend
   Copyright 2018, 2019, 2020, 2021 Academia Sinica Institute of Astronomy and Astrophysics (ASIAA),
   Associated Universities, Inc. (AUI) and the Inter-University Institute for Data Intensive Astronomy (IDIA)
   SPDX-License-Identifier: GPL-3.0-or-later
*/

#include "Frame.h"

#include <algorithm>
#include <chrono>
#include <cmath>
#include <fstream>
#include <thread>

#include <casacore/images/Images/SubImage.h>
#include <casacore/images/Regions/WCBox.h>
#include <casacore/images/Regions/WCRegion.h>
#include <casacore/lattices/LRegions/LCExtension.h>
#include <casacore/lattices/LRegions/LCSlicer.h>
#include <casacore/lattices/LRegions/LattRegionHolder.h>
#include <casacore/tables/DataMan/TiledFileAccess.h>

#include "DataStream/Compression.h"
#include "DataStream/Contouring.h"
#include "DataStream/Smoothing.h"
#include "ImageStats/StatsCalculator.h"
#include "Logger/Logger.h"

static const int HIGH_COMPRESSION_QUALITY(32);

namespace carta {

Frame::Frame(uint32_t session_id, std::shared_ptr<FileLoader> loader, const std::string& hdu, int default_z)
    : _session_id(session_id),
      _valid(true),
      _loader(loader),
      _tile_cache(0),
      _x_axis(0),
      _y_axis(1),
      _z_axis(-1),
      _stokes_axis(-1),
      _z_index(default_z),
      _stokes_index(DEFAULT_STOKES),
      _depth(1),
      _num_stokes(1),
      _image_cache_valid(false),
      _moment_generator(nullptr),
      _stokes_src(StokesSrc()) {
    // Initialize for operator==
    _contour_settings = {std::vector<double>(), CARTA::SmoothingMode::NoSmoothing, 0, 0, 0, 0, 0};

    if (!_loader) {
        _open_image_error = fmt::format("Problem loading image: image type not supported.");
        spdlog::error("Session {}: {}", session_id, _open_image_error);
        _valid = false;
        return;
    }

    try {
        _loader->OpenFile(hdu);
    } catch (casacore::AipsError& err) {
        _open_image_error = err.getMesg();
        spdlog::error("Session {}: {}", session_id, _open_image_error);
        _valid = false;
        return;
    }

    // Get shape and axis values from the loader
    std::string log_message;
    if (!_loader->FindCoordinateAxes(_image_shape, _spectral_axis, _z_axis, _stokes_axis, log_message)) {
        _open_image_error = fmt::format("Cannot determine file shape. {}", log_message);
        spdlog::error("Session {}: {}", session_id, _open_image_error);
        _valid = false;
        return;
    }

    // Determine which axes are rendered, e.g. for pV images
    std::vector<int> render_axes = _loader->GetRenderAxes();
    _x_axis = render_axes[0];
    _y_axis = render_axes[1];

    _width = _image_shape(_x_axis);
    _height = _image_shape(_y_axis);
    _depth = (_z_axis >= 0 ? _image_shape(_z_axis) : 1);
    _num_stokes = (_stokes_axis >= 0 ? _image_shape(_stokes_axis) : 1);

    // load full image cache for loaders that don't use the tile cache and mipmaps
    if (!(_loader->UseTileCache() && _loader->HasMip(2)) && !FillImageCache()) {
        _open_image_error = fmt::format("Cannot load image data. Check log.");
        _valid = false;
        return;
    }

    // reset the tile cache if the loader will use it
    if (_loader->UseTileCache()) {
        int tiles_x = (_width - 1) / TILE_SIZE + 1;
        int tiles_y = (_height - 1) / TILE_SIZE + 1;
        int tile_cache_capacity = std::min(MAX_TILE_CACHE_CAPACITY, 2 * (tiles_x + tiles_y));
        _tile_cache.Reset(_z_index, _stokes_index, tile_cache_capacity);
    }

    // set default histogram requirements
    InitImageHistogramConfigs();
    _cube_histogram_configs.clear();

    try {
        // Resize stats vectors and load data from image, if the format supports it.
        // A failure here shouldn't invalidate the frame
        _loader->LoadImageStats();
    } catch (casacore::AipsError& err) {
        _open_image_error = fmt::format("Problem loading statistics from file: {}", err.getMesg());
        spdlog::warn("Session {}: {}", session_id, _open_image_error);
    }

    _loader->CloseImageIfUpdated();
}

bool Frame::IsValid() {
    return _valid;
}

std::string Frame::GetErrorMessage() {
    return _open_image_error;
}

std::string Frame::GetFileName() {
    std::string filename;

    if (_loader) {
        filename = _loader->GetFileName();
    }

    return filename;
}

std::shared_ptr<casacore::CoordinateSystem> Frame::CoordinateSystem(const StokesSrc& stokes_src) {
    if (IsValid()) {
        return _loader->GetCoordinateSystem(stokes_src);
    }
    return std::make_shared<casacore::CoordinateSystem>();
}

casacore::IPosition Frame::ImageShape(const StokesSrc& stokes_src) {
    casacore::IPosition ipos;
<<<<<<< HEAD
    if (stokes_src.OriginalImage() && IsValid()) {
        ipos = _coord_axes.image_shape;
    } else {
        auto image = _loader->GetStokesImage(stokes_src);
        if (image) {
            ipos = image->shape();
        } else {
            spdlog::error("Failed to compute the stokes image!");
        }
=======
    if (IsValid()) {
        ipos = _image_shape;
>>>>>>> 87ecda1c
    }
    return ipos;
}

size_t Frame::Depth() {
    return _depth;
}

size_t Frame::NumStokes() {
    return _num_stokes;
}

int Frame::CurrentZ() {
    return _z_index;
}

int Frame::CurrentStokes() {
    return _stokes_index;
}

int Frame::SpectralAxis() {
    return _spectral_axis;
}

int Frame::StokesAxis() {
    return _stokes_axis;
}

bool Frame::GetBeams(std::vector<CARTA::Beam>& beams) {
    std::string error;
    bool beams_ok = _loader->GetBeams(beams, error);
    _loader->CloseImageIfUpdated();

    if (!beams_ok) {
        spdlog::warn("Session {}: {}", _session_id, error);
    }

    return beams_ok;
}

std::pair<StokesSrc, casacore::Slicer> Frame::GetImageSlicer(const AxisRange& z_range, int stokes) {
    return GetImageSlicer(AxisRange(ALL_X), AxisRange(ALL_Y), z_range, stokes);
}

std::pair<StokesSrc, casacore::Slicer> Frame::GetImageSlicer(
    const AxisRange& x_range, const AxisRange& y_range, const AxisRange& z_range, int stokes) {
    // Set stokes source for the image loader
    StokesSrc stokes_src(stokes, z_range, x_range, y_range);

    // Slicer to apply z range and stokes to image shape
    // Start with entire image
    casacore::IPosition start(_image_shape.size());
    start = 0;
    casacore::IPosition end(_image_shape);
    end -= 1; // last position, not length

    // Slice x axis
    if (_x_axis >= 0) {
        int start_x(x_range.from), end_x(x_range.to);

        // Normalize x constants
        if (start_x == ALL_X) {
            start_x = 0;
        }
        if (end_x == ALL_X) {
            end_x = _width - 1;
        }

<<<<<<< HEAD
        if (stokes_src.OriginalImage()) {
            start(x_axis) = start_x;
            end(x_axis) = end_x;
        } else { // Reset the slice cut for the computed stokes image
            start(x_axis) = 0;
            end(x_axis) = end_x - start_x;
        }
=======
        start(_x_axis) = start_x;
        end(_x_axis) = end_x;
>>>>>>> 87ecda1c
    }

    // Slice y axis
    if (_y_axis >= 0) {
        int start_y(y_range.from), end_y(y_range.to);

        // Normalize y constants
        if (start_y == ALL_Y) {
            start_y = 0;
        }
        if (end_y == ALL_Y) {
            end_y = _height - 1;
        }

<<<<<<< HEAD
        if (stokes_src.OriginalImage()) {
            start(y_axis) = start_y;
            end(y_axis) = end_y;
        } else { // Reset the slice cut for the computed stokes image
            start(y_axis) = 0;
            end(y_axis) = end_y - start_y;
        }
=======
        start(_y_axis) = start_y;
        end(_y_axis) = end_y;
>>>>>>> 87ecda1c
    }

    // Slice z axis
    if (_z_axis >= 0) {
        int start_z(z_range.from), end_z(z_range.to);

        // Normalize z constants
        if (start_z == ALL_Z) {
            start_z = 0;
        } else if (start_z == CURRENT_Z) {
            start_z = CurrentZ();
        }
        if (end_z == ALL_Z) {
            end_z = Depth() - 1;
        } else if (end_z == CURRENT_Z) {
            end_z = CurrentZ();
        }

<<<<<<< HEAD
        if (stokes_src.OriginalImage()) {
            start(z_axis) = start_z;
            end(z_axis) = end_z;
        } else { // Reset the slice cut for the computed stokes image
            start(z_axis) = 0;
            end(z_axis) = end_z - start_z;
        }
=======
        start(_z_axis) = start_z;
        end(_z_axis) = end_z;
>>>>>>> 87ecda1c
    }

    // Slice stokes axis
    if (_stokes_axis >= 0) {
        // Normalize stokes constant
        stokes = (stokes == CURRENT_STOKES ? CurrentStokes() : stokes);

<<<<<<< HEAD
        if (stokes_src.OriginalImage()) {
            start(stokes_axis) = stokes;
            end(stokes_axis) = stokes;
        } else {
            // Reset the slice cut for the computed stokes image
            start(stokes_axis) = 0;
            end(stokes_axis) = 0;
        }
=======
        start(_stokes_axis) = stokes;
        end(_stokes_axis) = stokes;
>>>>>>> 87ecda1c
    }

    // slicer for image data
    casacore::Slicer section(start, end, casacore::Slicer::endIsLast);
    return std::make_pair(stokes_src, section);
}

bool Frame::CheckZ(int z) {
    return ((z >= 0) && (z < Depth()));
}

bool Frame::CheckStokes(int stokes) {
    return (((stokes >= 0) && (stokes < NumStokes())) || ComputedStokes(stokes));
}

bool Frame::ZStokesChanged(int z, int stokes) {
    return (z != _z_index || stokes != _stokes_index);
}

void Frame::WaitForTaskCancellation() {
    _connected = false; // file closed
    StopMomentCalc();
    std::unique_lock lock(GetActiveTaskMutex());
}

bool Frame::IsConnected() {
    return _connected; // whether file is to be closed
}

// ********************************************************************
// Image parameters: view, z/stokes, slicers for data cache

bool Frame::SetImageChannels(int new_z, int new_stokes, std::string& message) {
    bool updated(false);

    if (!_valid) {
        message = "No file loaded";
    } else {
        if ((new_z != _z_index) || (new_stokes != _stokes_index)) {
            bool z_ok(CheckZ(new_z));
            bool stokes_ok(CheckStokes(new_stokes));
            if (z_ok && stokes_ok) {
                _z_index = new_z;
                _stokes_index = new_stokes;

                // invalidate the image cache
                InvalidateImageCache();

                if (!(_loader->UseTileCache() && _loader->HasMip(2)) || ComputedStokes(_stokes_index)) {
                    // Reload the full channel cache for loaders which use it
                    FillImageCache();
                } else {
                    // Don't reload the full channel cache here because we may not need it

                    if (_loader->UseTileCache()) {
                        // invalidate / clear the full resolution tile cache
                        _tile_cache.Reset(_z_index, _stokes_index);
                    }
                }

                updated = true;
            } else {
                message = fmt::format("Channel {} or Stokes {} is invalid in image", new_z, new_stokes);
            }
        }
    }
    return updated;
}

bool Frame::SetCursor(float x, float y) {
    bool changed = ((x != _cursor.x) || (y != _cursor.y));
    _cursor = PointXy(x, y);
    return changed;
}

bool Frame::FillImageCache() {
    // get image data for z, stokes

    bool write_lock(true);
    queuing_rw_mutex_scoped cache_lock(&_cache_mutex, write_lock);

    // Exit early *after* acquiring lock if the cache has already been loaded by another thread
    if (_image_cache_valid) {
        return true;
    }

    auto t_start_set_image_cache = std::chrono::high_resolution_clock::now();
    casacore::Slicer section = GetImageSlicer(AxisRange(_z_index), _stokes_index).second;
    _image_cache_size = section.length().product();
    _image_cache = std::make_unique<float[]>(_image_cache_size);
    std::pair<StokesSrc, casacore::Slicer> stokes_slicer = GetImageSlicer(AxisRange(_z_index), _stokes_index);
    if (!GetSlicerData(stokes_slicer, _image_cache.get())) {
        spdlog::error("Session {}: {}", _session_id, "Loading image cache failed.");
        return false;
    }

    auto t_end_set_image_cache = std::chrono::high_resolution_clock::now();
    auto dt_set_image_cache =
        std::chrono::duration_cast<std::chrono::microseconds>(t_end_set_image_cache - t_start_set_image_cache).count();
    spdlog::performance("Load {}x{} image to cache in {:.3f} ms at {:.3f} MPix/s", _width, _height, dt_set_image_cache * 1e-3,
        (float)(_width * _height) / dt_set_image_cache);

    _image_cache_valid = true;
    return true;
}

void Frame::InvalidateImageCache() {
    bool write_lock(true);
    queuing_rw_mutex_scoped cache_lock(&_cache_mutex, write_lock);
    _image_cache_valid = false;
}

void Frame::GetZMatrix(std::vector<float>& z_matrix, size_t z, size_t stokes) {
    // fill matrix for given z and stokes
    std::pair<StokesSrc, casacore::Slicer> stokes_slicer = GetImageSlicer(AxisRange(z), stokes);
    z_matrix.resize(stokes_slicer.second.length().product());
    GetSlicerData(stokes_slicer, z_matrix.data());
}

// ****************************************************
// Raster Data

bool Frame::GetRasterData(std::vector<float>& image_data, CARTA::ImageBounds& bounds, int mip, bool mean_filter) {
    // apply bounds and downsample image cache
    if (!_valid || !_image_cache_valid) {
        return false;
    }

    const int x = bounds.x_min();
    const int y = bounds.y_min();
    const int req_height = bounds.y_max() - y;
    const int req_width = bounds.x_max() - x;

    // check bounds
    if ((req_height < 0) || (req_width < 0)) {
        return false;
    }
    if ((_height < (y + req_height)) || (_width < (x + req_width))) {
        return false;
    }
    // check mip; cannot divide by zero
    if (mip <= 0) {
        return false;
    }

    // size returned vector
    size_t num_rows_region = std::ceil((float)req_height / mip);
    size_t row_length_region = std::ceil((float)req_width / mip);
    image_data.resize(num_rows_region * row_length_region);
    int num_image_columns = _width;
    int num_image_rows = _height;

    // read lock imageCache
    bool write_lock(false);
    queuing_rw_mutex_scoped cache_lock(&_cache_mutex, write_lock);

    auto t_start_raster_data_filter = std::chrono::high_resolution_clock::now();
    if (mean_filter && mip > 1) {
        // Perform down-sampling by calculating the mean for each MIPxMIP block
        BlockSmooth(
            _image_cache.get(), image_data.data(), num_image_columns, num_image_rows, row_length_region, num_rows_region, x, y, mip);
    } else {
        // Nearest neighbour filtering
        NearestNeighbor(_image_cache.get(), image_data.data(), num_image_columns, row_length_region, num_rows_region, x, y, mip);
    }

    auto t_end_raster_data_filter = std::chrono::high_resolution_clock::now();
    auto dt_raster_data_filter =
        std::chrono::duration_cast<std::chrono::microseconds>(t_end_raster_data_filter - t_start_raster_data_filter).count();
    spdlog::performance("{} filter {}x{} raster data to {}x{} in {:.3f} ms at {:.3f} MPix/s",
        (mean_filter && mip > 1) ? "Mean" : "Nearest neighbour", req_height, req_width, num_rows_region, row_length_region,
        dt_raster_data_filter * 1e-3, (float)(num_rows_region * row_length_region) / dt_raster_data_filter);

    return true;
}

// Tile data
bool Frame::FillRasterTileData(CARTA::RasterTileData& raster_tile_data, const Tile& tile, int z, int stokes,
    CARTA::CompressionType compression_type, float compression_quality) {
    // Early exit if z or stokes has changed
    if (ZStokesChanged(z, stokes)) {
        return false;
    }

    raster_tile_data.set_channel(z);
    raster_tile_data.set_stokes(stokes);
    raster_tile_data.set_compression_type(compression_type);

    if (raster_tile_data.tiles_size()) {
        raster_tile_data.clear_tiles();
    }

    CARTA::TileData* tile_ptr = raster_tile_data.add_tiles();
    tile_ptr->set_layer(tile.layer);
    tile_ptr->set_x(tile.x);
    tile_ptr->set_y(tile.y);

    std::shared_ptr<std::vector<float>> tile_data_ptr;
    int tile_width;
    int tile_height;
    if (GetRasterTileData(tile_data_ptr, tile, tile_width, tile_height)) {
        size_t tile_image_data_size = sizeof(float) * tile_data_ptr->size(); // tile image data size in bytes

        if (ZStokesChanged(z, stokes)) {
            return false;
        }
        tile_ptr->set_width(tile_width);
        tile_ptr->set_height(tile_height);
        if (compression_type == CARTA::CompressionType::NONE) {
            tile_ptr->set_image_data(tile_data_ptr->data(), sizeof(float) * tile_data_ptr->size());
            return true;
        } else if (compression_type == CARTA::CompressionType::ZFP) {
            auto nan_encodings = GetNanEncodingsBlock(*tile_data_ptr, 0, tile_width, tile_height);
            tile_ptr->set_nan_encodings(nan_encodings.data(), sizeof(int32_t) * nan_encodings.size());

            if (ZStokesChanged(z, stokes)) {
                return false;
            }

            auto t_start_compress_tile_data = std::chrono::high_resolution_clock::now();

            // compress the data with the default precision
            std::vector<char> compression_buffer;
            size_t compressed_size;
            int precision = lround(compression_quality);
            Compress(*tile_data_ptr, 0, compression_buffer, compressed_size, tile_width, tile_height, precision);
            float compression_ratio = (float)tile_image_data_size / (float)compressed_size;
            bool use_high_precision(false);

            if (precision < HIGH_COMPRESSION_QUALITY && compression_ratio > 20) {
                // re-compress the data with a higher precision
                std::vector<char> compression_buffer_hq;
                size_t compressed_size_hq;
                Compress(*tile_data_ptr, 0, compression_buffer_hq, compressed_size_hq, tile_width, tile_height, HIGH_COMPRESSION_QUALITY);
                float compression_ratio_hq = (float)tile_image_data_size / (float)compressed_size_hq;

                if (compression_ratio_hq > 10) {
                    // set compression data with high precision
                    raster_tile_data.set_compression_quality(HIGH_COMPRESSION_QUALITY);
                    tile_ptr->set_image_data(compression_buffer_hq.data(), compressed_size_hq);

                    spdlog::debug("Using high compression quality. Previous compression ratio: {:.3f}", compression_ratio);
                    compression_ratio = compression_ratio_hq;
                    use_high_precision = true;
                }
            }

            if (!use_high_precision) {
                // set compression data with default precision
                raster_tile_data.set_compression_quality(compression_quality);
                tile_ptr->set_image_data(compression_buffer.data(), compressed_size);
            }

            spdlog::debug(
                "The compression ratio for tile (layer:{}, x:{}, y:{}) is {:.3f}.", tile.layer, tile.x, tile.y, compression_ratio);

            // Measure duration for compress tile data
            auto t_end_compress_tile_data = std::chrono::high_resolution_clock::now();
            auto dt_compress_tile_data =
                std::chrono::duration_cast<std::chrono::microseconds>(t_end_compress_tile_data - t_start_compress_tile_data).count();
            spdlog::performance("Compress {}x{} tile data in {:.3f} ms at {:.3f} MPix/s", tile_width, tile_height,
                dt_compress_tile_data * 1e-3, (float)(tile_width * tile_height) / dt_compress_tile_data);

            return !(ZStokesChanged(z, stokes));
        }
    }

    return false;
}

bool Frame::GetRasterTileData(std::shared_ptr<std::vector<float>>& tile_data_ptr, const Tile& tile, int& width, int& height) {
    int mip = Tile::LayerToMip(tile.layer, _width, _height, TILE_SIZE, TILE_SIZE);
    int tile_size_original = TILE_SIZE * mip;

    // crop to image size
    CARTA::ImageBounds bounds;
    bounds.set_x_min(std::max(0, tile.x * tile_size_original));
    bounds.set_x_max(std::min((int)_width, (tile.x + 1) * tile_size_original));
    bounds.set_y_min(std::max(0, tile.y * tile_size_original));
    bounds.set_y_max(std::min((int)_height, (tile.y + 1) * tile_size_original));

    const int req_height = bounds.y_max() - bounds.y_min();
    const int req_width = bounds.x_max() - bounds.x_min();
    width = std::ceil((float)req_width / mip);
    height = std::ceil((float)req_height / mip);

    std::vector<float> tile_data;
    bool loaded_data(0);

    if (mip > 1 && !ComputedStokes(_stokes_index)) {
        // Try to load downsampled data from the image file
        loaded_data = _loader->GetDownsampledRasterData(tile_data, _z_index, _stokes_index, bounds, mip, _image_mutex);
    } else if (!_image_cache_valid && _loader->UseTileCache()) {
        // Load a tile from the tile cache only if this is supported *and* the full image cache isn't populated
        tile_data_ptr = _tile_cache.Get(TileCache::Key(bounds.x_min(), bounds.y_min()), _loader, _image_mutex);
        if (tile_data_ptr) {
            return true;
        }
    }

    // Fall back to using the full image cache.
    if (!loaded_data) {
        loaded_data = GetRasterData(tile_data, bounds, mip, true);
    }

    if (loaded_data) {
        tile_data_ptr = std::make_shared<std::vector<float>>(tile_data);
    }

    return loaded_data;
}

// ****************************************************
// Contour Data

bool Frame::SetContourParameters(const CARTA::SetContourParameters& message) {
    ContourSettings new_settings = {std::vector<double>(message.levels().begin(), message.levels().end()), message.smoothing_mode(),
        message.smoothing_factor(), message.decimation_factor(), message.compression_level(), message.contour_chunk_size(),
        message.reference_file_id()};

    if (_contour_settings != new_settings) {
        _contour_settings = new_settings;
        return true;
    }
    return false;
}

bool Frame::ContourImage(ContourCallback& partial_contour_callback) {
    // Always use the full image cache (for now)
    FillImageCache();

    double scale = 1.0;
    double offset = 0;
    bool smooth_successful = false;
    std::vector<std::vector<float>> vertex_data;
    std::vector<std::vector<int>> index_data;
    queuing_rw_mutex_scoped cache_lock(&_cache_mutex, false);

    if (_contour_settings.smoothing_mode == CARTA::SmoothingMode::NoSmoothing || _contour_settings.smoothing_factor <= 1) {
        TraceContours(_image_cache.get(), _width, _height, scale, offset, _contour_settings.levels, vertex_data, index_data,
            _contour_settings.chunk_size, partial_contour_callback);
        return true;
    } else if (_contour_settings.smoothing_mode == CARTA::SmoothingMode::GaussianBlur) {
        // Smooth the image from cache
        int mask_size = (_contour_settings.smoothing_factor - 1) * 2 + 1;
        int64_t kernel_width = (mask_size - 1) / 2;

        int64_t source_width = _width;
        int64_t source_height = _height;
        int64_t dest_width = _width - (2 * kernel_width);
        int64_t dest_height = _height - (2 * kernel_width);
        std::unique_ptr<float[]> dest_array(new float[dest_width * dest_height]);
        smooth_successful = GaussianSmooth(
            _image_cache.get(), dest_array.get(), source_width, source_height, dest_width, dest_height, _contour_settings.smoothing_factor);
        // Can release lock early, as we're no longer using the image cache
        cache_lock.release();
        if (smooth_successful) {
            // Perform contouring with an offset based on the Gaussian smoothing apron size
            offset = _contour_settings.smoothing_factor - 1;
            TraceContours(dest_array.get(), dest_width, dest_height, scale, offset, _contour_settings.levels, vertex_data, index_data,
                _contour_settings.chunk_size, partial_contour_callback);
            return true;
        }
    } else {
        // Block averaging
        CARTA::ImageBounds image_bounds;
        image_bounds.set_x_min(0);
        image_bounds.set_y_min(0);
        image_bounds.set_x_max(_width);
        image_bounds.set_y_max(_height);

        std::vector<float> dest_vector;
        smooth_successful = GetRasterData(dest_vector, image_bounds, _contour_settings.smoothing_factor, true);
        cache_lock.release();
        if (smooth_successful) {
            // Perform contouring with an offset based on the block size, and a scale factor equal to block size
            offset = 0;
            scale = _contour_settings.smoothing_factor;
            size_t dest_width = ceil(double(image_bounds.x_max()) / _contour_settings.smoothing_factor);
            size_t dest_height = ceil(double(image_bounds.y_max()) / _contour_settings.smoothing_factor);
            TraceContours(dest_vector.data(), dest_width, dest_height, scale, offset, _contour_settings.levels, vertex_data, index_data,
                _contour_settings.chunk_size, partial_contour_callback);
            return true;
        }
        spdlog::warn("Smoothing mode not implemented yet!");
        return false;
    }

    return false;
}

// ****************************************************
// Histogram Requirements and Data

bool Frame::SetHistogramRequirements(int region_id, const std::vector<CARTA::SetHistogramRequirements_HistogramConfig>& histogram_configs) {
    // Set histogram requirements for image or cube
    if ((region_id > IMAGE_REGION_ID) || (region_id < CUBE_REGION_ID)) { // does not handle other regions
        return false;
    }

    if (region_id == IMAGE_REGION_ID) {
        _image_histogram_configs.clear();
    } else {
        _cube_histogram_configs.clear();
    }

    for (auto& histogram_config : histogram_configs) {
        // set histogram requirements for histogram widgets
        HistogramConfig config;
        config.coordinate = histogram_config.coordinate();
        config.channel = histogram_config.channel();
        config.num_bins = histogram_config.num_bins();
        if (region_id == IMAGE_REGION_ID) {
            _image_histogram_configs.push_back(config);
        } else {
            _cube_histogram_configs.push_back(config);
        }
    }

    return true;
}

bool Frame::FillRegionHistogramData(
    std::function<void(CARTA::RegionHistogramData histogram_data)> region_histogram_callback, int region_id, int file_id) {
    // fill histogram message for image plane or cube
    if ((region_id > IMAGE_REGION_ID) || (region_id < CUBE_REGION_ID)) { // does not handle other regions
        return false;
    }

    std::vector<HistogramConfig> requirements;
    if (region_id == IMAGE_REGION_ID) {
        requirements = _image_histogram_configs;
    } else {
        requirements = _cube_histogram_configs;
    }

    int stokes;
    bool have_valid_histogram(false);
    for (auto& histogram_config : requirements) {
        auto t_start_image_histogram = std::chrono::high_resolution_clock::now();

        // create and fill region histogram data message
        CARTA::RegionHistogramData histogram_data;
        histogram_data.set_file_id(file_id);
        histogram_data.set_region_id(region_id);
        histogram_data.set_progress(1.0);

        // Set channel
        int z = histogram_config.channel;
        if ((z == CURRENT_Z) || (Depth() == 1)) {
            z = CurrentZ();
        }
        histogram_data.set_channel(z);

        // Use number of bins in requirements
        int num_bins = histogram_config.num_bins;

        // Set stokes
        if (!GetStokesTypeIndex(histogram_config.coordinate, stokes)) {
            continue;
        }
        histogram_data.set_stokes(stokes);

        // fill histogram submessage from cache (loader or local)
        auto* histogram = histogram_data.mutable_histograms();
        bool histogram_filled = FillHistogramFromCache(z, stokes, num_bins, histogram);

        if (!histogram_filled) {
            // must calculate cube histogram from Session
            if ((region_id == CUBE_REGION_ID) || (z == ALL_Z)) {
                return false;
            }

            // calculate image histogram
            BasicStats<float> stats;
            if (GetBasicStats(z, stokes, stats)) {
                Histogram hist;
                histogram_filled = CalculateHistogram(region_id, z, stokes, num_bins, stats, hist);
                if (histogram_filled) {
                    FillHistogram(histogram, stats, hist);
                    region_histogram_callback(histogram_data); // send region histogram data message
                }
            }

            if (histogram_filled) {
                auto t_end_image_histogram = std::chrono::high_resolution_clock::now();
                auto dt_image_histogram =
                    std::chrono::duration_cast<std::chrono::microseconds>(t_end_image_histogram - t_start_image_histogram).count();
                spdlog::performance("Fill image histogram in {:.3f} ms at {:.3f} MPix/s", dt_image_histogram * 1e-3,
                    (float)stats.num_pixels / dt_image_histogram);
            }
        } else {
            region_histogram_callback(histogram_data); // send region histogram data message
        }

        have_valid_histogram |= histogram_filled;
    }

    return have_valid_histogram; // true if any histograms filled
}

int Frame::AutoBinSize() {
    return int(std::max(sqrt(_width * _height), 2.0));
}

bool Frame::FillHistogramFromCache(int z, int stokes, int num_bins, CARTA::Histogram* histogram) {
    // Fill Histogram submessage for given z, stokes, and num_bins
    bool filled = FillHistogramFromLoaderCache(z, stokes, num_bins, histogram);
    if (!filled) {
        filled = FillHistogramFromFrameCache(z, stokes, num_bins, histogram);
    }
    return filled;
}

bool Frame::FillHistogramFromLoaderCache(int z, int stokes, int num_bins, CARTA::Histogram* histogram) {
    // Fill the Histogram submessage from the loader cache
    auto& current_stats = _loader->GetImageStats(stokes, z);
    if (current_stats.valid) {
        int image_num_bins(current_stats.histogram_bins.size());
        if ((num_bins == AUTO_BIN_SIZE) || (num_bins == image_num_bins)) {
            double min_val(current_stats.basic_stats[CARTA::StatsType::Min]);
            double max_val(current_stats.basic_stats[CARTA::StatsType::Max]);
            double mean(current_stats.basic_stats[CARTA::StatsType::Mean]);
            double std_dev(current_stats.basic_stats[CARTA::StatsType::Sigma]);

            // fill message
            double bin_width = (max_val - min_val) / image_num_bins;
            double first_bin_center = min_val + (bin_width / 2.0);
            FillHistogram(histogram, image_num_bins, bin_width, first_bin_center, current_stats.histogram_bins, mean, std_dev);
            // histogram cached in loader
            return true;
        }
    }
    return false;
}

bool Frame::FillHistogramFromFrameCache(int z, int stokes, int num_bins, CARTA::Histogram* histogram) {
    // Get stats and histogram results from cache; also used for cube histogram
    if (num_bins == AUTO_BIN_SIZE) {
        num_bins = AutoBinSize();
    }

    bool have_histogram(false);
    Histogram hist;
    if (z == ALL_Z) {
        have_histogram = GetCachedCubeHistogram(stokes, num_bins, hist);
    } else {
        have_histogram = GetCachedImageHistogram(z, stokes, num_bins, hist);
    }

    if (have_histogram) {
        // add stats to message
        BasicStats<float> stats;
        if (GetBasicStats(z, stokes, stats)) {
            FillHistogram(histogram, stats, hist);
        }
    }
    return have_histogram;
}

bool Frame::GetBasicStats(int z, int stokes, BasicStats<float>& stats) {
    // Return basic stats from cache, or calculate (no loader option); also used for cube histogram
    if (z == ALL_Z) { // cube
        if (_cube_basic_stats.count(stokes)) {
            stats = _cube_basic_stats[stokes]; // get from cache
            return true;
        }
        return false; // calculate and cache in Session
    } else {
        int cache_key(CacheKey(z, stokes));
        if (_image_basic_stats.count(cache_key)) {
            stats = _image_basic_stats[cache_key]; // get from cache
            return true;
        }

        if ((z == CurrentZ()) && (stokes == CurrentStokes())) {
            // calculate histogram from image cache
            if ((_image_cache_size == 0) && !FillImageCache()) {
                // cannot calculate
                return false;
            }
            CalcBasicStats(stats, _image_cache.get(), _image_cache_size);
            _image_basic_stats[cache_key] = stats;
            return true;
        }

        // calculate histogram from given z/stokes data
        std::vector<float> data;
        GetZMatrix(data, z, stokes);
        CalcBasicStats(stats, data.data(), data.size());

        // cache results
        _image_basic_stats[cache_key] = stats;
        return true;
    }
    return false;
}

bool Frame::GetCachedImageHistogram(int z, int stokes, int num_bins, Histogram& hist) {
    // Get image histogram results from cache
    int cache_key(CacheKey(z, stokes));
    if (_image_histograms.count(cache_key)) {
        // get from cache if correct num_bins
        auto results_for_key = _image_histograms[cache_key];

        for (auto& result : results_for_key) {
            if (result.GetNbins() == num_bins) {
                hist = result;
                return true;
            }
        }
    }
    return false;
}

bool Frame::GetCachedCubeHistogram(int stokes, int num_bins, Histogram& hist) {
    // Get cube histogram results from cache
    if (_cube_histograms.count(stokes)) {
        for (auto& result : _cube_histograms[stokes]) {
            // get from cache if correct num_bins
            if (result.GetNbins() == num_bins) {
                hist = result;
                return true;
            }
        }
    }
    return false;
}

bool Frame::CalculateHistogram(int region_id, int z, int stokes, int num_bins, BasicStats<float>& stats, Histogram& hist) {
    // Calculate histogram for given parameters, return results
    if ((region_id > IMAGE_REGION_ID) || (region_id < CUBE_REGION_ID)) { // does not handle other regions
        return false;
    }

    if (z == ALL_Z) {
        return false; // calculation only for a specific z, even for cube histograms
    }

    if (num_bins == AUTO_BIN_SIZE) {
        num_bins = AutoBinSize();
    }

    if ((z == CurrentZ()) && (stokes == CurrentStokes())) {
        // calculate histogram from current image cache
        if ((_image_cache_size == 0) && !FillImageCache()) {
            return false;
        }
        bool write_lock(false);
        queuing_rw_mutex_scoped cache_lock(&_cache_mutex, write_lock);
        hist = CalcHistogram(num_bins, stats, _image_cache.get(), _image_cache_size);
    } else {
        // calculate histogram for z/stokes data
        std::vector<float> data;
        GetZMatrix(data, z, stokes);
        hist = CalcHistogram(num_bins, stats, data.data(), data.size());
    }

    // cache image histogram
    if ((region_id == IMAGE_REGION_ID) || (Depth() == 1)) {
        int cache_key(CacheKey(z, stokes));
        _image_histograms[cache_key].push_back(hist);
    }

    return true;
}

bool Frame::GetCubeHistogramConfig(HistogramConfig& config) {
    bool have_config(!_cube_histogram_configs.empty());
    if (have_config) {
        config = _cube_histogram_configs[0];
    }
    return have_config;
}

void Frame::CacheCubeStats(int stokes, BasicStats<float>& stats) {
    _cube_basic_stats[stokes] = stats;
}

void Frame::CacheCubeHistogram(int stokes, Histogram& hist) {
    _cube_histograms[stokes].push_back(hist);
}

// ****************************************************
// Stats Requirements and Data

bool Frame::SetStatsRequirements(int region_id, const std::vector<CARTA::SetStatsRequirements_StatsConfig>& stats_configs) {
    if (region_id != IMAGE_REGION_ID) {
        return false;
    }

    _image_required_stats = stats_configs;
    return true;
}

bool Frame::FillRegionStatsData(std::function<void(CARTA::RegionStatsData stats_data)> stats_data_callback, int region_id, int file_id) {
    if (region_id != IMAGE_REGION_ID) {
        return false;
    }

    if (_image_required_stats.empty()) {
        return false; // not requested
    }

    int z(CurrentZ()); // Use current channel

    for (auto stats_config : _image_required_stats) {
        // Get stokes index
        int stokes;
        if (!GetStokesTypeIndex(stats_config.coordinate(), stokes)) {
            continue;
        }

        // Set response message
        CARTA::RegionStatsData stats_data;
        stats_data.set_file_id(file_id);
        stats_data.set_region_id(region_id);
        stats_data.set_channel(z);
        stats_data.set_stokes(stokes);

        // Set required stats types
        std::vector<CARTA::StatsType> required_stats;
        for (int i = 0; i < stats_config.stats_types_size(); ++i) {
            required_stats.push_back(stats_config.stats_types(i));
        }

        // Use loader image stats
        auto& image_stats = _loader->GetImageStats(stokes, z);
        if (image_stats.full) {
            FillStatistics(stats_data, required_stats, image_stats.basic_stats);
            stats_data_callback(stats_data);
            continue;
        }

        // Use cached stats
        int cache_key(CacheKey(z, stokes));
        if (_image_stats.count(cache_key)) {
            auto stats_map = _image_stats[cache_key];
            FillStatistics(stats_data, required_stats, stats_map);
            stats_data_callback(stats_data);
            continue;
        }

        auto t_start_image_stats = std::chrono::high_resolution_clock::now();

        // Calculate stats map using slicer
        std::pair<StokesSrc, casacore::Slicer> stokes_slicer = GetImageSlicer(AxisRange(z), stokes);
        bool per_z(false);
        std::map<CARTA::StatsType, std::vector<double>> stats_vector_map;
        if (GetSlicerStats(stokes_slicer, required_stats, per_z, stats_vector_map)) {
            // convert vector to single value in map
            std::map<CARTA::StatsType, double> stats_map;
            for (auto& value : stats_vector_map) {
                stats_map[value.first] = value.second[0];
            }

            // complete message
            FillStatistics(stats_data, required_stats, stats_map);
            stats_data_callback(stats_data);

            // cache results
            _image_stats[cache_key] = stats_map;

            auto t_end_image_stats = std::chrono::high_resolution_clock::now();
            auto dt_image_stats = std::chrono::duration_cast<std::chrono::microseconds>(t_end_image_stats - t_start_image_stats).count();
            spdlog::performance("Fill image stats in {:.3f} ms", dt_image_stats * 1e-3);
        }
    }

    return true;
}

// ****************************************************
// Spatial Requirements and Data

void Frame::SetSpatialRequirements(const std::vector<CARTA::SetSpatialRequirements_SpatialConfig>& spatial_profiles) {
    _cursor_spatial_configs.clear();
    for (auto& profile : spatial_profiles) {
        _cursor_spatial_configs.push_back(profile);
    }
}

bool Frame::FillSpatialProfileData(std::vector<CARTA::SpatialProfileData>& spatial_data_vec) {
    return FillSpatialProfileData(_cursor, _cursor_spatial_configs, spatial_data_vec);
}

bool Frame::FillSpatialProfileData(PointXy point, std::vector<CARTA::SetSpatialRequirements_SpatialConfig> spatial_configs,
    std::vector<CARTA::SpatialProfileData>& spatial_data_vec) {
    // Fill spatial profile message for cursor/point region only
    // Send even if no requirements, to update value of data at cursor/point region

    // frontend does not set cursor/point region outside of image, but just in case:
    if (!point.InImage(_width, _height)) {
        return false;
    }

    auto t_start_spatial_profile = std::chrono::high_resolution_clock::now();

    // The starting index of the tile which contains this index.
    // A custom tile size can be specified so that this can be reused to calculate a chunk index.
    auto tile_index = [](int index, int size = TILE_SIZE) { return (index / size) * size; };

    // The real size of the tile with this starting index, given the full size of this dimension
    auto tile_size = [](int tile_index, int total_size) { return std::min(TILE_SIZE, total_size - tile_index); };

    int x, y;
    point.ToIndex(x, y); // convert float to index into image array

    float cursor_value_with_current_stokes(0.0);

    // Get the cursor value with current stokes
    if (_image_cache_valid) {
        bool write_lock(false);
        queuing_rw_mutex_scoped cache_lock(&_cache_mutex, write_lock);
        cursor_value_with_current_stokes = _image_cache[(y * _width) + x];
        cache_lock.release();
    } else if (_loader->UseTileCache()) {
        int tile_x = tile_index(x);
        int tile_y = tile_index(y);
        auto tile = _tile_cache.Get(TileCache::Key(tile_x, tile_y), _loader, _image_mutex);
        auto tile_width = tile_size(tile_x, _width);
        cursor_value_with_current_stokes = (*tile)[((y - tile_y) * tile_width) + (x - tile_x)];
    }

    if (spatial_configs.empty()) { // Only send a spatial data message for the cursor value with current stokes
        CARTA::SpatialProfileData spatial_data;
        spatial_data.set_x(x);
        spatial_data.set_y(y);
        spatial_data.set_channel(CurrentZ());
        spatial_data.set_stokes(CurrentStokes());
        spatial_data.set_value(cursor_value_with_current_stokes);

        spatial_data_vec.push_back(spatial_data);
        return true;
    }

    // When spatial configs is not empty
    // Get point region spatial configs with respect to the stokes (key)
    std::unordered_map<int, std::vector<CARTA::SetSpatialRequirements_SpatialConfig>> point_regions_spatial_configs;

    for (auto& config : spatial_configs) {
        // Get stokes
        std::string coordinate(config.coordinate());
        int stokes;
        if (!GetStokesTypeIndex(coordinate, stokes)) {
            continue;
        }
        point_regions_spatial_configs[stokes].push_back(config);
    }

    // Get point region spatial profile data with respect to the stokes (key)
    for (auto& point_regions_spatial_config : point_regions_spatial_configs) {
        int stokes = point_regions_spatial_config.first;

        bool is_current_stokes(stokes == CurrentStokes());

        float cursor_value(0.0);

        // Get the cursor value with stokes
        if (is_current_stokes) {
            cursor_value = cursor_value_with_current_stokes;
        } else {
            casacore::Slicer section = GetImageSlicer(AxisRange(x), AxisRange(y), AxisRange(CurrentZ()), stokes).second;
            const auto N = section.length().product();
            std::pair<StokesSrc, casacore::Slicer> stokes_slicer =
                GetImageSlicer(AxisRange(x), AxisRange(y), AxisRange(CurrentZ()), stokes);
            std::shared_ptr<float[]> data(new float[N]); // zero initialization
            if (GetSlicerData(stokes_slicer, data.get())) {
                cursor_value = data[0];
            }
        }

        // set message fields
        CARTA::SpatialProfileData spatial_data;
        spatial_data.set_x(x);
        spatial_data.set_y(y);
        spatial_data.set_channel(CurrentZ());
        spatial_data.set_stokes(stokes);
        spatial_data.set_value(cursor_value);

        // add profiles
        std::vector<float> profile;
        bool write_lock(false);

        // for each widget config with the same stokes setting
        for (auto& config : point_regions_spatial_config.second) {
            size_t start(config.start());
            size_t end(config.end());
            int mip(config.mip());

            if (!end) {
                end = config.coordinate().back() == 'x' ? _width : _height;
            }

            int requested_start(start);
            int requested_end(end);

            int decimated_start(start);
            int decimated_end(end);

            profile.clear();
            bool have_profile(false);
            bool downsample(mip >= 2);

            if (downsample && _loader->HasMip(2) && !ComputedStokes(stokes)) { // Use a mipmap dataset to return downsampled data
                while (!_loader->HasMip(mip)) {
                    mip /= 2;
                }

                // Select the bounds of data to downsample so that it contains the requested row or column
                CARTA::ImageBounds bounds;

                if (config.coordinate().back() == 'x') {
                    bounds.set_x_min(start);
                    bounds.set_x_max(end);
                    int y_floor = std::floor((float)y / mip) * mip;
                    bounds.set_y_min(y_floor);
                    bounds.set_y_max(y_floor + mip);
                } else if (config.coordinate().back() == 'y') {
                    int x_floor = std::floor((float)x / mip) * mip;
                    bounds.set_x_min(x_floor);
                    bounds.set_x_max(x_floor + mip);
                    bounds.set_y_min(start);
                    bounds.set_y_max(end);
                }

                have_profile = _loader->GetDownsampledRasterData(profile, CurrentZ(), stokes, bounds, mip, _image_mutex);
            } else {
                if (downsample) { // Round the endpoints if we're going to decimate
                    // These values will be used to resize the decimated data
                    decimated_start = std::ceil((float)start / (mip * 2)) * 2;
                    decimated_end = std::ceil((float)end / (mip * 2)) * 2;

                    // These values will be used to fetch the data to decimate
                    start = decimated_start * mip;
                    end = decimated_end * mip;
                    end = config.coordinate().back() == 'x' ? std::min(end, _width) : std::min(end, _height);
                }

                if (is_current_stokes) {
                    if (_loader->UseTileCache()) { // Use tile cache to return full resolution data or prepare data for decimation
                        profile.resize(end - start);

                        if (config.coordinate().back() == 'x') {
                            int tile_y = tile_index(y);
                            bool ignore_interrupt(_ignore_interrupt_X_mutex.try_lock());

                            for (int tile_x = tile_index(start); tile_x <= tile_index(end - 1); tile_x += TILE_SIZE) {
                                auto key = TileCache::Key(tile_x, tile_y);
                                // The cursor/point region has moved outside this chunk row
                                if (!ignore_interrupt && (tile_index(point.y, CHUNK_SIZE) != TileCache::ChunkKey(key).y)) {
                                    return have_profile;
                                }
                                auto tile = _tile_cache.Get(key, _loader, _image_mutex);
                                auto tile_width = tile_size(tile_x, _width);
                                auto tile_height = tile_size(tile_y, _height);

                                // copy contiguous row
                                auto y_offset = tile->begin() + tile_width * (y - tile_y);
                                auto tile_start = y_offset + max(start - tile_x, 0);
                                auto tile_end = y_offset + min(end - tile_x, tile_width);
                                auto profile_start = profile.begin() + max(tile_x - start, 0);
                                std::copy(tile_start, tile_end, profile_start);
                            }

                            have_profile = true;

                        } else if (config.coordinate().back() == 'y') {
                            int tile_x = tile_index(x);
                            bool ignore_interrupt(_ignore_interrupt_Y_mutex.try_lock());

                            for (int tile_y = tile_index(start); tile_y <= tile_index(end - 1); tile_y += TILE_SIZE) {
                                auto key = TileCache::Key(tile_x, tile_y);
                                // The point region has moved outside this chunk column
                                if (!ignore_interrupt && (tile_index(point.x, CHUNK_SIZE) != TileCache::ChunkKey(key).x)) {
                                    return have_profile;
                                }
                                auto tile = _tile_cache.Get(key, _loader, _image_mutex);
                                auto tile_width = tile_size(tile_x, _width);
                                auto tile_height = tile_size(tile_y, _height);

                                // copy non-contiguous column

                                auto tile_start = max(start - tile_y, 0);
                                auto tile_end = min(end - tile_y, tile_height);
                                auto profile_start = max(tile_y - start, 0);

                                for (int j = tile_start; j < tile_end; j++) {
                                    profile[profile_start + j - tile_start] = (*tile)[(j * tile_width) + (x - tile_x)];
                                }
                            }
                            have_profile = true;
                        }
                    } else { // Use image cache to return full resolution data or prepare data for decimation
                        profile.reserve(end - start);

                        if (config.coordinate().back() == 'x') {
                            auto x_start = y * _width;
                            queuing_rw_mutex_scoped cache_lock(&_cache_mutex, write_lock);
                            for (unsigned int j = start; j < end; ++j) {
                                auto idx = x_start + j;
                                profile.push_back(_image_cache[idx]);
                            }
                            cache_lock.release();
                        } else if (config.coordinate().back() == 'y') {
                            queuing_rw_mutex_scoped cache_lock(&_cache_mutex, write_lock);
                            for (unsigned int j = start; j < end; ++j) {
                                auto idx = (j * _width) + x;
                                profile.push_back(_image_cache[idx]);
                            }
                            cache_lock.release();
                        }

                        have_profile = true;
                    }
                } else { // When required stokes is not the current stokes or the stokes needs to be computed
                    profile.reserve(end - start);

                    std::pair<StokesSrc, casacore::Slicer> stokes_slicer;
                    if (config.coordinate().back() == 'x') {
                        stokes_slicer = GetImageSlicer(AxisRange(start, end - 1), AxisRange(y), AxisRange(CurrentZ()), stokes);
                    } else if (config.coordinate().back() == 'y') {
                        stokes_slicer = GetImageSlicer(AxisRange(x), AxisRange(start, end - 1), AxisRange(CurrentZ()), stokes);
                    }

                    profile.resize(stokes_slicer.second.length().product());
                    have_profile = GetSlicerData(stokes_slicer, profile.data());
                }
            }

            // decimate the profile in-place, attempting to preserve order
            if (have_profile && downsample && !_loader->HasMip(2)) {
                for (size_t i = 0; i < profile.size(); i += mip * 2) {
                    float min_pix = std::numeric_limits<float>::max();
                    float max_pix = std::numeric_limits<float>::lowest();
                    int min_pos(-1), max_pos(-1), idx(0);

                    auto get_minmax = [&](const float& value) {
                        if (!std::isnan(value)) {
                            if (value < min_pix) {
                                min_pix = value;
                                min_pos = idx;
                            }
                            if (value > max_pix) {
                                max_pix = value;
                                max_pos = idx;
                            }
                        }
                        ++idx;
                    };

                    std::for_each(profile.begin() + i, std::min(profile.begin() + i + mip * 2, profile.end()), get_minmax);

                    if (min_pos > -1 && max_pos > -1) {
                        if (min_pos < max_pos) {
                            profile[i / mip] = min_pix;
                            profile[i / mip + 1] = max_pix;
                        } else {
                            profile[i / mip] = max_pix;
                            profile[i / mip + 1] = min_pix;
                        }
                    } else if (min_pos > -1) {
                        profile[i / mip] = profile[i / mip + 1] = min_pix;
                    } else if (max_pos > -1) {
                        profile[i / mip] = profile[i / mip + 1] = max_pix;
                    } else {
                        profile[i / mip] = profile[i / mip + 1] = std::numeric_limits<float>::quiet_NaN();
                    }
                }
                profile.resize(decimated_end - decimated_start); // shrink the profile to the downsampled size
            }

            if (have_profile) {
                // add SpatialProfile to message
                auto spatial_profile = spatial_data.add_profiles();
                spatial_profile->set_coordinate(config.coordinate());
                // Should these be set to the rounded endpoints if the data is downsampled or decimated?
                spatial_profile->set_start(requested_start);
                spatial_profile->set_end(requested_end);
                spatial_profile->set_raw_values_fp32(profile.data(), profile.size() * sizeof(float));
                spatial_profile->set_mip(mip);
            }
        }

        // Fill the spatial profile data with respect to the stokes in a vector
        spatial_data_vec.emplace_back(spatial_data);
    }

    auto t_end_spatial_profile = std::chrono::high_resolution_clock::now();
    auto dt_spatial_profile =
        std::chrono::duration_cast<std::chrono::microseconds>(t_end_spatial_profile - t_start_spatial_profile).count();
    spdlog::performance("Fill spatial profile in {:.3f} ms", dt_spatial_profile * 1e-3);

    return true;
}

// ****************************************************
// Spectral Requirements and Data
bool Frame::SetSpectralRequirements(int region_id, const std::vector<CARTA::SetSpectralRequirements_SpectralConfig>& spectral_configs) {
    if (region_id != CURSOR_REGION_ID) {
        return false;
    }

    if (spectral_configs.empty()) {
        _cursor_spectral_configs.clear();
        return true;
    }

    int nstokes = NumStokes();
    std::vector<SpectralConfig> new_configs;
    for (auto& config : spectral_configs) {
        std::string coordinate(config.coordinate());
        int stokes;
        if (!GetStokesTypeIndex(coordinate, stokes)) {
            continue;
        }

        // Set required stats for coordinate
        size_t nstats = config.stats_types_size();
        std::vector<CARTA::StatsType> stats;
        for (size_t i = 0; i < config.stats_types_size(); ++i) {
            stats.push_back(config.stats_types(i));
        }
        SpectralConfig new_config(coordinate, stats);
        new_configs.push_back(new_config);
    }

    if (new_configs.empty()) {
        return false;
    }

    // Set cursor spectral config
    std::lock_guard<std::mutex> guard(_spectral_mutex);
    _cursor_spectral_configs = new_configs;
    return true;
}

bool Frame::FillSpectralProfileData(std::function<void(CARTA::SpectralProfileData profile_data)> cb, int region_id, bool stokes_changed) {
    // Send cursor profile data incrementally using callback cb
    // If fixed stokes requirement and stokes changed, do not send that profile
    if (region_id != CURSOR_REGION_ID) {
        return false;
    }

    // No z axis
    if (_z_axis < 0) {
        return false;
    }

    // No spectral profile requirements
    if (_cursor_spectral_configs.empty()) {
        return false;
    }

    std::shared_lock lock(GetActiveTaskMutex());

    PointXy start_cursor = _cursor; // if cursor changes, cancel profiles

    auto t_start_spectral_profile = std::chrono::high_resolution_clock::now();

    std::vector<SpectralConfig> current_configs;
    std::unique_lock<std::mutex> ulock(_spectral_mutex);
    current_configs.insert(current_configs.begin(), _cursor_spectral_configs.begin(), _cursor_spectral_configs.end());
    ulock.unlock();

    for (auto& config : current_configs) {
        if (!(_cursor == start_cursor) || !IsConnected()) {
            // cursor changed or file closed, cancel profiles
            return false;
        }
        if (!HasSpectralConfig(config)) {
            // requirements changed
            return false;
        }

        std::string coordinate(config.coordinate);
        if ((coordinate != "z") && stokes_changed) {
            continue; // do not send fixed stokes profile when stokes changes
        }

        // Create final profile message for callback
        CARTA::SpectralProfileData profile_message;
        profile_message.set_stokes(CurrentStokes());
        profile_message.set_progress(1.0);
        auto spectral_profile = profile_message.add_profiles();
        spectral_profile->set_coordinate(config.coordinate);
        // point spectral profiles only have one stats type
        spectral_profile->set_stats_type(config.all_stats[0]);

        // Send spectral profile data if cursor inside image
        if (start_cursor.InImage(_width, _height)) {
            int stokes;
            if (!GetStokesTypeIndex(coordinate, stokes)) {
                continue;
            }

            std::vector<float> spectral_data;
            int xy_count(1);
            if (!ComputedStokes(stokes) && _loader->GetCursorSpectralData(spectral_data, stokes, (start_cursor.x + 0.5), xy_count,
                                               (start_cursor.y + 0.5), xy_count, _image_mutex)) {
                // Use loader data
                spectral_profile->set_raw_values_fp32(spectral_data.data(), spectral_data.size() * sizeof(float));
                cb(profile_message);
            } else {
                // Send image slices
                // Set up slicer
                int x_index, y_index;
                start_cursor.ToIndex(x_index, y_index);
                casacore::IPosition start(_image_shape.size());
                start(0) = x_index;
                start(1) = y_index;
                start(_z_axis) = 0;
                if (_stokes_axis >= 0) {
                    start(_stokes_axis) = stokes;
                }
<<<<<<< HEAD

                casacore::IPosition count(_coord_axes.image_shape.size(), 1); // will adjust count for z axis
                size_t end_channel(0);
=======
                casacore::IPosition count(_image_shape.size(), 1); // will adjust count for z axis
>>>>>>> 87ecda1c

                // Send incremental spectral profile when reach delta z or delta time
                size_t delta_z = INIT_DELTA_Z;                         // the increment of channels for each slice (to be adjusted)
                size_t dt_slice_target = TARGET_DELTA_TIME;            // target time elapse for each slice, in milliseconds
                size_t dt_partial_update = TARGET_PARTIAL_CURSOR_TIME; // time increment to send an update
                size_t profile_size = Depth();                         // profile vector size
                spectral_data.resize(profile_size, NAN);
                float progress(0.0);

                auto t_start_profile = std::chrono::high_resolution_clock::now();

                while (progress < 1.0) {
                    // start timer for slice
                    auto t_start_slice = std::chrono::high_resolution_clock::now();

                    // Slice image to get next delta_z (not to exceed depth in image)
                    size_t nz = (start(_z_axis) + delta_z < profile_size ? delta_z : profile_size - start(_z_axis));
                    count(_z_axis) = nz;
                    casacore::Slicer slicer(start, count);
                    const auto N = slicer.length().product();
                    std::shared_ptr<float[]> buffer(new float[N]);
                    end_channel = start(z_axis) + nz - 1;
                    auto stokes_slicer =
                        GetImageSlicer(AxisRange(x_index), AxisRange(y_index), AxisRange(start(z_axis), end_channel), stokes);
                    if (!GetSlicerData(stokes_slicer, buffer.get())) {
                        return false;
                    }
                    // copy buffer to spectral_data
                    memcpy(&spectral_data[start(_z_axis)], buffer.get(), nz * sizeof(float));
                    // update start z and determine progress
                    start(_z_axis) += nz;
                    progress = (float)start(_z_axis) / profile_size;

                    // get the time elapse for this slice
                    auto t_end_slice = std::chrono::high_resolution_clock::now();
                    auto dt_slice = std::chrono::duration<double, std::milli>(t_end_slice - t_start_slice).count();
                    auto dt_profile = std::chrono::duration<double, std::milli>(t_end_slice - t_start_profile).count();

                    // adjust delta z per slice according to the time elapse,
                    // to achieve target elapsed time per slice TARGET_DELTA_TIME (used to check for cancel)
                    if (delta_z == INIT_DELTA_Z) {
                        delta_z *= dt_slice_target / dt_slice;
                        if (delta_z < 1) {
                            delta_z = 1;
                        }
                        if (delta_z > profile_size) {
                            delta_z = profile_size;
                        }
                    }

                    // Check for cancel before sending
                    if (!(_cursor == start_cursor) || !IsConnected()) { // cursor changed or file closed, cancel all profiles
                        return false;
                    }
                    if (!HasSpectralConfig(config)) {
                        // requirements changed, cancel this profile
                        break;
                    }

                    if (progress >= 1.0) {
                        spectral_profile->set_raw_values_fp32(spectral_data.data(), spectral_data.size() * sizeof(float));
                        // send final profile message
                        cb(profile_message);
                    } else if (dt_profile > dt_partial_update) {
                        // reset profile timer and send partial profile message
                        t_start_profile = t_end_slice;

                        CARTA::SpectralProfileData partial_data;
                        partial_data.set_stokes(CurrentStokes());
                        partial_data.set_progress(progress);
                        auto partial_profile = partial_data.add_profiles();
                        partial_profile->set_stats_type(config.all_stats[0]);
                        partial_profile->set_coordinate(config.coordinate);
                        partial_profile->set_raw_values_fp32(spectral_data.data(), spectral_data.size() * sizeof(float));
                        cb(partial_data);
                    }
                }
            }
        }
    }

    auto t_end_spectral_profile = std::chrono::high_resolution_clock::now();
    auto dt_spectral_profile =
        std::chrono::duration_cast<std::chrono::microseconds>(t_end_spectral_profile - t_start_spectral_profile).count();
    spdlog::performance("Fill cursor spectral profile in {:.3f} ms", dt_spectral_profile * 1e-3);

    return true;
}

bool Frame::HasSpectralConfig(const SpectralConfig& config) {
    // Check if requirement is still set.
    // Currently can only set stokes for cursor, do not check stats type
    std::vector<SpectralConfig> current_configs;
    std::unique_lock<std::mutex> ulock(_spectral_mutex);
    current_configs.insert(current_configs.begin(), _cursor_spectral_configs.begin(), _cursor_spectral_configs.end());
    ulock.unlock();
    for (auto& current_config : current_configs) {
        if (current_config.coordinate == config.coordinate) {
            return true;
        }
    }
    return false;
}

// ****************************************************
// Region/Slicer Support (Frame manages image mutex)

std::shared_ptr<casacore::LCRegion> Frame::GetImageRegion(
    int file_id, std::shared_ptr<Region> region, const StokesSrc& stokes_src, bool report_error) {
    // Return LCRegion formed by applying region params to image.
    // Returns nullptr if region outside image
    return region->GetImageRegion(file_id, CoordinateSystem(stokes_src), ImageShape(stokes_src), stokes_src, report_error);
}

bool Frame::GetImageRegion(int file_id, const AxisRange& z_range, int stokes, std::pair<StokesSrc, casacore::ImageRegion>& stokes_region) {
    if (!CheckZ(z_range.from) || !CheckZ(z_range.to) || !CheckStokes(stokes)) {
        return false;
    }
    try {
        std::pair<StokesSrc, casacore::Slicer> stokes_slicer = GetImageSlicer(z_range, stokes);
        stokes_region.first = stokes_slicer.first;
        casacore::LCSlicer lcslicer(stokes_slicer.second);
        casacore::ImageRegion this_region(lcslicer);
        stokes_region.second = this_region;
        return true;
    } catch (casacore::AipsError error) {
        spdlog::error("Error converting full region to file {}: {}", file_id, error.getMesg());
        return false;
    }
}

casacore::IPosition Frame::GetRegionShape(const std::pair<StokesSrc, casacore::LattRegionHolder>& stokes_region) {
    // Returns image shape with a region applied
    auto coord_sys = CoordinateSystem(stokes_region.first);
    casacore::LatticeRegion lattice_region = stokes_region.second.toLatticeRegion(*coord_sys.get(), ImageShape(stokes_region.first));
    return lattice_region.shape();
}

bool Frame::GetRegionData(const std::pair<StokesSrc, casacore::LattRegionHolder>& stokes_region, std::vector<float>& data) {
    // Get image data with a region applied
    auto t_start_get_subimage_data = std::chrono::high_resolution_clock::now();
    casacore::SubImage<float> sub_image;
    std::unique_lock<std::mutex> ulock(_image_mutex);
    bool subimage_ok = _loader->GetSubImage(stokes_region, sub_image);
    ulock.unlock();

    if (!subimage_ok) {
        return false;
    }

    casacore::IPosition subimage_shape = sub_image.shape();
    if (subimage_shape.empty()) {
        return false;
    }

    try {
        casacore::IPosition start(subimage_shape.size(), 0);
        casacore::IPosition count(subimage_shape);
        casacore::Slicer slicer(start, count); // entire subimage
        bool is_computed_stokes(!stokes_region.first.OriginalImage());

        // Get image data
        std::unique_lock<std::mutex> ulock(_image_mutex);
        if (_loader->GetFileName().empty() || is_computed_stokes) { // For the image in memory
            casacore::Array<float> tmp;
            sub_image.doGetSlice(tmp, slicer);
            data = tmp.tovector();
        } else {
            data.resize(subimage_shape.product()); // must size correctly before sharing
            casacore::Array<float> tmp(subimage_shape, data.data(), casacore::StorageInitPolicy::SHARE);
            sub_image.doGetSlice(tmp, slicer);
        }

        // Get mask that defines region in subimage bounding box
        casacore::Array<bool> tmpmask;
        sub_image.doGetMaskSlice(tmpmask, slicer);
        ulock.unlock();

        // Apply mask to data
        std::vector<bool> datamask = tmpmask.tovector();
        for (size_t i = 0; i < data.size(); ++i) {
            if (!datamask[i]) {
                data[i] = NAN;
            }
        }

        auto t_end_get_subimage_data = std::chrono::high_resolution_clock::now();
        auto dt_get_subimage_data =
            std::chrono::duration_cast<std::chrono::microseconds>(t_end_get_subimage_data - t_start_get_subimage_data).count();
        spdlog::performance("Get region subimage data in {:.3f} ms", dt_get_subimage_data * 1e-3);

        return true;
    } catch (casacore::AipsError& err) {
        data.clear();
    }

    return false;
}

bool Frame::GetSlicerData(const std::pair<StokesSrc, casacore::Slicer>& stokes_slicer, float* data) {
    // Get image data with a slicer applied
    casacore::Array<float> tmp(stokes_slicer.second.length(), data, casacore::StorageInitPolicy::SHARE);
    std::unique_lock<std::mutex> ulock(_image_mutex);
    bool data_ok = _loader->GetSlice(tmp, stokes_slicer);
    _loader->CloseImageIfUpdated();
    ulock.unlock();
    return data_ok;
}

bool Frame::GetRegionStats(const std::pair<StokesSrc, casacore::LattRegionHolder>& stokes_region,
    const std::vector<CARTA::StatsType>& required_stats, bool per_z, std::map<CARTA::StatsType, std::vector<double>>& stats_values) {
    // Get stats for image data with a region applied
    casacore::SubImage<float> sub_image;
    std::unique_lock<std::mutex> ulock(_image_mutex);
    bool subimage_ok = _loader->GetSubImage(stokes_region, sub_image);
    _loader->CloseImageIfUpdated();
    ulock.unlock();

    if (subimage_ok) {
        std::lock_guard<std::mutex> guard(_image_mutex);
        return CalcStatsValues(stats_values, required_stats, sub_image, per_z);
    }

    return subimage_ok;
}

bool Frame::GetSlicerStats(const std::pair<StokesSrc, casacore::Slicer>& stokes_slicer, std::vector<CARTA::StatsType>& required_stats,
    bool per_z, std::map<CARTA::StatsType, std::vector<double>>& stats_values) {
    // Get stats for image data with a slicer applied
    casacore::SubImage<float> sub_image;
    std::unique_lock<std::mutex> ulock(_image_mutex);
    bool subimage_ok = _loader->GetSubImage(stokes_slicer, sub_image);
    _loader->CloseImageIfUpdated();
    ulock.unlock();

    if (subimage_ok) {
        std::lock_guard<std::mutex> guard(_image_mutex);
        return CalcStatsValues(stats_values, required_stats, sub_image, per_z);
    }
    return subimage_ok;
}

bool Frame::UseLoaderSpectralData(const casacore::IPosition& region_shape) {
    // Check if loader has swizzled data and more efficient than image data
    return _loader->UseRegionSpectralData(region_shape, _image_mutex);
}

bool Frame::GetLoaderPointSpectralData(std::vector<float>& profile, int stokes, CARTA::Point& point) {
    return _loader->GetCursorSpectralData(profile, stokes, point.x(), 1, point.y(), 1, _image_mutex);
}

bool Frame::GetLoaderSpectralData(int region_id, int stokes, const casacore::ArrayLattice<casacore::Bool>& mask,
    const casacore::IPosition& origin, std::map<CARTA::StatsType, std::vector<double>>& results, float& progress) {
    // Get spectral data from loader (add image mutex for swizzled data)
    return _loader->GetRegionSpectralData(region_id, stokes, mask, origin, _image_mutex, results, progress);
}

bool Frame::CalculateMoments(int file_id, GeneratorProgressCallback progress_callback,
    const std::pair<StokesSrc, casacore::ImageRegion>& stokes_region, const CARTA::MomentRequest& moment_request,
    CARTA::MomentResponse& moment_response, std::vector<GeneratedImage>& collapse_results) {
    std::shared_lock lock(GetActiveTaskMutex());

    if (!_moment_generator) {
        _moment_generator = std::make_unique<MomentGenerator>(GetFileName(), _loader->GetStokesImage(stokes_region.first));
        _stokes_src = stokes_region.first;
    }

    if (_stokes_src != stokes_region.first) {
        _moment_generator.reset(new MomentGenerator(GetFileName(), _loader->GetStokesImage(stokes_region.first)));
        _stokes_src = stokes_region.first;
    }

    _loader->CloseImageIfUpdated();

    if (_moment_generator) {
        std::unique_lock<std::mutex> ulock(_image_mutex); // Must lock the image while doing moment calculations
<<<<<<< HEAD
        _moment_generator->CalculateMoments(file_id, stokes_region.second, _coord_axes.z_axis, _coord_axes.stokes_axis, progress_callback,
            moment_request, moment_response, collapse_results);
=======
        _moment_generator->CalculateMoments(
            file_id, image_region, _z_axis, _stokes_axis, progress_callback, moment_request, moment_response, collapse_results);
>>>>>>> 87ecda1c
        ulock.unlock();
    }

    return !collapse_results.empty();
}

void Frame::StopMomentCalc() {
    if (_moment_generator) {
        _moment_generator->StopCalculation();
    }
}

// Export modified image to file, for changed range of channels/stokes and chopped region
// Input root_folder as target path
// Input save_file_msg as requesting parameters
// Input save_file_ack as responding message to frontend
// Input region as std::shared_ptr<Region> of information of target region
// Return void
void Frame::SaveFile(const std::string& root_folder, const CARTA::SaveFile& save_file_msg, CARTA::SaveFileAck& save_file_ack,
    std::shared_ptr<Region> region) {
    // Input file info
    std::string in_file = GetFileName();

    // Output file info
    fs::path output_filename(save_file_msg.output_file_name());
    fs::path directory(save_file_msg.output_file_directory());
    CARTA::FileType output_file_type(save_file_msg.output_file_type());

    // Set response message
    int file_id(save_file_msg.file_id());
    save_file_ack.set_file_id(file_id);
    bool success(false);
    casacore::String message;

    // Get the full resolved name of the output image
    fs::path temp_path = fs::path(root_folder) / directory;
    fs::path abs_path = fs::absolute(temp_path);
    output_filename = abs_path / output_filename;

    if (output_filename.string() == in_file) {
        message = "The source file can not be overwritten!";
        save_file_ack.set_success(success);
        save_file_ack.set_message(message);
        return;
    }

    // Try to save file from loader (for entire LEL image in CASA format only)
    if (!region && _loader->SaveFile(output_file_type, output_filename.string(), message)) {
        save_file_ack.set_success(true);
        return;
    }

    // Begin with entire image
    auto image_shape = ImageShape();
    casacore::ImageInterface<float>* image = _loader->GetImage().get();

    // Modify image to export
    casacore::SubImage<float> sub_image;
    std::shared_ptr<casacore::LCRegion> image_region;
    casacore::IPosition region_shape;

    if (region) {
        image_region = GetImageRegion(file_id, region);
        region_shape = image_region->shape();
    }

    //// Todo: support saving computed stokes images
    if (image_shape.size() == 2) {
        if (region) {
            _loader->GetSubImage(std::make_pair(StokesSrc(), LattRegionHolder(image_region.get())), sub_image);
            image = sub_image.cloneII();
            _loader->CloseImageIfUpdated();
        }
    } else if (image_shape.size() > 2 && image_shape.size() < 5) {
        try {
            if (region) {
                auto latt_region_holder = LattRegionHolder(image_region.get());
                auto slice_sub_image = GetExportRegionSlicer(save_file_msg, image_shape, region_shape, image_region, latt_region_holder);
                _loader->GetSubImage(slice_sub_image, latt_region_holder, sub_image);
            } else {
                auto slice_sub_image = GetExportImageSlicer(save_file_msg, image_shape);
                _loader->GetSubImage(std::make_pair(StokesSrc(), slice_sub_image), sub_image);
            }

            // If keep degenerated axes
            if (save_file_msg.keep_degenerate()) {
                image = sub_image.cloneII();
            } else {
                image = casacore::SubImage<float>(sub_image, casacore::AxesSpecifier(false), true).cloneII();
            }
        } catch (casacore::AipsError error) {
            message = error.getMesg();
            save_file_ack.set_success(false);
            save_file_ack.set_message(message);
            return;
        }
    } else {
        return;
    }

    // Export image data to file
    try {
        std::unique_lock<std::mutex> ulock(_image_mutex); // Lock the image while saving the file
        {
            switch (output_file_type) {
                case CARTA::FileType::CASA:
                    success = ExportCASAImage(*image, output_filename, message);
                    break;
                case CARTA::FileType::FITS:
                    success = ExportFITSImage(*image, output_filename, message);
                    break;
                default:
                    message = fmt::format("Could not export file. Unknown file type {}.", FileTypeString[output_file_type]);
                    break;
            }
        }
        ulock.unlock(); // Unlock the image
    } catch (casacore::AipsError error) {
        message += error.getMesg();
        save_file_ack.set_success(false);
        save_file_ack.set_message(message);
        return;
    }
    if (success) {
        spdlog::info("Exported a {} file \'{}\'.", FileTypeString[output_file_type], output_filename.string());
    }

    // Remove the root folder from the ack message
    if (!root_folder.empty()) {
        std::size_t found = message.find(root_folder);
        if (found != std::string::npos) {
            message.replace(found, root_folder.size(), "");
        }
    }

    save_file_ack.set_success(success);
    save_file_ack.set_message(message);
}

// Export FileLoader::ImageRef image to CASA file
// Input casacore::ImageInterface<casacore::Float> image as source data
// Input output_filename as file path
// Input message as a return message, which may contain error message
// Return a bool if this functionality success
bool Frame::ExportCASAImage(casacore::ImageInterface<casacore::Float>& image, fs::path output_filename, casacore::String& message) {
    bool success(false);

    // Remove the old image file if it has a same file name
    std::error_code error_code;
    if (fs::exists(output_filename, error_code)) {
        fs::remove_all(output_filename);
    }

    // Get a copy of all pixel data
    casacore::IPosition start(image.shape().size(), 0);
    casacore::IPosition count(image.shape());
    casacore::Slicer slice(start, count);
    casacore::Array<casacore::Float> temp_array;
    image.doGetSlice(temp_array, slice);

    // Construct a new CASA image
    try {
        auto out_image =
            std::make_unique<casacore::PagedImage<casacore::Float>>(image.shape(), image.coordinates(), output_filename.string());
        out_image->setMiscInfo(image.miscInfo());
        out_image->setImageInfo(image.imageInfo());
        out_image->appendLog(image.logger());
        out_image->setUnits(image.units());
        out_image->putSlice(temp_array, start);

        // Create the mask for region
        if (image.hasPixelMask()) {
            casacore::Array<casacore::Bool> image_mask;
            image.getMaskSlice(image_mask, slice);
            out_image->makeMask("mask0", true, true);
            casacore::Lattice<casacore::Bool>& out_image_mask = out_image->pixelMask();
            out_image_mask.putSlice(image_mask, start);
        }
        success = true;
    } catch (casacore::AipsError error) {
        message = error.getMesg();
    }

    return success;
}

// Export FileLoader::ImageRef image to FITS file
// Input casacore::ImageInterface<casacore::Float> image as source data
// Input output_filename as file path
// Input message as a return message, which may contain error message
// Return a bool if this functionality success
bool Frame::ExportFITSImage(casacore::ImageInterface<casacore::Float>& image, fs::path output_filename, casacore::String& message) {
    bool success = false;
    bool prefer_velocity;
    bool optical_velocity;
    bool prefer_wavelength;
    bool air_wavelength;
    GetSpectralCoordPreferences(&image, prefer_velocity, optical_velocity, prefer_wavelength, air_wavelength);

    casacore::String error_string;
    casacore::String origin_string;
    bool allow_overwrite(true);
    bool degenerate_last(false);
    bool verbose(true);
    bool stokes_last(false);
    bool history(true);
    const int bit_pix(-32);
    const float min_pix(1.0);
    const float max_pix(-1.0);
    if (casacore::ImageFITSConverter::ImageToFITS(error_string, image, output_filename.string(), 64, prefer_velocity, optical_velocity,
            bit_pix, min_pix, max_pix, allow_overwrite, degenerate_last, verbose, stokes_last, prefer_wavelength, air_wavelength,
            origin_string, history)) {
        success = true;
    } else {
        message = error_string;
    }
    return success;
}

// Validate channels & stokes, if it starts from 0 and ends in the maximum range
// Output channels as [channels_start, channels_end, channels_stride], default [0, channels_number, 1]
// Output stokes as [stokes_start, stokes_end, stokes_stride], default [0, stokes_number, 1]
// Input save_file_msg as the parameters from the request, which gives input range
// Return void
void Frame::ValidateChannelStokes(std::vector<int>& channels, std::vector<int>& stokes, const CARTA::SaveFile& save_file_msg) {
    auto image_shape = ImageShape();

    // Default for channels
    int channels_max = _z_axis > -1 ? image_shape[_z_axis] : 1;
    int channels_start = 0;
    int channels_stride = 1;
    int channels_end = channels_max - 1;
    int channels_length = channels_max;
    // Clamp channels range
    if (save_file_msg.channels().size() > 0) {
        channels_start = std::min(std::max(save_file_msg.channels(0), 0), channels_max - 1);
        channels_end = std::min(std::max(save_file_msg.channels(1), channels_start), channels_max - 1);
    }

    // Default for stokes
    int stokes_max = _stokes_axis > -1 ? image_shape[_stokes_axis] : 1;
    int stokes_start = 0;
    int stokes_stride = 1;
    int stokes_end = stokes_max - 1;
    int stokes_length = stokes_max;
    // Clamp stokes range
    if (save_file_msg.stokes().size() > 0) {
        stokes_start = std::min(std::max(save_file_msg.stokes(0), 0), stokes_max - 1);
        stokes_end = std::min(std::max(save_file_msg.stokes(1), stokes_start), stokes_max - 1);
        stokes_stride = std::round(std::min(std::max(save_file_msg.stokes(2), 1), stokes_max - stokes_start));
    }

    // Ouput results
    channels.push_back(channels_start);
    channels.push_back(channels_end);
    channels.push_back(channels_stride);
    stokes.push_back(stokes_start);
    stokes.push_back(stokes_end);
    stokes.push_back(stokes_stride);
}

// Calculate Slicer for a given image with modified channels/stokes
// Input save_file_msg as the parameters from the request, which gives input range
// Input image_shape as casacore::IPosition of source image
// Return casacore::Slicer(start, end, stride) for apply subImage()
casacore::Slicer Frame::GetExportImageSlicer(const CARTA::SaveFile& save_file_msg, casacore::IPosition image_shape) {
    auto channels = std::vector<int>();
    auto stokes = std::vector<int>();
    ValidateChannelStokes(channels, stokes, save_file_msg);

    casacore::IPosition start;
    casacore::IPosition end;
    casacore::IPosition stride;
    switch (image_shape.size()) {
        // 3 dimensional cube image
        case 3:
            if (_z_axis == 2) {
                // Channels present
                start = casacore::IPosition(3, 0, 0, channels[0]);
                end = casacore::IPosition(3, image_shape[0] - 1, image_shape[1] - 1, channels[1]);
                stride = casacore::IPosition(3, 1, 1, channels[2]);
            } else {
                // Stokes present
                start = casacore::IPosition(3, 0, 0, stokes[0]);
                end = casacore::IPosition(3, image_shape[0] - 1, image_shape[1] - 1, stokes[1]);
                stride = casacore::IPosition(3, 1, 1, stokes[2]);
            }
            break;
        // 4 dimensional cube image
        case 4:
            if (_z_axis == 2) {
                // Channels present before stokes
                start = casacore::IPosition(4, 0, 0, channels[0], stokes[0]);
                end = casacore::IPosition(4, image_shape[0] - 1, image_shape[1] - 1, channels[1], stokes[1]);
                stride = casacore::IPosition(4, 1, 1, channels[2], stokes[2]);
            } else {
                // Channels present after stokes
                start = casacore::IPosition(4, 0, 0, stokes[0], channels[0]);
                end = casacore::IPosition(4, image_shape[0] - 1, image_shape[1] - 1, stokes[1], channels[1]);
                stride = casacore::IPosition(4, 1, 1, stokes[2], channels[2]);
            }
            break;
        default:
            break;
    }
    return casacore::Slicer(start, end, stride, casacore::Slicer::endIsLast);
}

// Calculate Slicer/LattRegionHolder for a given region with modified channels/stokes
// Input save_file_msg as the parameters from the request, which gives input range
// Input image_shape as casacore::IPosition of source image
// Input region_shape as casacore::IPosition of target region
// Input image_region as casacore::LCRegion of infomation of target region to chop
// Output latt_region_holder as casacore::LattRegionHolder of target region
//   If dimension of region does not match the source image, will modify latt_region_holder.
// Return casacore::Slicer(start, end, stride) for apply subImage()
casacore::Slicer Frame::GetExportRegionSlicer(const CARTA::SaveFile& save_file_msg, casacore::IPosition image_shape,
    casacore::IPosition region_shape, std::shared_ptr<casacore::LCRegion> image_region, casacore::LattRegionHolder& latt_region_holder) {
    auto channels = std::vector<int>();
    auto stokes = std::vector<int>();
    ValidateChannelStokes(channels, stokes, save_file_msg);

    casacore::IPosition start;
    casacore::IPosition end;
    casacore::IPosition stride;
    switch (image_shape.size()) {
        // 3 dimensional cube image
        case 3:
            if (_z_axis == 2) {
                // Channels present
                start = casacore::IPosition(3, 0, 0, channels[0]);
                end = casacore::IPosition(3, region_shape[0] - 1, region_shape[1] - 1, channels[1]);
                stride = casacore::IPosition(3, 1, 1, channels[2]);
                if (region_shape.size() < image_shape.size()) {
                    auto region_ext = casacore::LCExtension(*image_region, casacore::IPosition(1, 2),
                        casacore::LCBox(
                            casacore::IPosition(1, 0), casacore::IPosition(1, image_shape[2]), casacore::IPosition(1, image_shape[2])));
                    latt_region_holder = LattRegionHolder(*(region_ext.cloneRegion()));
                }
            } else {
                // Stokes present
                start = casacore::IPosition(3, 0, 0, stokes[0]);
                end = casacore::IPosition(3, region_shape[0] - 1, region_shape[1] - 1, stokes[1]);
                stride = casacore::IPosition(3, 1, 1, stokes[2]);
                if (region_shape.size() < image_shape.size()) {
                    auto region_ext = casacore::LCExtension(*image_region, casacore::IPosition(1, 2),
                        casacore::LCBox(
                            casacore::IPosition(1, 0), casacore::IPosition(1, image_shape[3]), casacore::IPosition(1, image_shape[3])));
                    latt_region_holder = LattRegionHolder(*(region_ext.cloneRegion()));
                }
            }
            break;
        // 4 dimensional cube image
        case 4:
            if (_z_axis == 2) {
                // Channels present before stokes
                start = casacore::IPosition(4, 0, 0, channels[0], stokes[0]);
                end = casacore::IPosition(4, region_shape[0] - 1, region_shape[1] - 1, channels[1], stokes[1]);
                stride = casacore::IPosition(4, 1, 1, channels[2], stokes[2]);
                if (region_shape.size() < image_shape.size()) {
                    auto region_ext = casacore::LCExtension(*image_region, casacore::IPosition(2, 2, 3),
                        casacore::LCBox(casacore::IPosition(2, 0, 0), casacore::IPosition(2, image_shape[2], image_shape[3]),
                            casacore::IPosition(2, image_shape[2], image_shape[3])));
                    latt_region_holder = LattRegionHolder(*(region_ext.cloneRegion()));
                }
            } else {
                // Channels present after stokes
                start = casacore::IPosition(4, 0, 0, stokes[0], channels[0]);
                end = casacore::IPosition(4, region_shape[0] - 1, region_shape[1] - 1, stokes[1], channels[1]);
                stride = casacore::IPosition(4, 1, 1, stokes[2], channels[2]);
                if (region_shape.size() < image_shape.size()) {
                    auto region_ext = casacore::LCExtension(*image_region, casacore::IPosition(2, 2, 3),
                        casacore::LCBox(casacore::IPosition(2, 0, 0), casacore::IPosition(2, image_shape[3], image_shape[2]),
                            casacore::IPosition(2, image_shape[3], image_shape[2])));
                    latt_region_holder = LattRegionHolder(*(region_ext.cloneRegion()));
                }
            }
            break;
        default:
            break;
    }
    return casacore::Slicer(start, end, stride, casacore::Slicer::endIsLast);
}

bool Frame::GetStokesTypeIndex(const string& coordinate, int& stokes_index) {
    if (coordinate.size() > 1) {
        bool stokes_ok(false);
        std::string stokes_string = coordinate.substr(0, coordinate.size() - 1);
        if (StokesStringTypes.count(stokes_string)) {
            CARTA::PolarizationType stokes_type = StokesStringTypes[stokes_string];
            if (_loader->GetStokesTypeIndex(stokes_type, stokes_index)) {
                stokes_ok = true;
            } else if (ComputedStokes(stokes_string)) {
                stokes_index = StokesStringTypes.at(stokes_string);
                stokes_ok = true;
            } else {
                int assumed_stokes_index = (StokesValues[stokes_type] - 1) % 4;
                if (NumStokes() > assumed_stokes_index) {
                    stokes_index = assumed_stokes_index;
                    stokes_ok = true;
                    spdlog::warn("Can not get stokes index from the header. Assuming stokes {} index is {}.", stokes_string, stokes_index);
                }
            }
        }
        if (!stokes_ok) {
            spdlog::error("Spectral or spatial requirement {} failed: invalid stokes axis for image.", coordinate);
            return false;
        }
    } else {
        stokes_index = CurrentStokes(); // current stokes
    }
    return true;
}

std::shared_mutex& Frame::GetActiveTaskMutex() {
    return _active_task_mutex;
}

void Frame::InitImageHistogramConfigs() {
    _image_histogram_configs.clear();

    // set histogram requirements for the image
    HistogramConfig config;
    config.coordinate = "z"; // current stokes type
    config.channel = CURRENT_Z;
    config.num_bins = AUTO_BIN_SIZE;
    _image_histogram_configs.push_back(config);
}

void Frame::CloseCachedImage(const std::string& file) {
    if (_loader->GetFileName() == file) {
        _loader->CloseImageIfUpdated();
    }
}

} // namespace carta<|MERGE_RESOLUTION|>--- conflicted
+++ resolved
@@ -142,9 +142,8 @@
 
 casacore::IPosition Frame::ImageShape(const StokesSrc& stokes_src) {
     casacore::IPosition ipos;
-<<<<<<< HEAD
     if (stokes_src.OriginalImage() && IsValid()) {
-        ipos = _coord_axes.image_shape;
+        ipos = _image_shape;
     } else {
         auto image = _loader->GetStokesImage(stokes_src);
         if (image) {
@@ -152,10 +151,6 @@
         } else {
             spdlog::error("Failed to compute the stokes image!");
         }
-=======
-    if (IsValid()) {
-        ipos = _image_shape;
->>>>>>> 87ecda1c
     }
     return ipos;
 }
@@ -224,18 +219,13 @@
             end_x = _width - 1;
         }
 
-<<<<<<< HEAD
         if (stokes_src.OriginalImage()) {
-            start(x_axis) = start_x;
-            end(x_axis) = end_x;
+            start(_x_axis) = start_x;
+            end(_x_axis) = end_x;
         } else { // Reset the slice cut for the computed stokes image
-            start(x_axis) = 0;
-            end(x_axis) = end_x - start_x;
-        }
-=======
-        start(_x_axis) = start_x;
-        end(_x_axis) = end_x;
->>>>>>> 87ecda1c
+            start(_x_axis) = 0;
+            end(_x_axis) = end_x - start_x;
+        }
     }
 
     // Slice y axis
@@ -250,18 +240,13 @@
             end_y = _height - 1;
         }
 
-<<<<<<< HEAD
         if (stokes_src.OriginalImage()) {
-            start(y_axis) = start_y;
-            end(y_axis) = end_y;
+            start(_y_axis) = start_y;
+            end(_y_axis) = end_y;
         } else { // Reset the slice cut for the computed stokes image
-            start(y_axis) = 0;
-            end(y_axis) = end_y - start_y;
-        }
-=======
-        start(_y_axis) = start_y;
-        end(_y_axis) = end_y;
->>>>>>> 87ecda1c
+            start(_y_axis) = 0;
+            end(_y_axis) = end_y - start_y;
+        }
     }
 
     // Slice z axis
@@ -280,18 +265,13 @@
             end_z = CurrentZ();
         }
 
-<<<<<<< HEAD
         if (stokes_src.OriginalImage()) {
-            start(z_axis) = start_z;
-            end(z_axis) = end_z;
+            start(_z_axis) = start_z;
+            end(_z_axis) = end_z;
         } else { // Reset the slice cut for the computed stokes image
-            start(z_axis) = 0;
-            end(z_axis) = end_z - start_z;
-        }
-=======
-        start(_z_axis) = start_z;
-        end(_z_axis) = end_z;
->>>>>>> 87ecda1c
+            start(_z_axis) = 0;
+            end(_z_axis) = end_z - start_z;
+        }
     }
 
     // Slice stokes axis
@@ -299,19 +279,14 @@
         // Normalize stokes constant
         stokes = (stokes == CURRENT_STOKES ? CurrentStokes() : stokes);
 
-<<<<<<< HEAD
         if (stokes_src.OriginalImage()) {
-            start(stokes_axis) = stokes;
-            end(stokes_axis) = stokes;
+            start(_stokes_axis) = stokes;
+            end(_stokes_axis) = stokes;
         } else {
             // Reset the slice cut for the computed stokes image
-            start(stokes_axis) = 0;
-            end(stokes_axis) = 0;
-        }
-=======
-        start(_stokes_axis) = stokes;
-        end(_stokes_axis) = stokes;
->>>>>>> 87ecda1c
+            start(_stokes_axis) = 0;
+            end(_stokes_axis) = 0;
+        }
     }
 
     // slicer for image data
@@ -1527,13 +1502,8 @@
                 if (_stokes_axis >= 0) {
                     start(_stokes_axis) = stokes;
                 }
-<<<<<<< HEAD
-
-                casacore::IPosition count(_coord_axes.image_shape.size(), 1); // will adjust count for z axis
+                casacore::IPosition count(_image_shape.size(), 1); // will adjust count for z axis
                 size_t end_channel(0);
-=======
-                casacore::IPosition count(_image_shape.size(), 1); // will adjust count for z axis
->>>>>>> 87ecda1c
 
                 // Send incremental spectral profile when reach delta z or delta time
                 size_t delta_z = INIT_DELTA_Z;                         // the increment of channels for each slice (to be adjusted)
@@ -1555,9 +1525,9 @@
                     casacore::Slicer slicer(start, count);
                     const auto N = slicer.length().product();
                     std::shared_ptr<float[]> buffer(new float[N]);
-                    end_channel = start(z_axis) + nz - 1;
+                    end_channel = start(_z_axis) + nz - 1;
                     auto stokes_slicer =
-                        GetImageSlicer(AxisRange(x_index), AxisRange(y_index), AxisRange(start(z_axis), end_channel), stokes);
+                        GetImageSlicer(AxisRange(x_index), AxisRange(y_index), AxisRange(start(_z_axis), end_channel), stokes);
                     if (!GetSlicerData(stokes_slicer, buffer.get())) {
                         return false;
                     }
@@ -1810,13 +1780,8 @@
 
     if (_moment_generator) {
         std::unique_lock<std::mutex> ulock(_image_mutex); // Must lock the image while doing moment calculations
-<<<<<<< HEAD
-        _moment_generator->CalculateMoments(file_id, stokes_region.second, _coord_axes.z_axis, _coord_axes.stokes_axis, progress_callback,
-            moment_request, moment_response, collapse_results);
-=======
         _moment_generator->CalculateMoments(
-            file_id, image_region, _z_axis, _stokes_axis, progress_callback, moment_request, moment_response, collapse_results);
->>>>>>> 87ecda1c
+            file_id, stokes_region.second, _z_axis, _stokes_axis, progress_callback, moment_request, moment_response, collapse_results);
         ulock.unlock();
     }
 
