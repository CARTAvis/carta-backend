--- conflicted
+++ resolved
@@ -95,13 +95,8 @@
     // Get the full name of image file
     std::string GetFileName();
 
-<<<<<<< HEAD
-    // Returns pointer to CoordinateSystem clone; caller must delete
-    casacore::CoordinateSystem* CoordinateSystem(const StokesSource& stokes_source = StokesSource());
-=======
     // Returns shared ptr to CoordinateSystem
-    std::shared_ptr<casacore::CoordinateSystem> CoordinateSystem();
->>>>>>> c3552f9d
+    std::shared_ptr<casacore::CoordinateSystem> CoordinateSystem(const StokesSource& stokes_source = StokesSource());
 
     // Image/Frame info
     casacore::IPosition ImageShape(const StokesSource& stokes_source = StokesSource());
@@ -171,17 +166,11 @@
     bool IsConnected();
 
     // Apply Region/Slicer to image (Frame manages image mutex) and get shape, data, or stats
-<<<<<<< HEAD
-    casacore::LCRegion* GetImageRegion(
+    std::shared_ptr<casacore::LCRegion> GetImageRegion(
         int file_id, std::shared_ptr<Region> region, const StokesSource& stokes_source = StokesSource(), bool report_error = true);
     bool GetImageRegion(
         int file_id, const AxisRange& z_range, int stokes, std::pair<StokesSource, casacore::ImageRegion>& stokes_src_vs_region);
     casacore::IPosition GetRegionShape(const std::pair<StokesSource, casacore::LattRegionHolder>& stokes_src_vs_region);
-=======
-    std::shared_ptr<casacore::LCRegion> GetImageRegion(int file_id, std::shared_ptr<Region> region, bool report_error = true);
-    bool GetImageRegion(int file_id, const AxisRange& z_range, int stokes, casacore::ImageRegion& image_region);
-    casacore::IPosition GetRegionShape(const casacore::LattRegionHolder& region);
->>>>>>> c3552f9d
     // Returns data vector
     bool GetRegionData(const std::pair<StokesSource, casacore::LattRegionHolder>& stokes_src_vs_region, std::vector<float>& data);
     bool GetSlicerData(const std::pair<StokesSource, casacore::Slicer>& stokes_src_vs_slicer, float* data);
