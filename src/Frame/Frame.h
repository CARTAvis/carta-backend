--- conflicted
+++ resolved
@@ -100,7 +100,6 @@
 
     // Image/Frame info
     casacore::IPosition ImageShape(const StokesSource& stokes_source = StokesSource());
-<<<<<<< HEAD
     casacore::IPosition OriginalImageShape() const; // Image shape from the original file
     void SetCurrentZ(int z);
     void SetCurrentStokes(int stokes);
@@ -118,17 +117,7 @@
     int StokesAxis() const;
     int CurrentZ() const;
     int CurrentStokes() const;
-=======
-    size_t Width();     // length of x axis
-    size_t Height();    // length of y axis
-    size_t Depth();     // length of z axis
-    size_t NumStokes(); // if no stokes axis, nstokes=1
-    int CurrentZ();
-    int CurrentStokes();
     bool IsCurrentZStokes(const StokesSource& stokes_source);
-    int SpectralAxis();
-    int StokesAxis();
->>>>>>> f17756b7
     bool GetBeams(std::vector<CARTA::Beam>& beams);
 
     // Slicer to set z and stokes ranges with full xy plane
@@ -333,20 +322,10 @@
     ContourSettings _contour_settings;
 
     // Image data cache and mutex
-<<<<<<< HEAD
     std::unique_ptr<ImageCache> _image_cache; // Image cache for current z and stokes, or for the whole image
     queuing_rw_mutex _cache_mutex;            // allow concurrent reads but lock for write
     std::mutex _image_mutex;                  // only one disk access at a time
     TileCache _tile_cache;                    // cache for full-resolution image tiles
-=======
-    long long int _image_cache_size;
-    std::unique_ptr<float[]> _image_cache;
-    bool _image_cache_valid;       // cached image data is valid for current z and stokes
-    queuing_rw_mutex _cache_mutex; // allow concurrent reads but lock for write
-    std::mutex _image_mutex;       // only one disk access at a time
-    bool _cache_loaded;            // channel cache is set
-    TileCache _tile_cache;         // cache for full-resolution image tiles
->>>>>>> f17756b7
     std::mutex _ignore_interrupt_X_mutex;
     std::mutex _ignore_interrupt_Y_mutex;
 
