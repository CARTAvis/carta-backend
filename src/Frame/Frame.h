/* This file is part of the CARTA Image Viewer: https://github.com/CARTAvis/carta-backend
   Copyright 2018, 2019, 2020, 2021 Academia Sinica Institute of Astronomy and Astrophysics (ASIAA),
   Associated Universities, Inc. (AUI) and the Inter-University Institute for Data Intensive Astronomy (IDIA)
   SPDX-License-Identifier: GPL-3.0-or-later
*/

//# Frame.h: represents an open image file.  Handles slicing data and region calculations
//# (profiles, histograms, stats)

#ifndef CARTA_BACKEND__FRAME_H_
#define CARTA_BACKEND__FRAME_H_

#include <algorithm>
#include <atomic>
#include <memory>
#include <mutex>
#include <shared_mutex>
#include <unordered_map>

#include <carta-protobuf/contour.pb.h>
#include <carta-protobuf/defs.pb.h>
#include <carta-protobuf/fitting_request.pb.h>
#include <carta-protobuf/raster_tile.pb.h>
#include <carta-protobuf/region_histogram.pb.h>
#include <carta-protobuf/region_requirements.pb.h>
#include <carta-protobuf/region_stats.pb.h>
#include <carta-protobuf/save_file.pb.h>
#include <carta-protobuf/spatial_profile.pb.h>
#include <carta-protobuf/spectral_profile.pb.h>
#include <carta-protobuf/tiles.pb.h>
#include <carta-protobuf/vector_overlay.pb.h>
#include <carta-protobuf/vector_overlay_tile.pb.h>

#include "Cache/RequirementsCache.h"
#include "Cache/TileCache.h"
#include "DataStream/Contouring.h"
#include "DataStream/Tile.h"
#include "ImageData/FileLoader.h"
#include "ImageFitter/ImageFitter.h"
#include "ImageGenerators/ImageGenerator.h"
#include "ImageGenerators/MomentGenerator.h"
#include "ImageStats/BasicStatsCalculator.h"
#include "ImageStats/Histogram.h"
#include "Region/Region.h"
#include "ThreadingManager/Concurrency.h"
#include "Util/FileSystem.h"
#include "Util/Image.h"
#include "Util/Message.h"
#include "VectorFieldSettings.h"

namespace carta {

struct ContourSettings {
    std::vector<double> levels;
    CARTA::SmoothingMode smoothing_mode;
    int smoothing_factor;
    int decimation;
    int compression_level;
    int chunk_size;
    uint32_t reference_file_id;

    // Equality operator for checking if contour settings have changed
    bool operator==(const ContourSettings& rhs) const {
        if (this->smoothing_mode != rhs.smoothing_mode || this->smoothing_factor != rhs.smoothing_factor ||
            this->decimation != rhs.decimation || this->compression_level != rhs.compression_level ||
            this->reference_file_id != rhs.reference_file_id || this->chunk_size != rhs.chunk_size) {
            return false;
        }
        if (this->levels.size() != rhs.levels.size()) {
            return false;
        }

        for (auto i = 0; i < this->levels.size(); i++) {
            if (this->levels[i] != rhs.levels[i]) {
                return false;
            }
        }

        return true;
    }

    bool operator!=(const ContourSettings& rhs) const {
        return !(*this == rhs);
    }
};

// Map for enum CARTA:FileType to string
static std::unordered_map<CARTA::FileType, string> FileTypeString{{CARTA::FileType::CASA, "CASA"}, {CARTA::FileType::CRTF, "CRTF"},
    {CARTA::FileType::DS9_REG, "DS9"}, {CARTA::FileType::FITS, "FITS"}, {CARTA::FileType::HDF5, "HDF5"},
    {CARTA::FileType::MIRIAD, "MIRIAD"}, {CARTA::FileType::UNKNOWN, "Unknown"}};

class Frame {
public:
    Frame(uint32_t session_id, std::shared_ptr<FileLoader> loader, const std::string& hdu, int default_z = DEFAULT_Z);
    ~Frame(){};

    bool IsValid();
    std::string GetErrorMessage();

    // Get the full name of image file
    std::string GetFileName();

    // Returns shared ptr to CoordinateSystem
    std::shared_ptr<casacore::CoordinateSystem> CoordinateSystem();

    // Image/Frame info
    casacore::IPosition ImageShape();
    size_t Width();     // length of x axis
    size_t Height();    // length of y axis
    size_t Depth();     // length of z axis
    size_t NumStokes(); // if no stokes axis, nstokes=1
    int CurrentZ();
    int CurrentStokes();
    int SpectralAxis();
    int StokesAxis();
    bool GetBeams(std::vector<CARTA::Beam>& beams);

    // Slicer to set z and stokes ranges with full xy plane
    casacore::Slicer GetImageSlicer(const AxisRange& z_range, int stokes);
    casacore::Slicer GetImageSlicer(const AxisRange& x_range, const AxisRange& y_range, const AxisRange& z_range, int stokes);

    // Image view for z index
    inline void SetAnimationViewSettings(const CARTA::AddRequiredTiles& required_animation_tiles) {
        _required_animation_tiles = required_animation_tiles;
    }
    inline CARTA::AddRequiredTiles GetAnimationViewSettings() {
        return _required_animation_tiles;
    };
    bool SetImageChannels(int new_z, int new_stokes, std::string& message);

    // Cursor
    bool SetCursor(float x, float y);

    // Raster data
    bool FillRasterTileData(CARTA::RasterTileData& raster_tile_data, const Tile& tile, int z, int stokes,
        CARTA::CompressionType compression_type, float compression_quality);

    // Functions used for smoothing and contouring
    bool SetContourParameters(const CARTA::SetContourParameters& message);
    inline ContourSettings& GetContourParameters() {
        return _contour_settings;
    };
    bool ContourImage(ContourCallback& partial_contour_callback);

    // Histograms: image and cube
    bool SetHistogramRequirements(int region_id, const std::vector<CARTA::SetHistogramRequirements_HistogramConfig>& histogram_configs);
    bool FillRegionHistogramData(
        std::function<void(CARTA::RegionHistogramData histogram_data)> region_histogram_callback, int region_id, int file_id);
    bool GetBasicStats(int z, int stokes, BasicStats<float>& stats);
    bool CalculateHistogram(int region_id, int z, int stokes, int num_bins, BasicStats<float>& stats, Histogram& hist);
    bool GetCubeHistogramConfig(HistogramConfig& config);
    void CacheCubeStats(int stokes, BasicStats<float>& stats);
    void CacheCubeHistogram(int stokes, Histogram& hist);

    // Stats: image
    bool SetStatsRequirements(int region_id, const std::vector<CARTA::SetStatsRequirements_StatsConfig>& stats_configs);
    bool FillRegionStatsData(std::function<void(CARTA::RegionStatsData stats_data)> stats_data_callback, int region_id, int file_id);

    // Spatial: cursor
    void SetSpatialRequirements(const std::vector<CARTA::SetSpatialRequirements_SpatialConfig>& spatial_profiles);
    bool FillSpatialProfileData(std::vector<CARTA::SpatialProfileData>& spatial_data_vec);
    bool FillSpatialProfileData(PointXy point, std::vector<CARTA::SetSpatialRequirements_SpatialConfig> spatial_configs,
        std::vector<CARTA::SpatialProfileData>& spatial_data_vec);

    // Spectral: cursor
    bool SetSpectralRequirements(int region_id, const std::vector<CARTA::SetSpectralRequirements_SpectralConfig>& spectral_configs);
    bool FillSpectralProfileData(std::function<void(CARTA::SpectralProfileData profile_data)> cb, int region_id, bool stokes_changed);

    // Set the flag connected = false, in order to stop the jobs and wait for jobs finished
    void WaitForTaskCancellation();
    // Check flag if Frame is to be destroyed
    bool IsConnected();

    // Apply Region/Slicer to image (Frame manages image mutex) and get shape, data, or stats
    std::shared_ptr<casacore::LCRegion> GetImageRegion(int file_id, std::shared_ptr<Region> region, bool report_error = true);
    bool GetImageRegion(int file_id, const AxisRange& z_range, int stokes, casacore::ImageRegion& image_region);
    casacore::IPosition GetRegionShape(const casacore::LattRegionHolder& region);
    // Returns data vector
    bool GetRegionData(const casacore::LattRegionHolder& region, std::vector<float>& data);
    bool GetSlicerData(const casacore::Slicer& slicer, float* data);
    // Returns stats_values map for spectral profiles and stats data
    bool GetRegionStats(const casacore::LattRegionHolder& region, const std::vector<CARTA::StatsType>& required_stats, bool per_z,
        std::map<CARTA::StatsType, std::vector<double>>& stats_values);
    bool GetSlicerStats(const casacore::Slicer& slicer, std::vector<CARTA::StatsType>& required_stats, bool per_z,
        std::map<CARTA::StatsType, std::vector<double>>& stats_values);
    // Spectral profiles from loader
    bool UseLoaderSpectralData(const casacore::IPosition& region_shape);
    bool GetLoaderPointSpectralData(std::vector<float>& profile, int stokes, CARTA::Point& point);
    bool GetLoaderSpectralData(int region_id, int stokes, const casacore::ArrayLattice<casacore::Bool>& mask,
        const casacore::IPosition& origin, std::map<CARTA::StatsType, std::vector<double>>& results, float& progress);

    // Moments calculation
    bool CalculateMoments(int file_id, GeneratorProgressCallback progress_callback, const casacore::ImageRegion& image_region,
        const CARTA::MomentRequest& moment_request, CARTA::MomentResponse& moment_response, std::vector<GeneratedImage>& collapse_results);
    void StopMomentCalc();

    // Image fitting
    bool FitImage(const CARTA::FittingRequest& fitting_request, CARTA::FittingResponse& fitting_response);

    // Save as a new file or export sub-image to CASA/FITS format
    void SaveFile(const std::string& root_folder, const CARTA::SaveFile& save_file_msg, CARTA::SaveFileAck& save_file_ack,
        std::shared_ptr<Region> image_region);

    bool GetStokesTypeIndex(const string& coordinate, int& stokes_index);

    std::shared_mutex& GetActiveTaskMutex();

    // Get image interface ptr
    inline std::shared_ptr<casacore::ImageInterface<float>> GetImage() {
        return _loader->GetImage();
    }

    // Close image with cached data
    void CloseCachedImage(const std::string& file);

    // Polarization vector field
    bool SetVectorOverlayParameters(const CARTA::SetVectorOverlayParameters& message);
    inline VectorFieldSettings& GetVectorFieldParameters() {
        return _vector_field_settings;
    };
    inline void ClearVectorFieldParameters() {
        _vector_field_settings.ClearSettings();
    };
    bool GetDownsampledRasterData(
        std::vector<float>& data, int& downsampled_width, int& downsampled_height, int z, int stokes, CARTA::ImageBounds& bounds, int mip);

protected:
    // Validate z and stokes index values
    bool CheckZ(int z);
    bool CheckStokes(int stokes);

    // Check whether z or stokes has changed
    bool ZStokesChanged(int z, int stokes);

    // Cache image plane data for current z, stokes
    bool FillImageCache();
    void InvalidateImageCache();

    // Downsampled data from image cache
    bool GetRasterData(std::vector<float>& image_data, CARTA::ImageBounds& bounds, int mip, bool mean_filter = true);
    bool GetRasterTileData(std::shared_ptr<std::vector<float>>& tile_data_ptr, const Tile& tile, int& width, int& height);

    // Fill vector for given z and stokes
    void GetZMatrix(std::vector<float>& z_matrix, size_t z, size_t stokes);

    // Histograms: z is single z index or ALL_Z for cube
    int AutoBinSize();
    bool FillHistogramFromCache(int z, int stokes, int num_bins, CARTA::Histogram* histogram);       // histogram message
    bool FillHistogramFromLoaderCache(int z, int stokes, int num_bins, CARTA::Histogram* histogram); // histogram message
    bool FillHistogramFromFrameCache(int z, int stokes, int num_bins, CARTA::Histogram* histogram);  // histogram message
    bool GetCachedImageHistogram(int z, int stokes, int num_bins, Histogram& hist);                  // internal histogram
    bool GetCachedCubeHistogram(int stokes, int num_bins, Histogram& hist);                          // internal histogram

    // Check for cancel
    bool HasSpectralConfig(const SpectralConfig& config);

    // Export image
    bool ExportCASAImage(casacore::ImageInterface<casacore::Float>& image, fs::path output_filename, casacore::String& message);
    bool ExportFITSImage(casacore::ImageInterface<casacore::Float>& image, fs::path output_filename, casacore::String& message);
    void ValidateChannelStokes(std::vector<int>& channels, std::vector<int>& stokes, const CARTA::SaveFile& save_file_msg);
    casacore::Slicer GetExportImageSlicer(const CARTA::SaveFile& save_file_msg, casacore::IPosition image_shape);
    casacore::Slicer GetExportRegionSlicer(const CARTA::SaveFile& save_file_msg, casacore::IPosition image_shape,
        casacore::IPosition region_shape, std::shared_ptr<casacore::LCRegion> image_region, casacore::LattRegionHolder& latt_region_holder);

    void InitImageHistogramConfigs();

    // For convenience, create int map key for storing cache by z and stokes
    inline int CacheKey(int z, int stokes) {
        return (z * 10) + stokes;
    }

    // Setup
    uint32_t _session_id;

    // Image opened
    bool _valid;
    std::string _open_image_error;

    // Trigger job cancellation when false
    volatile bool _connected = true;

    // Image loader for image type
    std::shared_ptr<FileLoader> _loader;

    // Shape and axis info: X, Y, Z, Stokes
    casacore::IPosition _image_shape;
    int _x_axis, _y_axis, _z_axis, _spectral_axis, _stokes_axis;
    int _z_index, _stokes_index; // current index
    size_t _width, _height, _depth, _num_stokes;

    // Image settings
    CARTA::AddRequiredTiles _required_animation_tiles;

    // Current cursor position
    PointXy _cursor;

    // Contour settings
    ContourSettings _contour_settings;

    // Image data cache and mutex
    //    std::vector<float> _image_cache; // image data for current z, stokes
    long long int _image_cache_size;
    std::unique_ptr<float[]> _image_cache;
    bool _image_cache_valid;       // cached image data is valid for current z and stokes
    queuing_rw_mutex _cache_mutex; // allow concurrent reads but lock for write
    std::mutex _image_mutex;       // only one disk access at a time
    bool _cache_loaded;            // channel cache is set
    TileCache _tile_cache;         // cache for full-resolution image tiles
    std::mutex _ignore_interrupt_X_mutex;
    std::mutex _ignore_interrupt_Y_mutex;

    // Use a shared lock for long time calculations, use an exclusive lock for the object destruction
    mutable std::shared_mutex _active_task_mutex;

    // Requirements
    std::vector<HistogramConfig> _image_histogram_configs;
    std::vector<HistogramConfig> _cube_histogram_configs;
    std::vector<CARTA::SetStatsRequirements_StatsConfig> _image_required_stats;
    std::vector<CARTA::SetSpatialRequirements_SpatialConfig> _cursor_spatial_configs;
    std::vector<SpectralConfig> _cursor_spectral_configs;
    std::mutex _spectral_mutex;

    // Cache maps
    // For image, key is cache key (z/stokes); for cube, key is stokes.
    std::unordered_map<int, std::vector<Histogram>> _image_histograms, _cube_histograms;
    std::unordered_map<int, BasicStats<float>> _image_basic_stats, _cube_basic_stats;
    std::unordered_map<int, std::map<CARTA::StatsType, double>> _image_stats;

    // Moment generator
    std::unique_ptr<MomentGenerator> _moment_generator;

<<<<<<< HEAD
    // Vector field settings
    VectorFieldSettings _vector_field_settings;
=======
    // Image fitter
    std::unique_ptr<ImageFitter> _image_fitter;
>>>>>>> b68d4037
};

} // namespace carta

#endif // CARTA_BACKEND__FRAME_H_<|MERGE_RESOLUTION|>--- conflicted
+++ resolved
@@ -329,13 +329,11 @@
     // Moment generator
     std::unique_ptr<MomentGenerator> _moment_generator;
 
-<<<<<<< HEAD
+    // Image fitter
+    std::unique_ptr<ImageFitter> _image_fitter;
+
     // Vector field settings
     VectorFieldSettings _vector_field_settings;
-=======
-    // Image fitter
-    std::unique_ptr<ImageFitter> _image_fitter;
->>>>>>> b68d4037
 };
 
 } // namespace carta
