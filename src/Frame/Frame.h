--- conflicted
+++ resolved
@@ -186,14 +186,9 @@
         const casacore::IPosition& origin, std::map<CARTA::StatsType, std::vector<double>>& results, float& progress);
 
     // Moments calculation
-<<<<<<< HEAD
-    bool CalculateMoments(int file_id, GeneratorProgressCallback progress_callback, const casacore::ImageRegion& image_region,
+    bool CalculateMoments(int file_id, GeneratorProgressCallback progress_callback, const StokesRegion& stokes_region,
         const CARTA::MomentRequest& moment_request, CARTA::MomentResponse& moment_response, std::vector<GeneratedImage>& collapse_results,
         RegionState region_state = RegionState());
-=======
-    bool CalculateMoments(int file_id, GeneratorProgressCallback progress_callback, const StokesRegion& stokes_region,
-        const CARTA::MomentRequest& moment_request, CARTA::MomentResponse& moment_response, std::vector<GeneratedImage>& collapse_results);
->>>>>>> 70e09d58
     void StopMomentCalc();
 
     // Image fitting
