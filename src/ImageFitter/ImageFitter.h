/* This file is part of the CARTA Image Viewer: https://github.com/CARTAvis/carta-backend
   Copyright 2018-2022 Academia Sinica Institute of Astronomy and Astrophysics (ASIAA),
   Associated Universities, Inc. (AUI) and the Inter-University Institute for Data Intensive Astronomy (IDIA)
   SPDX-License-Identifier: GPL-3.0-or-later
*/

#ifndef CARTA_BACKEND_IMAGEFITTER_IMAGEFITTER_H_
#define CARTA_BACKEND_IMAGEFITTER_IMAGEFITTER_H_

#include <gsl/gsl_blas.h>
#include <gsl/gsl_multifit_nlinear.h>
#include <gsl/gsl_vector.h>
#include <string>
#include <vector>

#include <carta-protobuf/fitting_request.pb.h>
#include <casacore/images/Images/SubImage.h>
#include <casacore/images/Images/TempImage.h>
#include <imageanalysis/ImageTypedefs.h>

#include "ImageGenerators/ImageGenerator.h"
#include "Logger/Logger.h"

namespace carta {

struct FitData {
    float* data;
    size_t width;
    size_t n;
    size_t n_notnan; // number of pixels excluding nan pixels
    size_t offset_x;
    size_t offset_y;
<<<<<<< HEAD
    bool stop_fitting;
=======
    std::vector<int> fit_values_indexes;
    std::vector<double> initial_values;
>>>>>>> efbb5613
};

struct FitStatus {
    std::string method;
    size_t num_iter;
    int info;
    double chisq0, chisq, rcond;
};

class ImageFitter {
public:
    ImageFitter();
    bool FitImage(size_t width, size_t height, float* image, const std::vector<CARTA::GaussianComponent>& initial_values,
<<<<<<< HEAD
        bool create_model_image, bool create_residual_image, CARTA::FittingResponse& fitting_response,
        GeneratorProgressCallback progress_callback, size_t offset_x = 0, size_t offset_y = 0);
    bool GetGeneratedImages(std::shared_ptr<casacore::ImageInterface<float>> image, const casacore::ImageRegion& image_region, int file_id,
        const std::string& filename, GeneratedImage& model_image, GeneratedImage& residual_image);
    void StopFitting();
=======
        const std::vector<bool>& fixed_params, CARTA::FittingResponse& fitting_response, size_t offset_x = 0, size_t offset_y = 0);
>>>>>>> efbb5613

private:
    FitData _fit_data;
    size_t _num_components;
    gsl_vector* _fit_values;
    gsl_vector* _fit_errors;
    gsl_multifit_nlinear_fdf _fdf;
    FitStatus _fit_status;
    bool _create_model_data;
    bool _create_residual_data;
    std::vector<float> _model_data;
    std::vector<float> _residual_data;
    const size_t _max_iter = 200;
    GeneratorProgressCallback _progress_callback;

    void CalculateNanNum();
    void SetInitialValues(const std::vector<CARTA::GaussianComponent>& initial_values, const std::vector<bool>& fixed_params);
    int SolveSystem();
    void CalculateImageData(const gsl_vector* residual);
    void SetResults();
    std::string GetLog();
    casa::SPIIF GetImageData(casa::SPIIF image, const casacore::ImageRegion& image_region, std::vector<float> image_data);
    std::string GetFilename(const std::string& filename, std::string suffix);

    static int FuncF(const gsl_vector* fit_params, void* fit_data, gsl_vector* f);
    static void Callback(const size_t iter, void* params, const gsl_multifit_nlinear_workspace* w);
    static void ErrorHandler(const char* reason, const char* file, int line, int gsl_errno);
    static std::tuple<double, double, double, double, double, double> GetGaussianParams(const gsl_vector* value_vector, size_t index,
        std::vector<int>& fit_values_indexes, std::vector<double>& initial_values, size_t offset_x = 0, size_t offset_y = 0);
    static CARTA::GaussianComponent GetGaussianComponent(std::tuple<double, double, double, double, double, double> params);
};

} // namespace carta

#endif // CARTA_BACKEND_IMAGEFITTER_IMAGEFITTER_H_<|MERGE_RESOLUTION|>--- conflicted
+++ resolved
@@ -30,12 +30,9 @@
     size_t n_notnan; // number of pixels excluding nan pixels
     size_t offset_x;
     size_t offset_y;
-<<<<<<< HEAD
-    bool stop_fitting;
-=======
     std::vector<int> fit_values_indexes;
     std::vector<double> initial_values;
->>>>>>> efbb5613
+    bool stop_fitting;
 };
 
 struct FitStatus {
@@ -49,15 +46,11 @@
 public:
     ImageFitter();
     bool FitImage(size_t width, size_t height, float* image, const std::vector<CARTA::GaussianComponent>& initial_values,
-<<<<<<< HEAD
-        bool create_model_image, bool create_residual_image, CARTA::FittingResponse& fitting_response,
+        const std::vector<bool>& fixed_params, bool create_model_image, bool create_residual_image, CARTA::FittingResponse& fitting_response,
         GeneratorProgressCallback progress_callback, size_t offset_x = 0, size_t offset_y = 0);
     bool GetGeneratedImages(std::shared_ptr<casacore::ImageInterface<float>> image, const casacore::ImageRegion& image_region, int file_id,
         const std::string& filename, GeneratedImage& model_image, GeneratedImage& residual_image);
     void StopFitting();
-=======
-        const std::vector<bool>& fixed_params, CARTA::FittingResponse& fitting_response, size_t offset_x = 0, size_t offset_y = 0);
->>>>>>> efbb5613
 
 private:
     FitData _fit_data;
