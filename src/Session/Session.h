/* This file is part of the CARTA Image Viewer: https://github.com/CARTAvis/carta-backend
   Copyright 2018, 2019, 2020, 2021 Academia Sinica Institute of Astronomy and Astrophysics (ASIAA),
   Associated Universities, Inc. (AUI) and the Inter-University Institute for Data Intensive Astronomy (IDIA)
   SPDX-License-Identifier: GPL-3.0-or-later
*/

//# Session.h: representation of a client connected to a server; processes requests from frontend

#ifndef CARTA_BACKEND__SESSION_H_
#define CARTA_BACKEND__SESSION_H_

#include <atomic>
#include <cstdint>
#include <cstdio>
#include <map>
#include <mutex>
#include <tuple>
#include <unordered_map>
#include <utility>
#include <vector>

#include <uWebSockets/App.h>

#include <casacore/casa/aips.h>

#include <carta-protobuf/close_file.pb.h>
#include <carta-protobuf/contour.pb.h>
#include <carta-protobuf/export_region.pb.h>
#include <carta-protobuf/file_info.pb.h>
#include <carta-protobuf/file_list.pb.h>
#include <carta-protobuf/fitting_request.pb.h>
#include <carta-protobuf/import_region.pb.h>
#include <carta-protobuf/moment_request.pb.h>
#include <carta-protobuf/open_file.pb.h>
#include <carta-protobuf/pv_request.pb.h>
#include <carta-protobuf/region.pb.h>
#include <carta-protobuf/register_viewer.pb.h>
#include <carta-protobuf/resume_session.pb.h>
#include <carta-protobuf/scripting.pb.h>
#include <carta-protobuf/set_cursor.pb.h>
#include <carta-protobuf/set_image_channels.pb.h>
#include <carta-protobuf/spectral_line_request.pb.h>
#include <carta-protobuf/stop_moment_calc.pb.h>
#include <carta-protobuf/stop_pv_calc.pb.h>
#include <carta-protobuf/tiles.pb.h>

#include "AnimationObject.h"
#include "CursorSettings.h"
#include "FileList/FileListHandler.h"
#include "Frame/Frame.h"
#include "ImageData/StokesFilesConnector.h"
#include "Region/RegionHandler.h"
#include "SessionContext.h"
#include "ThreadingManager/Concurrency.h"

#include "Table/TableController.h"

#define HISTOGRAM_CANCEL -1.0
#define UPDATE_HISTOGRAM_PROGRESS_PER_SECONDS 2.0
#define LOADER_CACHE_SIZE 25

namespace carta {

typedef std::function<void(const bool&, const std::string&, const std::string&)> ScriptingResponseCallback;
typedef std::function<void()> ScriptingSessionClosedCallback;

struct PerSocketData {
    uint32_t session_id;
    string address;
};

// Cache of loaders for reading images from disk.
class LoaderCache {
public:
    LoaderCache(int capacity);
    std::shared_ptr<FileLoader> Get(const std::string& filename, const std::string& directory = "");
    void Remove(const std::string& filename);

private:
    int _capacity;
    std::unordered_map<std::string, std::shared_ptr<FileLoader>> _map;
    std::list<std::string> _queue;
    std::mutex _loader_cache_mutex;
};

class Session {
public:
    Session(uWS::WebSocket<false, true, PerSocketData>* ws, uWS::Loop* loop, uint32_t id, std::string address, std::string top_level_folder,
        std::string starting_folder, std::shared_ptr<FileListHandler> file_list_handler, bool read_only_mode = false,
        bool enable_scripting = false);
    ~Session();

    // CARTA ICD
    void OnRegisterViewer(const CARTA::RegisterViewer& message, uint16_t icd_version, uint32_t request_id);
    void OnFileListRequest(const CARTA::FileListRequest& request, uint32_t request_id);
    void OnFileInfoRequest(const CARTA::FileInfoRequest& request, uint32_t request_id);
    bool OnOpenFile(const CARTA::OpenFile& message, uint32_t request_id, bool silent = false);
    bool OnOpenFile(int file_id, const string& name, std::shared_ptr<casacore::ImageInterface<casacore::Float>> image,
        CARTA::OpenFileAck* open_file_ack);
    void OnCloseFile(const CARTA::CloseFile& message);
    void OnAddRequiredTiles(const CARTA::AddRequiredTiles& message, bool skip_data = false);
    void OnSetImageChannels(const CARTA::SetImageChannels& message);
    void OnSetCursor(const CARTA::SetCursor& message, uint32_t request_id);
    bool OnSetRegion(const CARTA::SetRegion& message, uint32_t request_id, bool silent = false);
    void OnRemoveRegion(const CARTA::RemoveRegion& message);
    void OnImportRegion(const CARTA::ImportRegion& message, uint32_t request_id);
    void OnExportRegion(const CARTA::ExportRegion& message, uint32_t request_id);
    void OnSetSpatialRequirements(const CARTA::SetSpatialRequirements& message);
    void OnSetHistogramRequirements(const CARTA::SetHistogramRequirements& message, uint32_t request_id);
    void OnSetSpectralRequirements(const CARTA::SetSpectralRequirements& message);
    void OnSetStatsRequirements(const CARTA::SetStatsRequirements& message);
    void OnSetContourParameters(const CARTA::SetContourParameters& message, bool silent = false);
    void OnRegionListRequest(const CARTA::RegionListRequest& request, uint32_t request_id);
    void OnRegionFileInfoRequest(const CARTA::RegionFileInfoRequest& request, uint32_t request_id);
    void OnResumeSession(const CARTA::ResumeSession& message, uint32_t request_id);
    void OnCatalogFileList(CARTA::CatalogListRequest file_list_request, uint32_t request_id);
    void OnCatalogFileInfo(CARTA::CatalogFileInfoRequest file_info_request, uint32_t request_id);
    void OnOpenCatalogFile(CARTA::OpenCatalogFile open_file_request, uint32_t request_id, bool silent = false);
    void OnCloseCatalogFile(CARTA::CloseCatalogFile close_file_request);
    void OnCatalogFilter(CARTA::CatalogFilterRequest filter_request, uint32_t request_id);
    void OnSplataloguePing(uint32_t request_id);
    void OnSpectralLineRequest(CARTA::SpectralLineRequest spectral_line_request, uint32_t request_id);
    void OnMomentRequest(const CARTA::MomentRequest& moment_request, uint32_t request_id);
    void OnStopMomentCalc(const CARTA::StopMomentCalc& stop_moment_calc);
    void OnSaveFile(const CARTA::SaveFile& save_file, uint32_t request_id);
    bool OnConcatStokesFiles(const CARTA::ConcatStokesFiles& message, uint32_t request_id);
    void OnPvRequest(const CARTA::PvRequest& pv_request, uint32_t request_id);
    void OnStopPvCalc(const CARTA::StopPvCalc& stop_pv_calc);
<<<<<<< HEAD
    void OnSetVectorOverlayParameters(const CARTA::SetVectorOverlayParameters& message);
=======
    void OnFittingRequest(const CARTA::FittingRequest& fitting_request, uint32_t request_id);
>>>>>>> b68d4037

    void AddToSetChannelQueue(CARTA::SetImageChannels message, uint32_t request_id) {
        std::pair<CARTA::SetImageChannels, uint32_t> rp;
        // Empty current queue first.
        while (_set_channel_queues[message.file_id()].try_pop(rp)) {
        }
        _set_channel_queues[message.file_id()].push(std::make_pair(message, request_id));
    }

    // Task handling
    void ExecuteSetChannelEvt(std::pair<CARTA::SetImageChannels, uint32_t> request) {
        OnSetImageChannels(request.first);
    }
    void CancelSetHistRequirements() {
        _histogram_context.cancel_group_execution();
    }
    void ResetHistContext() {
        _histogram_context.reset();
    }
    SessionContext& HistContext() {
        return _histogram_context;
    }
    SessionContext& AnimationContext() {
        return _animation_context;
    }
    void CancelAnimation() {
        _animation_object->CancelExecution();
    }
    void BuildAnimationObject(CARTA::StartAnimation& msg, uint32_t request_id);
    bool ExecuteAnimationFrame();
    void ExecuteAnimationFrameInner();
    void StopAnimation(int file_id, const ::CARTA::AnimationFrame& frame);
    void HandleAnimationFlowControlEvt(CARTA::AnimationFlowControl& message);
    int CurrentFlowWindowSize() {
        return _animation_object->CurrentFlowWindowSize();
    }
    void CancelExistingAnimation();
    void CheckCancelAnimationOnFileClose(int file_id);
    void AddCursorSetting(CARTA::SetCursor message, uint32_t request_id) {
        _file_settings.AddCursorSetting(message, request_id);
    }
    void ImageChannelLock(int fileId) {
        _image_channel_mutexes[fileId].lock();
    }
    void ImageChannelUnlock(int fileId) {
        _image_channel_mutexes[fileId].unlock();
    }
    bool ImageChannelTaskTestAndSet(int fileId) {
        if (_image_channel_task_active[fileId]) {
            return true;
        } else {
            _image_channel_task_active[fileId] = true;
            return false;
        }
    }
    void ImageChannelTaskSetIdle(int fileId) {
        _image_channel_task_active[fileId] = false;
    }
    int IncreaseRefCount() {
        return ++_ref_count;
    }
    int DecreaseRefCount() {
        return --_ref_count;
    }
    int GetRefCount() {
        return _ref_count;
    }
    void WaitForTaskCancellation();
    void ConnectCalled();
    static int NumberOfSessions() {
        return _num_sessions;
    }
    SessionContext& Context() {
        return _base_context;
    }
    void SetWaitingTask(bool set_wait) {
        _animation_object->_waiting_flow_event = set_wait;
    }
    bool WaitingFlowEvent() {
        return _animation_object->_waiting_flow_event;
    }
    bool AnimationRunning() {
        return _animation_object && !_animation_object->_stop_called;
    }
    int CalculateAnimationFlowWindow();
    static void SetExitTimeout(int secs) {
        _exit_after_num_seconds = secs;
        _exit_when_all_sessions_closed = true;
    }
    static void SetInitExitTimeout(int secs);

    inline uint32_t GetId() {
        return _id;
    }

    inline std::string GetAddress() {
        return _address;
    }

    // RegionDataStreams
    void RegionDataStreams(int file_id, int region_id);
    bool SendSpectralProfileData(int file_id, int region_id, bool stokes_changed = false);

    CursorSettings _file_settings;
    std::unordered_map<int, concurrent_queue<std::pair<CARTA::SetImageChannels, uint32_t>>> _set_channel_queues;

    void SendScriptingRequest(
        CARTA::ScriptingRequest& message, ScriptingResponseCallback callback, ScriptingSessionClosedCallback session_closed_callback);
    void OnScriptingResponse(const CARTA::ScriptingResponse& message, uint32_t request_id);
    void OnScriptingAbort(uint32_t scripting_request_id);
    void CloseAllScriptingRequests();

    void StopImageFileList();
    void StopCatalogFileList();

    void UpdateLastMessageTimestamp();
    std::chrono::high_resolution_clock::time_point GetLastMessageTimestamp();

    // Close cached image if it has been updated
    void CloseCachedImage(const std::string& directory, const std::string& file);
    bool AnimationActive() {
        return _animation_active;
    }
    void SetAnimationActive(bool val) {
        _animation_active = val;
    }

protected:
    // File info for file list (extended info for each hdu_name)
    bool FillExtendedFileInfo(std::map<std::string, CARTA::FileInfoExtended>& hdu_info_map, CARTA::FileInfo& file_info,
        const std::string& folder, const std::string& filename, const std::string& hdu, std::string& message);
    // File info for open file
    bool FillExtendedFileInfo(CARTA::FileInfoExtended& extended_info, CARTA::FileInfo& file_info, const std::string& folder,
        const std::string& filename, std::string& hdu_name, std::string& message, std::string& fullname);
    bool FillFileInfo(
        CARTA::FileInfo& file_info, const std::string& folder, const std::string& filename, std::string& fullname, std::string& message);

    // File info for open generated image (not disk image)
    bool FillExtendedFileInfo(CARTA::FileInfoExtended& extended_info, std::shared_ptr<casacore::ImageInterface<float>> image,
        const std::string& filename, std::string& message, std::shared_ptr<FileLoader>& image_loader);

    // Delete Frame(s)
    void DeleteFrame(int file_id);

    // Specialized for cube; accumulate per-z histograms and send progress messages
    bool CalculateCubeHistogram(int file_id, CARTA::RegionHistogramData& cube_histogram_message);
    void CreateCubeHistogramMessage(CARTA::RegionHistogramData& msg, int file_id, int channel, int stokes, float progress);

    // Send data streams
    bool SendContourData(int file_id, bool ignore_empty = true);
    bool SendSpatialProfileData(int file_id, int region_id);
    void SendSpatialProfileDataByFileId(int file_id);
    void SendSpatialProfileDataByRegionId(int region_id);
    bool SendRegionHistogramData(int file_id, int region_id);
    bool SendRegionStatsData(int file_id, int region_id);
    void UpdateImageData(int file_id, bool send_image_histogram, bool z_changed, bool stokes_changed);
    void UpdateRegionData(int file_id, int region_id, bool z_changed, bool stokes_changed);
    bool SendVectorFieldData(int file_id);

    // Send protobuf messages
    void SendEvent(CARTA::EventType event_type, u_int32_t event_id, const google::protobuf::MessageLite& message, bool compress = true);
    void SendFileEvent(
        int file_id, CARTA::EventType event_type, u_int32_t event_id, google::protobuf::MessageLite& message, bool compress = true);
    void SendLogEvent(const std::string& message, std::vector<std::string> tags, CARTA::ErrorSeverity severity);

    // uWebSockets
    uWS::WebSocket<false, true, PerSocketData>* _socket;
    uWS::Loop* _loop;

    uint32_t _id;
    std::string _address;
    std::string _top_level_folder;
    std::string _starting_folder;
    bool _read_only_mode;
    bool _enable_scripting;

    // File browser
    std::shared_ptr<FileListHandler> _file_list_handler;

    // Loader cache
    LoaderCache _loaders;

    // Frame; key is file_id; shared with RegionHandler for data streams
    std::unordered_map<int, std::shared_ptr<Frame>> _frames;
    std::mutex _frame_mutex;

    const std::unique_ptr<TableController> _table_controller;

    // Handler for region creation, import/export, requirements, and data
    std::unique_ptr<RegionHandler> _region_handler;

    // State for animation functions.
    std::unique_ptr<AnimationObject> _animation_object;
    volatile bool _animation_active;

    // Individual stokes files connector
    std::unique_ptr<StokesFilesConnector> _stokes_files_connector;

    // Manage image channel/z
    std::unordered_map<int, std::mutex> _image_channel_mutexes;
    std::unordered_map<int, bool> _image_channel_task_active;

    // Cube histogram progress: 0.0 to 1.0 (complete)
    float _histogram_progress;

    // message queue <msg, compress>
    concurrent_queue<std::pair<std::vector<char>, bool>> _out_msgs;

    // context that enables all tasks associated with a session to be cancelled.
    SessionContext _base_context;

    // TBB context to cancel histogram calculations.
    SessionContext _histogram_context;

    SessionContext _animation_context;

    std::atomic<int> _ref_count;
    int _animation_id;
    bool _connected;
    static volatile int _num_sessions;
    static int _exit_after_num_seconds;
    static bool _exit_when_all_sessions_closed;
    static std::thread* _animation_thread;

    // Callbacks for scripting responses from the frontend
    std::unordered_map<int, std::tuple<ScriptingResponseCallback, ScriptingSessionClosedCallback>> _scripting_callbacks;
    std::mutex _scripting_mutex;

    // Timestamp for the last protobuf message
    std::chrono::high_resolution_clock::time_point _last_message_timestamp;
};

} // namespace carta

#endif // CARTA_BACKEND__SESSION_H_<|MERGE_RESOLUTION|>--- conflicted
+++ resolved
@@ -126,11 +126,8 @@
     bool OnConcatStokesFiles(const CARTA::ConcatStokesFiles& message, uint32_t request_id);
     void OnPvRequest(const CARTA::PvRequest& pv_request, uint32_t request_id);
     void OnStopPvCalc(const CARTA::StopPvCalc& stop_pv_calc);
-<<<<<<< HEAD
+    void OnFittingRequest(const CARTA::FittingRequest& fitting_request, uint32_t request_id);
     void OnSetVectorOverlayParameters(const CARTA::SetVectorOverlayParameters& message);
-=======
-    void OnFittingRequest(const CARTA::FittingRequest& fitting_request, uint32_t request_id);
->>>>>>> b68d4037
 
     void AddToSetChannelQueue(CARTA::SetImageChannels message, uint32_t request_id) {
         std::pair<CARTA::SetImageChannels, uint32_t> rp;
