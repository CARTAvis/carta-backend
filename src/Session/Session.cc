/* This file is part of the CARTA Image Viewer: https://github.com/CARTAvis/carta-backend
   Copyright 2018-2022 Academia Sinica Institute of Astronomy and Astrophysics (ASIAA),
   Associated Universities, Inc. (AUI) and the Inter-University Institute for Data Intensive Astronomy (IDIA)
   SPDX-License-Identifier: GPL-3.0-or-later
*/

#include "Session.h"

#include <signal.h>
#include <sys/time.h>
#include <algorithm>
#include <chrono>
#include <limits>
#include <memory>
#include <thread>
#include <tuple>
#include <vector>

#include <casacore/casa/OS/File.h>
#include <zstd.h>

#include "DataStream/Compression.h"
#include "FileList/FileExtInfoLoader.h"
#include "FileList/FileInfoLoader.h"
#include "FileList/FitsHduList.h"
#include "Frame/VectorFieldCalculator.h"
#include "ImageData/CompressedFits.h"
#include "ImageGenerators/ImageGenerator.h"
#include "Logger/Logger.h"
#include "OnMessageTask.h"
#include "ThreadingManager/ThreadingManager.h"
#include "Timer/Timer.h"
#include "Util/App.h"
#include "Util/File.h"
#include "Util/Message.h"

#ifdef _ARM_ARCH_
#include <sse2neon/sse2neon.h>
#else
#include <xmmintrin.h>
#endif

using namespace carta;

LoaderCache::LoaderCache(int capacity) : _capacity(capacity){};

std::shared_ptr<FileLoader> LoaderCache::Get(const std::string& filename, const std::string& directory) {
    std::unique_lock<std::mutex> guard(_loader_cache_mutex);
    auto key = GetKey(filename, directory);

    // We have a cached loader, but the file has changed
    if ((_map.find(key) != _map.end()) && _map[key] && _map[key]->ImageUpdated()) {
        _map.erase(key);
        _queue.remove(key);
    }

    // We don't have a cached loader
    if (_map.find(key) == _map.end()) {
        // Create the loader -- don't block while doing this
        std::shared_ptr<FileLoader> loader_ptr;
        guard.unlock();
        loader_ptr = std::shared_ptr<FileLoader>(BaseFileLoader::GetLoader(filename, directory));
        guard.lock();

        // Check if the loader was added in the meantime
        if (_map.find(key) == _map.end()) {
            // Evict oldest loader if necessary
            if (_map.size() == _capacity) {
                _map.erase(_queue.back());
                _queue.pop_back();
            }

            // Insert the new loader
            _map[key] = loader_ptr;
            _queue.push_front(key);
        }
    } else {
        // Touch the cache entry
        _queue.remove(key);
        _queue.push_front(key);
    }

    return _map[key];
}

void LoaderCache::Remove(const std::string& filename, const std::string& directory) {
    std::unique_lock<std::mutex> guard(_loader_cache_mutex);
    auto key = GetKey(filename, directory);
    _map.erase(key);
    _queue.remove(key);
}

std::string LoaderCache::GetKey(const std::string& filename, const std::string& directory) {
    return (directory.empty() ? filename : fmt::format("{}/{}", directory, filename));
}

volatile int Session::_num_sessions = 0;
int Session::_exit_after_num_seconds = 5;
bool Session::_exit_when_all_sessions_closed = false;
std::thread* Session::_animation_thread = nullptr;

Session::Session(uWS::WebSocket<false, true, PerSocketData>* ws, uWS::Loop* loop, uint32_t id, std::string address,
    std::string top_level_folder, std::string starting_folder, std::shared_ptr<FileListHandler> file_list_handler, bool read_only_mode,
    bool enable_scripting)
    : _socket(ws),
      _loop(loop),
      _id(id),
      _address(address),
      _top_level_folder(top_level_folder),
      _starting_folder(starting_folder),
      _table_controller(std::make_unique<TableController>(_top_level_folder, _starting_folder)),
      _read_only_mode(read_only_mode),
      _enable_scripting(enable_scripting),
      _region_handler(nullptr),
      _file_list_handler(file_list_handler),
      _animation_id(0),
      _animation_active(false),
      _file_settings(this),
      _loaders(LOADER_CACHE_SIZE) {
    _histogram_progress = 1.0;
    _ref_count = 0;
    _animation_object = nullptr;
    _connected = true;
    ++_num_sessions;
    UpdateLastMessageTimestamp();
    spdlog::info("{} ::Session ({}:{})", fmt::ptr(this), _id, _num_sessions);
}

static int __exit_backend_timer = 0;

void ExitNoSessions(int s) {
    if (Session::NumberOfSessions() > 0) {
        struct sigaction sig_handler;
        sig_handler.sa_handler = nullptr;
        sigemptyset(&sig_handler.sa_mask);
        sig_handler.sa_flags = 0;
        sigaction(SIGINT, &sig_handler, nullptr);
    } else {
        --__exit_backend_timer;
        if (!__exit_backend_timer) {
            spdlog::info("No sessions timeout.");
            ThreadManager::ExitEventHandlingThreads();
            logger::FlushLogFile();
            exit(0);
        }
        alarm(1);
    }
}

Session::~Session() {
    --_num_sessions;
    spdlog::debug("{} ~Session : num sessions = {}", fmt::ptr(this), _num_sessions);
    if (!_num_sessions) {
        spdlog::info("No remaining sessions.");
        if (_exit_when_all_sessions_closed) {
            if (_exit_after_num_seconds == 0) {
                spdlog::debug("Exiting due to no sessions remaining");
                logger::FlushLogFile();
                __exit_backend_timer = 1;
            } else {
                __exit_backend_timer = _exit_after_num_seconds;
            }
            struct sigaction sig_handler;
            sig_handler.sa_handler = ExitNoSessions;
            sigemptyset(&sig_handler.sa_mask);
            sig_handler.sa_flags = 0;
            sigaction(SIGALRM, &sig_handler, nullptr);
            struct itimerval itimer;
            itimer.it_interval.tv_sec = 0;
            itimer.it_interval.tv_usec = 0;
            itimer.it_value.tv_sec = 0;
            itimer.it_value.tv_usec = 5;
            setitimer(ITIMER_REAL, &itimer, nullptr);
        }
    }
    logger::FlushLogFile();
}

void Session::SetInitExitTimeout(int secs) {
    __exit_backend_timer = secs;
    struct sigaction sig_handler;
    sig_handler.sa_handler = ExitNoSessions;
    sigemptyset(&sig_handler.sa_mask);
    sig_handler.sa_flags = 0;
    sigaction(SIGALRM, &sig_handler, nullptr);
    alarm(1);
}

void Session::WaitForTaskCancellation() {
    _connected = false;
    for (auto& frame : _frames) {
        frame.second->WaitForTaskCancellation(); // call to stop Frame's jobs and wait for jobs finished
    }
    _base_context.cancel_group_execution();
    _histogram_context.cancel_group_execution();
    if (_animation_object) {
        if (!_animation_object->_stop_called) {
            _animation_object->_stop_called = true; // stop the animation
        }
        _animation_object->CancelExecution();
    }
}

void Session::ConnectCalled() {
    _connected = true;
    _base_context.reset();
    _histogram_context.reset();
    if (_animation_object) {
        _animation_object->ResetContext();
    }
}

// ********************************************************************************
// File browser info

bool Session::FillExtendedFileInfo(std::map<std::string, CARTA::FileInfoExtended>& hdu_info_map, CARTA::FileInfo& file_info,
    const std::string& folder, const std::string& filename, const std::string& hdu, std::string& message) {
    // Fill CARTA::FileInfo and CARTA::FileInfoExtended
    // Map all hdus if no hdu_name supplied and FITS image
    bool file_info_ok(false);

    try {
        // FileInfo
        std::string fullname;
        if (!FillFileInfo(file_info, folder, filename, fullname, message)) {
            return file_info_ok;
        }

        // FileInfoExtended
        auto loader = _loaders.Get(fullname);
        if (!loader) {
            message = "Unsupported format.";
            return file_info_ok;
        }
        FileExtInfoLoader ext_info_loader(loader);

        std::string requested_hdu(hdu);
        if (requested_hdu.empty() && (file_info.hdu_list_size() > 0)) {
            // Use first hdu
            requested_hdu = file_info.hdu_list(0);
        }

        if (!requested_hdu.empty() || (file_info.type() != CARTA::FileType::FITS)) {
            // Get extended file info for requested hdu or images without hdus
            CARTA::FileInfoExtended file_info_ext;
            file_info_ok = ext_info_loader.FillFileExtInfo(file_info_ext, fullname, requested_hdu, message);
            if (file_info_ok) {
                hdu_info_map[requested_hdu] = file_info_ext;
            }
        } else {
            // Get extended file info for all FITS hdus
            file_info_ok = ext_info_loader.FillFitsFileInfoMap(hdu_info_map, fullname, message);
        }
    } catch (casacore::AipsError& err) {
        message = err.getMesg();
    }

    return file_info_ok;
}

bool Session::FillExtendedFileInfo(CARTA::FileInfoExtended& extended_info, CARTA::FileInfo& file_info, const std::string& folder,
    const std::string& filename, std::string& hdu, std::string& message, std::string& fullname) {
    // Fill FileInfoExtended for given file and hdu_name (may include extension name)
    bool file_info_ok(false);

    try {
        // FileInfo
        if (!FillFileInfo(file_info, folder, filename, fullname, message)) {
            return file_info_ok;
        }

        // Get file extended info loader
        auto loader = _loaders.Get(fullname);
        if (!loader) {
            message = "Unsupported format.";
            return file_info_ok;
        }
        FileExtInfoLoader ext_info_loader = FileExtInfoLoader(loader);

        // Discern hdu for extended file info
        if (hdu.empty()) {
            if (file_info.hdu_list_size() > 0) {
                hdu = file_info.hdu_list(0);
            }

            if (hdu.empty() && (file_info.type() == CARTA::FileType::FITS)) {
                // File info adds empty string for FITS
                if (IsCompressedFits(fullname)) {
                    CompressedFits cfits(fullname);
                    if (!cfits.GetFirstImageHdu(hdu)) {
                        message = "No image HDU found for FITS.";
                        return file_info_ok;
                    }
                } else {
                    std::vector<std::string> hdu_list;
                    FitsHduList fits_hdu_list(fullname);
                    fits_hdu_list.GetHduList(hdu_list, message);

                    if (hdu_list.empty()) {
                        message = "No image HDU found for FITS.";
                        return file_info_ok;
                    }

                    hdu = hdu_list[0].substr(0, hdu_list[0].find(":"));
                }
            }
        }

        file_info_ok = ext_info_loader.FillFileExtInfo(extended_info, fullname, hdu, message);
    } catch (casacore::AipsError& err) {
        message = err.getMesg();
    }

    return file_info_ok;
}

bool Session::FillExtendedFileInfo(CARTA::FileInfoExtended& extended_info, std::shared_ptr<casacore::ImageInterface<float>> image,
    const std::string& filename, std::string& message, std::shared_ptr<FileLoader>& image_loader) {
    // Fill FileInfoExtended for given image; no hdu
    bool file_info_ok(false);

    try {
<<<<<<< HEAD
        image_loader = std::shared_ptr<FileLoader>(BaseFileLoader::GetLoader(image));
=======
        image_loader = std::shared_ptr<FileLoader>(FileLoader::GetLoader(image, filename));
>>>>>>> c269852b
        FileExtInfoLoader ext_info_loader(image_loader);
        file_info_ok = ext_info_loader.FillFileExtInfo(extended_info, filename, "", message);
    } catch (casacore::AipsError& err) {
        message = err.getMesg();
    }

    return file_info_ok;
}

bool Session::FillFileInfo(
    CARTA::FileInfo& file_info, const std::string& folder, const std::string& filename, std::string& fullname, std::string& message) {
    // Resolve filename and fill file info submessage
    bool file_info_ok(false);

    fullname = GetResolvedFilename(_top_level_folder, folder, filename);
    if (fullname.empty()) {
        message = fmt::format("File {} does not exist.", filename);
        return file_info_ok;
    }

    file_info.set_name(filename);
    FileInfoLoader info_loader = FileInfoLoader(fullname);
    file_info_ok = info_loader.FillFileInfo(file_info);

    if (!file_info_ok) {
        message = fmt::format("File info for {} failed.", filename);
    }

    return file_info_ok;
}

// *********************************************************************************
// CARTA ICD implementation

void Session::OnRegisterViewer(const CARTA::RegisterViewer& message, uint16_t icd_version, uint32_t request_id) {
    auto session_id = message.session_id();
    bool success(true);
    std::string status;
    CARTA::SessionType type(CARTA::SessionType::NEW);

    if (icd_version != ICD_VERSION) {
        status = fmt::format("Invalid ICD version number. Expected {}, got {}", ICD_VERSION, icd_version);
        success = false;
    } else if (!session_id) {
        session_id = _id;
        status = fmt::format("Start a new frontend and assign it with session id {}", session_id);
    } else {
        type = CARTA::SessionType::RESUMED;
        if (session_id != _id) {
            spdlog::info("({}) Session setting id to {} (was {}) on resume", fmt::ptr(this), session_id, _id);
            _id = session_id;
            spdlog::info("({}) Session setting id to {}", fmt::ptr(this), session_id);
            status = fmt::format("Start a new backend and assign it with session id {}", session_id);
        } else {
            status = fmt::format("Network reconnected with session id {}", session_id);
        }
    }

    // response
    auto ack_message = Message::RegisterViewerAck(session_id, success, status, type);
    auto& platform_string_map = *ack_message.mutable_platform_strings();
    platform_string_map["release_info"] = GetReleaseInformation();
#if __APPLE__
    platform_string_map["platform"] = "macOS";
#else
    platform_string_map["platform"] = "Linux";
#endif

    uint32_t feature_flags;
    if (_read_only_mode) {
        feature_flags = CARTA::ServerFeatureFlags::READ_ONLY;
    } else {
        feature_flags = CARTA::ServerFeatureFlags::SERVER_FEATURE_NONE;
    }
    if (_enable_scripting) {
        feature_flags |= CARTA::ServerFeatureFlags::SCRIPTING;
    }
    ack_message.set_server_feature_flags(feature_flags);
    SendEvent(CARTA::EventType::REGISTER_VIEWER_ACK, request_id, ack_message);
}

void Session::OnFileListRequest(const CARTA::FileListRequest& request, uint32_t request_id) {
    auto progress_callback = [&](CARTA::ListProgress progress) { SendEvent(CARTA::EventType::FILE_LIST_PROGRESS, request_id, progress); };
    _file_list_handler->SetProgressCallback(progress_callback);
    CARTA::FileListResponse response;
    FileListHandler::ResultMsg result_msg;
    _file_list_handler->OnFileListRequest(request, response, result_msg);
    if (!response.cancel()) {
        SendEvent(CARTA::EventType::FILE_LIST_RESPONSE, request_id, response);
    }
    if (!result_msg.message.empty()) {
        SendLogEvent(result_msg.message, result_msg.tags, result_msg.severity);
    }
}

void Session::OnFileInfoRequest(const CARTA::FileInfoRequest& request, uint32_t request_id) {
    CARTA::FileInfoResponse response;
    auto& file_info = *response.mutable_file_info();
    std::map<std::string, CARTA::FileInfoExtended> extended_info_map;
    string message;
    bool success = FillExtendedFileInfo(extended_info_map, file_info, request.directory(), request.file(), request.hdu(), message);

    if (success) {
        // add extended info map to message
        *response.mutable_file_info_extended() = {extended_info_map.begin(), extended_info_map.end()};
    } else {
        // log error
        spdlog::error(message);
    }

    // complete response message
    response.set_success(success);
    response.set_message(message);
    SendEvent(CARTA::EventType::FILE_INFO_RESPONSE, request_id, response);
}

void Session::OnRegionListRequest(const CARTA::RegionListRequest& request, uint32_t request_id) {
    auto progress_callback = [&](CARTA::ListProgress progress) { SendEvent(CARTA::EventType::FILE_LIST_PROGRESS, request_id, progress); };
    _file_list_handler->SetProgressCallback(progress_callback);
    CARTA::RegionListResponse response;
    FileListHandler::ResultMsg result_msg;
    _file_list_handler->OnRegionListRequest(request, response, result_msg);
    if (!response.cancel()) {
        SendEvent(CARTA::EventType::REGION_LIST_RESPONSE, request_id, response);
    }
    if (!result_msg.message.empty()) {
        SendLogEvent(result_msg.message, result_msg.tags, result_msg.severity);
    }
}

void Session::OnRegionFileInfoRequest(const CARTA::RegionFileInfoRequest& request, uint32_t request_id) {
    CARTA::RegionFileInfoResponse response;
    FileListHandler::ResultMsg result_msg;
    _file_list_handler->OnRegionFileInfoRequest(request, response, result_msg);
    SendEvent(CARTA::EventType::REGION_FILE_INFO_RESPONSE, request_id, response);
    if (!result_msg.message.empty()) {
        SendLogEvent(result_msg.message, result_msg.tags, result_msg.severity);
    }
}

bool Session::OnOpenFile(const CARTA::OpenFile& message, uint32_t request_id, bool silent) {
    // Create Frame and send response message
    const auto& directory(message.directory());
    const auto& filename(message.file());
    std::string hdu(message.hdu());
    auto file_id(message.file_id());
    bool is_lel_expr(message.lel_expr());

    // response message:
    CARTA::OpenFileAck ack;
    bool success(false);
    string err_message;

    if (is_lel_expr) {
        // filename field is LEL expression
        auto dir_path = GetResolvedFilename(_top_level_folder, directory, "");
        auto loader = _loaders.Get(filename, dir_path);

        try {
            loader->OpenFile(hdu);

            auto image = loader->GetImage();
            success = OnOpenFile(file_id, filename, image, &ack);
        } catch (const casacore::AipsError& err) {
            _loaders.Remove(filename, dir_path);
            success = false;
            err_message = err.getMesg();
        }
    } else {
        ack.set_file_id(file_id);
        std::string fullname;

        // Set _loader and get file info
        CARTA::FileInfo file_info;
        CARTA::FileInfoExtended file_info_extended;
        bool info_loaded = FillExtendedFileInfo(file_info_extended, file_info, directory, filename, hdu, err_message, fullname);

        if (info_loaded) {
            // Get or create loader for frame
            auto loader = _loaders.Get(fullname);

            // Open complex image with LEL amplitude instead
            if (loader->IsComplexDataType()) {
                _loaders.Remove(fullname);

                std::string expression = "AMPLITUDE(" + filename + ")";
                bool is_lel_expr(true);
                auto open_file_message = Message::OpenFile(directory, expression, hdu, file_id, message.render_mode(), is_lel_expr);
                return OnOpenFile(open_file_message, request_id, silent);
            }

            try {
                // create Frame for image
                auto frame = std::make_shared<Frame>(_id, loader, hdu);

                // query loader for mipmap dataset
                bool has_mipmaps(loader->HasMip(2));

                // Check if the old _frames[file_id] object exists. If so, delete it.
                if (_frames.count(file_id) > 0) {
                    DeleteFrame(file_id);
                }
                std::unique_lock<std::mutex> lock(_frame_mutex); // open/close lock
                _frames[file_id] = move(frame);
                lock.unlock();

                // copy file info, extended file info
                auto response_file_info = Message::FileInfo(file_info.name(), file_info.type(), file_info.size(), hdu);
                *ack.mutable_file_info() = response_file_info;
                *ack.mutable_file_info_extended() = file_info_extended;
                uint32_t feature_flags = CARTA::FileFeatureFlags::FILE_FEATURE_NONE;

                // TODO: Determine these dynamically. For now, this is hard-coded for all HDF5 features.
                if (file_info.type() == CARTA::FileType::HDF5) {
                    feature_flags |= CARTA::FileFeatureFlags::ROTATED_DATASET;
                    feature_flags |= CARTA::FileFeatureFlags::CUBE_HISTOGRAMS;
                    feature_flags |= CARTA::FileFeatureFlags::CHANNEL_HISTOGRAMS;
                    if (has_mipmaps) {
                        feature_flags |= CARTA::FileFeatureFlags::MIP_DATASET;
                    }
                }

                ack.set_file_feature_flags(feature_flags);
                std::vector<CARTA::Beam> beams;
                if (_frames.at(file_id)->GetBeams(beams)) {
                    *ack.mutable_beam_table() = {beams.begin(), beams.end()};
                }
                success = true;
            } catch (casacore::AipsError& err) {
                err_message = err.getMesg();
            }

            // remove loader from the cache (if we open another copy of this file, we will need a new loader object)
            _loaders.Remove(fullname);
        }
    }

    if (!silent) {
        ack.set_success(success);
        ack.set_message(err_message);
        SendEvent(CARTA::EventType::OPEN_FILE_ACK, request_id, ack);
    }

    if (success) {
        // send histogram with default requirements
        if (!SendRegionHistogramData(file_id, IMAGE_REGION_ID)) {
            std::string message = fmt::format("Image histogram for file id {} failed", file_id);
            SendLogEvent(message, {"open_file"}, CARTA::ErrorSeverity::ERROR);
        }
    } else if (!err_message.empty()) {
        spdlog::error(err_message);
    }
    return success;
}

bool Session::OnOpenFile(
    int file_id, const string& name, std::shared_ptr<casacore::ImageInterface<casacore::Float>> image, CARTA::OpenFileAck* open_file_ack) {
    // Response message for opening a file
    open_file_ack->set_file_id(file_id);
    string err_message;
    std::shared_ptr<FileLoader> image_loader;

    CARTA::FileInfoExtended file_info_extended;
    bool info_loaded = FillExtendedFileInfo(file_info_extended, image, name, err_message, image_loader);
    bool success(false);

    if (info_loaded) {
        try {
            // Create Frame for image
            auto frame = std::make_unique<Frame>(_id, image_loader, "");

            if (_frames.count(file_id) > 0) {
                DeleteFrame(file_id);
            }
            std::unique_lock<std::mutex> lock(_frame_mutex); // open/close lock
            _frames[file_id] = move(frame);
            lock.unlock();

            // Set file info, extended file info
            auto response_file_info = Message::FileInfo(name, CARTA::FileType::CASA);
            *open_file_ack->mutable_file_info() = response_file_info;
            *open_file_ack->mutable_file_info_extended() = file_info_extended;
            uint32_t feature_flags = CARTA::FileFeatureFlags::FILE_FEATURE_NONE;
            open_file_ack->set_file_feature_flags(feature_flags);
            std::vector<CARTA::Beam> beams;
            if (_frames.at(file_id)->GetBeams(beams)) {
                *open_file_ack->mutable_beam_table() = {beams.begin(), beams.end()};
            }
            success = true;
        } catch (casacore::AipsError& err) {
            err_message = err.getMesg();
        }
    }

    open_file_ack->set_success(success);
    open_file_ack->set_message(err_message);

    if (success) {
        UpdateRegionData(file_id, IMAGE_REGION_ID, false, false);
    } else if (!err_message.empty()) {
        spdlog::error(err_message);
    }
    return success;
}

void Session::OnCloseFile(const CARTA::CloseFile& message) {
    CheckCancelAnimationOnFileClose(message.file_id());
    _file_settings.ClearSettings(message.file_id());
    DeleteFrame(message.file_id());
}

void Session::DeleteFrame(int file_id) {
    // call destructor and erase from map
    std::unique_lock<std::mutex> lock(_frame_mutex);
    if (file_id == ALL_FILES) {
        for (auto& frame : _frames) {
            frame.second->WaitForTaskCancellation(); // call to stop Frame's jobs and wait for jobs finished
            frame.second.reset();                    // delete Frame
        }
        _frames.clear();
        _image_channel_mutexes.clear();
        _image_channel_task_active.clear();
    } else if (_frames.count(file_id)) {
        _frames[file_id]->WaitForTaskCancellation(); // call to stop Frame's jobs and wait for jobs finished
        _frames[file_id].reset();
        _frames.erase(file_id);
        _image_channel_mutexes.erase(file_id);
        _image_channel_task_active.erase(file_id);
    }
    if (_region_handler) {
        _region_handler->RemoveFrame(file_id);
    }
}

void Session::OnAddRequiredTiles(const CARTA::AddRequiredTiles& message, bool skip_data) {
    auto file_id = message.file_id();

    if (!_frames.count(file_id)) {
        return;
    }

    auto z = _frames.at(file_id)->CurrentZ();
    auto stokes = _frames.at(file_id)->CurrentStokes();
    auto animation_id = AnimationRunning() ? _animation_id : 0;
    if (!message.tiles().empty() && _frames.count(file_id)) {
        if (skip_data) {
            // Update view settings and skip sending data
            _frames.at(file_id)->SetAnimationViewSettings(message);
            return;
        }

        auto start_message = Message::RasterTileSync(file_id, z, stokes, animation_id, false);
        SendFileEvent(file_id, CARTA::EventType::RASTER_TILE_SYNC, 0, start_message);

        int num_tiles = message.tiles_size();
        CARTA::CompressionType compression_type = message.compression_type();
        float compression_quality = message.compression_quality();

        Timer t;
        ThreadManager::ApplyThreadLimit();
#pragma omp parallel
        {
            int num_threads = omp_get_num_threads();
            int stride = std::min(num_tiles, std::min(num_threads, MAX_TILING_TASKS));
#pragma omp for
            for (int j = 0; j < stride; j++) {
                for (int i = j; i < num_tiles; i += stride) {
                    const auto& encoded_coordinate = message.tiles(i);
                    auto raster_tile_data = Message::RasterTileData(file_id, animation_id);
                    auto tile = Tile::Decode(encoded_coordinate);
                    if (_frames.count(file_id) &&
                        _frames.at(file_id)->FillRasterTileData(raster_tile_data, tile, z, stokes, compression_type, compression_quality)) {
                        // Only use deflate on outgoing message if the raster image compression type is NONE
                        SendFileEvent(file_id, CARTA::EventType::RASTER_TILE_DATA, 0, raster_tile_data,
                            compression_type == CARTA::CompressionType::NONE);
                    } else {
                        spdlog::warn("Discarding stale tile request for channel={}, layer={}, x={}, y={}", z, tile.layer, tile.x, tile.y);
                    }
                }
            }
        }

        // Measure duration for get tile data
        spdlog::performance("Get tile data group in {:.3f} ms", t.Elapsed().ms());

        // Send final message with no tiles to signify end of the tile stream, for synchronisation purposes
        auto final_message = Message::RasterTileSync(file_id, z, stokes, animation_id, true);
        SendFileEvent(file_id, CARTA::EventType::RASTER_TILE_SYNC, 0, final_message);
    }
}

void Session::OnSetImageChannels(const CARTA::SetImageChannels& message) {
    auto file_id(message.file_id());
    std::unique_lock<std::mutex> lock(_frame_mutex);
    if (_frames.count(file_id)) {
        auto frame = _frames.at(file_id);
        std::string err_message;
        auto z_target = message.channel();
        auto stokes_target = message.stokes();
        bool z_changed(z_target != frame->CurrentZ());
        bool stokes_changed(stokes_target != frame->CurrentStokes());
        if (frame->SetImageChannels(z_target, stokes_target, err_message)) {
            // Send Contour data if required
            SendContourData(file_id);
            // Send vector field data if required
            SendVectorFieldData(file_id);
            bool send_histogram(true);
            UpdateImageData(file_id, send_histogram, z_changed, stokes_changed);
            UpdateRegionData(file_id, ALL_REGIONS, z_changed, stokes_changed);
        } else {
            if (!err_message.empty()) {
                SendLogEvent(err_message, {"channels"}, CARTA::ErrorSeverity::ERROR);
            }
        }

        // Send any required tiles if they have been requested
        if (message.has_required_tiles()) {
            OnAddRequiredTiles(message.required_tiles());
        }
    } else {
        string error = fmt::format("File id {} not found", file_id);
        SendLogEvent(error, {"channels"}, CARTA::ErrorSeverity::DEBUG);
    }
}

void Session::OnSetCursor(const CARTA::SetCursor& message, uint32_t request_id) {
    // Set cursor for image indicated by file_id
    auto file_id(message.file_id());
    if (_frames.count(file_id)) { // reference Frame for Region exists
        if (message.has_spatial_requirements()) {
            auto requirements = message.spatial_requirements();
            std::vector<CARTA::SetSpatialRequirements_SpatialConfig> profiles = {
                requirements.spatial_profiles().begin(), requirements.spatial_profiles().end()};
            _frames.at(file_id)->SetSpatialRequirements(profiles);
        }
        if (_frames.at(file_id)->SetCursor(message.point().x(), message.point().y())) { // cursor changed
            SendSpatialProfileData(file_id, CURSOR_REGION_ID);
            SendSpectralProfileData(file_id, CURSOR_REGION_ID);
        }
    } else {
        string error = fmt::format("File id {} not found", file_id);
        SendLogEvent(error, {"cursor"}, CARTA::ErrorSeverity::DEBUG);
    }
}

bool Session::OnSetRegion(const CARTA::SetRegion& message, uint32_t request_id, bool silent) {
    // Create new Region or update existing Region
    auto file_id(message.file_id());
    auto region_id(message.region_id());
    auto region_info(message.region_info());
    std::string err_message;
    bool success(false);

    if (_frames.count(file_id)) { // reference Frame for Region exists
        if (!_region_handler) {
            // created on demand only
            _region_handler = std::unique_ptr<RegionHandler>(new RegionHandler());
        }

        std::vector<CARTA::Point> points = {region_info.control_points().begin(), region_info.control_points().end()};
        RegionState region_state(file_id, region_info.region_type(), points, region_info.rotation());
        auto csys = _frames.at(file_id)->CoordinateSystem();

        success = _region_handler->SetRegion(region_id, region_state, csys);

        // log error
        if (!success) {
            err_message = fmt::format("Region {} parameters for file {} failed", region_id, file_id);
            SendLogEvent(err_message, {"region"}, CARTA::ErrorSeverity::DEBUG);
        }
    } else {
        err_message = fmt::format("Cannot set region, file id {} not found", file_id);
    }

    // RESPONSE
    if (!silent) {
        auto ack = Message::SetRegionAck(region_id, success, err_message);
        SendEvent(CARTA::EventType::SET_REGION_ACK, request_id, ack);
    }

    // update data streams if requirements set and region changed
    if (success && _region_handler->RegionChanged(region_id)) {
        OnMessageTask* tsk = new RegionDataStreamsTask(this, ALL_FILES, region_id);
        ThreadManager::QueueTask(tsk);
    }

    return success;
}

void Session::OnRemoveRegion(const CARTA::RemoveRegion& message) {
    if (_region_handler) {
        _region_handler->RemoveRegion(message.region_id());
    }
}

void Session::OnImportRegion(const CARTA::ImportRegion& message, uint32_t request_id) {
    auto file_id(message.group_id()); // eventually, import into wcs group
    if (_frames.count(file_id)) {
        CARTA::FileType file_type(message.type());
        std::string directory(message.directory()), filename(message.file());
        std::vector<std::string> contents = {message.contents().begin(), message.contents().end()};

        // check for file or contents set
        bool import_file(!directory.empty() && !filename.empty()), import_contents(!contents.empty());
        if (!import_file && !import_contents) {
            auto import_ack = Message::ImportRegionAck(false, "Import region failed: cannot import by filename or contents.");
            SendFileEvent(file_id, CARTA::EventType::IMPORT_REGION_ACK, request_id, import_ack);
            return;
        }

        std::string region_file; // name or contents
        if (import_file) {
            // check that file can be opened
            region_file = GetResolvedFilename(_top_level_folder, directory, filename);
            casacore::File ccfile(region_file);
            if (!ccfile.exists() || !ccfile.isReadable()) {
                auto import_ack = Message::ImportRegionAck(false, "Import region failed: cannot open file.");
                SendFileEvent(file_id, CARTA::EventType::IMPORT_REGION_ACK, request_id, import_ack);
                return;
            }
        } else {
            // combine vector into one string
            for (auto& line : contents) {
                region_file.append(line);
            }
        }

        Timer t;
        if (!_region_handler) { // created on demand only
            _region_handler = std::unique_ptr<RegionHandler>(new RegionHandler());
        }

        CARTA::ImportRegionAck import_ack;
        _region_handler->ImportRegion(file_id, _frames.at(file_id), file_type, region_file, import_file, import_ack);
        // Measure duration for get tile data
        spdlog::performance("Import region in {:.3f} ms", t.Elapsed().ms());

        // send any errors to log
        std::string ack_message(import_ack.message());
        if (!ack_message.empty()) {
            CARTA::ErrorSeverity level = (import_ack.success() ? CARTA::ErrorSeverity::WARNING : CARTA::ErrorSeverity::ERROR);
            SendLogEvent(ack_message, {"import"}, level);
        }
        // send ack message
        SendFileEvent(file_id, CARTA::EventType::IMPORT_REGION_ACK, request_id, import_ack);
    } else {
        std::string error = fmt::format("File id {} not found", file_id);
        SendLogEvent(error, {"import"}, CARTA::ErrorSeverity::DEBUG);
    }
}

void Session::OnExportRegion(const CARTA::ExportRegion& message, uint32_t request_id) {
    auto file_id(message.file_id());
    if (_frames.count(file_id)) {
        if (!_region_handler) {
            std::string error = fmt::format("No region handler for export");
            SendLogEvent(error, {"export"}, CARTA::ErrorSeverity::ERROR);
            return;
        }

        CARTA::ExportRegionAck export_ack;
        if (_read_only_mode) {
            string error = "Exporting region is not allowed in read-only mode";
            spdlog::error(error);
            SendLogEvent(error, {"Export region"}, CARTA::ErrorSeverity::ERROR);
            export_ack.set_success(false);
            export_ack.set_message(error);
        } else {
            // Export filename (optional, for server-side export)
            std::string directory(message.directory()), filename(message.file());
            std::string abs_filename;
            if (!directory.empty() && !filename.empty()) {
                // export file is on server, form path with filename
                casacore::Path top_level_path(_top_level_folder);
                top_level_path.append(directory);
                top_level_path.append(filename);
                abs_filename = top_level_path.absoluteName();
            }

            std::map<int, CARTA::RegionStyle> region_styles = {message.region_styles().begin(), message.region_styles().end()};

            _region_handler->ExportRegion(
                file_id, _frames.at(file_id), message.type(), message.coord_type(), region_styles, abs_filename, export_ack);
        }
        SendFileEvent(file_id, CARTA::EventType::EXPORT_REGION_ACK, request_id, export_ack);
    } else {
        string error = fmt::format("File id {} not found", file_id);
        SendLogEvent(error, {"export"}, CARTA::ErrorSeverity::DEBUG);
    }
}

void Session::OnSetSpatialRequirements(const CARTA::SetSpatialRequirements& message) {
    auto file_id(message.file_id());
    if (_frames.count(file_id)) {
        auto region_id = message.region_id();
        std::vector<CARTA::SetSpatialRequirements_SpatialConfig> profiles = {
            message.spatial_profiles().begin(), message.spatial_profiles().end()};

        if (region_id == CURSOR_REGION_ID) {
            _frames.at(file_id)->SetSpatialRequirements(profiles);
            SendSpatialProfileData(file_id, region_id);
        } else if (_region_handler->SetSpatialRequirements(region_id, file_id, _frames.at(file_id), profiles)) {
            SendSpatialProfileData(file_id, region_id);
        } else {
            string error = fmt::format("Spatial requirements failed for region {}: invalid region id or type", region_id);
            SendLogEvent(error, {"spatial"}, CARTA::ErrorSeverity::ERROR);
        }
    } else {
        string error = fmt::format("File id {} not found", file_id);
        SendLogEvent(error, {"spatial"}, CARTA::ErrorSeverity::DEBUG);
    }
}

void Session::OnSetHistogramRequirements(const CARTA::SetHistogramRequirements& message, uint32_t request_id) {
    auto file_id(message.file_id());
    auto region_id = message.region_id();
    bool requirements_set(false);

    if (_frames.count(file_id)) {
        // Catch cube histogram cancel here
        if ((region_id == CUBE_REGION_ID) && (message.histograms_size() == 0)) { // cancel!
            _histogram_progress = HISTOGRAM_CANCEL;
            _histogram_context.cancel_group_execution();
            SendLogEvent("Histogram cancelled", {"histogram"}, CARTA::ErrorSeverity::INFO);
            return;
        }

        std::vector<CARTA::SetHistogramRequirements_HistogramConfig> requirements = {
            message.histograms().begin(), message.histograms().end()};

        if (region_id > CURSOR_REGION_ID) {
            if (!_region_handler) {
                string error = fmt::format("Region {} has not been set", region_id);
                SendLogEvent(error, {"histogram"}, CARTA::ErrorSeverity::ERROR);
                return;
            }
            requirements_set = _region_handler->SetHistogramRequirements(region_id, file_id, _frames.at(file_id), requirements);
        } else {
            requirements_set = _frames.at(file_id)->SetHistogramRequirements(region_id, requirements);
        }

        if (requirements_set) {
            if ((message.histograms_size() > 0) && !SendRegionHistogramData(file_id, region_id)) {
                std::string message = fmt::format("Histogram calculation for region {} failed", region_id);
                SendLogEvent(message, {"histogram"}, CARTA::ErrorSeverity::WARNING);
            }
        } else {
            std::string error = fmt::format("Histogram requirements not valid for region id {}", region_id);
            SendLogEvent(error, {"histogram"}, CARTA::ErrorSeverity::ERROR);
        }
    } else {
        string error = fmt::format("File id {} not found", file_id);
        SendLogEvent(error, {"histogram"}, CARTA::ErrorSeverity::DEBUG);
        return;
    }
}

void Session::OnSetSpectralRequirements(const CARTA::SetSpectralRequirements& message) {
    auto file_id(message.file_id());
    auto region_id = message.region_id();
    bool requirements_set(false);

    if (_frames.count(file_id)) {
        if (_frames.at(file_id)->ImageShape().size() < 3) {
            string error = "Spectral profile not valid for 2D image.";
            SendLogEvent(error, {"spectral"}, CARTA::ErrorSeverity::WARNING);
            return;
        }

        std::vector<CARTA::SetSpectralRequirements_SpectralConfig> requirements = {
            message.spectral_profiles().begin(), message.spectral_profiles().end()};

        if (region_id > CURSOR_REGION_ID) {
            if (!_region_handler) {
                string error = fmt::format("Region {} has not been set", region_id);
                SendLogEvent(error, {"spectral"}, CARTA::ErrorSeverity::ERROR);
                return;
            }
            requirements_set = _region_handler->SetSpectralRequirements(region_id, file_id, _frames.at(file_id), requirements);
        } else {
            requirements_set = _frames.at(file_id)->SetSpectralRequirements(region_id, requirements);
        }

        if (requirements_set) {
            // RESPONSE
            OnMessageTask* tsk = new SpectralProfileTask(this, file_id, region_id);
            ThreadManager::QueueTask(tsk);
        } else if (region_id != IMAGE_REGION_ID) { // not sure why frontend sends this
            string error = fmt::format("Spectral requirements not valid for region id {}", region_id);
            SendLogEvent(error, {"spectral"}, CARTA::ErrorSeverity::ERROR);
        }
    } else {
        string error = fmt::format("File id {} not found", file_id);
        SendLogEvent(error, {"spectral"}, CARTA::ErrorSeverity::DEBUG);
    }
}

void Session::OnSetStatsRequirements(const CARTA::SetStatsRequirements& message) {
    auto file_id(message.file_id());
    auto region_id = message.region_id();
    bool requirements_set(false);

    if (_frames.count(file_id)) {
        std::vector<CARTA::SetStatsRequirements_StatsConfig> requirements;
        for (size_t i = 0; i < message.stats_configs_size(); ++i) {
            requirements.push_back(message.stats_configs(i));
        }

        if (region_id > CURSOR_REGION_ID) {
            if (!_region_handler) {
                string error = fmt::format("Region {} has not been set", region_id);
                SendLogEvent(error, {"stats"}, CARTA::ErrorSeverity::ERROR);
                return;
            }
            requirements_set = _region_handler->SetStatsRequirements(region_id, file_id, _frames.at(file_id), requirements);
        } else {
            requirements_set = _frames.at(file_id)->SetStatsRequirements(region_id, requirements);
        }

        if (requirements_set) {
            if ((message.stats_configs_size() > 0) && !SendRegionStatsData(file_id, region_id)) {
                std::string error = fmt::format("Statistics calculation for region {} failed", region_id);
                SendLogEvent(error, {"stats"}, CARTA::ErrorSeverity::ERROR);
            }
        } else {
            string error = fmt::format("Stats requirements not valid for region id {}", region_id);
            SendLogEvent(error, {"stats"}, CARTA::ErrorSeverity::ERROR);
        }
    } else {
        string error = fmt::format("File id {} not found", file_id);
        SendLogEvent(error, {"stats"}, CARTA::ErrorSeverity::DEBUG);
    }
}

void Session::OnSetContourParameters(const CARTA::SetContourParameters& message, bool silent) {
    if (_frames.count(message.file_id())) {
        const int num_levels = message.levels_size();
        if (_frames.at(message.file_id())->SetContourParameters(message) && num_levels && !silent) {
            SendContourData(message.file_id());
        }
    }
}

void Session::OnResumeSession(const CARTA::ResumeSession& message, uint32_t request_id) {
    bool success(true);
    spdlog::info("Session {} [{}] Resumed.", GetId(), GetAddress());

    // Error messages
    std::string err_message;
    std::string err_file_ids = "Problem loading files: ";
    std::string err_region_ids = "Problem loading regions: ";

    // Stop the streaming spectral profile, cube histogram and animation processes
    WaitForTaskCancellation();

    // Clear the message queue
    _out_msgs.clear();

    // Reconnect the session
    ConnectCalled();

    // Close all images
    auto close_file_msg = Message::CloseFile(-1);
    OnCloseFile(close_file_msg);

    Timer t;
    // Open images
    for (int i = 0; i < message.images_size(); ++i) {
        const CARTA::ImageProperties& image = message.images(i);
        bool file_ok(true);

        if (image.stokes_files_size() > 1) {
            auto concat_stokes_files_msg = Message::ConcatStokesFiles(image.file_id(), image.stokes_files());
            // Open a concatenated stokes file
            if (!OnConcatStokesFiles(concat_stokes_files_msg, request_id)) {
                success = false;
                file_ok = false;
                err_file_ids.append(std::to_string(image.file_id()) + " ");
            }
        } else {
            auto open_file_msg = Message::OpenFile(image.directory(), image.file(), image.hdu(), image.file_id());

            // Open a file
            if (!OnOpenFile(open_file_msg, request_id, true)) {
                success = false;
                file_ok = false;
                err_file_ids.append(std::to_string(image.file_id()) + " ");
            }
        }

        if (file_ok) {
            // Set image channels
            auto set_image_channels_msg = Message::SetImageChannels(image.file_id(), image.channel(), image.stokes());
            OnSetImageChannels(set_image_channels_msg);

            // Set regions
            for (const auto& region_id_info : image.regions()) {
                // region_id_info is <region_id, CARTA::RegionInfo>
                if (region_id_info.first == 0) {
                    CARTA::Point cursor = region_id_info.second.control_points(0);
                    CARTA::SetCursor set_cursor_msg;
                    *set_cursor_msg.mutable_point() = cursor;
                    OnSetCursor(set_cursor_msg, request_id);
                } else {
                    auto set_region_msg = Message::SetRegion(image.file_id(), region_id_info.first, region_id_info.second);
                    if (!OnSetRegion(set_region_msg, request_id, true)) {
                        success = false;
                        err_region_ids.append(std::to_string(region_id_info.first) + " ");
                    }
                }
            }

            // Set contours
            if (image.contour_settings().levels_size()) {
                OnSetContourParameters(image.contour_settings(), true);
            }
        }
    }

    // Open Catalog files
    for (int i = 0; i < message.catalog_files_size(); ++i) {
        const CARTA::OpenCatalogFile& open_catalog_file_msg = message.catalog_files(i);
        OnOpenCatalogFile(open_catalog_file_msg, request_id, true);
    }

    // Measure duration for resume
    spdlog::performance("Resume in {:.3f} ms", t.Elapsed().ms());

    // RESPONSE
    CARTA::ResumeSessionAck ack;
    ack.set_success(success);
    if (!success) {
        err_message = err_file_ids + err_region_ids;
        ack.set_message(err_message);
    }
    SendEvent(CARTA::EventType::RESUME_SESSION_ACK, request_id, ack);
}

void Session::OnCatalogFileList(CARTA::CatalogListRequest file_list_request, uint32_t request_id) {
    auto progress_callback = [&](CARTA::ListProgress progress) { SendEvent(CARTA::EventType::FILE_LIST_PROGRESS, request_id, progress); };
    _table_controller->SetProgressCallBack(progress_callback);
    CARTA::CatalogListResponse file_list_response;
    _table_controller->OnFileListRequest(file_list_request, file_list_response);
    if (!file_list_response.cancel()) {
        SendEvent(CARTA::EventType::CATALOG_LIST_RESPONSE, request_id, file_list_response);
    }
}

void Session::OnCatalogFileInfo(CARTA::CatalogFileInfoRequest file_info_request, uint32_t request_id) {
    CARTA::CatalogFileInfoResponse file_info_response;
    _table_controller->OnFileInfoRequest(file_info_request, file_info_response);
    SendEvent(CARTA::EventType::CATALOG_FILE_INFO_RESPONSE, request_id, file_info_response);
}

void Session::OnOpenCatalogFile(CARTA::OpenCatalogFile open_file_request, uint32_t request_id, bool silent) {
    CARTA::OpenCatalogFileAck open_file_response;
    _table_controller->OnOpenFileRequest(open_file_request, open_file_response);
    if (!silent) {
        SendEvent(CARTA::EventType::OPEN_CATALOG_FILE_ACK, request_id, open_file_response);
    }
}

void Session::OnCloseCatalogFile(CARTA::CloseCatalogFile close_file_request) {
    _table_controller->OnCloseFileRequest(close_file_request);
}

void Session::OnCatalogFilter(CARTA::CatalogFilterRequest filter_request, uint32_t request_id) {
    _table_controller->OnFilterRequest(filter_request, [&](const CARTA::CatalogFilterResponse& filter_response) {
        // Send partial or final results
        SendEvent(CARTA::EventType::CATALOG_FILTER_RESPONSE, request_id, filter_response);
    });
}

void Session::OnMomentRequest(const CARTA::MomentRequest& moment_request, uint32_t request_id) {
    int file_id(moment_request.file_id());
    int region_id(moment_request.region_id());

    if (_frames.count(file_id)) {
        auto& frame = _frames.at(file_id);
        // Set moment progress callback function
        auto progress_callback = [&](float progress) {
            auto moment_progress = Message::MomentProgress(file_id, progress);
            SendEvent(CARTA::EventType::MOMENT_PROGRESS, request_id, moment_progress);
        };

        // Do calculations
        std::vector<GeneratedImage> collapse_results;
        CARTA::MomentResponse moment_response;
        if (region_id > 0) {
            _region_handler->CalculateMoments(
                file_id, region_id, frame, progress_callback, moment_request, moment_response, collapse_results);
        } else {
            StokesRegion stokes_region;
            int z_min(moment_request.spectral_range().min());
            int z_max(moment_request.spectral_range().max());

            if (frame->GetImageRegion(file_id, AxisRange(z_min, z_max), frame->CurrentStokes(), stokes_region)) {
                frame->CalculateMoments(file_id, progress_callback, stokes_region, moment_request, moment_response, collapse_results);
            }
        }

        // Open moments images from the cache, open files acknowledgements will be sent to the frontend
        for (int i = 0; i < collapse_results.size(); ++i) {
            auto& collapse_result = collapse_results[i];
            auto* open_file_ack = moment_response.add_open_file_acks();
            OnOpenFile(collapse_result.file_id, collapse_result.name, collapse_result.image, open_file_ack);
        }

        // Send moment response message
        SendEvent(CARTA::EventType::MOMENT_RESPONSE, request_id, moment_response);
    } else {
        string error = fmt::format("File id {} not found", file_id);
        SendLogEvent(error, {"Moments"}, CARTA::ErrorSeverity::DEBUG);
    }
}

void Session::OnStopMomentCalc(const CARTA::StopMomentCalc& stop_moment_calc) {
    int file_id(stop_moment_calc.file_id());
    if (_frames.count(file_id)) {
        _frames.at(file_id)->StopMomentCalc();
    }
}

void Session::OnSaveFile(const CARTA::SaveFile& save_file, uint32_t request_id) {
    int file_id(save_file.file_id());
    int region_id(save_file.region_id());

    if (_frames.count(file_id)) {
        CARTA::SaveFileAck save_file_ack;
        auto active_frame = _frames.at(file_id);

        if (_read_only_mode) {
            string error = "Saving files is not allowed in read-only mode";
            spdlog::error(error);
            SendLogEvent(error, {"Saving a file"}, CARTA::ErrorSeverity::ERROR);
            save_file_ack.set_success(false);
            save_file_ack.set_message(error);
        } else if (region_id) {
            std::shared_ptr<Region> _region = _region_handler->GetRegion(region_id);
            if (_region) {
                active_frame->SaveFile(_top_level_folder, save_file, save_file_ack, _region);
            } else {
                save_file_ack.set_success(false);
                save_file_ack.set_message("No region with id {} found.", region_id);
            }
        } else {
            // Save full image
            _frames.at(file_id)->SaveFile(_top_level_folder, save_file, save_file_ack, nullptr);
        }

        // Send response message
        SendEvent(CARTA::EventType::SAVE_FILE_ACK, request_id, save_file_ack);
    } else {
        string error = fmt::format("File id {} not found", file_id);
        SendLogEvent(error, {"Saving a file"}, CARTA::ErrorSeverity::DEBUG);
    }
}

bool Session::OnConcatStokesFiles(const CARTA::ConcatStokesFiles& message, uint32_t request_id) {
    bool success(false);
    if (!_stokes_files_connector) {
        _stokes_files_connector = std::make_unique<StokesFilesConnector>(_top_level_folder);
    }

    CARTA::ConcatStokesFilesAck response;
    std::shared_ptr<casacore::ImageConcat<float>> concatenated_image;
    string concatenated_name;

    if (_stokes_files_connector->DoConcat(message, response, concatenated_image, concatenated_name)) {
        auto* open_file_ack = response.mutable_open_file_ack();
        if (OnOpenFile(message.file_id(), concatenated_name, concatenated_image, open_file_ack)) {
            success = true;
        } else {
            spdlog::error("Fail to open the concatenated stokes image!");
        }
    } else {
        spdlog::error("Fail to concatenate stokes files!");
    }

    // Clear loaders to free images
    _stokes_files_connector->ClearCache();

    SendEvent(CARTA::EventType::CONCAT_STOKES_FILES_ACK, request_id, response);
    return success;
}

void Session::OnPvRequest(const CARTA::PvRequest& pv_request, uint32_t request_id) {
    int file_id(pv_request.file_id());
    int region_id(pv_request.region_id());
    CARTA::PvResponse pv_response;

    if (_frames.count(file_id)) {
        if (!_region_handler || (region_id <= CURSOR_REGION_ID)) {
            pv_response.set_success(false);
            pv_response.set_message("Invalid region id.");
        } else {
            Timer t;
            // Set pv progress callback function
            auto progress_callback = [&](float progress) {
                auto pv_progress = Message::PvProgress(file_id, progress);
                SendEvent(CARTA::EventType::PV_PROGRESS, request_id, pv_progress);
            };

            auto& frame = _frames.at(file_id);
            GeneratedImage pv_image;

            if (_region_handler->CalculatePvImage(pv_request, frame, progress_callback, pv_response, pv_image)) {
                auto* open_file_ack = pv_response.mutable_open_file_ack();
                OnOpenFile(pv_image.file_id, pv_image.name, pv_image.image, open_file_ack);
            }
            spdlog::performance("Generate pv image in {:.3f} ms", t.Elapsed().ms());
        }

        SendEvent(CARTA::EventType::PV_RESPONSE, request_id, pv_response);
    } else {
        string error = fmt::format("File id {} not found", file_id);
        SendLogEvent(error, {"PV"}, CARTA::ErrorSeverity::DEBUG);
    }
}

void Session::OnStopPvCalc(const CARTA::StopPvCalc& stop_pv_calc) {
    int file_id(stop_pv_calc.file_id());
    if (_region_handler) {
        _region_handler->StopPvCalc(file_id);
    }
}

void Session::OnFittingRequest(const CARTA::FittingRequest& fitting_request, uint32_t request_id) {
    int file_id(fitting_request.file_id());
    CARTA::FittingResponse fitting_response;

    if (_frames.count(file_id)) {
        Timer t;
        bool success(false);
        int region_id(fitting_request.region_id());
        GeneratedImage model_image;
        GeneratedImage residual_image;

        // Set fitting progress callback function
        auto progress_callback = [&](float progress) {
            auto fitting_progress = Message::FittingProgress(file_id, progress);
            SendEvent(CARTA::EventType::FITTING_PROGRESS, request_id, fitting_progress);
        };

        if (region_id != IMAGE_REGION_ID) {
            if (!_region_handler) {
                _region_handler = std::unique_ptr<RegionHandler>(new RegionHandler());
            }
            success = _region_handler->FitImage(
                fitting_request, fitting_response, _frames.at(file_id), model_image, residual_image, progress_callback);
        } else {
            success = _frames.at(file_id)->FitImage(fitting_request, fitting_response, model_image, residual_image, progress_callback);
        }

        if (success) {
            if (fitting_request.create_model_image()) {
                auto* model_image_open_file_ack = fitting_response.mutable_model_image();
                OnOpenFile(model_image.file_id, model_image.name, model_image.image, model_image_open_file_ack);
            }
            if (fitting_request.create_residual_image()) {
                auto* residual_image_open_file_ack = fitting_response.mutable_residual_image();
                OnOpenFile(residual_image.file_id, residual_image.name, residual_image.image, residual_image_open_file_ack);
            }
        }

        spdlog::performance("Fit 2D image in {:.3f} ms", t.Elapsed().ms());
        SendEvent(CARTA::EventType::FITTING_RESPONSE, request_id, fitting_response);
    } else {
        string error = fmt::format("File id {} not found", file_id);
        SendLogEvent(error, {"Fitting"}, CARTA::ErrorSeverity::DEBUG);
    }
}

void Session::OnStopFitting(const CARTA::StopFitting& stop_fitting) {
    int file_id(stop_fitting.file_id());
    if (_frames.count(file_id)) {
        _frames.at(file_id)->StopFitting();
    }
}

void Session::OnSetVectorOverlayParameters(const CARTA::SetVectorOverlayParameters& message) {
    if (_frames.count(message.file_id()) && _frames.at(message.file_id())->SetVectorOverlayParameters(message)) {
        SendVectorFieldData(message.file_id());
    }
}

// ******** SEND DATA STREAMS *********

bool Session::CalculateCubeHistogram(int file_id, CARTA::RegionHistogramData& cube_histogram_message) {
    // Calculate cube histogram message fields, and set cache in Frame
    // First try Frame::FillRegionHistogramData to get cached histogram before calculating it here.
    bool calculated(false);
    if (_frames.count(file_id)) {
        try {
            HistogramConfig cube_histogram_config;
            if (!_frames.at(file_id)->GetCubeHistogramConfig(cube_histogram_config)) {
                return calculated; // no requirements
            }

            Timer t;
            auto num_bins = cube_histogram_config.num_bins;

            // Get stokes index
            int stokes;
            if (!_frames.at(file_id)->GetStokesTypeIndex(cube_histogram_config.coordinate, stokes)) {
                return calculated;
            }

            // To send periodic updates
            _histogram_progress = 0.0;
            auto t_start = std::chrono::high_resolution_clock::now();
            int request_id(0);
            size_t depth(_frames.at(file_id)->Depth());
            size_t total_z(depth * 2); // for progress; go through z twice, for stats then histogram

            // stats for entire cube
            BasicStats<float> cube_stats;
            for (size_t z = 0; z < depth; ++z) {
                // stats for this z
                BasicStats<float> z_stats;
                if (!_frames.at(file_id)->GetBasicStats(z, stokes, z_stats)) {
                    return calculated;
                }
                cube_stats.join(z_stats);

                // check for cancel
                if (_histogram_context.is_group_execution_cancelled()) {
                    break;
                }

                // check for progress update
                auto t_end = std::chrono::high_resolution_clock::now();
                auto dt = std::chrono::duration_cast<std::chrono::microseconds>(t_end - t_start).count();
                if ((dt / 1e6) > UPDATE_HISTOGRAM_PROGRESS_PER_SECONDS) {
                    // send progress
                    float this_z(z);
                    _histogram_progress = this_z / total_z;
                    auto progress_msg = Message::RegionHistogramData(file_id, CUBE_REGION_ID, ALL_Z, stokes, _histogram_progress);
                    auto* message_histogram = progress_msg.mutable_histograms();
                    SendFileEvent(file_id, CARTA::EventType::REGION_HISTOGRAM_DATA, request_id, progress_msg);
                    t_start = t_end;
                }
            }

            // check cancel and proceed
            if (!_histogram_context.is_group_execution_cancelled()) {
                _frames.at(file_id)->CacheCubeStats(stokes, cube_stats);

                // send progress message: half done
                _histogram_progress = 0.50;
                auto half_progress = Message::RegionHistogramData(file_id, CUBE_REGION_ID, ALL_Z, stokes, _histogram_progress);
                auto* message_histogram = half_progress.mutable_histograms();
                SendFileEvent(file_id, CARTA::EventType::REGION_HISTOGRAM_DATA, request_id, half_progress);

                // get histogram bins for each z and accumulate bin counts in cube_bins
                Histogram z_histogram; // histogram for each z using cube stats
                Histogram cube_histogram;
                for (size_t z = 0; z < depth; ++z) {
                    if (!_frames.at(file_id)->CalculateHistogram(CUBE_REGION_ID, z, stokes, num_bins, cube_stats, z_histogram)) {
                        return calculated; // z histogram failed
                    }

                    if (z == 0) {
                        cube_histogram = std::move(z_histogram);
                    } else {
                        cube_histogram.Add(z_histogram);
                    }

                    // check for cancel
                    if (_histogram_context.is_group_execution_cancelled()) {
                        break;
                    }

                    auto t_end = std::chrono::high_resolution_clock::now();
                    auto dt = std::chrono::duration_cast<std::chrono::microseconds>(t_end - t_start).count();
                    if ((dt / 1e6) > UPDATE_HISTOGRAM_PROGRESS_PER_SECONDS) {
                        // Send progress update
                        float this_z(z);
                        _histogram_progress = 0.5 + (this_z / total_z);
                        auto progress_msg = Message::RegionHistogramData(file_id, CUBE_REGION_ID, ALL_Z, stokes, _histogram_progress);
                        auto* message_histogram = progress_msg.mutable_histograms();
                        FillHistogram(message_histogram, cube_stats, cube_histogram);
                        SendFileEvent(file_id, CARTA::EventType::REGION_HISTOGRAM_DATA, request_id, progress_msg);
                        t_start = t_end;
                    }
                }

                // set completed cube histogram
                if (!_histogram_context.is_group_execution_cancelled()) {
                    cube_histogram_message.set_file_id(file_id);
                    cube_histogram_message.set_region_id(CUBE_REGION_ID);
                    cube_histogram_message.set_channel(ALL_Z);
                    cube_histogram_message.set_stokes(stokes);
                    cube_histogram_message.set_progress(1.0);
                    // fill histogram fields from last z histogram
                    cube_histogram_message.clear_histograms();
                    auto* message_histogram = cube_histogram_message.mutable_histograms();
                    FillHistogram(message_histogram, cube_stats, cube_histogram);

                    // cache cube histogram
                    _frames.at(file_id)->CacheCubeHistogram(stokes, cube_histogram);

                    auto dt = t.Elapsed();
                    spdlog::performance(
                        "Fill cube histogram in {:.3f} ms at {:.3f} MPix/s", dt.ms(), (float)cube_stats.num_pixels / dt.us());

                    calculated = true;
                }
            }
            _histogram_progress = 1.0;
        } catch (std::out_of_range& range_error) {
            _histogram_progress = 1.0;
            string error = fmt::format("File id {} closed", file_id);
            SendLogEvent(error, {"histogram"}, CARTA::ErrorSeverity::DEBUG);
        }
    } else {
        string error = fmt::format("File id {} not found", file_id);
        SendLogEvent(error, {"histogram"}, CARTA::ErrorSeverity::DEBUG);
    }
    return calculated;
}

bool Session::SendSpatialProfileData(int file_id, int region_id) {
    // return true if data sent
    bool data_sent(false);

    auto send_results = [&](int file_id, int region_id, std::vector<CARTA::SpatialProfileData> spatial_profile_data_vec) {
        for (auto& spatial_profile_data : spatial_profile_data_vec) {
            spatial_profile_data.set_file_id(file_id);
            spatial_profile_data.set_region_id(region_id);
            SendFileEvent(file_id, CARTA::EventType::SPATIAL_PROFILE_DATA, 0, spatial_profile_data);
            data_sent = true;
        }
    };

    if (_frames.find(file_id) != _frames.end()) {
        if (region_id == CURSOR_REGION_ID) {
            std::vector<CARTA::SpatialProfileData> spatial_profile_data_vec;
            if (_frames.at(file_id)->FillSpatialProfileData(spatial_profile_data_vec)) {
                send_results(file_id, region_id, spatial_profile_data_vec);
            }
        } else if (_region_handler->IsPointRegion(region_id)) {
            std::vector<CARTA::SpatialProfileData> spatial_profile_data_vec;
            if (_region_handler->FillPointSpatialProfileData(file_id, region_id, spatial_profile_data_vec)) {
                send_results(file_id, region_id, spatial_profile_data_vec);
            }
        } else if (_region_handler->IsLineRegion(region_id)) {
            data_sent = _region_handler->FillLineSpatialProfileData(file_id, region_id, [&](CARTA::SpatialProfileData profile_data) {
                if (profile_data.profiles_size() > 0) {
                    SendFileEvent(file_id, CARTA::EventType::SPATIAL_PROFILE_DATA, 0, profile_data);
                }
            });
        } else {
            string error = fmt::format("Spatial profiles not valid for region {} type", region_id);
            SendLogEvent(error, {"spatial"}, CARTA::ErrorSeverity::DEBUG);
        }
    } else {
        string error = fmt::format("File id {} not found", file_id);
        SendLogEvent(error, {"spatial"}, CARTA::ErrorSeverity::DEBUG);
    }
    return data_sent;
}

void Session::SendSpatialProfileDataByFileId(int file_id) {
    // Update spatial profile data for the cursor
    SendSpatialProfileData(file_id, CURSOR_REGION_ID);

    // Update spatial profile data for point and line regions
    if (_region_handler) {
        // Get region ids with respect to the given file id
        auto region_ids = _region_handler->GetSpatialReqRegionsForFile(file_id);
        for (auto region_id : region_ids) {
            SendSpatialProfileData(file_id, region_id);
        }
    }
}

void Session::SendSpatialProfileDataByRegionId(int region_id) {
    // Update spatial profile data for point regions
    if (_region_handler) {
        // Get file ids with respect to the region id (if a region projects on multiple files)
        auto file_ids = _region_handler->GetSpatialReqFilesForRegion(region_id);
        for (auto file_id : file_ids) {
            SendSpatialProfileData(file_id, region_id);
        }
    }
}

bool Session::SendSpectralProfileData(int file_id, int region_id, bool stokes_changed) {
    // return true if data sent
    bool data_sent(false);
    if (region_id == ALL_REGIONS && !_region_handler) {
        return data_sent;
    }

    if ((region_id > CURSOR_REGION_ID) || (region_id == ALL_REGIONS) || (file_id == ALL_FILES)) {
        // Region spectral profile
        data_sent = _region_handler->FillSpectralProfileData(
            [&](CARTA::SpectralProfileData profile_data) {
                if (profile_data.profiles_size() > 0) {
                    // send (partial) profile data to the frontend for each region/file combo
                    SendFileEvent(profile_data.file_id(), CARTA::EventType::SPECTRAL_PROFILE_DATA, 0, profile_data);
                }
            },
            region_id, file_id, stokes_changed);
    } else if (region_id == CURSOR_REGION_ID) {
        // Cursor spectral profile
        if (_frames.count(file_id)) {
            data_sent = _frames.at(file_id)->FillSpectralProfileData(
                [&](CARTA::SpectralProfileData profile_data) {
                    if (profile_data.profiles_size() > 0) {
                        profile_data.set_file_id(file_id);
                        profile_data.set_region_id(region_id);
                        // send (partial) profile data to the frontend
                        SendFileEvent(file_id, CARTA::EventType::SPECTRAL_PROFILE_DATA, 0, profile_data);
                    }
                },
                region_id, stokes_changed);
        }
    }
    return data_sent;
}

bool Session::SendRegionHistogramData(int file_id, int region_id) {
    // return true if data sent
    bool data_sent(false);
    if (region_id == ALL_REGIONS && !_region_handler) {
        return data_sent;
    }

    auto region_histogram_data_callback = [&](CARTA::RegionHistogramData histogram_data) {
        if (histogram_data.has_histograms()) {
            SendFileEvent(histogram_data.file_id(), CARTA::EventType::REGION_HISTOGRAM_DATA, 0, histogram_data);
            data_sent = true;
        }
    };

    if ((region_id > CURSOR_REGION_ID) || (region_id == ALL_REGIONS) || (file_id == ALL_FILES)) {
        // Region histogram
        data_sent = _region_handler->FillRegionHistogramData(region_histogram_data_callback, region_id, file_id);
    } else if (region_id < CURSOR_REGION_ID) {
        // Image or cube histogram
        if (_frames.count(file_id)) {
            bool filled_by_frame(_frames.at(file_id)->FillRegionHistogramData(region_histogram_data_callback, region_id, file_id));

            if (!filled_by_frame && region_id == CUBE_REGION_ID) { // not in cache, calculate cube histogram
                CARTA::RegionHistogramData histogram_data;
                if (CalculateCubeHistogram(file_id, histogram_data)) {
                    SendFileEvent(file_id, CARTA::EventType::REGION_HISTOGRAM_DATA, 0, histogram_data);
                    data_sent = true;
                }
            }
        }
    } else {
        string error = fmt::format("File id {} not found", file_id);
        SendLogEvent(error, {"histogram"}, CARTA::ErrorSeverity::DEBUG);
    }
    return data_sent;
}

bool Session::SendRegionStatsData(int file_id, int region_id) {
    // return true if data sent
    bool data_sent(false);
    if (region_id == ALL_REGIONS && !_region_handler) {
        return data_sent;
    }

    auto region_stats_data_callback = [&](CARTA::RegionStatsData region_stats_data) {
        if (region_stats_data.statistics_size() > 0) {
            SendFileEvent(region_stats_data.file_id(), CARTA::EventType::REGION_STATS_DATA, 0, region_stats_data);
        }
    };

    if ((region_id > CURSOR_REGION_ID) || (region_id == ALL_REGIONS) || (file_id == ALL_FILES)) {
        // Region stats
        data_sent = _region_handler->FillRegionStatsData(region_stats_data_callback, region_id, file_id);
    } else if (region_id == IMAGE_REGION_ID) {
        // Image stats
        if (_frames.count(file_id)) {
            data_sent = _frames.at(file_id)->FillRegionStatsData(region_stats_data_callback, region_id, file_id);
        }
    }
    return data_sent;
}

bool Session::SendContourData(int file_id, bool ignore_empty) {
    if (_frames.count(file_id)) {
        auto frame = _frames.at(file_id);
        const ContourSettings settings = frame->GetContourParameters();
        int num_levels = settings.levels.size();

        if (!num_levels) {
            if (ignore_empty) {
                return false;
            } else {
                auto empty_response =
                    Message::ContourImageData(file_id, settings.reference_file_id, frame->CurrentZ(), frame->CurrentStokes(), 1.0);
                SendFileEvent(file_id, CARTA::EventType::CONTOUR_IMAGE_DATA, 0, empty_response);
                return true;
            }
        }

        int64_t total_vertices = 0;

        auto callback = [&](double level, double progress, const std::vector<float>& vertices, const std::vector<int>& indices) {
            // Currently only supports identical reference file IDs
            auto partial_response =
                Message::ContourImageData(file_id, settings.reference_file_id, frame->CurrentZ(), frame->CurrentStokes(), progress);
            std::vector<char> compression_buffer;
            const float pixel_rounding = std::max(1, std::min(32, settings.decimation));
#if _DISABLE_CONTOUR_COMPRESSION_
            const int compression_level = 0;
#else
            const int compression_level = std::max(0, std::min(20, settings.compression_level));
#endif
            // Fill contour set
            auto contour_set = partial_response.add_contour_sets();
            contour_set->set_level(level);

            const int N = vertices.size();
            total_vertices += N;

            if (N) {
                if (compression_level < 1) {
                    contour_set->set_raw_coordinates(vertices.data(), N * sizeof(float));
                    contour_set->set_uncompressed_coordinates_size(N * sizeof(float));
                    contour_set->set_raw_start_indices(indices.data(), indices.size() * sizeof(int32_t));
                    contour_set->set_decimation_factor(0);
                } else {
                    std::vector<int32_t> vertices_shuffled;
                    RoundAndEncodeVertices(vertices, vertices_shuffled, pixel_rounding);

                    // Compress using Zstd library
                    const size_t src_size = N * sizeof(int32_t);
                    compression_buffer.resize(ZSTD_compressBound(src_size));
                    size_t compressed_size = ZSTD_compress(
                        compression_buffer.data(), compression_buffer.size(), vertices_shuffled.data(), src_size, compression_level);

                    contour_set->set_raw_coordinates(compression_buffer.data(), compressed_size);
                    contour_set->set_raw_start_indices(indices.data(), indices.size() * sizeof(int32_t));
                    contour_set->set_uncompressed_coordinates_size(src_size);
                    contour_set->set_decimation_factor(pixel_rounding);
                }
            }
            // Only use deflate compression if contours don't have ZSTD compression
            SendFileEvent(partial_response.file_id(), CARTA::EventType::CONTOUR_IMAGE_DATA, 0, partial_response, compression_level < 1);
        };

        if (frame->ContourImage(callback)) {
            return true;
        }
        SendLogEvent("Error processing contours", {"contours"}, CARTA::ErrorSeverity::WARNING);
    }
    return false;
}

void Session::UpdateImageData(int file_id, bool send_image_histogram, bool z_changed, bool stokes_changed) {
    // Send updated data for image regions with requirements when z or stokes changes.
    // Do not send image histogram if already sent with raster data.
    if (_frames.count(file_id)) {
        if (stokes_changed) {
            SendSpectralProfileData(file_id, CURSOR_REGION_ID, stokes_changed);
        }

        if (z_changed || stokes_changed) {
            if (send_image_histogram) {
                SendRegionHistogramData(file_id, IMAGE_REGION_ID);
            }

            SendRegionStatsData(file_id, IMAGE_REGION_ID);

            if (z_changed) { // requirements sent for stokes change
                SendSpatialProfileDataByFileId(file_id);
            }
        }
    }
}

void Session::UpdateRegionData(int file_id, int region_id, bool z_changed, bool stokes_changed) {
    // Send updated data for user-set regions with requirements when z, stokes, or region changes.
    if (stokes_changed) {
        SendSpectralProfileData(file_id, region_id, stokes_changed);
    }

    if (z_changed || stokes_changed) {
        SendRegionStatsData(file_id, region_id);
        SendRegionHistogramData(file_id, region_id);
        // SpatialProfileData sent after new requirements received
    }

    if (!z_changed && !stokes_changed) { // region changed, update all
        SendSpatialProfileDataByRegionId(region_id);
        SendSpectralProfileData(file_id, region_id, stokes_changed);
        SendRegionStatsData(file_id, region_id);
        SendRegionHistogramData(file_id, region_id);
    }
}

void Session::RegionDataStreams(int file_id, int region_id) {
    bool changed(false); // channel and stokes
    if (region_id > CURSOR_REGION_ID) {
        UpdateRegionData(file_id, region_id, changed, changed);
    } else {
        // Not needed, triggered by SET_REGION which does not apply to image, cube, or cursor.
        // Added for completeness to avoid future problems.
        bool send_histogram(false);
        UpdateImageData(file_id, send_histogram, changed, changed);
    }
}

bool Session::SendVectorFieldData(int file_id) {
    if (_frames.count(file_id)) {
        auto frame = _frames.at(file_id);
        auto settings = frame->GetVectorFieldParameters();
        if (settings.smoothing_factor < 1) {
            return true;
        }

        if (settings.stokes_intensity < 0 && settings.stokes_angle < 0) {
            auto empty_response = Message::VectorOverlayTileData(file_id, frame->CurrentZ(), settings.stokes_intensity,
                settings.stokes_angle, settings.compression_type, settings.compression_quality);
            empty_response.set_progress(1.0);
            SendFileEvent(file_id, CARTA::EventType::VECTOR_OVERLAY_TILE_DATA, 0, empty_response);
            return true;
        }

        // Set callback function
        auto callback = [&](CARTA::VectorOverlayTileData& partial_response) {
            SendFileEvent(file_id, CARTA::EventType::VECTOR_OVERLAY_TILE_DATA, 0, partial_response);
        };

        // Do PI/PA calculations
        VectorFieldCalculator vector_field_calculator(file_id, frame);
        if (vector_field_calculator.DoCalculations(callback)) {
            return true;
        }
        SendLogEvent("Error processing vector field image", {"vector field"}, CARTA::ErrorSeverity::WARNING);
    }
    return false;
}

// *********************************************************************************
// SEND uWEBSOCKET MESSAGES

// Sends an event to the client with a given event name (padded/concatenated to 32 characters) and a given ProtoBuf message
void Session::SendEvent(CARTA::EventType event_type, uint32_t event_id, const google::protobuf::MessageLite& message, bool compress) {
    logger::LogSentEventType(event_type);

    size_t message_length = message.ByteSizeLong();
    size_t required_size = message_length + sizeof(EventHeader);
    std::pair<std::vector<char>, bool> msg_vs_compress;
    std::vector<char>& msg = msg_vs_compress.first;
    msg.resize(required_size, 0);
    EventHeader* head = (EventHeader*)msg.data();

    head->type = event_type;
    head->icd_version = ICD_VERSION;
    head->request_id = event_id;
    message.SerializeToArray(msg.data() + sizeof(EventHeader), message_length);
    // Skip compression on files smaller than 1 kB
    msg_vs_compress.second = compress && required_size > 1024;
    _out_msgs.push(msg_vs_compress);

    // uWS::Loop::defer(function) is the only thread-safe function, use it to defer the calling of a function to the thread that runs the
    // Loop.
    if (_loop && _socket) {
        _loop->defer([&]() {
            std::pair<std::vector<char>, bool> msg;
            if (_connected) {
                while (_out_msgs.try_pop(msg)) {
                    std::string_view sv(msg.first.data(), msg.first.size());
                    _socket->cork([&]() {
                        auto status = _socket->send(sv, uWS::OpCode::BINARY, msg.second);
                        if (status == uWS::WebSocket<false, true, PerSocketData>::DROPPED) {
                            spdlog::error("Failed to send message of size {} kB", sv.size() / 1024.0);
                        }
                    });
                }
            }
        });
    }
}

void Session::SendFileEvent(
    int32_t file_id, CARTA::EventType event_type, uint32_t event_id, google::protobuf::MessageLite& message, bool compress) {
    // do not send if file is closed
    if (_frames.count(file_id)) {
        SendEvent(event_type, event_id, message, compress);
    }
}

void Session::SendLogEvent(const std::string& message, std::vector<std::string> tags, CARTA::ErrorSeverity severity) {
    auto error_data = Message::ErrorData(message, tags, severity);
    SendEvent(CARTA::EventType::ERROR_DATA, 0, error_data);
    if ((severity > CARTA::ErrorSeverity::DEBUG)) {
        spdlog::debug("Session {}: {}", _id, message);
    }
}

// *********************************************************************************
// ANIMATION

void Session::BuildAnimationObject(CARTA::StartAnimation& msg, uint32_t request_id) {
    CARTA::AnimationFrame start_frame, first_frame, last_frame, delta_frame;
    int file_id;
    uint32_t frame_rate;
    bool looping, reverse_at_end, always_wait;

    start_frame = msg.start_frame();
    first_frame = msg.first_frame();
    last_frame = msg.last_frame();
    delta_frame = msg.delta_frame();
    file_id = msg.file_id();
    frame_rate = msg.frame_rate();
    looping = msg.looping();
    reverse_at_end = msg.reverse();
    always_wait = true;
    _animation_id++;
    std::vector<int> stokes_indices;
    if (!msg.stokes_indices().empty()) {
        stokes_indices = {msg.stokes_indices().begin(), msg.stokes_indices().end()};
    }

    if (_frames.count(file_id)) {
        _frames.at(file_id)->SetAnimationViewSettings(msg.required_tiles());
        _animation_object = std::unique_ptr<AnimationObject>(new AnimationObject(file_id, start_frame, first_frame, last_frame, delta_frame,
            msg.matched_frames(), stokes_indices, frame_rate, looping, reverse_at_end, always_wait));
        auto ack_message = Message::StartAnimationAck(true, _animation_id, "Starting animation");
        SendEvent(CARTA::EventType::START_ANIMATION_ACK, request_id, ack_message);
    } else {
        auto ack_message = Message::StartAnimationAck(false, _animation_id, "Incorrect file ID");
        SendEvent(CARTA::EventType::START_ANIMATION_ACK, request_id, ack_message);
    }
}

void Session::ExecuteAnimationFrameInner() {
    CARTA::AnimationFrame curr_frame;

    curr_frame = _animation_object->_next_frame;
    auto active_file_id(_animation_object->_file_id);
    if (_frames.count(active_file_id)) {
        auto active_frame = _frames.at(active_file_id);

        try {
            std::string err_message;
            auto active_frame_z = curr_frame.channel();
            auto active_frame_stokes = _animation_object->_stokes_indices[curr_frame.stokes()];

            if ((_animation_object->_context).is_group_execution_cancelled()) {
                return;
            }

            bool z_changed(active_frame_z != active_frame->CurrentZ());
            bool stokes_changed(active_frame_stokes != active_frame->CurrentStokes());

            _animation_object->_current_frame = curr_frame;
            auto offset = active_frame_z - _animation_object->_first_frame.channel();

            Timer t;
            if (z_changed && offset >= 0 && !_animation_object->_matched_frames.empty()) {
                std::vector<int32_t> file_ids_to_update;
                // Update z sequentially
                for (auto& entry : _animation_object->_matched_frames) {
                    auto file_id = entry.first;
                    auto& frame_numbers = entry.second;
                    bool is_active_frame = file_id == active_file_id;
                    if (_frames.count(file_id)) {
                        auto& frame = _frames.at(file_id);
                        // Skip out of bounds frames
                        if (!is_active_frame && offset >= frame_numbers.size()) {
                            spdlog::error("Animator: Missing entries in matched frame list for file {}", file_id);
                            continue;
                        }
                        float z_val = is_active_frame ? active_frame_z : frame_numbers[offset];
                        if (std::isfinite(z_val)) {
                            int rounded_z;
                            if (is_active_frame) {
                                rounded_z = active_frame_z;
                            } else {
                                rounded_z = std::round(std::clamp(z_val, 0.0f, (float)(frame->Depth() - 1)));
                            }
                            if (rounded_z != frame->CurrentZ() && frame->SetImageChannels(rounded_z, frame->CurrentStokes(), err_message)) {
                                // Send image histogram and profiles
                                // TODO: do we need to send this?
                                UpdateImageData(file_id, true, z_changed, stokes_changed);
                                file_ids_to_update.push_back(file_id);
                            } else {
                                if (!err_message.empty()) {
                                    SendLogEvent(err_message, {"animation"}, CARTA::ErrorSeverity::ERROR);
                                }
                            }
                        }
                    } else {
                        spdlog::error("Animator: Missing matched frame list for file {}", file_id);
                    }
                }
                // Calculate and send images, contours and profiles
                auto num_files = file_ids_to_update.size();
                for (auto i = 0; i < num_files; i++) {
                    auto file_id = file_ids_to_update[i];
                    bool is_active_frame = file_id == active_file_id;
                    // Send contour data if required. Empty contour data messages are sent if there are no contour levels
                    SendContourData(file_id, is_active_frame);

                    // Send vector field data if required
                    SendVectorFieldData(file_id);

                    // Send tile data for active frame
                    if (is_active_frame) {
                        OnAddRequiredTiles(active_frame->GetAnimationViewSettings());
                    }

                    // Send region histograms and profiles
                    UpdateRegionData(file_id, ALL_REGIONS, z_changed, stokes_changed);
                }
            } else {
                if (active_frame->SetImageChannels(active_frame_z, active_frame_stokes, err_message)) {
                    // Send image histogram and profiles
                    bool send_histogram(true);
                    UpdateImageData(active_file_id, send_histogram, z_changed, stokes_changed);

                    // Send contour data if required
                    SendContourData(active_file_id);

                    // Send vector field data if required
                    SendVectorFieldData(active_file_id);

                    // Send tile data
                    OnAddRequiredTiles(active_frame->GetAnimationViewSettings());

                    // Send region histograms and profiles
                    UpdateRegionData(active_file_id, ALL_REGIONS, z_changed, stokes_changed);
                } else {
                    if (!err_message.empty()) {
                        SendLogEvent(err_message, {"animation"}, CARTA::ErrorSeverity::ERROR);
                    }
                }
            }

            // Measure duration for frame changing as animating
            if (z_changed || stokes_changed) {
                spdlog::performance("Animator: Change frame in {:.3f} ms", t.Elapsed().ms());
            }
        } catch (std::out_of_range& range_error) {
            string error = fmt::format("File id {} closed", active_file_id);
            SendLogEvent(error, {"animation"}, CARTA::ErrorSeverity::DEBUG);
        }
    } else {
        string error = fmt::format("File id {} not found", active_file_id);
        SendLogEvent(error, {"animation"}, CARTA::ErrorSeverity::DEBUG);
    }
}

bool Session::ExecuteAnimationFrame() {
    CARTA::AnimationFrame curr_frame;
    bool recycle_task = true;

    if (!_animation_object->_file_open) {
        return false;
    }

    if (_animation_object->_waiting_flow_event) {
        return false;
    }

    if (_animation_object->_stop_called) {
        return false;
    }

    auto wait_duration_ms = std::chrono::duration_cast<std::chrono::microseconds>(
        _animation_object->_t_last + _animation_object->_frame_interval - std::chrono::high_resolution_clock::now());

    if ((wait_duration_ms.count() < _animation_object->_wait_duration_ms) || _animation_object->_always_wait) {
        // Wait for time to execute next frame processing.
        std::this_thread::sleep_for(wait_duration_ms);

        if (_animation_object->_stop_called) {
            return false;
        }

        curr_frame = _animation_object->_next_frame;
        ExecuteAnimationFrameInner();

        CARTA::AnimationFrame tmp_frame;
        CARTA::AnimationFrame delta_frame = _animation_object->_delta_frame;

        if (_animation_object->_going_forward) {
            tmp_frame.set_channel(curr_frame.channel() + delta_frame.channel());
            tmp_frame.set_stokes(curr_frame.stokes() + delta_frame.stokes());

            if ((tmp_frame.channel() > _animation_object->_last_frame.channel()) ||
                (tmp_frame.stokes() > _animation_object->_last_frame.stokes())) {
                if (_animation_object->_reverse_at_end) {
                    _animation_object->_going_forward = false;
                } else if (_animation_object->_looping) {
                    tmp_frame.set_channel(_animation_object->_first_frame.channel());
                    tmp_frame.set_stokes(_animation_object->_first_frame.stokes());
                    _animation_object->_next_frame = tmp_frame;
                } else {
                    recycle_task = false;
                }
            } else {
                _animation_object->_next_frame = tmp_frame;
            }
        } else { // going backwards;
            tmp_frame.set_channel(curr_frame.channel() - delta_frame.channel());
            tmp_frame.set_stokes(curr_frame.stokes() - delta_frame.stokes());

            if ((tmp_frame.channel() < _animation_object->_first_frame.channel()) ||
                (tmp_frame.stokes() < _animation_object->_first_frame.stokes())) {
                if (_animation_object->_reverse_at_end) {
                    _animation_object->_going_forward = true;
                } else if (_animation_object->_looping) {
                    tmp_frame.set_channel(_animation_object->_last_frame.channel());
                    tmp_frame.set_stokes(_animation_object->_last_frame.stokes());
                    _animation_object->_next_frame = tmp_frame;
                } else {
                    recycle_task = false;
                }
            } else {
                _animation_object->_next_frame = tmp_frame;
            }
        }
        _animation_object->_t_last = std::chrono::high_resolution_clock::now();
    }
    return recycle_task;
}

void Session::StopAnimation(int file_id, const CARTA::AnimationFrame& frame) {
    if (!_animation_object) {
        return;
    }

    if (_animation_object->_file_id != file_id) {
        spdlog::error(
            "{} Session::StopAnimation called with file id {}. Expected file id {}", fmt::ptr(this), file_id, _animation_object->_file_id);
        return;
    }

    _animation_object->_stop_called = true;
}

int Session::CalculateAnimationFlowWindow() {
    int gap;

    if (_animation_object->_going_forward) {
        if (_animation_object->_delta_frame.channel()) {
            gap = _animation_object->_current_frame.channel() - (_animation_object->_last_flow_frame).channel();
        } else {
            gap = _animation_object->_current_frame.stokes() - (_animation_object->_last_flow_frame).stokes();
        }
    } else { // going in reverse.
        if (_animation_object->_delta_frame.channel()) {
            gap = (_animation_object->_last_flow_frame).channel() - _animation_object->_current_frame.channel();
        } else {
            gap = (_animation_object->_last_flow_frame).stokes() - _animation_object->_current_frame.stokes();
        }
    }

    return gap;
}

void Session::HandleAnimationFlowControlEvt(CARTA::AnimationFlowControl& message) {
    int gap;

    _animation_object->_last_flow_frame = message.received_frame();

    gap = CalculateAnimationFlowWindow();

    if (_animation_object->_waiting_flow_event) {
        if (gap <= CurrentFlowWindowSize()) {
            _animation_object->_waiting_flow_event = false;
            OnMessageTask* tsk = new AnimationTask(this);
            ThreadManager::QueueTask(tsk);
        }
    }
}

void Session::CheckCancelAnimationOnFileClose(int file_id) {
    if (!_animation_object) {
        return;
    }
    _animation_object->_file_open = false;
    _animation_object->CancelExecution();
}

void Session::CancelExistingAnimation() {
    if (_animation_object) {
        _animation_object->CancelExecution();
    }
}

void Session::SendScriptingRequest(
    CARTA::ScriptingRequest& message, ScriptingResponseCallback callback, ScriptingSessionClosedCallback session_closed_callback) {
    int scripting_request_id(message.scripting_request_id());
    SendEvent(CARTA::EventType::SCRIPTING_REQUEST, 0, message);
    std::unique_lock<std::mutex> lock(_scripting_mutex);
    _scripting_callbacks[scripting_request_id] = std::make_tuple(callback, session_closed_callback);
}

void Session::OnScriptingResponse(const CARTA::ScriptingResponse& message, uint32_t request_id) {
    int scripting_request_id(message.scripting_request_id());

    std::unique_lock<std::mutex> lock(_scripting_mutex);
    auto callback_iter = _scripting_callbacks.find(scripting_request_id);
    if (callback_iter == _scripting_callbacks.end()) {
        spdlog::warn("Could not find callback for scripting response with request ID {}.", scripting_request_id);
    } else {
        auto [callback, session_closed_callback] = callback_iter->second;
        callback(message.success(), message.message(), message.response());
        _scripting_callbacks.erase(scripting_request_id);
    }
}

void Session::OnScriptingAbort(uint32_t scripting_request_id) {
    std::unique_lock<std::mutex> lock(_scripting_mutex);
    _scripting_callbacks.erase(scripting_request_id);
}

void Session::CloseAllScriptingRequests() {
    std::unique_lock<std::mutex> lock(_scripting_mutex);
    for (auto& [key, callbacks] : _scripting_callbacks) {
        auto [callback, session_closed_callback] = callbacks;
        session_closed_callback();
    }
    _scripting_callbacks.clear();
}

void Session::StopImageFileList() {
    if (_file_list_handler) {
        _file_list_handler->StopGettingFileList();
    }
}

void Session::StopCatalogFileList() {
    if (_table_controller) {
        _table_controller->StopGettingFileList();
    }
}

void Session::UpdateLastMessageTimestamp() {
    _last_message_timestamp = std::chrono::high_resolution_clock::now();
}

std::chrono::high_resolution_clock::time_point Session::GetLastMessageTimestamp() {
    return _last_message_timestamp;
}

void Session::CloseCachedImage(const std::string& directory, const std::string& file) {
    std::string fullname = GetResolvedFilename(_top_level_folder, directory, file);
    for (auto& frame : _frames) {
        frame.second->CloseCachedImage(fullname);
    }
}<|MERGE_RESOLUTION|>--- conflicted
+++ resolved
@@ -320,11 +320,7 @@
     bool file_info_ok(false);
 
     try {
-<<<<<<< HEAD
-        image_loader = std::shared_ptr<FileLoader>(BaseFileLoader::GetLoader(image));
-=======
-        image_loader = std::shared_ptr<FileLoader>(FileLoader::GetLoader(image, filename));
->>>>>>> c269852b
+        image_loader = std::shared_ptr<FileLoader>(BaseFileLoader::GetLoader(image, filename));
         FileExtInfoLoader ext_info_loader(image_loader);
         file_info_ok = ext_info_loader.FillFileExtInfo(extended_info, filename, "", message);
     } catch (casacore::AipsError& err) {
