/* This file is part of the CARTA Image Viewer: https://github.com/CARTAvis/carta-backend
   Copyright 2018- Academia Sinica Institute of Astronomy and Astrophysics (ASIAA),
   Associated Universities, Inc. (AUI) and the Inter-University Institute for Data Intensive Astronomy (IDIA)
   SPDX-License-Identifier: GPL-3.0-or-later
*/

#include "Session.h"

#include <signal.h>
#include <sys/time.h>
#include <algorithm>
#include <chrono>
#include <limits>
#include <memory>
#include <thread>
#include <tuple>
#include <vector>

#include <casacore/casa/OS/File.h>
#include <zstd.h>

#include "DataStream/Compression.h"
#include "FileList/FileExtInfoLoader.h"
#include "FileList/FileInfoLoader.h"
#include "FileList/FitsHduList.h"
#include "ImageData/CompressedFits.h"
#include "ImageData/FitsLoader.h"
#include "ImageGenerators/ImageGenerator.h"
#include "Logger/Logger.h"
#include "OnMessageTask.h"
#include "ThreadingManager/ThreadingManager.h"
#include "Timer/Timer.h"
#include "Util/App.h"
#include "Util/File.h"
#include "Util/Message.h"
#include "Util/RemoteFiles.h"

#ifdef _ARM_ARCH_
#include <sse2neon/sse2neon.h>
#else
#include <xmmintrin.h>
#endif

using namespace carta;

volatile int Session::_num_sessions = 0;
int Session::_exit_after_num_seconds = 5;
bool Session::_exit_when_all_sessions_closed = false;
bool Session::_controller_deployment = false;
std::thread* Session::_animation_thread = nullptr;

Session::Session(uWS::WebSocket<false, true, PerSocketData>* ws, uWS::Loop* loop, uint32_t id, std::string address,
    std::shared_ptr<FileListHandler> file_list_handler)
    : _socket(ws),
      _loop(loop),
      _id(id),
      _address(address),
<<<<<<< HEAD
      _file_list_handler(file_list_handler),
      _loaders(LOADER_CACHE_SIZE),
=======
      _remote_file_index(-1),
>>>>>>> 66c7d752
      _table_controller(std::make_unique<TableController>()),
      _region_handler(nullptr),
      _animation_object(nullptr),
      _animation_active(false),
      _stokes_files_connector(nullptr),
      _channel_map(nullptr),
      _histogram_progress(1.0),
      _ref_count(0),
      _sync_id(0),
      _animation_id(0),
      _connected(true),
      _cursor_settings(this) {
    auto& settings = ProgramSettings::GetInstance();
    _top_level_folder = settings.top_level_folder;
    _read_only_mode = settings.read_only_mode;
    _enable_scripting = settings.enable_scripting;

    ++_num_sessions;
    UpdateLastMessageTimestamp();
    spdlog::info("{} ::Session ({}:{})", fmt::ptr(this), _id, _num_sessions);
}

static int __exit_backend_timer = 0;

void ExitNoSessions(int s) {
    if (Session::NumberOfSessions() > 0) {
        struct sigaction sig_handler;
        sig_handler.sa_handler = nullptr;
        sigemptyset(&sig_handler.sa_mask);
        sig_handler.sa_flags = 0;
        sigaction(SIGINT, &sig_handler, nullptr);
    } else {
        --__exit_backend_timer;
        if (!__exit_backend_timer) {
            spdlog::info("No sessions timeout.");
            ThreadManager::ExitEventHandlingThreads();
            logger::FlushLogFile();
            exit(0);
        }
        alarm(1);
    }
}

Session::~Session() {
    --_num_sessions;
    spdlog::debug("{} ~Session : num sessions = {}", fmt::ptr(this), _num_sessions);
    if (!_num_sessions) {
        spdlog::info("No remaining sessions.");
        if (_exit_when_all_sessions_closed) {
            if (_exit_after_num_seconds == 0) {
                spdlog::debug("Exiting due to no sessions remaining");
                logger::FlushLogFile();
                __exit_backend_timer = 1;
            } else {
                __exit_backend_timer = _exit_after_num_seconds;
            }
            struct sigaction sig_handler;
            sig_handler.sa_handler = ExitNoSessions;
            sigemptyset(&sig_handler.sa_mask);
            sig_handler.sa_flags = 0;
            sigaction(SIGALRM, &sig_handler, nullptr);
            struct itimerval itimer;
            itimer.it_interval.tv_sec = 0;
            itimer.it_interval.tv_usec = 0;
            itimer.it_value.tv_sec = 0;
            itimer.it_value.tv_usec = 5;
            setitimer(ITIMER_REAL, &itimer, nullptr);
        }
    }
    logger::FlushLogFile();
}

void Session::SetExitTimeout(int secs) {
    _exit_after_num_seconds = secs;
    _exit_when_all_sessions_closed = true;
}

void Session::SetInitExitTimeout(int secs) {
    __exit_backend_timer = secs;
    struct sigaction sig_handler;
    sig_handler.sa_handler = ExitNoSessions;
    sigemptyset(&sig_handler.sa_mask);
    sig_handler.sa_flags = 0;
    sigaction(SIGALRM, &sig_handler, nullptr);
    alarm(1);
}

void Session::WaitForTaskCancellation() {
    _connected = false;
    for (auto& frame : _frames) {
        frame.second->WaitForTaskCancellation(); // call to stop Frame's jobs and wait for jobs finished
    }
    _base_context.cancel_group_execution();
    _histogram_context.cancel_group_execution();
    if (_animation_object) {
        if (!_animation_object->_stop_called) {
            _animation_object->_stop_called = true; // stop the animation
        }
        _animation_object->CancelExecution();
    }
}

void Session::ConnectCalled() {
    _connected = true;
    _base_context.reset();
    _histogram_context.reset();
    if (_animation_object) {
        _animation_object->ResetContext();
    }
}

// ********************************************************************************
// File browser info

bool Session::FillExtendedFileInfo(std::map<std::string, CARTA::FileInfoExtended>& hdu_info_map, CARTA::FileInfo& file_info,
    const std::string& folder, const std::string& filename, const std::string& hdu, bool support_aips_beam, std::string& message) {
    // Fill CARTA::FileInfo and CARTA::FileInfoExtended
    // Map all hdus if no hdu_name supplied and FITS image
    bool file_info_ok(false);

    try {
        // FileInfo
        std::string fullname;
        if (!FillFileInfo(file_info, folder, filename, fullname, message)) {
            return file_info_ok;
        }

        // FileInfoExtended
        auto loader = _loaders.Get(fullname);
        if (!loader) {
            message = "Unsupported format.";
            return file_info_ok;
        }
        loader->SetAipsBeamSupport(support_aips_beam);
        FileExtInfoLoader ext_info_loader(loader);

        std::string requested_hdu(hdu);
        if (requested_hdu.empty() && (file_info.hdu_list_size() > 0)) {
            // Use first hdu
            requested_hdu = file_info.hdu_list(0);
        }

        if (!requested_hdu.empty() || (file_info.type() != CARTA::FileType::FITS)) {
            // Get extended file info for requested hdu or images without hdus
            CARTA::FileInfoExtended file_info_ext;
            file_info_ok = ext_info_loader.FillFileExtInfo(file_info_ext, fullname, requested_hdu, message);
            if (file_info_ok) {
                hdu_info_map[requested_hdu] = file_info_ext;
            }
        } else {
            // Get extended file info for all FITS hdus
            file_info_ok = ext_info_loader.FillFitsFileInfoMap(hdu_info_map, fullname, message);
        }

        if (file_info_ok && loader->IsHistoryBeam()) {
            std::vector<CARTA::Beam> beams;
            std::string error;
            loader->GetBeams(beams, error);
            if (!beams.empty()) {
                auto log_message = fmt::format("Deriving {} beam info from HISTORY headers: BMAJ={:.4f}\" BMIN={:.4f}\" BPA={} deg",
                    filename, beams[0].major_axis(), beams[0].minor_axis(), beams[0].pa());
                spdlog::info(log_message);
                SendLogEvent(log_message, {"file info"}, CARTA::ErrorSeverity::INFO);
            }
        }
    } catch (casacore::AipsError& err) {
        message = err.getMesg();
    }

    return file_info_ok;
}

bool Session::FillExtendedFileInfo(CARTA::FileInfoExtended& extended_info, CARTA::FileInfo& file_info, const std::string& folder,
    const std::string& filename, std::string& hdu, bool support_aips_beam, std::string& message, std::string& fullname) {
    // Fill FileInfoExtended for given file and hdu_name (may include extension name)
    bool file_info_ok(false);

    try {
        // FileInfo
        if (!FillFileInfo(file_info, folder, filename, fullname, message)) {
            return file_info_ok;
        }

        // Get file extended info loader
        auto loader = _loaders.Get(fullname);
        if (!loader) {
            message = "Unsupported format.";
            return file_info_ok;
        }
        loader->SetAipsBeamSupport(support_aips_beam);
        FileExtInfoLoader ext_info_loader = FileExtInfoLoader(loader);

        // Discern hdu for extended file info
        if (hdu.empty()) {
            if (file_info.hdu_list_size() > 0) {
                hdu = file_info.hdu_list(0);
            }

            if (hdu.empty() && (file_info.type() == CARTA::FileType::FITS)) {
                // File info adds empty string for FITS
                if (IsCompressedFits(fullname)) {
                    CompressedFits cfits(fullname);
                    if (!cfits.GetFirstImageHdu(hdu)) {
                        message = "No image HDU found for FITS.";
                        return file_info_ok;
                    }
                } else {
                    std::vector<std::string> hdu_list;
                    FitsHduList fits_hdu_list(fullname);
                    fits_hdu_list.GetHduList(hdu_list, message);

                    if (hdu_list.empty()) {
                        message = "No image HDU found for FITS.";
                        return file_info_ok;
                    }

                    hdu = hdu_list[0].substr(0, hdu_list[0].find(":"));
                }
            }
        }

        file_info_ok = ext_info_loader.FillFileExtInfo(extended_info, fullname, hdu, message);

        if (file_info_ok && loader->IsHistoryBeam()) {
            std::vector<CARTA::Beam> beams;
            std::string error;
            loader->GetBeams(beams, error);
            if (!beams.empty()) {
                auto log_message = fmt::format("Deriving {} beam info from HISTORY headers: BMAJ={:.4f}\" BMIN={:.4f}\" BPA={} deg",
                    filename, beams[0].major_axis(), beams[0].minor_axis(), beams[0].pa());
                spdlog::info(log_message);
                SendLogEvent(log_message, {"file info"}, CARTA::ErrorSeverity::INFO);
            }
        }
    } catch (casacore::AipsError& err) {
        message = err.getMesg();
    }

    return file_info_ok;
}

bool Session::FillExtendedFileInfo(CARTA::FileInfoExtended& extended_info, std::shared_ptr<casacore::ImageInterface<float>> image,
    const std::string& filename, std::string& message, std::shared_ptr<FileLoader>& image_loader) {
    // Fill FileInfoExtended for given image; no hdu
    bool file_info_ok(false);

    try {
        image_loader = std::shared_ptr<FileLoader>(FileLoader::GetLoader(image, filename));
        FileExtInfoLoader ext_info_loader(image_loader);
        file_info_ok = ext_info_loader.FillFileExtInfo(extended_info, filename, "", message);
    } catch (casacore::AipsError& err) {
        message = err.getMesg();
    }

    return file_info_ok;
}

bool Session::FillFileInfo(
    CARTA::FileInfo& file_info, const std::string& folder, const std::string& filename, std::string& fullname, std::string& message) {
    // Resolve filename and fill file info submessage
    bool file_info_ok(false);

    fullname = GetResolvedFilename(_top_level_folder, folder, filename, message);
    if (fullname.empty()) {
        return file_info_ok;
    }

    file_info.set_name(filename);
    FileInfoLoader info_loader = FileInfoLoader(fullname);
    file_info_ok = info_loader.FillFileInfo(file_info);

    if (!file_info_ok) {
        message = fmt::format("File info for {} failed.", filename);
    }

    return file_info_ok;
}

// *********************************************************************************
// CARTA ICD implementation

void Session::OnRegisterViewer(const CARTA::RegisterViewer& message, uint16_t icd_version, uint32_t request_id) {
    auto session_id = message.session_id();
    bool success(true);
    std::string status;
    CARTA::SessionType type(CARTA::SessionType::NEW);

    if (icd_version != ICD_VERSION) {
        status = fmt::format("Invalid ICD version number. Expected {}, got {}", ICD_VERSION, icd_version);
        success = false;
    } else if (!session_id) {
        session_id = _id;
        status = fmt::format("Start a new frontend and assign it with session id {}", session_id);
    } else {
        type = CARTA::SessionType::RESUMED;
        if (session_id != _id) {
            spdlog::info("({}) Session setting id to {} (was {}) on resume", fmt::ptr(this), session_id, _id);
            _id = session_id;
            spdlog::info("({}) Session setting id to {}", fmt::ptr(this), session_id);
            status = fmt::format("Start a new backend and assign it with session id {}", session_id);
        } else {
            status = fmt::format("Network reconnected with session id {}", session_id);
        }
    }

    // response
    auto ack_message = Message::RegisterViewerAck(session_id, success, status, type);
    auto& platform_string_map = *ack_message.mutable_platform_strings();
    platform_string_map["release_info"] = GetReleaseInformation();

#ifdef DEPLOYMENT_TYPE
    platform_string_map["deployment"] = DEPLOYMENT_TYPE;
#else
    platform_string_map["deployment"] = "unknown";
#endif

    if (_controller_deployment) {
        platform_string_map["controller_deployment"] = "true";
    }

    if (std::getenv("CARTA_DOCKER_DEPLOYMENT")) {
        platform_string_map["docker_deployment"] = "true";
    }

    std::string arch = OutputOfCommand("uname -m");
    platform_string_map["architecture"] = arch;

#if __APPLE__
    platform_string_map["platform"] = "macOS";
#else
    platform_string_map["platform"] = "Linux";
#endif

    uint32_t feature_flags;
    if (_read_only_mode) {
        feature_flags = CARTA::ServerFeatureFlags::READ_ONLY;
    } else {
        feature_flags = CARTA::ServerFeatureFlags::SERVER_FEATURE_NONE;
    }
    if (_enable_scripting) {
        feature_flags |= CARTA::ServerFeatureFlags::SCRIPTING;
    }
    ack_message.set_server_feature_flags(feature_flags);
    SendEvent(CARTA::EventType::REGISTER_VIEWER_ACK, request_id, ack_message);
}

void Session::OnFileListRequest(const CARTA::FileListRequest& request, uint32_t request_id) {
    auto progress_callback = [&](CARTA::ListProgress progress) { SendEvent(CARTA::EventType::FILE_LIST_PROGRESS, request_id, progress); };
    _file_list_handler->SetProgressCallback(progress_callback);
    CARTA::FileListResponse response;
    FileListHandler::ResultMsg result_msg;
    _file_list_handler->OnFileListRequest(request, response, result_msg);
    if (!response.cancel()) {
        SendEvent(CARTA::EventType::FILE_LIST_RESPONSE, request_id, response);
    }
    if (!result_msg.message.empty()) {
        SendLogEvent(result_msg.message, result_msg.tags, result_msg.severity);
    }
}

void Session::OnFileInfoRequest(const CARTA::FileInfoRequest& request, uint32_t request_id) {
    CARTA::FileInfoResponse response;
    auto& file_info = *response.mutable_file_info();
    std::map<std::string, CARTA::FileInfoExtended> extended_info_map;
    string message;
    bool success = FillExtendedFileInfo(
        extended_info_map, file_info, request.directory(), request.file(), request.hdu(), request.support_aips_beam(), message);

    if (success) {
        // add extended info map to message
        *response.mutable_file_info_extended() = {extended_info_map.begin(), extended_info_map.end()};
    } else {
        // log error
        spdlog::error(message);
    }

    // complete response message
    response.set_success(success);
    response.set_message(message);
    SendEvent(CARTA::EventType::FILE_INFO_RESPONSE, request_id, response);
}

void Session::OnRegionListRequest(const CARTA::RegionListRequest& request, uint32_t request_id) {
    auto progress_callback = [&](CARTA::ListProgress progress) { SendEvent(CARTA::EventType::FILE_LIST_PROGRESS, request_id, progress); };
    _file_list_handler->SetProgressCallback(progress_callback);
    CARTA::RegionListResponse response;
    FileListHandler::ResultMsg result_msg;
    _file_list_handler->OnRegionListRequest(request, response, result_msg);
    if (!response.cancel()) {
        SendEvent(CARTA::EventType::REGION_LIST_RESPONSE, request_id, response);
    }
    if (!result_msg.message.empty()) {
        SendLogEvent(result_msg.message, result_msg.tags, result_msg.severity);
    }
}

void Session::OnRegionFileInfoRequest(const CARTA::RegionFileInfoRequest& request, uint32_t request_id) {
    CARTA::RegionFileInfoResponse response;
    FileListHandler::ResultMsg result_msg;
    _file_list_handler->OnRegionFileInfoRequest(request, response, result_msg);
    SendEvent(CARTA::EventType::REGION_FILE_INFO_RESPONSE, request_id, response);
    if (!result_msg.message.empty()) {
        SendLogEvent(result_msg.message, result_msg.tags, result_msg.severity);
    }
}

bool Session::OnOpenFile(const CARTA::OpenFile& message, uint32_t request_id, bool silent) {
    // Create Frame and send response message
    const auto& directory(message.directory());
    const auto& filename(message.file());
    std::string hdu(message.hdu());
    auto file_id(message.file_id());
    bool lel_expr(message.lel_expr());
    bool support_aips_beam(message.support_aips_beam());

    // response message:
    CARTA::OpenFileAck ack;
    bool success(false);
    string err_message;

    if (lel_expr) {
        // filename field is LEL expression
        auto dir_path = GetResolvedFilename(_top_level_folder, directory, "", err_message);
        if (!dir_path.empty()) {
            auto loader = _loaders.Get(filename, dir_path);
            try {
                loader->OpenFile(hdu);
                auto image = loader->GetImage();
                success = OnOpenFile(file_id, filename, image, &ack);
            } catch (const casacore::AipsError& err) {
                _loaders.Remove(filename, dir_path);
                err_message = err.getMesg();
            }
        }
    } else {
        ack.set_file_id(file_id);
        std::string fullname;

        // Set _loader and get file info
        CARTA::FileInfo file_info;
        CARTA::FileInfoExtended file_info_extended;
        bool info_loaded =
            FillExtendedFileInfo(file_info_extended, file_info, directory, filename, hdu, support_aips_beam, err_message, fullname);

        if (info_loaded) {
            // Get or create loader for frame
            auto loader = _loaders.Get(fullname);

            // Open complex image with LEL amplitude instead
            if (loader->IsComplexDataType()) {
                _loaders.Remove(fullname);

                std::string expression = "AMPLITUDE(" + filename + ")";
                bool is_lel_expr(true);
                auto open_file_message =
                    Message::OpenFile(directory, expression, is_lel_expr, hdu, file_id, support_aips_beam, message.render_mode());
                return OnOpenFile(open_file_message, request_id, silent);
            }

            loader->SetAipsBeamSupport(support_aips_beam);

            // create Frame for image
            auto frame = std::shared_ptr<Frame>(new Frame(_id, loader, hdu));

            // query loader for mipmap dataset
            bool has_mipmaps(loader->HasMip(2));

            // remove loader from the cache (if we open another copy of this file, we will need a new loader object)
            _loaders.Remove(fullname);

            if (frame->IsValid()) {
                // Check if the old _frames[file_id] object exists. If so, delete it.
                if (_frames.count(file_id) > 0) {
                    DeleteFrame(file_id);
                }
                std::unique_lock<std::mutex> lock(_frame_mutex); // open/close lock
                _frames[file_id] = std::move(frame);
                _last_file_id = file_id;
                lock.unlock();

                // copy file info, extended file info
                auto response_file_info = Message::FileInfo(file_info.name(), file_info.type(), file_info.size(), hdu);
                *ack.mutable_file_info() = response_file_info;
                *ack.mutable_file_info_extended() = file_info_extended;
                uint32_t feature_flags = CARTA::FileFeatureFlags::FILE_FEATURE_NONE;

                // TODO: Determine these dynamically. For now, this is hard-coded for all HDF5 features.
                if (file_info.type() == CARTA::FileType::HDF5) {
                    feature_flags |= CARTA::FileFeatureFlags::ROTATED_DATASET;
                    feature_flags |= CARTA::FileFeatureFlags::CUBE_HISTOGRAMS;
                    feature_flags |= CARTA::FileFeatureFlags::CHANNEL_HISTOGRAMS;
                    if (has_mipmaps) {
                        feature_flags |= CARTA::FileFeatureFlags::MIP_DATASET;
                    }
                }

                ack.set_file_feature_flags(feature_flags);
                std::vector<CARTA::Beam> beams;
                if (_frames.at(file_id)->GetBeams(beams)) {
                    *ack.mutable_beam_table() = {beams.begin(), beams.end()};
                }
                success = true;
            } else {
                err_message = frame->GetErrorMessage();
            }
        }
    }

    if (!silent) {
        ack.set_success(success);
        ack.set_message(err_message);
        SendEvent(CARTA::EventType::OPEN_FILE_ACK, request_id, ack);
    }

    if (success) {
        // send histogram with default requirements
        bool channel_changed(true);
        if (!SendRegionHistogramData(file_id, IMAGE_REGION_ID, channel_changed)) {
            err_message = fmt::format("Image histogram for file id {} failed", file_id);
            SendLogEvent(err_message, {"open_file"}, CARTA::ErrorSeverity::ERROR);
        }
    } else if (!err_message.empty()) {
        spdlog::error(err_message);
    }
    return success;
}

bool Session::OnOpenFile(
    int file_id, const string& name, std::shared_ptr<casacore::ImageInterface<casacore::Float>> image, CARTA::OpenFileAck* open_file_ack) {
    // Response message for opening a file
    open_file_ack->set_file_id(file_id);

    CARTA::FileInfoExtended file_info_extended;
    string err_message;
    std::shared_ptr<FileLoader> image_loader;
    bool info_loaded = FillExtendedFileInfo(file_info_extended, image, name, err_message, image_loader);

    bool success(false);

    if (info_loaded) {
        // Create Frame for image
        auto frame = std::make_unique<Frame>(_id, image_loader, "");

        if (frame->IsValid()) {
            if (_frames.count(file_id) > 0) {
                DeleteFrame(file_id);
            }
            std::unique_lock<std::mutex> lock(_frame_mutex); // open/close lock
            _frames[file_id] = std::move(frame);
            _last_file_id = file_id;
            lock.unlock();

            // Set file info, extended file info
            auto response_file_info = Message::FileInfo(name, CARTA::FileType::CASA);
            *open_file_ack->mutable_file_info() = response_file_info;
            *open_file_ack->mutable_file_info_extended() = file_info_extended;
            uint32_t feature_flags = CARTA::FileFeatureFlags::FILE_FEATURE_NONE;
            open_file_ack->set_file_feature_flags(feature_flags);
            std::vector<CARTA::Beam> beams;
            if (_frames.at(file_id)->GetBeams(beams)) {
                *open_file_ack->mutable_beam_table() = {beams.begin(), beams.end()};
            }
            success = true;
        } else {
            err_message = frame->GetErrorMessage();
        }
    }

    open_file_ack->set_success(success);
    open_file_ack->set_message(err_message);

    if (success) {
        bool changed(true); // channel and stokes
        UpdateRegionData(file_id, IMAGE_REGION_ID, changed, changed);
    } else if (!err_message.empty()) {
        spdlog::error(err_message);
    }
    return success;
}

void Session::OnCloseFile(const CARTA::CloseFile& message) {
    auto file_id = message.file_id();
    CheckCancelAnimationOnFileClose(file_id);
    _cursor_settings.ClearSettings(file_id);
    DeleteFrame(file_id);
}

void Session::DeleteFrame(int file_id) {
    // call destructor and erase from map
    std::unique_lock<std::mutex> lock(_frame_mutex);
    if (file_id == ALL_FILES) {
        for (auto& frame : _frames) {
            frame.second->WaitForTaskCancellation(); // call to stop Frame's jobs and wait for jobs finished
            frame.second.reset();                    // delete Frame
        }
        _frames.clear();
        _image_channel_mutexes.clear();
        _image_channel_task_active.clear();
    } else if (_frames.count(file_id)) {
        _frames[file_id]->WaitForTaskCancellation(); // call to stop Frame's jobs and wait for jobs finished
        _frames[file_id].reset();
        _frames.erase(file_id);
        _image_channel_mutexes.erase(file_id);
        _image_channel_task_active.erase(file_id);
    }
    if (_region_handler) {
        _region_handler->RemoveFrame(file_id);
    }
    if (_channel_map) {
        _channel_map->RemoveFile(file_id);
    }
}

void Session::OnAddRequiredTiles(const CARTA::AddRequiredTiles& message, int z, int animation_id, bool skip_data) {
    auto file_id = message.file_id();

    if (!_frames.count(file_id)) {
        return;
    }

    if (skip_data) {
        // Update view settings and skip sending data
        _frames.at(file_id)->SetAnimationViewSettings(message);
        return;
    }

    if (message.tiles().empty()) {
        return;
    }

    if (animation_id > 0 && _animation_object->_stop_called) {
        return;
    }

    int requested_z(z);
    bool is_current_z(z == CURRENT_Z);
    if (is_current_z) {
        requested_z = _frames.at(file_id)->CurrentZ();
    }
    auto stokes = _frames.at(file_id)->CurrentStokes();
    auto sync_id = ++_sync_id;

    int num_tiles = message.tiles_size();
    auto start_message = Message::RasterTileSync(file_id, requested_z, stokes, sync_id, animation_id, num_tiles, false);
    SendFileEvent(file_id, CARTA::EventType::RASTER_TILE_SYNC, 0, start_message);

    CARTA::CompressionType compression_type = message.compression_type();
    float compression_quality = message.compression_quality();

    Timer t;
    ThreadManager::ApplyThreadLimit();
#pragma omp parallel
    {
        int num_threads = omp_get_num_threads();
        int stride = std::min(num_tiles, std::min(num_threads, MAX_TILING_TASKS));
#pragma omp for
        for (int j = 0; j < stride; j++) {
            for (int i = j; i < num_tiles; i += stride) {
                const auto& encoded_coordinate = message.tiles(i);
                // Check if channel and tile still valid for channel map
                if (!is_current_z && !IsValidChannelMapTile(file_id, requested_z, encoded_coordinate)) {
                    continue;
                }
                auto raster_tile_data = Message::RasterTileData(file_id, sync_id, animation_id);
                auto tile = Tile::Decode(encoded_coordinate);
                if (_frames.count(file_id) && _frames.at(file_id)->FillRasterTileData(raster_tile_data, tile, requested_z, stokes,
                                                  compression_type, compression_quality, is_current_z)) {
                    // Check if channel and tile still valid for channel map
                    if (!is_current_z && !IsValidChannelMapTile(file_id, requested_z, encoded_coordinate)) {
                        spdlog::warn(
                            "Discarding stale tile request for channel={}, x={}, y={}, layer={}", requested_z, tile.x, tile.y, tile.layer);

                        continue;
                    }

                    // Only use deflate on outgoing message if the raster image compression type is NONE
                    SendFileEvent(
                        file_id, CARTA::EventType::RASTER_TILE_DATA, 0, raster_tile_data, compression_type == CARTA::CompressionType::NONE);
                } else {
                    spdlog::warn(
                        "Discarding stale tile request for channel={}, x={}, y={}, layer={}", requested_z, tile.x, tile.y, tile.layer);
                }
            }
        }
    }

    // Measure duration for get tile data
    spdlog::performance("Get tile data group in {:.3f} ms", t.Elapsed().ms());

    // Send final message with no tiles to signify end of the tile stream, for synchronisation purposes
    auto final_message = Message::RasterTileSync(file_id, requested_z, stokes, sync_id, animation_id, num_tiles, true);
    SendFileEvent(file_id, CARTA::EventType::RASTER_TILE_SYNC, 0, final_message);
}

void Session::OnSetImageChannels(const CARTA::SetImageChannels& message) {
    auto file_id(message.file_id());
    std::unique_lock<std::mutex> lock(_frame_mutex);
    if (_frames.count(file_id)) {
        auto frame = _frames.at(file_id);

        if (message.has_channel_range()) {
            int start_channel(message.channel_range().min());
            int end_channel(message.channel_range().max());
            int num_channel(frame->Depth());
            for (int chan = start_channel; chan <= end_channel; ++chan) {
                if (chan >= num_channel) {
                    break;
                }
                if (!IsInChannelMapRange(file_id, chan)) {
                    spdlog::debug("Skip channel {} in range {}-{}, not in current range", chan, start_channel, end_channel);
                    continue;
                }

                spdlog::debug("Send channel {} in range {}-{}", chan, start_channel, end_channel);
                OnAddRequiredTiles(message.required_tiles(), chan);
            }
        } else {
            // Set new channel
            auto z_target = message.channel();
            auto stokes_target = message.stokes();
            bool z_changed(z_target != frame->CurrentZ());
            bool stokes_changed(stokes_target != frame->CurrentStokes());
            std::string err_message;
            if (frame->SetImageChannels(z_target, stokes_target, err_message)) {
                // Send Contour data if required
                SendContourData(file_id);
                // Send vector field data if required
                SendVectorFieldData(file_id);
                bool send_histogram(true);
                UpdateImageData(file_id, send_histogram, z_changed, stokes_changed);
                UpdateRegionData(file_id, ALL_REGIONS, z_changed, stokes_changed);
            } else {
                if (!err_message.empty()) {
                    SendLogEvent(err_message, {"channels"}, CARTA::ErrorSeverity::ERROR);
                }
            }

            // Send any required tiles if they have been requested
            if (message.has_required_tiles()) {
                OnAddRequiredTiles(message.required_tiles());
            }
        }
    } else {
        string error = fmt::format("File id {} not found", file_id);
        SendLogEvent(error, {"channels"}, CARTA::ErrorSeverity::DEBUG);
    }
}

void Session::OnSetCursor(const CARTA::SetCursor& message, uint32_t request_id) {
    // Set cursor for image indicated by file_id
    auto file_id(message.file_id());
    if (_frames.count(file_id)) { // reference Frame for Region exists
        if (message.has_spatial_requirements()) {
            auto requirements = message.spatial_requirements();
            std::vector<CARTA::SetSpatialRequirements_SpatialConfig> profiles = {
                requirements.spatial_profiles().begin(), requirements.spatial_profiles().end()};
            _frames.at(file_id)->SetSpatialRequirements(profiles);
        }
        if (_frames.at(file_id)->SetCursor(message.point().x(), message.point().y())) { // cursor changed
            SendSpatialProfileData(file_id, CURSOR_REGION_ID);
            SendSpectralProfileData(file_id, CURSOR_REGION_ID);
        }
    } else {
        string error = fmt::format("File id {} not found", file_id);
        SendLogEvent(error, {"cursor"}, CARTA::ErrorSeverity::DEBUG);
    }
}

bool Session::OnSetRegion(const CARTA::SetRegion& message, uint32_t request_id, bool silent) {
    // Create new Region or update existing Region
    auto file_id(message.file_id());
    auto region_id(message.region_id());
    auto region_info(message.region_info());
    auto preview_region(message.preview_region());
    std::string err_message;
    bool success(false);

    if (region_id == NEW_REGION_ID && preview_region) {
        // Only update PV preview with valid region id
        return false;
    }

    // RegionState needed for SetRegion and Send PvPreview
    std::vector<CARTA::Point> points = {region_info.control_points().begin(), region_info.control_points().end()};
    RegionState region_state(file_id, region_info.region_type(), points, region_info.rotation());

    if (_frames.count(file_id)) { // reference Frame for Region exists
        if (!_region_handler) {
            // created on demand only
            _region_handler = std::unique_ptr<RegionHandler>(new RegionHandler());
        }

        auto csys = _frames.at(file_id)->CoordinateSystem();
        success = _region_handler->SetRegion(region_id, region_state, csys);

        if (!success) {
            err_message = fmt::format("Region {} parameters for file {} failed", region_id, file_id);
        }
    } else {
        err_message = fmt::format("Cannot set region, file id {} not found", file_id);
    }

    // SetRegion ack
    if (!silent && !preview_region) {
        auto ack = Message::SetRegionAck(region_id, success, err_message);
        SendEvent(CARTA::EventType::SET_REGION_ACK, request_id, ack);
    }

    if (success) {
        // Move data streams off main thread by queueing tasks
        if (_region_handler->UpdatePvPreviewRegion(region_id, region_state)) {
            // Update pv preview (if region is pv cut for preview)
            OnMessageTask* tsk = new PvPreviewUpdateTask(this, ALL_FILES, region_id, preview_region);
            ThreadManager::QueueTask(tsk);
        }

        if (!preview_region) {
            OnMessageTask* tsk = new RegionDataStreamsTask(this, ALL_FILES, region_id);
            ThreadManager::QueueTask(tsk);
        }
    }

    return success;
}

void Session::OnRemoveRegion(const CARTA::RemoveRegion& message) {
    if (_region_handler) {
        _region_handler->RemoveRegion(message.region_id());
    }
}

void Session::OnImportRegion(const CARTA::ImportRegion& message, uint32_t request_id) {
    auto file_id(message.group_id()); // eventually, import into wcs group
    if (_frames.count(file_id)) {
        CARTA::FileType file_type(message.type());
        std::string directory(message.directory()), filename(message.file());
        std::vector<std::string> contents = {message.contents().begin(), message.contents().end()};

        // check for file or contents set
        bool import_file(!directory.empty() && !filename.empty()), import_contents(!contents.empty());
        if (!import_file && !import_contents) {
            auto import_ack = Message::ImportRegionAck(false, "Import region failed: cannot import by filename or contents.");
            SendFileEvent(file_id, CARTA::EventType::IMPORT_REGION_ACK, request_id, import_ack);
            return;
        }

        std::string region_file; // name or contents
        if (import_file) {
            // check that file can be opened
            std::string error;
            region_file = GetResolvedFilename(_top_level_folder, directory, filename, error);
            if (region_file.empty()) {
                auto import_ack = Message::ImportRegionAck(false, "Import region failed: " + error);
                SendFileEvent(file_id, CARTA::EventType::IMPORT_REGION_ACK, request_id, import_ack);
                return;
            }
        } else {
            // combine vector into one string
            for (auto& line : contents) {
                region_file.append(line);
            }
        }

        Timer t;
        if (!_region_handler) { // created on demand only
            _region_handler = std::unique_ptr<RegionHandler>(new RegionHandler());
        }

        CARTA::ImportRegionAck import_ack;
        _region_handler->ImportRegion(file_id, _frames.at(file_id), file_type, region_file, import_file, import_ack);
        // Measure duration for get tile data
        spdlog::performance("Import region in {:.3f} ms", t.Elapsed().ms());

        // send any errors to log
        std::string ack_message(import_ack.message());
        if (!ack_message.empty()) {
            CARTA::ErrorSeverity level = (import_ack.success() ? CARTA::ErrorSeverity::WARNING : CARTA::ErrorSeverity::ERROR);
            SendLogEvent(ack_message, {"import"}, level);
        }
        // send ack message
        SendFileEvent(file_id, CARTA::EventType::IMPORT_REGION_ACK, request_id, import_ack);
    } else {
        std::string error = fmt::format("File id {} not found", file_id);
        SendLogEvent(error, {"import"}, CARTA::ErrorSeverity::DEBUG);
    }
}

void Session::OnExportRegion(const CARTA::ExportRegion& message, uint32_t request_id) {
    auto file_id(message.file_id());
    if (_frames.count(file_id)) {
        if (!_region_handler) {
            std::string error = fmt::format("No region handler for export");
            SendLogEvent(error, {"export"}, CARTA::ErrorSeverity::ERROR);
            return;
        }

        CARTA::ExportRegionAck export_ack;
        if (_read_only_mode) {
            string error = "Exporting region is not allowed in read-only mode";
            spdlog::error(error);
            SendLogEvent(error, {"Export region"}, CARTA::ErrorSeverity::ERROR);
            export_ack.set_success(false);
            export_ack.set_message(error);
        } else {
            // Export filename (optional, for server-side export)
            std::string directory(message.directory()), filename(message.file());
            std::string abs_filename;
            if (!directory.empty() && !filename.empty()) {
                // export file is on server, form path with filename
                casacore::Path top_level_path(_top_level_folder);
                top_level_path.append(directory);
                top_level_path.append(filename);
                abs_filename = top_level_path.absoluteName();
            }

            std::map<int, CARTA::RegionStyle> region_styles = {message.region_styles().begin(), message.region_styles().end()};

            _region_handler->ExportRegion(file_id, _frames.at(file_id), message.type(), message.coord_type(), region_styles, abs_filename,
                message.overwrite(), export_ack);
        }
        SendFileEvent(file_id, CARTA::EventType::EXPORT_REGION_ACK, request_id, export_ack);
    } else {
        string error = fmt::format("File id {} not found", file_id);
        SendLogEvent(error, {"export"}, CARTA::ErrorSeverity::DEBUG);
    }
}

void Session::OnSetSpatialRequirements(const CARTA::SetSpatialRequirements& message) {
    auto file_id(message.file_id());
    if (_frames.count(file_id)) {
        auto region_id = message.region_id();
        std::vector<CARTA::SetSpatialRequirements_SpatialConfig> profiles = {
            message.spatial_profiles().begin(), message.spatial_profiles().end()};

        if (region_id == CURSOR_REGION_ID) {
            _frames.at(file_id)->SetSpatialRequirements(profiles);
            SendSpatialProfileData(file_id, region_id);
        } else if (_region_handler->SetSpatialRequirements(region_id, file_id, _frames.at(file_id), profiles)) {
            SendSpatialProfileData(file_id, region_id);
        } else {
            string error = fmt::format("Spatial requirements failed for region {}: invalid region id or type", region_id);
            SendLogEvent(error, {"spatial"}, CARTA::ErrorSeverity::ERROR);
        }
    } else {
        string error = fmt::format("File id {} not found", file_id);
        SendLogEvent(error, {"spatial"}, CARTA::ErrorSeverity::DEBUG);
    }
}

void Session::OnSetHistogramRequirements(const CARTA::SetHistogramRequirements& message, uint32_t request_id) {
    auto file_id(message.file_id());
    auto region_id = message.region_id();
    bool requirements_set(false);

    if (_frames.count(file_id)) {
        // Catch cube histogram cancel here
        if ((region_id == CUBE_REGION_ID) && (message.histograms_size() == 0)) { // cancel!
            _histogram_progress = HISTOGRAM_CANCEL;
            _histogram_context.cancel_group_execution();
            SendLogEvent("Histogram cancelled", {"histogram"}, CARTA::ErrorSeverity::INFO);
            return;
        }

        std::vector<CARTA::HistogramConfig> requirements = {message.histograms().begin(), message.histograms().end()};

        if (region_id > CURSOR_REGION_ID) {
            if (!_region_handler) {
                string error = fmt::format("Region {} has not been set", region_id);
                SendLogEvent(error, {"histogram"}, CARTA::ErrorSeverity::ERROR);
                return;
            }
            requirements_set = _region_handler->SetHistogramRequirements(region_id, file_id, _frames.at(file_id), requirements);
        } else {
            requirements_set = _frames.at(file_id)->SetHistogramRequirements(region_id, requirements);
        }

        if (requirements_set) {
            if ((message.histograms_size() > 0) && !SendRegionHistogramData(file_id, region_id)) {
                std::string error = fmt::format("Histogram calculation for region {} failed", region_id);
                SendLogEvent(error, {"histogram"}, CARTA::ErrorSeverity::WARNING);
            }
        } else {
            std::string error = fmt::format("Histogram requirements not valid for region id {}", region_id);
            SendLogEvent(error, {"histogram"}, CARTA::ErrorSeverity::ERROR);
        }
    } else {
        string error = fmt::format("File id {} not found", file_id);
        SendLogEvent(error, {"histogram"}, CARTA::ErrorSeverity::DEBUG);
        return;
    }
}

void Session::OnSetSpectralRequirements(const CARTA::SetSpectralRequirements& message) {
    auto file_id(message.file_id());
    auto region_id = message.region_id();
    bool requirements_set(false);

    if (_frames.count(file_id)) {
        if (_frames.at(file_id)->ImageShape().size() < 3) {
            string error = "Spectral profile not valid for 2D image.";
            SendLogEvent(error, {"spectral"}, CARTA::ErrorSeverity::WARNING);
            return;
        }

        std::vector<CARTA::SetSpectralRequirements_SpectralConfig> requirements = {
            message.spectral_profiles().begin(), message.spectral_profiles().end()};

        if (region_id > CURSOR_REGION_ID) {
            if (!_region_handler) {
                string error = fmt::format("Region {} has not been set", region_id);
                SendLogEvent(error, {"spectral"}, CARTA::ErrorSeverity::ERROR);
                return;
            }
            requirements_set = _region_handler->SetSpectralRequirements(region_id, file_id, _frames.at(file_id), requirements);
        } else {
            requirements_set = _frames.at(file_id)->SetSpectralRequirements(region_id, requirements);
        }

        if (requirements_set) {
            // RESPONSE
            OnMessageTask* tsk = new SpectralProfileTask(this, file_id, region_id);
            ThreadManager::QueueTask(tsk);
        } else if (region_id != IMAGE_REGION_ID) { // not sure why frontend sends this
            string error = fmt::format("Spectral requirements not valid for region id {}", region_id);
            SendLogEvent(error, {"spectral"}, CARTA::ErrorSeverity::ERROR);
        }
    } else {
        string error = fmt::format("File id {} not found", file_id);
        SendLogEvent(error, {"spectral"}, CARTA::ErrorSeverity::DEBUG);
    }
}

void Session::OnSetStatsRequirements(const CARTA::SetStatsRequirements& message) {
    auto file_id(message.file_id());
    auto region_id = message.region_id();
    bool requirements_set(false);

    if (_frames.count(file_id)) {
        std::vector<CARTA::SetStatsRequirements_StatsConfig> requirements;
        for (size_t i = 0; i < message.stats_configs_size(); ++i) {
            requirements.push_back(message.stats_configs(i));
        }

        if (region_id > CURSOR_REGION_ID) {
            if (!_region_handler) {
                string error = fmt::format("Region {} has not been set", region_id);
                SendLogEvent(error, {"stats"}, CARTA::ErrorSeverity::ERROR);
                return;
            }
            requirements_set = _region_handler->SetStatsRequirements(region_id, file_id, _frames.at(file_id), requirements);
        } else {
            requirements_set = _frames.at(file_id)->SetStatsRequirements(region_id, requirements);
        }

        if (requirements_set) {
            if ((message.stats_configs_size() > 0) && !SendRegionStatsData(file_id, region_id)) {
                std::string error = fmt::format("Statistics calculation for region {} failed", region_id);
                SendLogEvent(error, {"stats"}, CARTA::ErrorSeverity::ERROR);
            }
        } else {
            string error = fmt::format("Stats requirements not valid for region id {}", region_id);
            SendLogEvent(error, {"stats"}, CARTA::ErrorSeverity::ERROR);
        }
    } else {
        string error = fmt::format("File id {} not found", file_id);
        SendLogEvent(error, {"stats"}, CARTA::ErrorSeverity::DEBUG);
    }
}

void Session::OnSetContourParameters(const CARTA::SetContourParameters& message, bool silent) {
    int file_id(message.file_id());

    if (_frames.count(file_id)) {
        auto frame = _frames.at(file_id);
        const int num_levels = message.levels_size();

        if (frame->SetContourParameters(message) && num_levels && !silent) {
            if (message.has_channel_range()) {
                int start_channel(message.channel_range().min());
                int end_channel(message.channel_range().max());
                int nchan(frame->Depth());
#pragma omp parallel for
                for (int chan = start_channel; chan <= end_channel; ++chan) {
                    if (chan >= nchan) {
                        continue;
                    }
                    SendContourData(file_id, true, chan);
                }
            } else {
                SendContourData(file_id);
            }
        }
    }
}

void Session::OnResumeSession(const CARTA::ResumeSession& message, uint32_t request_id) {
    bool success(true);
    spdlog::info("Session {} [{}] Resumed.", GetId(), GetAddress());

    // Error messages
    std::string err_message;
    std::string err_file_ids = "Problem loading files: ";
    std::string err_region_ids = "Problem loading regions: ";

    // Stop the streaming spectral profile, cube histogram and animation processes
    WaitForTaskCancellation();

    // Clear the message queue
    _out_msgs.clear();

    // Reconnect the session
    ConnectCalled();

    // Close all images
    auto close_file_msg = Message::CloseFile(-1);
    OnCloseFile(close_file_msg);

    Timer t;
    // Open images
    for (int i = 0; i < message.images_size(); ++i) {
        const CARTA::ImageProperties& image = message.images(i);
        bool file_ok(true);

        if (image.stokes_files_size() > 1) {
            auto concat_stokes_files_msg = Message::ConcatStokesFiles(image.file_id(), image.stokes_files());
            // Open a concatenated stokes file
            if (!OnConcatStokesFiles(concat_stokes_files_msg, request_id)) {
                success = false;
                file_ok = false;
                err_file_ids.append(std::to_string(image.file_id()) + " ");
            }
        } else {
            auto open_file_msg = Message::OpenFile(
                image.directory(), image.file(), image.lel_expr(), image.hdu(), image.file_id(), image.support_aips_beam());

            // Open a file
            if (!OnOpenFile(open_file_msg, request_id, true)) {
                success = false;
                file_ok = false;
                err_file_ids.append(std::to_string(image.file_id()) + " ");
            }
        }

        if (file_ok) {
            // Set image channels
            auto set_image_channels_msg = Message::SetImageChannels(image.file_id(), image.channel(), image.stokes());
            OnSetImageChannels(set_image_channels_msg);

            // Set regions
            for (const auto& region_id_info : image.regions()) {
                // region_id_info is <region_id, CARTA::RegionInfo>
                if (region_id_info.first == 0) {
                    CARTA::Point cursor = region_id_info.second.control_points(0);
                    CARTA::SetCursor set_cursor_msg;
                    *set_cursor_msg.mutable_point() = cursor;
                    OnSetCursor(set_cursor_msg, request_id);
                } else {
                    auto set_region_msg = Message::SetRegion(image.file_id(), region_id_info.first, region_id_info.second);
                    if (!OnSetRegion(set_region_msg, request_id, true)) {
                        success = false;
                        err_region_ids.append(std::to_string(region_id_info.first) + " ");
                    }
                }
            }

            // Set contours
            if (image.contour_settings().levels_size()) {
                OnSetContourParameters(image.contour_settings(), true);
            }
        }
    }

    // Open Catalog files
    for (int i = 0; i < message.catalog_files_size(); ++i) {
        const CARTA::OpenCatalogFile& open_catalog_file_msg = message.catalog_files(i);
        OnOpenCatalogFile(open_catalog_file_msg, request_id, true);
    }

    // Measure duration for resume
    spdlog::performance("Resume in {:.3f} ms", t.Elapsed().ms());

    // RESPONSE
    CARTA::ResumeSessionAck ack;
    ack.set_success(success);
    if (!success) {
        err_message = err_file_ids + err_region_ids;
        ack.set_message(err_message);
    }
    SendEvent(CARTA::EventType::RESUME_SESSION_ACK, request_id, ack);
}

void Session::OnCatalogFileList(CARTA::CatalogListRequest file_list_request, uint32_t request_id) {
    auto progress_callback = [&](CARTA::ListProgress progress) { SendEvent(CARTA::EventType::FILE_LIST_PROGRESS, request_id, progress); };
    _table_controller->SetProgressCallBack(progress_callback);
    CARTA::CatalogListResponse file_list_response;
    _table_controller->OnFileListRequest(file_list_request, file_list_response);
    if (!file_list_response.cancel()) {
        SendEvent(CARTA::EventType::CATALOG_LIST_RESPONSE, request_id, file_list_response);
    }
}

void Session::OnCatalogFileInfo(CARTA::CatalogFileInfoRequest file_info_request, uint32_t request_id) {
    CARTA::CatalogFileInfoResponse file_info_response;
    _table_controller->OnFileInfoRequest(file_info_request, file_info_response);
    SendEvent(CARTA::EventType::CATALOG_FILE_INFO_RESPONSE, request_id, file_info_response);
}

void Session::OnOpenCatalogFile(CARTA::OpenCatalogFile open_file_request, uint32_t request_id, bool silent) {
    CARTA::OpenCatalogFileAck open_file_response;
    _table_controller->OnOpenFileRequest(open_file_request, open_file_response);
    if (!silent) {
        SendEvent(CARTA::EventType::OPEN_CATALOG_FILE_ACK, request_id, open_file_response);
    }
}

void Session::OnCloseCatalogFile(CARTA::CloseCatalogFile close_file_request) {
    _table_controller->OnCloseFileRequest(close_file_request);
}

void Session::OnCatalogFilter(CARTA::CatalogFilterRequest filter_request, uint32_t request_id) {
    _table_controller->OnFilterRequest(filter_request, [&](const CARTA::CatalogFilterResponse& filter_response) {
        // Send partial or final results
        SendEvent(CARTA::EventType::CATALOG_FILTER_RESPONSE, request_id, filter_response);
    });
}

void Session::OnMomentRequest(const CARTA::MomentRequest& moment_request, uint32_t request_id) {
    int file_id(moment_request.file_id());
    int region_id(moment_request.region_id());

    if (_frames.count(file_id)) {
        auto& frame = _frames.at(file_id);
        // Set moment progress callback function
        auto progress_callback = [&](float progress) {
            auto moment_progress = Message::MomentProgress(file_id, progress);
            SendEvent(CARTA::EventType::MOMENT_PROGRESS, request_id, moment_progress);
        };

        // Do calculations
        std::vector<GeneratedImage> collapse_results;
        CARTA::MomentResponse moment_response;
        if (region_id > 0) {
            _region_handler->CalculateMoments(
                file_id, region_id, frame, progress_callback, moment_request, moment_response, collapse_results);
        } else {
            StokesRegion stokes_region;
            int z_min(moment_request.spectral_range().min());
            int z_max(moment_request.spectral_range().max());

            if (frame->GetImageRegion(file_id, AxisRange(z_min, z_max), frame->CurrentStokes(), stokes_region)) {
                frame->CalculateMoments(file_id, progress_callback, stokes_region, moment_request, moment_response, collapse_results);
            }
        }

        // Open moments images from the cache, open files acknowledgements will be sent to the frontend
        int next_file_id = GetNextFileId();
        for (int i = 0; i < collapse_results.size(); ++i) {
            auto& collapse_result = collapse_results[i];
            auto* open_file_ack = moment_response.add_open_file_acks();
            OnOpenFile(next_file_id++, collapse_result.name, collapse_result.image, open_file_ack);
        }

        // Send moment response message
        SendEvent(CARTA::EventType::MOMENT_RESPONSE, request_id, moment_response);
    } else {
        string error = fmt::format("File id {} not found", file_id);
        SendLogEvent(error, {"Moments"}, CARTA::ErrorSeverity::DEBUG);
    }
}

void Session::OnStopMomentCalc(const CARTA::StopMomentCalc& stop_moment_calc) {
    int file_id(stop_moment_calc.file_id());
    if (_frames.count(file_id)) {
        _frames.at(file_id)->StopMomentCalc();
    }
}

void Session::OnSaveFile(const CARTA::SaveFile& save_file, uint32_t request_id) {
    int file_id(save_file.file_id());
    int region_id(save_file.region_id());

    if (_frames.count(file_id)) {
        CARTA::SaveFileAck save_file_ack;
        auto active_frame = _frames.at(file_id);

        if (_read_only_mode) {
            string error = "Saving files is not allowed in read-only mode";
            spdlog::error(error);
            SendLogEvent(error, {"Saving a file"}, CARTA::ErrorSeverity::ERROR);
            save_file_ack.set_success(false);
            save_file_ack.set_message(error);
        } else if (region_id) {
            std::shared_ptr<Region> _region = _region_handler->GetRegion(region_id);
            if (_region) {
                active_frame->SaveFile(_top_level_folder, save_file, save_file_ack, _region);
            } else {
                save_file_ack.set_success(false);
                save_file_ack.set_message("No region with id {} found.", region_id);
            }
        } else {
            // Save full image
            _frames.at(file_id)->SaveFile(_top_level_folder, save_file, save_file_ack, nullptr);
        }

        // Send response message
        SendEvent(CARTA::EventType::SAVE_FILE_ACK, request_id, save_file_ack);
    } else {
        string error = fmt::format("File id {} not found", file_id);
        SendLogEvent(error, {"Saving a file"}, CARTA::ErrorSeverity::DEBUG);
    }
}

bool Session::OnConcatStokesFiles(const CARTA::ConcatStokesFiles& message, uint32_t request_id) {
    bool success(false);
    if (!_stokes_files_connector) {
        _stokes_files_connector = std::make_unique<StokesFilesConnector>(_top_level_folder);
    }

    CARTA::ConcatStokesFilesAck response;
    std::shared_ptr<casacore::ImageConcat<float>> concatenated_image;
    string concatenated_name;

    if (_stokes_files_connector->DoConcat(message, response, concatenated_image, concatenated_name)) {
        auto* open_file_ack = response.mutable_open_file_ack();
        if (OnOpenFile(message.file_id(), concatenated_name, concatenated_image, open_file_ack)) {
            success = true;
        } else {
            spdlog::error("Fail to open the concatenated stokes image!");
        }
    } else {
        spdlog::error("Fail to concatenate stokes files!");
    }

    // Clear loaders to free images
    _stokes_files_connector->ClearCache();

    SendEvent(CARTA::EventType::CONCAT_STOKES_FILES_ACK, request_id, response);
    return success;
}

void Session::OnPvRequest(const CARTA::PvRequest& pv_request, uint32_t request_id) {
    int file_id(pv_request.file_id());
    int region_id(pv_request.region_id());
    CARTA::PvResponse pv_response;

    if (_frames.count(file_id)) {
        if (!_region_handler || (region_id <= CURSOR_REGION_ID)) {
            pv_response.set_success(false);
            pv_response.set_message("Invalid region id.");
        } else {
            Timer t;
            bool is_preview(pv_request.has_preview_settings());
            auto& frame = _frames.at(file_id);
            GeneratedImage pv_image;

            if (is_preview) {
                // Set pv progress callback function
                auto preview_id = pv_request.preview_settings().preview_id();
                auto progress_callback = [&](float progress) {
                    auto pv_progress = Message::PvProgress(file_id, progress, preview_id);
                    SendEvent(CARTA::EventType::PV_PROGRESS, request_id, pv_progress);
                };

                if (_region_handler->CalculatePvImage(pv_request, frame, progress_callback, pv_response, pv_image)) {
                    // Get image headers for preview image
                    CARTA::FileInfoExtended file_info_extended;
                    auto preview_image = pv_image.image;

                    string err_message;
                    std::shared_ptr<FileLoader> image_loader;
                    if (FillExtendedFileInfo(file_info_extended, preview_image, pv_image.name, err_message, image_loader)) {
                        // Fill response PvPreviewData submessage file info
                        auto* data_message = pv_response.mutable_preview_data();
                        *data_message->mutable_image_info() = file_info_extended;
                    } else {
                        pv_response.set_success(false);
                        pv_response.set_message("Failed to load PV preview image headers.");
                    }
                }
            } else {
                // Set pv progress callback function
                auto progress_callback = [&](float progress) {
                    auto pv_progress = Message::PvProgress(file_id, progress);
                    SendEvent(CARTA::EventType::PV_PROGRESS, request_id, pv_progress);
                };

                if (_region_handler->CalculatePvImage(pv_request, frame, progress_callback, pv_response, pv_image)) {
                    // Fill response OpenFileAck
                    int next_file_id = GetNextFileId();
                    auto* open_file_ack = pv_response.mutable_open_file_ack();
                    OnOpenFile(next_file_id, pv_image.name, pv_image.image, open_file_ack);
                }
            }
            spdlog::performance("Generate pv response in {:.3f} ms", t.Elapsed().ms());
        }

        SendEvent(CARTA::EventType::PV_RESPONSE, request_id, pv_response);
    } else {
        string error = fmt::format("File id {} not found", file_id);
        SendLogEvent(error, {"PV"}, CARTA::ErrorSeverity::DEBUG);
    }
}

void Session::OnStopPvCalc(const CARTA::StopPvCalc& stop_pv_calc) {
    int file_id(stop_pv_calc.file_id());
    if (_region_handler) {
        _region_handler->StopPvCalc(file_id);
    }
}

void Session::OnStopPvPreview(const CARTA::StopPvPreview& stop_pv_preview) {
    int preview_id(stop_pv_preview.preview_id());
    if (_region_handler) {
        _region_handler->StopPvPreview(preview_id);
    }
}

void Session::OnClosePvPreview(const CARTA::ClosePvPreview& close_pv_preview) {
    int preview_id(close_pv_preview.preview_id());
    if (_region_handler) {
        _region_handler->ClosePvPreview(preview_id);
    }
}

void Session::OnFittingRequest(const CARTA::FittingRequest& fitting_request, uint32_t request_id) {
    int file_id(fitting_request.file_id());
    CARTA::FittingResponse fitting_response;

    if (_frames.count(file_id)) {
        Timer t;
        bool success(false);
        int region_id(fitting_request.region_id());
        GeneratedImage model_image;
        GeneratedImage residual_image;

        // Set fitting progress callback function
        auto progress_callback = [&](float progress) {
            auto fitting_progress = Message::FittingProgress(file_id, progress);
            SendEvent(CARTA::EventType::FITTING_PROGRESS, request_id, fitting_progress);
        };

        if (region_id != IMAGE_REGION_ID) {
            if (!_region_handler) {
                _region_handler = std::unique_ptr<RegionHandler>(new RegionHandler());
            }
            success = _region_handler->FitImage(
                fitting_request, fitting_response, _frames.at(file_id), model_image, residual_image, progress_callback);
        } else {
            success = _frames.at(file_id)->FitImage(fitting_request, fitting_response, model_image, residual_image, progress_callback);
        }

        if (success) {
            int next_file_id = GetNextFileId();
            if (fitting_request.create_model_image()) {
                auto* model_image_open_file_ack = fitting_response.mutable_model_image();
                OnOpenFile(next_file_id, model_image.name, model_image.image, model_image_open_file_ack);
            }
            if (fitting_request.create_residual_image()) {
                auto* residual_image_open_file_ack = fitting_response.mutable_residual_image();
                OnOpenFile(++next_file_id, residual_image.name, residual_image.image, residual_image_open_file_ack);
            }
        }

        spdlog::performance("Fit 2D image in {:.3f} ms", t.Elapsed().ms());
        SendEvent(CARTA::EventType::FITTING_RESPONSE, request_id, fitting_response);
    } else {
        string error = fmt::format("File id {} not found", file_id);
        SendLogEvent(error, {"Fitting"}, CARTA::ErrorSeverity::DEBUG);
    }
}

void Session::OnStopFitting(const CARTA::StopFitting& stop_fitting) {
    int file_id(stop_fitting.file_id());
    if (_frames.count(file_id)) {
        _frames.at(file_id)->StopFitting();
    }
}

void Session::OnSetVectorOverlayParameters(const CARTA::SetVectorOverlayParameters& message) {
    if (_frames.count(message.file_id()) && _frames.at(message.file_id())->SetVectorOverlayParameters(message)) {
        SendVectorFieldData(message.file_id());
    }
}

// ******** SEND DATA STREAMS *********

bool Session::CalculateCubeHistogram(int file_id, CARTA::RegionHistogramData& cube_histogram_message) {
    // Calculate cube histogram message fields, and set cache in Frame
    // First try Frame::FillRegionHistogramData to get cached histogram before calculating it here.
    bool calculated(false);
    if (_frames.count(file_id)) {
        try {
            HistogramConfig cube_histogram_config;
            if (!_frames.at(file_id)->GetCubeHistogramConfig(cube_histogram_config)) {
                return calculated; // no requirements
            }

            Timer t;
            auto num_bins = cube_histogram_config.num_bins;

            // Get stokes index
            int stokes;
            if (!_frames.at(file_id)->GetStokesTypeIndex(cube_histogram_config.coordinate, stokes)) {
                return calculated;
            }

            // To send periodic updates
            _histogram_progress = 0.0;
            auto t_start = std::chrono::high_resolution_clock::now();
            int request_id(0);
            size_t depth(_frames.at(file_id)->Depth());
            size_t total_z(depth * 2); // for progress; go through z twice, for stats then histogram

            // stats for entire cube
            BasicStats<float> cube_stats;
            for (size_t z = 0; z < depth; ++z) {
                // stats for this z
                BasicStats<float> z_stats;
                if (!_frames.at(file_id)->GetBasicStats(z, stokes, z_stats)) {
                    return calculated;
                }
                cube_stats.join(z_stats);

                // check for cancel
                if (_histogram_context.is_group_execution_cancelled()) {
                    break;
                }

                // check for progress update
                auto t_end = std::chrono::high_resolution_clock::now();
                auto dt = std::chrono::duration_cast<std::chrono::microseconds>(t_end - t_start).count();
                if ((dt / 1e6) > UPDATE_HISTOGRAM_PROGRESS_PER_SECONDS) {
                    // send progress
                    float this_z(z);
                    _histogram_progress = this_z / total_z;
                    auto progress_msg =
                        Message::RegionHistogramData(file_id, CUBE_REGION_ID, ALL_Z, stokes, _histogram_progress, cube_histogram_config);
                    auto* message_histogram = progress_msg.mutable_histograms();
                    SendFileEvent(file_id, CARTA::EventType::REGION_HISTOGRAM_DATA, request_id, progress_msg);
                    t_start = t_end;
                }
            }

            // Set histogram bounds
            auto bounds = cube_histogram_config.GetBounds(cube_stats);

            // check cancel and proceed
            if (!_histogram_context.is_group_execution_cancelled()) {
                _frames.at(file_id)->CacheCubeStats(stokes, cube_stats);

                // send progress message: half done
                _histogram_progress = 0.50;
                auto half_progress =
                    Message::RegionHistogramData(file_id, CUBE_REGION_ID, ALL_Z, stokes, _histogram_progress, cube_histogram_config);
                auto* message_histogram = half_progress.mutable_histograms();
                SendFileEvent(file_id, CARTA::EventType::REGION_HISTOGRAM_DATA, request_id, half_progress);

                // get histogram bins for each z and accumulate bin counts in cube_bins
                Histogram z_histogram; // histogram for each z using cube stats
                Histogram cube_histogram;
                for (size_t z = 0; z < depth; ++z) {
                    if (!_frames.at(file_id)->CalculateHistogram(CUBE_REGION_ID, z, stokes, num_bins, bounds, z_histogram)) {
                        return calculated; // z histogram failed
                    }

                    if (z == 0) {
                        cube_histogram = std::move(z_histogram);
                    } else {
                        cube_histogram.Add(z_histogram);
                    }

                    // check for cancel
                    if (_histogram_context.is_group_execution_cancelled()) {
                        break;
                    }

                    auto t_end = std::chrono::high_resolution_clock::now();
                    auto dt = std::chrono::duration_cast<std::chrono::microseconds>(t_end - t_start).count();
                    if ((dt / 1e6) > UPDATE_HISTOGRAM_PROGRESS_PER_SECONDS) {
                        // Send progress update
                        float this_z(z);
                        _histogram_progress = 0.5 + (this_z / total_z);
                        auto progress_msg = Message::RegionHistogramData(
                            file_id, CUBE_REGION_ID, ALL_Z, stokes, _histogram_progress, cube_histogram_config);
                        auto* message_histogram = progress_msg.mutable_histograms();
                        FillHistogram(message_histogram, cube_stats, cube_histogram);
                        SendFileEvent(file_id, CARTA::EventType::REGION_HISTOGRAM_DATA, request_id, progress_msg);
                        t_start = t_end;
                    }
                }

                // set completed cube histogram
                if (!_histogram_context.is_group_execution_cancelled()) {
                    cube_histogram_message.set_file_id(file_id);
                    cube_histogram_message.set_region_id(CUBE_REGION_ID);
                    cube_histogram_message.set_channel(ALL_Z);
                    cube_histogram_message.set_stokes(stokes);
                    cube_histogram_message.set_progress(1.0);
                    // fill histogram fields from last z histogram
                    cube_histogram_message.clear_histograms();
                    auto* message_histogram = cube_histogram_message.mutable_histograms();
                    FillHistogram(message_histogram, cube_stats, cube_histogram);

                    // cache cube histogram
                    _frames.at(file_id)->CacheCubeHistogram(stokes, cube_histogram);

                    auto dt = t.Elapsed();
                    spdlog::performance(
                        "Fill cube histogram in {:.3f} ms at {:.3f} MPix/s", dt.ms(), (float)cube_stats.num_pixels / dt.us());

                    calculated = true;
                }
            }
            _histogram_progress = 1.0;
        } catch (std::out_of_range& range_error) {
            _histogram_progress = 1.0;
            string error = fmt::format("File id {} closed", file_id);
            SendLogEvent(error, {"histogram"}, CARTA::ErrorSeverity::DEBUG);
        }
    } else {
        string error = fmt::format("File id {} not found", file_id);
        SendLogEvent(error, {"histogram"}, CARTA::ErrorSeverity::DEBUG);
    }
    return calculated;
}

bool Session::SendSpatialProfileData(int file_id, int region_id) {
    // return true if data sent
    bool data_sent(false);

    auto send_results = [&](int file_id, int region_id, std::vector<CARTA::SpatialProfileData> spatial_profile_data_vec) {
        for (auto& spatial_profile_data : spatial_profile_data_vec) {
            spatial_profile_data.set_file_id(file_id);
            spatial_profile_data.set_region_id(region_id);
            SendFileEvent(file_id, CARTA::EventType::SPATIAL_PROFILE_DATA, 0, spatial_profile_data);
            data_sent = true;
        }
    };

    if (_frames.find(file_id) != _frames.end()) {
        if (region_id == CURSOR_REGION_ID) {
            std::vector<CARTA::SpatialProfileData> spatial_profile_data_vec;
            if (_frames.at(file_id)->FillSpatialProfileData(spatial_profile_data_vec)) {
                send_results(file_id, region_id, spatial_profile_data_vec);
            }
        } else if (_region_handler->IsPointRegion(region_id)) {
            std::vector<CARTA::SpatialProfileData> spatial_profile_data_vec;
            if (_region_handler->FillPointSpatialProfileData(file_id, region_id, spatial_profile_data_vec)) {
                send_results(file_id, region_id, spatial_profile_data_vec);
            }
        } else if (_region_handler->IsLineRegion(region_id)) {
            data_sent = _region_handler->FillLineSpatialProfileData(file_id, region_id, [&](CARTA::SpatialProfileData profile_data) {
                if (profile_data.profiles_size() > 0) {
                    SendFileEvent(file_id, CARTA::EventType::SPATIAL_PROFILE_DATA, 0, profile_data);
                }
            });
        } else {
            string error = fmt::format("Spatial profiles not valid for region {} type", region_id);
            SendLogEvent(error, {"spatial"}, CARTA::ErrorSeverity::DEBUG);
        }
    } else {
        string error = fmt::format("File id {} not found", file_id);
        SendLogEvent(error, {"spatial"}, CARTA::ErrorSeverity::DEBUG);
    }
    return data_sent;
}

void Session::SendSpatialProfileDataByFileId(int file_id) {
    // Update spatial profile data for the cursor
    SendSpatialProfileData(file_id, CURSOR_REGION_ID);

    // Update spatial profile data for point and line regions
    if (_region_handler) {
        // Get region ids with respect to the given file id
        auto region_ids = _region_handler->GetSpatialReqRegionsForFile(file_id);
        for (auto region_id : region_ids) {
            SendSpatialProfileData(file_id, region_id);
        }
    }
}

void Session::SendSpatialProfileDataByRegionId(int region_id) {
    // Update spatial profile data for point regions
    if (_region_handler) {
        // Get file ids with respect to the region id (if a region projects on multiple files)
        auto file_ids = _region_handler->GetSpatialReqFilesForRegion(region_id);
        for (auto file_id : file_ids) {
            SendSpatialProfileData(file_id, region_id);
        }
    }
}

bool Session::SendSpectralProfileData(int file_id, int region_id, bool stokes_changed) {
    // return true if data sent
    bool data_sent(false);
    if (region_id == ALL_REGIONS && !_region_handler) {
        return data_sent;
    }

    if ((region_id > CURSOR_REGION_ID) || (region_id == ALL_REGIONS) || (file_id == ALL_FILES)) {
        // Region spectral profile
        data_sent = _region_handler->FillSpectralProfileData(
            [&](CARTA::SpectralProfileData profile_data) {
                if (profile_data.profiles_size() > 0) {
                    // send (partial) profile data to the frontend for each region/file combo
                    SendFileEvent(profile_data.file_id(), CARTA::EventType::SPECTRAL_PROFILE_DATA, 0, profile_data);
                }
            },
            region_id, file_id, stokes_changed);
    } else if (region_id == CURSOR_REGION_ID) {
        // Cursor spectral profile
        if (_frames.count(file_id)) {
            data_sent = _frames.at(file_id)->FillSpectralProfileData(
                [&](CARTA::SpectralProfileData profile_data) {
                    if (profile_data.profiles_size() > 0) {
                        profile_data.set_file_id(file_id);
                        profile_data.set_region_id(region_id);
                        // send (partial) profile data to the frontend
                        SendFileEvent(file_id, CARTA::EventType::SPECTRAL_PROFILE_DATA, 0, profile_data);
                    }
                },
                region_id, stokes_changed);
        }
    }
    return data_sent;
}

bool Session::SendRegionHistogramData(int file_id, int region_id, bool channel_changed) {
    // return true if data sent
    bool data_sent(false);
    if (region_id == ALL_REGIONS && !_region_handler) {
        return data_sent;
    }

    auto region_histogram_data_callback = [&](CARTA::RegionHistogramData histogram_data) {
        if (histogram_data.has_histograms()) {
            SendFileEvent(histogram_data.file_id(), CARTA::EventType::REGION_HISTOGRAM_DATA, 0, histogram_data);
            data_sent = true;
        }
    };

    if ((region_id > CURSOR_REGION_ID) || (region_id == ALL_REGIONS) || (file_id == ALL_FILES)) {
        // Region histogram
        data_sent = _region_handler->FillRegionHistogramData(region_histogram_data_callback, region_id, file_id);
    } else if (region_id < CURSOR_REGION_ID) {
        // Image or cube histogram
        if (_frames.count(file_id)) {
            bool filled_by_frame(
                _frames.at(file_id)->FillRegionHistogramData(region_histogram_data_callback, region_id, file_id, channel_changed));

            if (!filled_by_frame && region_id == CUBE_REGION_ID) { // not in cache, calculate cube histogram
                CARTA::RegionHistogramData histogram_data;
                if (CalculateCubeHistogram(file_id, histogram_data)) {
                    SendFileEvent(file_id, CARTA::EventType::REGION_HISTOGRAM_DATA, 0, histogram_data);
                    data_sent = true;
                }
            }
        }
    } else {
        string error = fmt::format("File id {} not found", file_id);
        SendLogEvent(error, {"histogram"}, CARTA::ErrorSeverity::DEBUG);
    }
    return data_sent;
}

bool Session::SendRegionStatsData(int file_id, int region_id) {
    // return true if data sent
    bool data_sent(false);
    if (region_id == ALL_REGIONS && !_region_handler) {
        return data_sent;
    }

    auto region_stats_data_callback = [&](CARTA::RegionStatsData region_stats_data) {
        if (region_stats_data.statistics_size() > 0) {
            SendFileEvent(region_stats_data.file_id(), CARTA::EventType::REGION_STATS_DATA, 0, region_stats_data);
        }
    };

    if ((region_id > CURSOR_REGION_ID) || (region_id == ALL_REGIONS) || (file_id == ALL_FILES)) {
        // Region stats
        data_sent = _region_handler->FillRegionStatsData(region_stats_data_callback, region_id, file_id);
    } else if (region_id == IMAGE_REGION_ID) {
        // Image stats
        if (_frames.count(file_id)) {
            data_sent = _frames.at(file_id)->FillRegionStatsData(region_stats_data_callback, region_id, file_id);
        }
    }
    return data_sent;
}

bool Session::SendPvPreview(int file_id, int region_id, bool preview_region) {
    // return true if data sent
    Timer t;
    auto pv_preview_callback = [&](CARTA::PvResponse& response, GeneratedImage& pv_image) {
        if (response.has_preview_data()) {
            auto data_message = response.mutable_preview_data();
            auto data_compression = data_message->compression_type();
            if (pv_image.image) {
                // Complete data stream message with pv image file info
                CARTA::FileInfoExtended file_info_extended;
                string err_message;
                std::shared_ptr<FileLoader> image_loader;
                if (FillExtendedFileInfo(file_info_extended, pv_image.image, pv_image.name, err_message, image_loader)) {
                    *(data_message->mutable_image_info()) = file_info_extended;
                }
            }

            spdlog::performance("Update pv preview in {:.3f} ms", t.Elapsed().ms());
            // Send PvPreviewData with preview id, even if failed.
            // Only compress message if data is not compressed.
            SendEvent(CARTA::EventType::PV_PREVIEW_DATA, 0, *data_message, data_compression == CARTA::CompressionType::NONE);
        }
    };

    return _region_handler->UpdatePvPreviewImage(file_id, region_id, preview_region, pv_preview_callback);
}

void Session::StopPvPreviewUpdates(int preview_id) {
    if (_region_handler) {
        _region_handler->StopPvPreviewUpdates(preview_id);
    }
}

bool Session::SendContourData(int file_id, bool ignore_empty, int channel) {
    if (_frames.count(file_id)) {
        auto frame = _frames.at(file_id);
        const ContourSettings settings = frame->GetContourParameters();
        int num_levels = settings.levels.size();
        int contour_channel = channel == CURRENT_Z ? frame->CurrentZ() : channel;

        if (!num_levels) {
            if (ignore_empty) {
                return false;
            } else {
                auto empty_response =
                    Message::ContourImageData(file_id, settings.reference_file_id, contour_channel, frame->CurrentStokes(), 1.0);
                SendFileEvent(file_id, CARTA::EventType::CONTOUR_IMAGE_DATA, 0, empty_response);
                return true;
            }
        }

        int64_t total_vertices = 0;

        auto callback = [&](double level, double progress, const std::vector<float>& vertices, const std::vector<int>& indices) {
            // Currently only supports identical reference file IDs
            auto partial_response =
                Message::ContourImageData(file_id, settings.reference_file_id, contour_channel, frame->CurrentStokes(), progress);
            std::vector<char> compression_buffer;
            const float pixel_rounding = std::max(1, std::min(32, settings.decimation));
#if _DISABLE_CONTOUR_COMPRESSION_
            const int compression_level = 0;
#else
            const int compression_level = std::max(0, std::min(20, settings.compression_level));
#endif
            // Fill contour set
            auto contour_set = partial_response.add_contour_sets();
            contour_set->set_level(level);

            const int N = vertices.size();
            total_vertices += N;

            if (N) {
                if (compression_level < 1) {
                    contour_set->set_raw_coordinates(vertices.data(), N * sizeof(float));
                    contour_set->set_uncompressed_coordinates_size(N * sizeof(float));
                    contour_set->set_raw_start_indices(indices.data(), indices.size() * sizeof(int32_t));
                    contour_set->set_decimation_factor(0);
                } else {
                    std::vector<int32_t> vertices_shuffled;
                    RoundAndEncodeVertices(vertices, vertices_shuffled, pixel_rounding);

                    // Compress using Zstd library
                    const size_t src_size = N * sizeof(int32_t);
                    compression_buffer.resize(ZSTD_compressBound(src_size));
                    size_t compressed_size = ZSTD_compress(
                        compression_buffer.data(), compression_buffer.size(), vertices_shuffled.data(), src_size, compression_level);

                    contour_set->set_raw_coordinates(compression_buffer.data(), compressed_size);
                    contour_set->set_raw_start_indices(indices.data(), indices.size() * sizeof(int32_t));
                    contour_set->set_uncompressed_coordinates_size(src_size);
                    contour_set->set_decimation_factor(pixel_rounding);
                }
            }
            // Only use deflate compression if contours don't have ZSTD compression
            SendFileEvent(partial_response.file_id(), CARTA::EventType::CONTOUR_IMAGE_DATA, 0, partial_response, compression_level < 1);
        };

        if (frame->ContourImage(callback, contour_channel)) {
            return true;
        }
        SendLogEvent("Error processing contours", {"contours"}, CARTA::ErrorSeverity::WARNING);
    }
    return false;
}

void Session::UpdateImageData(int file_id, bool send_image_histogram, bool z_changed, bool stokes_changed) {
    // Send updated data for image regions with requirements when z or stokes changes.
    // Do not send image histogram if already sent with raster data.
    if (_frames.count(file_id)) {
        if (stokes_changed) {
            SendSpectralProfileData(file_id, CURSOR_REGION_ID, stokes_changed);
        }

        bool channel_changed(z_changed || stokes_changed);
        if (channel_changed) {
            if (send_image_histogram) {
                SendRegionHistogramData(file_id, IMAGE_REGION_ID, channel_changed);
            }

            SendRegionStatsData(file_id, IMAGE_REGION_ID);

            if (z_changed) { // requirements sent for stokes change
                SendSpatialProfileDataByFileId(file_id);
            }
        }
    }
}

void Session::UpdateRegionData(int file_id, int region_id, bool z_changed, bool stokes_changed) {
    // Send updated data for user-set regions with requirements when z, stokes, or region changes.
    if (stokes_changed) {
        SendSpectralProfileData(file_id, region_id, stokes_changed);
    }

    bool channel_changed(z_changed || stokes_changed);
    SendRegionHistogramData(file_id, region_id, channel_changed);
    SendRegionStatsData(file_id, region_id);

    if (!channel_changed) { // Region changed, update all
        SendSpatialProfileDataByRegionId(region_id);
        SendSpectralProfileData(file_id, region_id, stokes_changed);
    }
}

void Session::RegionDataStreams(int file_id, int region_id) {
    bool changed(false); // channel and stokes
    if (region_id > CURSOR_REGION_ID) {
        UpdateRegionData(file_id, region_id, changed, changed);
    } else {
        // Not needed, triggered by SET_REGION which does not apply to image, cube, or cursor.
        // Added for completeness to avoid future problems.
        bool send_histogram(false);
        UpdateImageData(file_id, send_histogram, changed, changed);
    }
}

bool Session::SendVectorFieldData(int file_id) {
    if (_frames.count(file_id) && _frames.at(file_id)->IsValid()) {
        // Set callback function
        auto callback = [&](CARTA::VectorOverlayTileData& partial_response) {
            SendFileEvent(file_id, CARTA::EventType::VECTOR_OVERLAY_TILE_DATA, 0, partial_response);
        };

        // Do PI/PA calculations
        if (_frames.at(file_id)->CalculateVectorField(callback)) {
            return true;
        }
        SendLogEvent("Error processing vector field image", {"vector field"}, CARTA::ErrorSeverity::WARNING);
    }
    return false;
}

// *********************************************************************************
// SEND uWEBSOCKET MESSAGES

// Sends an event to the client with a given event name (padded/concatenated to 32 characters) and a given ProtoBuf message
void Session::SendEvent(CARTA::EventType event_type, uint32_t event_id, const google::protobuf::MessageLite& message, bool compress) {
    logger::LogSentEventType(event_type);

    size_t message_length = message.ByteSizeLong();
    size_t required_size = message_length + sizeof(EventHeader);
    std::pair<std::vector<char>, bool> msg_vs_compress;
    std::vector<char>& msg = msg_vs_compress.first;
    msg.resize(required_size, 0);
    EventHeader* head = (EventHeader*)msg.data();

    head->type = event_type;
    head->icd_version = ICD_VERSION;
    head->request_id = event_id;
    message.SerializeToArray(msg.data() + sizeof(EventHeader), message_length);
    // Skip compression on files smaller than 1 kB
    msg_vs_compress.second = compress && required_size > 1024;
    _out_msgs.push(msg_vs_compress);
    // spdlog::debug("***** Queued message type={} queue size={}", event_type, _out_msgs.size());

    // uWS::Loop::defer(function) is the only thread-safe function.
    // Use it to defer the calling of a function to the thread that runs the Loop.
    if (_loop && _socket) {
        _loop->defer([&]() {
            std::pair<std::vector<char>, bool> msg;
            if (_connected) {
                while (_out_msgs.try_pop(msg)) {
                    std::string_view sv(msg.first.data(), msg.first.size());
                    _socket->cork([&]() {
                        auto status = _socket->send(sv, uWS::OpCode::BINARY, msg.second);
                        if (status == uWS::WebSocket<false, true, PerSocketData>::DROPPED) {
                            spdlog::error("Failed to send message of size {} kB", sv.size() / 1024.0);
                        }
                    });
                }
            }
        });
    }
}

void Session::SendFileEvent(
    int32_t file_id, CARTA::EventType event_type, uint32_t event_id, google::protobuf::MessageLite& message, bool compress) {
    // do not send if file is closed
    if (_frames.count(file_id)) {
        SendEvent(event_type, event_id, message, compress);
    }
}

void Session::SendLogEvent(const std::string& message, std::vector<std::string> tags, CARTA::ErrorSeverity severity) {
    auto error_data = Message::ErrorData(message, tags, severity);
    SendEvent(CARTA::EventType::ERROR_DATA, 0, error_data);
    if ((severity > CARTA::ErrorSeverity::DEBUG)) {
        spdlog::debug("Session {}: {}", _id, message);
    }
}

// *********************************************************************************
// ANIMATION

void Session::BuildAnimationObject(CARTA::StartAnimation& msg, uint32_t request_id) {
    CARTA::AnimationFrame start_frame, first_frame, last_frame, delta_frame;
    int file_id;
    uint32_t frame_rate;
    bool looping, reverse_at_end, always_wait;

    start_frame = msg.start_frame();
    first_frame = msg.first_frame();
    last_frame = msg.last_frame();
    delta_frame = msg.delta_frame();
    file_id = msg.file_id();
    frame_rate = msg.frame_rate();
    looping = msg.looping();
    reverse_at_end = msg.reverse();
    always_wait = true;
    _animation_id++;
    std::vector<int> stokes_indices;
    if (!msg.stokes_indices().empty()) {
        stokes_indices = {msg.stokes_indices().begin(), msg.stokes_indices().end()};
    }

    if (_frames.count(file_id)) {
        _frames.at(file_id)->SetAnimationViewSettings(msg.required_tiles());
        _animation_object = std::unique_ptr<AnimationObject>(new AnimationObject(file_id, start_frame, first_frame, last_frame, delta_frame,
            msg.matched_frames(), stokes_indices, frame_rate, looping, reverse_at_end, always_wait));
        auto ack_message = Message::StartAnimationAck(true, _animation_id, "Starting animation");
        SendEvent(CARTA::EventType::START_ANIMATION_ACK, request_id, ack_message);
    } else {
        auto ack_message = Message::StartAnimationAck(false, _animation_id, "Incorrect file ID");
        SendEvent(CARTA::EventType::START_ANIMATION_ACK, request_id, ack_message);
    }
}

void Session::ExecuteAnimationFrameInner(int animation_id) {
    CARTA::AnimationFrame curr_frame;

    curr_frame = _animation_object->_next_frame;
    auto active_file_id(_animation_object->_file_id);
    if (_frames.count(active_file_id)) {
        auto active_frame = _frames.at(active_file_id);

        try {
            std::string err_message;
            auto active_frame_z = curr_frame.channel();
            auto active_frame_stokes = _animation_object->_stokes_indices[curr_frame.stokes()];

            if ((_animation_object->_context).is_group_execution_cancelled()) {
                return;
            }

            if (_animation_object->_stop_called) {
                return;
            }

            bool z_changed(active_frame_z != active_frame->CurrentZ());
            bool stokes_changed(active_frame_stokes != active_frame->CurrentStokes());

            _animation_object->_current_frame = curr_frame;
            auto offset = active_frame_z - _animation_object->_first_frame.channel();

            Timer t;
            if (z_changed && offset >= 0 && !_animation_object->_matched_frames.empty()) {
                std::vector<int32_t> file_ids_to_update;
                // Update z sequentially
                for (auto& entry : _animation_object->_matched_frames) {
                    auto file_id = entry.first;
                    auto& frame_numbers = entry.second;
                    bool is_active_frame = file_id == active_file_id;
                    if (_frames.count(file_id)) {
                        auto& frame = _frames.at(file_id);
                        // Skip out of bounds frames
                        if (!is_active_frame && offset >= frame_numbers.size()) {
                            spdlog::error("Animator: Missing entries in matched frame list for file {}", file_id);
                            continue;
                        }
                        float z_val = is_active_frame ? active_frame_z : frame_numbers[offset];
                        if (std::isfinite(z_val)) {
                            int rounded_z;
                            if (is_active_frame) {
                                rounded_z = active_frame_z;
                            } else {
                                rounded_z = std::round(std::clamp(z_val, 0.0f, (float)(frame->Depth() - 1)));
                            }
                            if (rounded_z != frame->CurrentZ() && frame->SetImageChannels(rounded_z, frame->CurrentStokes(), err_message)) {
                                // Send image histogram and profiles
                                // TODO: do we need to send this?
                                UpdateImageData(file_id, true, z_changed, stokes_changed);
                                file_ids_to_update.push_back(file_id);
                            } else {
                                if (!err_message.empty()) {
                                    SendLogEvent(err_message, {"animation"}, CARTA::ErrorSeverity::ERROR);
                                }
                            }
                        }
                    } else {
                        spdlog::error("Animator: Missing matched frame list for file {}", file_id);
                    }
                }
                // Calculate and send images, contours and profiles
                auto num_files = file_ids_to_update.size();
                for (auto i = 0; i < num_files; i++) {
                    auto file_id = file_ids_to_update[i];
                    bool is_active_frame = file_id == active_file_id;
                    // Send contour data if required. Empty contour data messages are sent if there are no contour levels
                    if (_animation_object->_stop_called) {
                        return;
                    }
                    SendContourData(file_id, is_active_frame);

                    // Send vector field data if required
                    if (_animation_object->_stop_called) {
                        return;
                    }
                    SendVectorFieldData(file_id);

                    // Send tile data
                    if (_animation_object->_stop_called) {
                        return;
                    }
                    OnAddRequiredTiles(_frames.at(file_id)->GetAnimationViewSettings(), CURRENT_Z, animation_id);

                    // Send region histograms and profiles
                    if (_animation_object->_stop_called) {
                        return;
                    }
                    UpdateRegionData(file_id, ALL_REGIONS, z_changed, stokes_changed);
                }
            } else {
                if (active_frame->SetImageChannels(active_frame_z, active_frame_stokes, err_message)) {
                    // Send image histogram and profiles
                    bool send_histogram(true);
                    if (_animation_object->_stop_called) {
                        return;
                    }
                    UpdateImageData(active_file_id, send_histogram, z_changed, stokes_changed);

                    // Send contour data if required
                    if (_animation_object->_stop_called) {
                        return;
                    }
                    SendContourData(active_file_id);

                    // Send vector field data if required
                    if (_animation_object->_stop_called) {
                        return;
                    }
                    SendVectorFieldData(active_file_id);

                    // Send tile data
                    if (_animation_object->_stop_called) {
                        return;
                    }
                    OnAddRequiredTiles(active_frame->GetAnimationViewSettings(), CURRENT_Z, animation_id);

                    // Send region histograms and profiles
                    if (_animation_object->_stop_called) {
                        return;
                    }
                    UpdateRegionData(active_file_id, ALL_REGIONS, z_changed, stokes_changed);
                } else {
                    if (!err_message.empty()) {
                        SendLogEvent(err_message, {"animation"}, CARTA::ErrorSeverity::ERROR);
                    }
                }
            }

            // Measure duration for frame changing as animating
            if (z_changed || stokes_changed) {
                spdlog::performance("Animator: Change frame in {:.3f} ms", t.Elapsed().ms());
            }
        } catch (std::out_of_range& range_error) {
            string error = fmt::format("File id {} closed", active_file_id);
            SendLogEvent(error, {"animation"}, CARTA::ErrorSeverity::DEBUG);
        }
    } else {
        string error = fmt::format("File id {} not found", active_file_id);
        SendLogEvent(error, {"animation"}, CARTA::ErrorSeverity::DEBUG);
    }
}

bool Session::ExecuteAnimationFrame() {
    CARTA::AnimationFrame curr_frame;
    bool recycle_task = true;

    if (!_animation_object->_file_open) {
        return false;
    }

    if (_animation_object->_waiting_flow_event) {
        return false;
    }

    if (_animation_object->_stop_called) {
        return false;
    }

    auto animation_id = _animation_id; // Make sure tile data message has an id

    auto wait_duration_ms = std::chrono::duration_cast<std::chrono::microseconds>(
        _animation_object->_t_last + _animation_object->_frame_interval - std::chrono::high_resolution_clock::now());

    if ((wait_duration_ms.count() < _animation_object->_wait_duration_ms) || _animation_object->_always_wait) {
        // Wait for time to execute next frame processing.
        std::this_thread::sleep_for(wait_duration_ms);

        if (_animation_object->_stop_called) {
            return false;
        }

        curr_frame = _animation_object->_next_frame;
        ExecuteAnimationFrameInner(animation_id);

        CARTA::AnimationFrame tmp_frame;
        CARTA::AnimationFrame delta_frame = _animation_object->_delta_frame;

        if (_animation_object->_going_forward) {
            tmp_frame.set_channel(curr_frame.channel() + delta_frame.channel());
            tmp_frame.set_stokes(curr_frame.stokes() + delta_frame.stokes());

            if ((tmp_frame.channel() > _animation_object->_last_frame.channel()) ||
                (tmp_frame.stokes() > _animation_object->_last_frame.stokes())) {
                if (_animation_object->_reverse_at_end) {
                    _animation_object->_going_forward = false;
                } else if (_animation_object->_looping) {
                    tmp_frame.set_channel(_animation_object->_first_frame.channel());
                    tmp_frame.set_stokes(_animation_object->_first_frame.stokes());
                    _animation_object->_next_frame = tmp_frame;
                } else {
                    recycle_task = false;
                }
            } else {
                _animation_object->_next_frame = tmp_frame;
            }
        } else { // going backwards;
            tmp_frame.set_channel(curr_frame.channel() - delta_frame.channel());
            tmp_frame.set_stokes(curr_frame.stokes() - delta_frame.stokes());

            if ((tmp_frame.channel() < _animation_object->_first_frame.channel()) ||
                (tmp_frame.stokes() < _animation_object->_first_frame.stokes())) {
                if (_animation_object->_reverse_at_end) {
                    _animation_object->_going_forward = true;
                } else if (_animation_object->_looping) {
                    tmp_frame.set_channel(_animation_object->_last_frame.channel());
                    tmp_frame.set_stokes(_animation_object->_last_frame.stokes());
                    _animation_object->_next_frame = tmp_frame;
                } else {
                    recycle_task = false;
                }
            } else {
                _animation_object->_next_frame = tmp_frame;
            }
        }
        _animation_object->_t_last = std::chrono::high_resolution_clock::now();
    }
    return recycle_task;
}

void Session::StopAnimation(int file_id, const CARTA::AnimationFrame& frame) {
    if (!_animation_object) {
        return;
    }

    if (_animation_object->_file_id != file_id) {
        spdlog::error(
            "{} Session::StopAnimation called with file id {}. Expected file id {}", fmt::ptr(this), file_id, _animation_object->_file_id);
        return;
    }

    _animation_object->_stop_called = true;
}

int Session::CalculateAnimationFlowWindow() {
    int gap;

    if (_animation_object->_going_forward) {
        if (_animation_object->_delta_frame.channel()) {
            gap = _animation_object->_current_frame.channel() - (_animation_object->_last_flow_frame).channel();
        } else {
            gap = _animation_object->_current_frame.stokes() - (_animation_object->_last_flow_frame).stokes();
        }
    } else { // going in reverse.
        if (_animation_object->_delta_frame.channel()) {
            gap = (_animation_object->_last_flow_frame).channel() - _animation_object->_current_frame.channel();
        } else {
            gap = (_animation_object->_last_flow_frame).stokes() - _animation_object->_current_frame.stokes();
        }
    }

    return gap;
}

void Session::HandleAnimationFlowControlEvt(CARTA::AnimationFlowControl& message) {
    int gap;

    _animation_object->_last_flow_frame = message.received_frame();

    gap = CalculateAnimationFlowWindow();

    if (_animation_object->_waiting_flow_event) {
        if (gap <= CurrentFlowWindowSize()) {
            _animation_object->_waiting_flow_event = false;
            OnMessageTask* tsk = new AnimationTask(this);
            ThreadManager::QueueTask(tsk);
        }
    }
}

void Session::CheckCancelAnimationOnFileClose(int file_id) {
    if (!_animation_object) {
        return;
    }
    _animation_object->_file_open = false;
    _animation_object->CancelExecution();
}

void Session::CancelExistingAnimation() {
    if (_animation_object) {
        _animation_object->CancelExecution();
    }
}

void Session::SendScriptingRequest(
    CARTA::ScriptingRequest& message, ScriptingResponseCallback callback, ScriptingSessionClosedCallback session_closed_callback) {
    int scripting_request_id(message.scripting_request_id());
    SendEvent(CARTA::EventType::SCRIPTING_REQUEST, 0, message);
    std::unique_lock<std::mutex> lock(_scripting_mutex);
    _scripting_callbacks[scripting_request_id] = std::make_tuple(callback, session_closed_callback);
}

void Session::OnScriptingResponse(const CARTA::ScriptingResponse& message, uint32_t request_id) {
    int scripting_request_id(message.scripting_request_id());

    std::unique_lock<std::mutex> lock(_scripting_mutex);
    auto callback_iter = _scripting_callbacks.find(scripting_request_id);
    if (callback_iter == _scripting_callbacks.end()) {
        spdlog::warn("Could not find callback for scripting response with request ID {}.", scripting_request_id);
    } else {
        auto [callback, session_closed_callback] = callback_iter->second;
        callback(message.success(), message.message(), message.response());
        _scripting_callbacks.erase(scripting_request_id);
    }
}

void Session::OnScriptingAbort(uint32_t scripting_request_id) {
    std::unique_lock<std::mutex> lock(_scripting_mutex);
    _scripting_callbacks.erase(scripting_request_id);
}

void Session::CloseAllScriptingRequests() {
    std::unique_lock<std::mutex> lock(_scripting_mutex);
    for (auto& [key, callbacks] : _scripting_callbacks) {
        auto [callback, session_closed_callback] = callbacks;
        session_closed_callback();
    }
    _scripting_callbacks.clear();
}

void Session::StopImageFileList() {
    if (_file_list_handler) {
        _file_list_handler->StopGettingFileList();
    }
}

void Session::StopCatalogFileList() {
    if (_table_controller) {
        _table_controller->StopGettingFileList();
    }
}

void Session::UpdateLastMessageTimestamp() {
    _last_message_timestamp = std::chrono::high_resolution_clock::now();
}

std::chrono::high_resolution_clock::time_point Session::GetLastMessageTimestamp() {
    return _last_message_timestamp;
}

void Session::CloseCachedImage(const std::string& directory, const std::string& file) {
    std::string message;
    std::string fullname = GetResolvedFilename(_top_level_folder, directory, file, message);

    if (!fullname.empty()) {
        for (auto& frame : _frames) {
            frame.second->CloseCachedImage(fullname);
        }
    }
}
void Session::OnRemoteFileRequest(const CARTA::RemoteFileRequest& message, uint32_t request_id) {
    auto file_id(message.file_id());

    CARTA::RemoteFileResponse response;
    std::string url, err_message;
    bool success = GenerateUrlFromRequest(message, url, err_message);
    if (success) {
        spdlog::info("Fetching remote file from url {}", url);
        auto loader = _loaders.Get(url, "");

        CARTA::OpenFileAck ack;
        try {
            loader->OpenFile("0");

            std::string remote_file_name;
            auto index = ++_remote_file_index;
            if (index > 0) {
                remote_file_name = fmt::format("remote_file{}.fits", index);
            } else {
                remote_file_name = "remote_file.fits";
            }
            spdlog::info("Opening remote file: {}", remote_file_name);

            auto image = loader->GetImage();

            success = OnOpenFile(file_id, remote_file_name, image, response.mutable_open_file_ack());
            if (success) {
                response.set_message("File opened successfully");
            }
        } catch (const casacore::AipsError& err) {
            err_message = err.getMesg();
            response.set_message(err_message);
            success = false;
        }
    } else {
        response.set_message(err_message);
    }
    response.set_success(success);

    SendEvent(CARTA::REMOTE_FILE_RESPONSE, request_id, response);
}<|MERGE_RESOLUTION|>--- conflicted
+++ resolved
@@ -55,12 +55,9 @@
       _loop(loop),
       _id(id),
       _address(address),
-<<<<<<< HEAD
       _file_list_handler(file_list_handler),
       _loaders(LOADER_CACHE_SIZE),
-=======
       _remote_file_index(-1),
->>>>>>> 66c7d752
       _table_controller(std::make_unique<TableController>()),
       _region_handler(nullptr),
       _animation_object(nullptr),
