/* This file is part of the CARTA Image Viewer: https://github.com/CARTAvis/carta-backend
   Copyright 2018, 2019, 2020, 2021 Academia Sinica Institute of Astronomy and Astrophysics (ASIAA),
   Associated Universities, Inc. (AUI) and the Inter-University Institute for Data Intensive Astronomy (IDIA)
   SPDX-License-Identifier: GPL-3.0-or-later
*/

#include "Session.h"

#include <signal.h>
#include <sys/time.h>
#include <algorithm>
#include <chrono>
#include <limits>
#include <memory>
#include <thread>
#include <tuple>
#include <vector>

#include <casacore/casa/OS/File.h>
#include <zstd.h>

#include <carta-protobuf/contour_image.pb.h>
#include <carta-protobuf/defs.pb.h>
#include <carta-protobuf/error.pb.h>
#include <carta-protobuf/raster_tile.pb.h>

#include "DataStream/Compression.h"
#include "FileList/FileExtInfoLoader.h"
#include "FileList/FileInfoLoader.h"
#include "FileList/FitsHduList.h"
#include "Frame/VectorFieldCalculator.h"
#include "ImageData/CompressedFits.h"
#include "ImageGenerators/ImageGenerator.h"
#include "Logger/Logger.h"
#include "OnMessageTask.h"
#include "SpectralLine/SpectralLineCrawler.h"
#include "ThreadingManager/ThreadingManager.h"
#include "Timer/Timer.h"
#include "Util/App.h"
#include "Util/File.h"
#include "Util/Message.h"

#ifdef _ARM_ARCH_
#include <sse2neon/sse2neon.h>
#else
#include <xmmintrin.h>
#endif

using namespace carta;

LoaderCache::LoaderCache(int capacity) : _capacity(capacity){};

std::shared_ptr<FileLoader> LoaderCache::Get(const std::string& filename, const std::string& directory) {
    std::unique_lock<std::mutex> guard(_loader_cache_mutex);

    // We have a cached loader, but the file has changed
    if (_map.find(filename) != _map.end() && _map[filename]->ImageUpdated()) {
        _map.erase(filename);
        _queue.remove(filename);
    }

    // We don't have a cached loader
    if (_map.find(filename) == _map.end()) {
        // Create the loader -- don't block while doing this
        std::shared_ptr<FileLoader> loader_ptr;
        guard.unlock();
        loader_ptr = std::shared_ptr<FileLoader>(FileLoader::GetLoader(filename, directory));
        guard.lock();

        // Check if the loader was added in the meantime
        if (_map.find(filename) == _map.end()) {
            // Evict oldest loader if necessary
            if (_map.size() == _capacity) {
                _map.erase(_queue.back());
                _queue.pop_back();
            }

            // Insert the new loader
            _map[filename] = loader_ptr;
            _queue.push_front(filename);
        }
    } else {
        // Touch the cache entry
        _queue.remove(filename);
        _queue.push_front(filename);
    }

    return _map[filename];
}

void LoaderCache::Remove(const std::string& filename) {
    std::unique_lock<std::mutex> guard(_loader_cache_mutex);
    _map.erase(filename);
    _queue.remove(filename);
}

volatile int Session::_num_sessions = 0;
int Session::_exit_after_num_seconds = 5;
bool Session::_exit_when_all_sessions_closed = false;
std::thread* Session::_animation_thread = nullptr;

Session::Session(uWS::WebSocket<false, true, PerSocketData>* ws, uWS::Loop* loop, uint32_t id, std::string address,
    std::string top_level_folder, std::string starting_folder, std::shared_ptr<FileListHandler> file_list_handler, bool read_only_mode,
    bool enable_scripting)
    : _socket(ws),
      _loop(loop),
      _id(id),
      _address(address),
      _top_level_folder(top_level_folder),
      _starting_folder(starting_folder),
      _table_controller(std::make_unique<TableController>(_top_level_folder, _starting_folder)),
      _read_only_mode(read_only_mode),
      _enable_scripting(enable_scripting),
      _region_handler(nullptr),
      _file_list_handler(file_list_handler),
      _animation_id(0),
      _animation_active(false),
      _file_settings(this),
      _loaders(LOADER_CACHE_SIZE) {
    _histogram_progress = 1.0;
    _ref_count = 0;
    _animation_object = nullptr;
    _connected = true;
    ++_num_sessions;
    UpdateLastMessageTimestamp();
    spdlog::info("{} ::Session ({}:{})", fmt::ptr(this), _id, _num_sessions);
}

static int __exit_backend_timer = 0;

void ExitNoSessions(int s) {
    if (Session::NumberOfSessions() > 0) {
        struct sigaction sig_handler;
        sig_handler.sa_handler = nullptr;
        sigemptyset(&sig_handler.sa_mask);
        sig_handler.sa_flags = 0;
        sigaction(SIGINT, &sig_handler, nullptr);
    } else {
        --__exit_backend_timer;
        if (!__exit_backend_timer) {
            spdlog::info("No sessions timeout.");
            ThreadManager::ExitEventHandlingThreads();
            logger::FlushLogFile();
            exit(0);
        }
        alarm(1);
    }
}

Session::~Session() {
    --_num_sessions;
    spdlog::debug("{} ~Session : num sessions = {}", fmt::ptr(this), _num_sessions);
    if (!_num_sessions) {
        spdlog::info("No remaining sessions.");
        if (_exit_when_all_sessions_closed) {
            if (_exit_after_num_seconds == 0) {
                spdlog::debug("Exiting due to no sessions remaining");
                logger::FlushLogFile();
                __exit_backend_timer = 1;
            } else {
                __exit_backend_timer = _exit_after_num_seconds;
            }
            struct sigaction sig_handler;
            sig_handler.sa_handler = ExitNoSessions;
            sigemptyset(&sig_handler.sa_mask);
            sig_handler.sa_flags = 0;
            sigaction(SIGALRM, &sig_handler, nullptr);
            struct itimerval itimer;
            itimer.it_interval.tv_sec = 0;
            itimer.it_interval.tv_usec = 0;
            itimer.it_value.tv_sec = 0;
            itimer.it_value.tv_usec = 5;
            setitimer(ITIMER_REAL, &itimer, nullptr);
        }
    }
    logger::FlushLogFile();
}

void Session::SetInitExitTimeout(int secs) {
    __exit_backend_timer = secs;
    struct sigaction sig_handler;
    sig_handler.sa_handler = ExitNoSessions;
    sigemptyset(&sig_handler.sa_mask);
    sig_handler.sa_flags = 0;
    sigaction(SIGALRM, &sig_handler, nullptr);
    alarm(1);
}

void Session::WaitForTaskCancellation() {
    _connected = false;
    for (auto& frame : _frames) {
        frame.second->WaitForTaskCancellation(); // call to stop Frame's jobs and wait for jobs finished
    }
    _base_context.cancel_group_execution();
    _histogram_context.cancel_group_execution();
    if (_animation_object) {
        if (!_animation_object->_stop_called) {
            _animation_object->_stop_called = true; // stop the animation
        }
        _animation_object->CancelExecution();
    }
}

void Session::ConnectCalled() {
    _connected = true;
    _base_context.reset();
    _histogram_context.reset();
    if (_animation_object) {
        _animation_object->ResetContext();
    }
}

// ********************************************************************************
// File browser info

bool Session::FillExtendedFileInfo(std::map<std::string, CARTA::FileInfoExtended>& hdu_info_map, CARTA::FileInfo& file_info,
    const std::string& folder, const std::string& filename, const std::string& hdu, std::string& message) {
    // Fill CARTA::FileInfo and CARTA::FileInfoExtended
    // Map all hdus if no hdu_name supplied and FITS image
    bool file_info_ok(false);

    try {
        // FileInfo
        std::string fullname;
        if (!FillFileInfo(file_info, folder, filename, fullname, message)) {
            return file_info_ok;
        }

        // FileInfoExtended
        auto loader = _loaders.Get(fullname);
        if (!loader) {
            message = "Unsupported format.";
            return file_info_ok;
        }
        FileExtInfoLoader ext_info_loader(loader);

        std::string requested_hdu(hdu);
        if (requested_hdu.empty() && (file_info.hdu_list_size() > 0)) {
            // Use first hdu
            requested_hdu = file_info.hdu_list(0);
        }

        if (!requested_hdu.empty() || (file_info.type() != CARTA::FileType::FITS)) {
            // Get extended file info for requested hdu or images without hdus
            CARTA::FileInfoExtended file_info_ext;
            file_info_ok = ext_info_loader.FillFileExtInfo(file_info_ext, fullname, requested_hdu, message);
            if (file_info_ok) {
                hdu_info_map[requested_hdu] = file_info_ext;
            }
        } else {
            // Get extended file info for all FITS hdus
            file_info_ok = ext_info_loader.FillFitsFileInfoMap(hdu_info_map, fullname, message);
        }
    } catch (casacore::AipsError& err) {
        message = err.getMesg();
    }

    return file_info_ok;
}

bool Session::FillExtendedFileInfo(CARTA::FileInfoExtended& extended_info, CARTA::FileInfo& file_info, const std::string& folder,
    const std::string& filename, std::string& hdu, std::string& message, std::string& fullname) {
    // Fill FileInfoExtended for given file and hdu_name (may include extension name)
    bool file_info_ok(false);

    try {
        // FileInfo
        if (!FillFileInfo(file_info, folder, filename, fullname, message)) {
            return file_info_ok;
        }

        // Get file extended info loader
        auto loader = _loaders.Get(fullname);
        if (!loader) {
            message = "Unsupported format.";
            return file_info_ok;
        }
        FileExtInfoLoader ext_info_loader = FileExtInfoLoader(loader);

        // Discern hdu for extended file info
        if (hdu.empty()) {
            if (file_info.hdu_list_size() > 0) {
                hdu = file_info.hdu_list(0);
            }

            if (hdu.empty() && (file_info.type() == CARTA::FileType::FITS)) {
                // File info adds empty string for FITS
                if (IsCompressedFits(fullname)) {
                    CompressedFits cfits(fullname);
                    if (!cfits.GetFirstImageHdu(hdu)) {
                        message = "No image HDU found for FITS.";
                        return file_info_ok;
                    }
                } else {
                    std::vector<std::string> hdu_list;
                    FitsHduList fits_hdu_list(fullname);
                    fits_hdu_list.GetHduList(hdu_list, message);

                    if (hdu_list.empty()) {
                        message = "No image HDU found for FITS.";
                        return file_info_ok;
                    }

                    hdu = hdu_list[0].substr(0, hdu_list[0].find(":"));
                }
            }
        }

        file_info_ok = ext_info_loader.FillFileExtInfo(extended_info, fullname, hdu, message);
    } catch (casacore::AipsError& err) {
        message = err.getMesg();
    }

    return file_info_ok;
}

bool Session::FillExtendedFileInfo(CARTA::FileInfoExtended& extended_info, std::shared_ptr<casacore::ImageInterface<float>> image,
    const std::string& filename, std::string& message, std::shared_ptr<FileLoader>& image_loader) {
    // Fill FileInfoExtended for given image; no hdu
    bool file_info_ok(false);

    try {
        image_loader = std::shared_ptr<FileLoader>(FileLoader::GetLoader(image));
        FileExtInfoLoader ext_info_loader(image_loader);
        file_info_ok = ext_info_loader.FillFileExtInfo(extended_info, filename, "", message);
    } catch (casacore::AipsError& err) {
        message = err.getMesg();
    }

    return file_info_ok;
}

bool Session::FillFileInfo(
    CARTA::FileInfo& file_info, const std::string& folder, const std::string& filename, std::string& fullname, std::string& message) {
    // Resolve filename and fill file info submessage
    bool file_info_ok(false);

    fullname = GetResolvedFilename(_top_level_folder, folder, filename);
    if (fullname.empty()) {
        message = fmt::format("File {} does not exist.", filename);
        return file_info_ok;
    }

    file_info.set_name(filename);
    FileInfoLoader info_loader = FileInfoLoader(fullname);
    file_info_ok = info_loader.FillFileInfo(file_info);

    if (!file_info_ok) {
        message = fmt::format("File info for {} failed.", filename);
    }

    return file_info_ok;
}

// *********************************************************************************
// CARTA ICD implementation

void Session::OnRegisterViewer(const CARTA::RegisterViewer& message, uint16_t icd_version, uint32_t request_id) {
    auto session_id = message.session_id();
    bool success(true);
    std::string status;
    CARTA::SessionType type(CARTA::SessionType::NEW);

    if (icd_version != ICD_VERSION) {
        status = fmt::format("Invalid ICD version number. Expected {}, got {}", ICD_VERSION, icd_version);
        success = false;
    } else if (!session_id) {
        session_id = _id;
        status = fmt::format("Start a new frontend and assign it with session id {}", session_id);
    } else {
        type = CARTA::SessionType::RESUMED;
        if (session_id != _id) {
            spdlog::info("({}) Session setting id to {} (was {}) on resume", fmt::ptr(this), session_id, _id);
            _id = session_id;
            spdlog::info("({}) Session setting id to {}", fmt::ptr(this), session_id);
            status = fmt::format("Start a new backend and assign it with session id {}", session_id);
        } else {
            status = fmt::format("Network reconnected with session id {}", session_id);
        }
    }

    // response
    CARTA::RegisterViewerAck ack_message;
    ack_message.set_session_id(session_id);
    ack_message.set_success(success);
    ack_message.set_message(status);
    ack_message.set_session_type(type);

    auto& platform_string_map = *ack_message.mutable_platform_strings();
    platform_string_map["release_info"] = GetReleaseInformation();
#if __APPLE__
    platform_string_map["platform"] = "macOS";
#else
    platform_string_map["platform"] = "Linux";
#endif

    uint32_t feature_flags;
    if (_read_only_mode) {
        feature_flags = CARTA::ServerFeatureFlags::READ_ONLY;
    } else {
        feature_flags = CARTA::ServerFeatureFlags::SERVER_FEATURE_NONE;
    }
    if (_enable_scripting) {
        feature_flags |= CARTA::ServerFeatureFlags::SCRIPTING;
    }
    ack_message.set_server_feature_flags(feature_flags);
    SendEvent(CARTA::EventType::REGISTER_VIEWER_ACK, request_id, ack_message);
}

void Session::OnFileListRequest(const CARTA::FileListRequest& request, uint32_t request_id) {
    auto progress_callback = [&](CARTA::ListProgress progress) { SendEvent(CARTA::EventType::FILE_LIST_PROGRESS, request_id, progress); };
    _file_list_handler->SetProgressCallback(progress_callback);
    CARTA::FileListResponse response;
    FileListHandler::ResultMsg result_msg;
    _file_list_handler->OnFileListRequest(request, response, result_msg);
    if (!response.cancel()) {
        SendEvent(CARTA::EventType::FILE_LIST_RESPONSE, request_id, response);
    }
    if (!result_msg.message.empty()) {
        SendLogEvent(result_msg.message, result_msg.tags, result_msg.severity);
    }
}

void Session::OnFileInfoRequest(const CARTA::FileInfoRequest& request, uint32_t request_id) {
    CARTA::FileInfoResponse response;
    auto& file_info = *response.mutable_file_info();
    std::map<std::string, CARTA::FileInfoExtended> extended_info_map;
    string message;
    bool success = FillExtendedFileInfo(extended_info_map, file_info, request.directory(), request.file(), request.hdu(), message);

    if (success) {
        // add extended info map to message
        *response.mutable_file_info_extended() = {extended_info_map.begin(), extended_info_map.end()};
    } else {
        // log error
        spdlog::error(message);
    }

    // complete response message
    response.set_success(success);
    response.set_message(message);
    SendEvent(CARTA::EventType::FILE_INFO_RESPONSE, request_id, response);
}

void Session::OnRegionListRequest(const CARTA::RegionListRequest& request, uint32_t request_id) {
    auto progress_callback = [&](CARTA::ListProgress progress) { SendEvent(CARTA::EventType::FILE_LIST_PROGRESS, request_id, progress); };
    _file_list_handler->SetProgressCallback(progress_callback);
    CARTA::RegionListResponse response;
    FileListHandler::ResultMsg result_msg;
    _file_list_handler->OnRegionListRequest(request, response, result_msg);
    if (!response.cancel()) {
        SendEvent(CARTA::EventType::REGION_LIST_RESPONSE, request_id, response);
    }
    if (!result_msg.message.empty()) {
        SendLogEvent(result_msg.message, result_msg.tags, result_msg.severity);
    }
}

void Session::OnRegionFileInfoRequest(const CARTA::RegionFileInfoRequest& request, uint32_t request_id) {
    CARTA::RegionFileInfoResponse response;
    FileListHandler::ResultMsg result_msg;
    _file_list_handler->OnRegionFileInfoRequest(request, response, result_msg);
    SendEvent(CARTA::EventType::REGION_FILE_INFO_RESPONSE, request_id, response);
    if (!result_msg.message.empty()) {
        SendLogEvent(result_msg.message, result_msg.tags, result_msg.severity);
    }
}

bool Session::OnOpenFile(const CARTA::OpenFile& message, uint32_t request_id, bool silent) {
    // Create Frame and send response message
    const auto& directory(message.directory());
    const auto& filename(message.file());
    std::string hdu(message.hdu());
    auto file_id(message.file_id());
    bool is_lel_expr(message.lel_expr());

    // response message:
    CARTA::OpenFileAck ack;
    bool success(false);
    string err_message;

    if (is_lel_expr) {
        // filename field is LEL expression
        auto dir_path = GetResolvedFilename(_top_level_folder, directory, "");
        auto loader = _loaders.Get(filename, dir_path);

        try {
            loader->OpenFile(hdu);

            auto image = loader->GetImage();
            success = OnOpenFile(file_id, filename, image, &ack);
        } catch (const casacore::AipsError& err) {
            success = false;
            err_message = err.getMesg();
        }
    } else {
        ack.set_file_id(file_id);
        std::string fullname;

        // Set _loader and get file info
        CARTA::FileInfo file_info;
        CARTA::FileInfoExtended file_info_extended;
        bool info_loaded = FillExtendedFileInfo(file_info_extended, file_info, directory, filename, hdu, err_message, fullname);

        if (info_loaded) {
            // Get or create loader for frame
            auto loader = _loaders.Get(fullname);

            // Open complex image with LEL amplitude instead
            if (loader->IsComplexDataType()) {
                _loaders.Remove(filename);

                std::string expression = "AMPLITUDE(" + filename + ")";
                bool is_lel_expr(true);
                auto open_file_message = Message::OpenFile(directory, expression, hdu, file_id, message.render_mode(), is_lel_expr);
                return OnOpenFile(open_file_message, request_id, silent);
            }

            // create Frame for image
            auto frame = std::shared_ptr<Frame>(new Frame(_id, loader, hdu));

            // query loader for mipmap dataset
            bool has_mipmaps(loader->HasMip(2));

            // remove loader from the cache (if we open another copy of this file, we will need a new loader object)
            _loaders.Remove(fullname);

            if (frame->IsValid()) {
                // Check if the old _frames[file_id] object exists. If so, delete it.
                if (_frames.count(file_id) > 0) {
                    DeleteFrame(file_id);
                }
                std::unique_lock<std::mutex> lock(_frame_mutex); // open/close lock
                _frames[file_id] = move(frame);
                lock.unlock();

                // copy file info, extended file info
                CARTA::FileInfo response_file_info = CARTA::FileInfo();
                response_file_info.set_name(file_info.name());
                response_file_info.set_type(file_info.type());
                response_file_info.set_size(file_info.size());
                response_file_info.add_hdu_list(hdu); // loaded hdu only
                *ack.mutable_file_info() = response_file_info;
                *ack.mutable_file_info_extended() = file_info_extended;
                uint32_t feature_flags = CARTA::FileFeatureFlags::FILE_FEATURE_NONE;

                // TODO: Determine these dynamically. For now, this is hard-coded for all HDF5 features.
                if (file_info.type() == CARTA::FileType::HDF5) {
                    feature_flags |= CARTA::FileFeatureFlags::ROTATED_DATASET;
                    feature_flags |= CARTA::FileFeatureFlags::CUBE_HISTOGRAMS;
                    feature_flags |= CARTA::FileFeatureFlags::CHANNEL_HISTOGRAMS;
                    if (has_mipmaps) {
                        feature_flags |= CARTA::FileFeatureFlags::MIP_DATASET;
                    }
                }

                ack.set_file_feature_flags(feature_flags);
                std::vector<CARTA::Beam> beams;
                if (_frames.at(file_id)->GetBeams(beams)) {
                    *ack.mutable_beam_table() = {beams.begin(), beams.end()};
                }
                success = true;
            } else {
                err_message = frame->GetErrorMessage();
            }
        }
    }

    if (!silent) {
        ack.set_success(success);
        ack.set_message(err_message);
        SendEvent(CARTA::EventType::OPEN_FILE_ACK, request_id, ack);
    }

    if (success) {
        // send histogram with default requirements
        if (!SendRegionHistogramData(file_id, IMAGE_REGION_ID)) {
            std::string message = fmt::format("Image histogram for file id {} failed", file_id);
            SendLogEvent(message, {"open_file"}, CARTA::ErrorSeverity::ERROR);
        }
    } else if (!err_message.empty()) {
        spdlog::error(err_message);
    }
    return success;
}

bool Session::OnOpenFile(
    int file_id, const string& name, std::shared_ptr<casacore::ImageInterface<casacore::Float>> image, CARTA::OpenFileAck* open_file_ack) {
    // Response message for opening a file
    open_file_ack->set_file_id(file_id);
    string err_message;
    std::shared_ptr<FileLoader> image_loader;

    CARTA::FileInfoExtended file_info_extended;
    bool info_loaded = FillExtendedFileInfo(file_info_extended, image, name, err_message, image_loader);
    bool success(false);

    if (info_loaded) {
        // Create Frame for image
        auto frame = std::make_unique<Frame>(_id, image_loader, "");

        if (frame->IsValid()) {
            if (_frames.count(file_id) > 0) {
                DeleteFrame(file_id);
            }
            std::unique_lock<std::mutex> lock(_frame_mutex); // open/close lock
            _frames[file_id] = move(frame);
            lock.unlock();

            // Set file info, extended file info
            CARTA::FileInfo response_file_info = CARTA::FileInfo();
            response_file_info.set_name(name);
            response_file_info.set_type(CARTA::FileType::CASA);
            *open_file_ack->mutable_file_info() = response_file_info;
            *open_file_ack->mutable_file_info_extended() = file_info_extended;
            uint32_t feature_flags = CARTA::FileFeatureFlags::FILE_FEATURE_NONE;
            open_file_ack->set_file_feature_flags(feature_flags);
            std::vector<CARTA::Beam> beams;
            if (_frames.at(file_id)->GetBeams(beams)) {
                *open_file_ack->mutable_beam_table() = {beams.begin(), beams.end()};
            }
            success = true;
        } else {
            err_message = frame->GetErrorMessage();
        }
    }

    open_file_ack->set_success(success);
    open_file_ack->set_message(err_message);

    if (success) {
        UpdateRegionData(file_id, IMAGE_REGION_ID, false, false);
    } else if (!err_message.empty()) {
        spdlog::error(err_message);
    }
    return success;
}

void Session::OnCloseFile(const CARTA::CloseFile& message) {
    CheckCancelAnimationOnFileClose(message.file_id());
    _file_settings.ClearSettings(message.file_id());
    DeleteFrame(message.file_id());
}

void Session::DeleteFrame(int file_id) {
    // call destructor and erase from map
    std::unique_lock<std::mutex> lock(_frame_mutex);
    if (file_id == ALL_FILES) {
        for (auto& frame : _frames) {
            frame.second->WaitForTaskCancellation(); // call to stop Frame's jobs and wait for jobs finished
            frame.second.reset();                    // delete Frame
        }
        _frames.clear();
        _image_channel_mutexes.clear();
        _image_channel_task_active.clear();
    } else if (_frames.count(file_id)) {
        _frames[file_id]->WaitForTaskCancellation(); // call to stop Frame's jobs and wait for jobs finished
        _frames[file_id].reset();
        _frames.erase(file_id);
        _image_channel_mutexes.erase(file_id);
        _image_channel_task_active.erase(file_id);
    }
    if (_region_handler) {
        _region_handler->RemoveFrame(file_id);
    }
}

void Session::OnAddRequiredTiles(const CARTA::AddRequiredTiles& message, bool skip_data) {
    auto file_id = message.file_id();

    if (!_frames.count(file_id)) {
        return;
    }

    auto z = _frames.at(file_id)->CurrentZ();
    auto stokes = _frames.at(file_id)->CurrentStokes();
    auto animation_id = AnimationRunning() ? _animation_id : 0;
    if (!message.tiles().empty() && _frames.count(file_id)) {
        if (skip_data) {
            // Update view settings and skip sending data
            _frames.at(file_id)->SetAnimationViewSettings(message);
            return;
        }

        CARTA::RasterTileSync start_message;
        start_message.set_file_id(file_id);
        start_message.set_channel(z);
        start_message.set_stokes(stokes);
        start_message.set_animation_id(animation_id);
        start_message.set_end_sync(false);
        SendFileEvent(file_id, CARTA::EventType::RASTER_TILE_SYNC, 0, start_message);

        int num_tiles = message.tiles_size();
        CARTA::CompressionType compression_type = message.compression_type();
        float compression_quality = message.compression_quality();

        auto t_start_get_tile_data = std::chrono::high_resolution_clock::now();

        ThreadManager::ApplyThreadLimit();
#pragma omp parallel
        {
            int num_threads = omp_get_num_threads();
            int stride = std::min(num_tiles, std::min(num_threads, MAX_TILING_TASKS));
#pragma omp for
            for (int j = 0; j < stride; j++) {
                for (int i = j; i < num_tiles; i += stride) {
                    const auto& encoded_coordinate = message.tiles(i);
                    CARTA::RasterTileData raster_tile_data;
                    raster_tile_data.set_file_id(file_id);
                    raster_tile_data.set_animation_id(animation_id);
                    auto tile = Tile::Decode(encoded_coordinate);
                    if (_frames.count(file_id) &&
                        _frames.at(file_id)->FillRasterTileData(raster_tile_data, tile, z, stokes, compression_type, compression_quality)) {
                        // Only use deflate on outgoing message if the raster image compression type is NONE
                        SendFileEvent(file_id, CARTA::EventType::RASTER_TILE_DATA, 0, raster_tile_data,
                            compression_type == CARTA::CompressionType::NONE);
                    } else {
                        spdlog::warn("Discarding stale tile request for channel={}, layer={}, x={}, y={}", z, tile.layer, tile.x, tile.y);
                    }
                }
            }
        }

        // Measure duration for get tile data
        auto t_end_get_tile_data = std::chrono::high_resolution_clock::now();
        auto dt_get_tile_data = std::chrono::duration_cast<std::chrono::microseconds>(t_end_get_tile_data - t_start_get_tile_data).count();
        spdlog::performance("Get tile data group in {:.3f} ms", dt_get_tile_data * 1e-3);

        // Send final message with no tiles to signify end of the tile stream, for synchronisation purposes
        CARTA::RasterTileSync final_message;
        final_message.set_file_id(file_id);
        final_message.set_channel(z);
        final_message.set_stokes(stokes);
        final_message.set_animation_id(animation_id);
        final_message.set_end_sync(true);
        SendFileEvent(file_id, CARTA::EventType::RASTER_TILE_SYNC, 0, final_message);
    }
}

void Session::OnSetImageChannels(const CARTA::SetImageChannels& message) {
    auto file_id(message.file_id());
    std::unique_lock<std::mutex> lock(_frame_mutex);
    if (_frames.count(file_id)) {
        auto frame = _frames.at(file_id);
        std::string err_message;
        auto z_target = message.channel();
        auto stokes_target = message.stokes();
        bool z_changed(z_target != frame->CurrentZ());
        bool stokes_changed(stokes_target != frame->CurrentStokes());
        if (frame->SetImageChannels(z_target, stokes_target, err_message)) {
            // Send Contour data if required
            SendContourData(file_id);
            // Send vector field data if required
            SendVectorFieldData(file_id);
            bool send_histogram(true);
            UpdateImageData(file_id, send_histogram, z_changed, stokes_changed);
            UpdateRegionData(file_id, ALL_REGIONS, z_changed, stokes_changed);
        } else {
            if (!err_message.empty()) {
                SendLogEvent(err_message, {"channels"}, CARTA::ErrorSeverity::ERROR);
            }
        }

        // Send any required tiles if they have been requested
        if (message.has_required_tiles()) {
            OnAddRequiredTiles(message.required_tiles());
        }
    } else {
        string error = fmt::format("File id {} not found", file_id);
        SendLogEvent(error, {"channels"}, CARTA::ErrorSeverity::DEBUG);
    }
}

void Session::OnSetCursor(const CARTA::SetCursor& message, uint32_t request_id) {
    // Set cursor for image indicated by file_id
    auto file_id(message.file_id());
    if (_frames.count(file_id)) { // reference Frame for Region exists
        if (message.has_spatial_requirements()) {
            auto requirements = message.spatial_requirements();
            std::vector<CARTA::SetSpatialRequirements_SpatialConfig> profiles = {
                requirements.spatial_profiles().begin(), requirements.spatial_profiles().end()};
            _frames.at(file_id)->SetSpatialRequirements(profiles);
        }
        if (_frames.at(file_id)->SetCursor(message.point().x(), message.point().y())) { // cursor changed
            SendSpatialProfileData(file_id, CURSOR_REGION_ID);
            SendSpectralProfileData(file_id, CURSOR_REGION_ID);
        }
    } else {
        string error = fmt::format("File id {} not found", file_id);
        SendLogEvent(error, {"cursor"}, CARTA::ErrorSeverity::DEBUG);
    }
}

bool Session::OnSetRegion(const CARTA::SetRegion& message, uint32_t request_id, bool silent) {
    // Create new Region or update existing Region
    auto file_id(message.file_id());
    auto region_id(message.region_id());
    auto region_info(message.region_info());
    std::string err_message;
    bool success(false);

    if (_frames.count(file_id)) { // reference Frame for Region exists
        if (!_region_handler) {
            // created on demand only
            _region_handler = std::unique_ptr<RegionHandler>(new RegionHandler());
        }

        std::vector<CARTA::Point> points = {region_info.control_points().begin(), region_info.control_points().end()};
        RegionState region_state(file_id, region_info.region_type(), points, region_info.rotation());
        auto csys = _frames.at(file_id)->CoordinateSystem();

        success = _region_handler->SetRegion(region_id, region_state, csys);

        // log error
        if (!success) {
            err_message = fmt::format("Region {} parameters for file {} failed", region_id, file_id);
            SendLogEvent(err_message, {"region"}, CARTA::ErrorSeverity::DEBUG);
        }

        // Update the spatial profile data if it is a point region
        if (_region_handler->IsPointRegion(region_id)) {
            SendSpatialProfileDataByRegionId(region_id);
        }
    } else {
        err_message = fmt::format("Cannot set region, file id {} not found", file_id);
    }

    // RESPONSE
    if (!silent) {
        CARTA::SetRegionAck ack;
        ack.set_region_id(region_id);
        ack.set_success(success);
        ack.set_message(err_message);
        SendEvent(CARTA::EventType::SET_REGION_ACK, request_id, ack);
    }

    // update data streams if requirements set and region changed
    if (success && _region_handler->RegionChanged(region_id)) {
        OnMessageTask* tsk = new RegionDataStreamsTask(this, ALL_FILES, region_id);
        ThreadManager::QueueTask(tsk);
    }

    return success;
}

void Session::OnRemoveRegion(const CARTA::RemoveRegion& message) {
    if (_region_handler) {
        _region_handler->RemoveRegion(message.region_id());
    }
}

void Session::OnImportRegion(const CARTA::ImportRegion& message, uint32_t request_id) {
    auto file_id(message.group_id()); // eventually, import into wcs group
    if (_frames.count(file_id)) {
        CARTA::FileType file_type(message.type());
        std::string directory(message.directory()), filename(message.file());
        std::vector<std::string> contents = {message.contents().begin(), message.contents().end()};
        CARTA::ImportRegionAck import_ack; // response

        // check for file or contents set
        bool import_file(!directory.empty() && !filename.empty()), import_contents(!contents.empty());
        if (!import_file && !import_contents) {
            import_ack.set_success(false);
            import_ack.set_message("Import region failed: cannot import by filename or contents.");
            SendFileEvent(file_id, CARTA::EventType::IMPORT_REGION_ACK, request_id, import_ack);
            return;
        }

        std::string region_file; // name or contents
        if (import_file) {
            // check that file can be opened
            region_file = GetResolvedFilename(_top_level_folder, directory, filename);
            casacore::File ccfile(region_file);
            if (!ccfile.exists() || !ccfile.isReadable()) {
                import_ack.set_success(false);
                import_ack.set_message("Import region failed: cannot open file.");
                SendFileEvent(file_id, CARTA::EventType::IMPORT_REGION_ACK, request_id, import_ack);
                return;
            }
        } else {
            // combine vector into one string
            for (auto& line : contents) {
                region_file.append(line);
            }
        }

        auto t_start_import_region = std::chrono::high_resolution_clock::now();

        if (!_region_handler) { // created on demand only
            _region_handler = std::unique_ptr<RegionHandler>(new RegionHandler());
        }

        _region_handler->ImportRegion(file_id, _frames.at(file_id), file_type, region_file, import_file, import_ack);
        // Measure duration for get tile data
        auto t_end_import_region = std::chrono::high_resolution_clock::now();
        auto dt_import_region = std::chrono::duration_cast<std::chrono::microseconds>(t_end_import_region - t_start_import_region).count();
        spdlog::performance("Import region in {:.3f} ms", dt_import_region * 1e-3);

        // send any errors to log
        std::string ack_message(import_ack.message());
        if (!ack_message.empty()) {
            CARTA::ErrorSeverity level = (import_ack.success() ? CARTA::ErrorSeverity::WARNING : CARTA::ErrorSeverity::ERROR);
            SendLogEvent(ack_message, {"import"}, level);
        }
        // send ack message
        SendFileEvent(file_id, CARTA::EventType::IMPORT_REGION_ACK, request_id, import_ack);
    } else {
        std::string error = fmt::format("File id {} not found", file_id);
        SendLogEvent(error, {"import"}, CARTA::ErrorSeverity::DEBUG);
    }
}

void Session::OnExportRegion(const CARTA::ExportRegion& message, uint32_t request_id) {
    auto file_id(message.file_id());
    if (_frames.count(file_id)) {
        if (!_region_handler) {
            std::string error = fmt::format("No region handler for export");
            SendLogEvent(error, {"export"}, CARTA::ErrorSeverity::ERROR);
            return;
        }

        CARTA::ExportRegionAck export_ack;
        if (_read_only_mode) {
            string error = "Exporting region is not allowed in read-only mode";
            spdlog::error(error);
            SendLogEvent(error, {"Export region"}, CARTA::ErrorSeverity::ERROR);
            export_ack.set_success(false);
            export_ack.set_message(error);
        } else {
            // Export filename (optional, for server-side export)
            std::string directory(message.directory()), filename(message.file());
            std::string abs_filename;
            if (!directory.empty() && !filename.empty()) {
                // export file is on server, form path with filename
                casacore::Path top_level_path(_top_level_folder);
                top_level_path.append(directory);
                top_level_path.append(filename);
                abs_filename = top_level_path.absoluteName();
            }

            std::map<int, CARTA::RegionStyle> region_styles = {message.region_styles().begin(), message.region_styles().end()};

            _region_handler->ExportRegion(
                file_id, _frames.at(file_id), message.type(), message.coord_type(), region_styles, abs_filename, export_ack);
        }
        SendFileEvent(file_id, CARTA::EventType::EXPORT_REGION_ACK, request_id, export_ack);
    } else {
        string error = fmt::format("File id {} not found", file_id);
        SendLogEvent(error, {"export"}, CARTA::ErrorSeverity::DEBUG);
    }
}

void Session::OnSetSpatialRequirements(const CARTA::SetSpatialRequirements& message) {
    auto file_id(message.file_id());
    if (_frames.count(file_id)) {
        auto region_id = message.region_id();
        std::vector<CARTA::SetSpatialRequirements_SpatialConfig> profiles = {
            message.spatial_profiles().begin(), message.spatial_profiles().end()};
        if (region_id == CURSOR_REGION_ID) {
            _frames.at(file_id)->SetSpatialRequirements(profiles);
            SendSpatialProfileData(file_id, region_id);
        } else if (_region_handler->IsPointRegion(region_id)) {
            _region_handler->SetSpatialRequirements(region_id, file_id, _frames.at(file_id), profiles);
            SendSpatialProfileData(file_id, region_id);
        } else {
            string error = fmt::format("Spatial requirements not valid for non-cursor or non-point region ", region_id);
            SendLogEvent(error, {"spatial"}, CARTA::ErrorSeverity::ERROR);
        }
    } else {
        string error = fmt::format("File id {} not found", file_id);
        SendLogEvent(error, {"spatial"}, CARTA::ErrorSeverity::DEBUG);
    }
}

void Session::OnSetHistogramRequirements(const CARTA::SetHistogramRequirements& message, uint32_t request_id) {
    auto file_id(message.file_id());
    auto region_id = message.region_id();
    bool requirements_set(false);

    if (_frames.count(file_id)) {
        // Catch cube histogram cancel here
        if ((region_id == CUBE_REGION_ID) && (message.histograms_size() == 0)) { // cancel!
            _histogram_progress = HISTOGRAM_CANCEL;
            _histogram_context.cancel_group_execution();
            SendLogEvent("Histogram cancelled", {"histogram"}, CARTA::ErrorSeverity::INFO);
            return;
        }

        std::vector<CARTA::SetHistogramRequirements_HistogramConfig> requirements = {
            message.histograms().begin(), message.histograms().end()};

        if (region_id > CURSOR_REGION_ID) {
            if (!_region_handler) {
                string error = fmt::format("Region {} has not been set", region_id);
                SendLogEvent(error, {"histogram"}, CARTA::ErrorSeverity::ERROR);
                return;
            }
            requirements_set = _region_handler->SetHistogramRequirements(region_id, file_id, _frames.at(file_id), requirements);
        } else {
            requirements_set = _frames.at(file_id)->SetHistogramRequirements(region_id, requirements);
        }

        if (requirements_set) {
            if ((message.histograms_size() > 0) && !SendRegionHistogramData(file_id, region_id)) {
                std::string message = fmt::format("Histogram calculation for region {} failed", region_id);
                SendLogEvent(message, {"histogram"}, CARTA::ErrorSeverity::WARNING);
            }
        } else {
            std::string error = fmt::format("Histogram requirements not valid for region id {}", region_id);
            SendLogEvent(error, {"histogram"}, CARTA::ErrorSeverity::ERROR);
        }
    } else {
        string error = fmt::format("File id {} not found", file_id);
        SendLogEvent(error, {"histogram"}, CARTA::ErrorSeverity::DEBUG);
        return;
    }
}

void Session::OnSetSpectralRequirements(const CARTA::SetSpectralRequirements& message) {
    auto file_id(message.file_id());
    auto region_id = message.region_id();
    bool requirements_set(false);

    if (_frames.count(file_id)) {
        if (_frames.at(file_id)->ImageShape().size() < 3) {
            string error = "Spectral profile not valid for 2D image.";
            SendLogEvent(error, {"spectral"}, CARTA::ErrorSeverity::WARNING);
            return;
        }

        std::vector<CARTA::SetSpectralRequirements_SpectralConfig> requirements = {
            message.spectral_profiles().begin(), message.spectral_profiles().end()};

        if (region_id > CURSOR_REGION_ID) {
            if (!_region_handler) {
                string error = fmt::format("Region {} has not been set", region_id);
                SendLogEvent(error, {"spectral"}, CARTA::ErrorSeverity::ERROR);
                return;
            }
            requirements_set = _region_handler->SetSpectralRequirements(region_id, file_id, _frames.at(file_id), requirements);
        } else {
            requirements_set = _frames.at(file_id)->SetSpectralRequirements(region_id, requirements);
        }

        if (requirements_set) {
            // RESPONSE
            OnMessageTask* tsk = new SpectralProfileTask(this, file_id, region_id);
            ThreadManager::QueueTask(tsk);
        } else if (region_id != IMAGE_REGION_ID) { // not sure why frontend sends this
            string error = fmt::format("Spectral requirements not valid for region id {}", region_id);
            SendLogEvent(error, {"spectral"}, CARTA::ErrorSeverity::ERROR);
        }
    } else {
        string error = fmt::format("File id {} not found", file_id);
        SendLogEvent(error, {"spectral"}, CARTA::ErrorSeverity::DEBUG);
    }
}

void Session::OnSetStatsRequirements(const CARTA::SetStatsRequirements& message) {
    auto file_id(message.file_id());
    auto region_id = message.region_id();
    bool requirements_set(false);

    if (_frames.count(file_id)) {
        std::vector<CARTA::SetStatsRequirements_StatsConfig> requirements;
        for (size_t i = 0; i < message.stats_configs_size(); ++i) {
            requirements.push_back(message.stats_configs(i));
        }

        if (region_id > CURSOR_REGION_ID) {
            if (!_region_handler) {
                string error = fmt::format("Region {} has not been set", region_id);
                SendLogEvent(error, {"stats"}, CARTA::ErrorSeverity::ERROR);
                return;
            }
            requirements_set = _region_handler->SetStatsRequirements(region_id, file_id, _frames.at(file_id), requirements);
        } else {
            requirements_set = _frames.at(file_id)->SetStatsRequirements(region_id, requirements);
        }

        if (requirements_set) {
            if ((message.stats_configs_size() > 0) && !SendRegionStatsData(file_id, region_id)) {
                std::string error = fmt::format("Statistics calculation for region {} failed", region_id);
                SendLogEvent(error, {"stats"}, CARTA::ErrorSeverity::ERROR);
            }
        } else {
            string error = fmt::format("Stats requirements not valid for region id {}", region_id);
            SendLogEvent(error, {"stats"}, CARTA::ErrorSeverity::ERROR);
        }
    } else {
        string error = fmt::format("File id {} not found", file_id);
        SendLogEvent(error, {"stats"}, CARTA::ErrorSeverity::DEBUG);
    }
}

void Session::OnSetContourParameters(const CARTA::SetContourParameters& message, bool silent) {
    if (_frames.count(message.file_id())) {
        const int num_levels = message.levels_size();
        if (_frames.at(message.file_id())->SetContourParameters(message) && num_levels && !silent) {
            SendContourData(message.file_id());
        }
    }
}

void Session::OnResumeSession(const CARTA::ResumeSession& message, uint32_t request_id) {
    bool success(true);
    spdlog::info("Session {} [{}] Resumed.", GetId(), GetAddress());

    // Error messages
    std::string err_message;
    std::string err_file_ids = "Problem loading files: ";
    std::string err_region_ids = "Problem loading regions: ";

    // Stop the streaming spectral profile, cube histogram and animation processes
    WaitForTaskCancellation();

    // Clear the message queue
    _out_msgs.clear();

    // Reconnect the session
    ConnectCalled();

    // Close all images
    CARTA::CloseFile close_file_msg;
    close_file_msg.set_file_id(-1);
    OnCloseFile(close_file_msg);

    auto t_start_resume = std::chrono::high_resolution_clock::now();

    // Open images
    for (int i = 0; i < message.images_size(); ++i) {
        const CARTA::ImageProperties& image = message.images(i);
        bool file_ok(true);

        if (image.stokes_files_size() > 1) {
            CARTA::ConcatStokesFiles concat_stokes_files_msg;
            concat_stokes_files_msg.set_file_id(image.file_id());
            *concat_stokes_files_msg.mutable_stokes_files() = image.stokes_files();

            // Open a concatenated stokes file
            if (!OnConcatStokesFiles(concat_stokes_files_msg, request_id)) {
                success = false;
                file_ok = false;
                err_file_ids.append(std::to_string(image.file_id()) + " ");
            }
        } else {
            CARTA::OpenFile open_file_msg;
            open_file_msg.set_directory(image.directory());
            open_file_msg.set_file(image.file());
            open_file_msg.set_hdu(image.hdu());
            open_file_msg.set_file_id(image.file_id());

            // Open a file
            if (!OnOpenFile(open_file_msg, request_id, true)) {
                success = false;
                file_ok = false;
                err_file_ids.append(std::to_string(image.file_id()) + " ");
            }
        }

        if (file_ok) {
            // Set image channels
            CARTA::SetImageChannels set_image_channels_msg;
            set_image_channels_msg.set_file_id(image.file_id());
            set_image_channels_msg.set_channel(image.channel());
            set_image_channels_msg.set_stokes(image.stokes());
            OnSetImageChannels(set_image_channels_msg);

            // Set regions
            for (const auto& region_id_info : image.regions()) {
                // region_id_info is <region_id, CARTA::RegionInfo>
                if (region_id_info.first == 0) {
                    CARTA::Point cursor = region_id_info.second.control_points(0);
                    CARTA::SetCursor set_cursor_msg;
                    *set_cursor_msg.mutable_point() = cursor;
                    OnSetCursor(set_cursor_msg, request_id);
                } else {
                    CARTA::SetRegion set_region_msg;
                    set_region_msg.set_file_id(image.file_id());
                    set_region_msg.set_region_id(region_id_info.first);
                    CARTA::RegionInfo resume_region_info = region_id_info.second;
                    *set_region_msg.mutable_region_info() = resume_region_info;

                    if (!OnSetRegion(set_region_msg, request_id, true)) {
                        success = false;
                        err_region_ids.append(std::to_string(region_id_info.first) + " ");
                    }
                }
            }

            // Set contours
            if (image.contour_settings().levels_size()) {
                OnSetContourParameters(image.contour_settings(), true);
            }
        }
    }

    // Open Catalog files
    for (int i = 0; i < message.catalog_files_size(); ++i) {
        const CARTA::OpenCatalogFile& open_catalog_file_msg = message.catalog_files(i);
        OnOpenCatalogFile(open_catalog_file_msg, request_id, true);
    }

    // Measure duration for resume
    auto t_end_resume = std::chrono::high_resolution_clock::now();
    auto dt_resume = std::chrono::duration_cast<std::chrono::microseconds>(t_end_resume - t_start_resume).count();
    spdlog::performance("Resume in {:.3f} ms", dt_resume * 1e-3);

    // RESPONSE
    CARTA::ResumeSessionAck ack;
    ack.set_success(success);
    if (!success) {
        err_message = err_file_ids + err_region_ids;
        ack.set_message(err_message);
    }
    SendEvent(CARTA::EventType::RESUME_SESSION_ACK, request_id, ack);
}

void Session::OnCatalogFileList(CARTA::CatalogListRequest file_list_request, uint32_t request_id) {
    auto progress_callback = [&](CARTA::ListProgress progress) { SendEvent(CARTA::EventType::FILE_LIST_PROGRESS, request_id, progress); };
    _table_controller->SetProgressCallBack(progress_callback);
    CARTA::CatalogListResponse file_list_response;
    _table_controller->OnFileListRequest(file_list_request, file_list_response);
    if (!file_list_response.cancel()) {
        SendEvent(CARTA::EventType::CATALOG_LIST_RESPONSE, request_id, file_list_response);
    }
}

void Session::OnCatalogFileInfo(CARTA::CatalogFileInfoRequest file_info_request, uint32_t request_id) {
    CARTA::CatalogFileInfoResponse file_info_response;
    _table_controller->OnFileInfoRequest(file_info_request, file_info_response);
    SendEvent(CARTA::EventType::CATALOG_FILE_INFO_RESPONSE, request_id, file_info_response);
}

void Session::OnOpenCatalogFile(CARTA::OpenCatalogFile open_file_request, uint32_t request_id, bool silent) {
    CARTA::OpenCatalogFileAck open_file_response;
    _table_controller->OnOpenFileRequest(open_file_request, open_file_response);
    if (!silent) {
        SendEvent(CARTA::EventType::OPEN_CATALOG_FILE_ACK, request_id, open_file_response);
    }
}

void Session::OnCloseCatalogFile(CARTA::CloseCatalogFile close_file_request) {
    _table_controller->OnCloseFileRequest(close_file_request);
}

void Session::OnCatalogFilter(CARTA::CatalogFilterRequest filter_request, uint32_t request_id) {
    _table_controller->OnFilterRequest(filter_request, [&](const CARTA::CatalogFilterResponse& filter_response) {
        // Send partial or final results
        SendEvent(CARTA::EventType::CATALOG_FILTER_RESPONSE, request_id, filter_response);
    });
}

void Session::OnMomentRequest(const CARTA::MomentRequest& moment_request, uint32_t request_id) {
    int file_id(moment_request.file_id());
    int region_id(moment_request.region_id());

    if (_frames.count(file_id)) {
        auto& frame = _frames.at(file_id);
        // Set moment progress callback function
        auto progress_callback = [&](float progress) {
            CARTA::MomentProgress moment_progress;
            moment_progress.set_file_id(file_id);
            moment_progress.set_progress(progress);
            SendEvent(CARTA::EventType::MOMENT_PROGRESS, request_id, moment_progress);
        };

        // Do calculations
        std::vector<GeneratedImage> collapse_results;
        CARTA::MomentResponse moment_response;
        if (region_id > 0) {
            _region_handler->CalculateMoments(
                file_id, region_id, frame, progress_callback, moment_request, moment_response, collapse_results);
        } else {
            casacore::ImageRegion image_region;
            int z_min(moment_request.spectral_range().min());
            int z_max(moment_request.spectral_range().max());

            if (frame->GetImageRegion(file_id, AxisRange(z_min, z_max), frame->CurrentStokes(), image_region)) {
                frame->CalculateMoments(file_id, progress_callback, image_region, moment_request, moment_response, collapse_results);
            }
        }

        // Open moments images from the cache, open files acknowledgements will be sent to the frontend
        for (int i = 0; i < collapse_results.size(); ++i) {
            auto& collapse_result = collapse_results[i];
            auto* open_file_ack = moment_response.add_open_file_acks();
            OnOpenFile(collapse_result.file_id, collapse_result.name, collapse_result.image, open_file_ack);
        }

        // Send moment response message
        SendEvent(CARTA::EventType::MOMENT_RESPONSE, request_id, moment_response);
    } else {
        string error = fmt::format("File id {} not found", file_id);
        SendLogEvent(error, {"Moments"}, CARTA::ErrorSeverity::DEBUG);
    }
}

void Session::OnStopMomentCalc(const CARTA::StopMomentCalc& stop_moment_calc) {
    int file_id(stop_moment_calc.file_id());
    if (_frames.count(file_id)) {
        _frames.at(file_id)->StopMomentCalc();
    }
}

void Session::OnSaveFile(const CARTA::SaveFile& save_file, uint32_t request_id) {
    int file_id(save_file.file_id());
    int region_id(save_file.region_id());

    if (_frames.count(file_id)) {
        CARTA::SaveFileAck save_file_ack;
        auto active_frame = _frames.at(file_id);

        if (_read_only_mode) {
            string error = "Saving files is not allowed in read-only mode";
            spdlog::error(error);
            SendLogEvent(error, {"Saving a file"}, CARTA::ErrorSeverity::ERROR);
            save_file_ack.set_success(false);
            save_file_ack.set_message(error);
        } else if (region_id) {
            std::shared_ptr<Region> _region = _region_handler->GetRegion(region_id);
            if (_region) {
                if (active_frame->GetImageRegion(file_id, _region)) {
                    active_frame->SaveFile(_top_level_folder, save_file, save_file_ack, _region);
                } else {
                    save_file_ack.set_success(false);
                    save_file_ack.set_message("The selected region is entirely outside the image.");
                }
            }
        } else {
            // Save full image
            _frames.at(file_id)->SaveFile(_top_level_folder, save_file, save_file_ack, nullptr);
        }

        // Send response message
        SendEvent(CARTA::EventType::SAVE_FILE_ACK, request_id, save_file_ack);
    } else {
        string error = fmt::format("File id {} not found", file_id);
        SendLogEvent(error, {"Saving a file"}, CARTA::ErrorSeverity::DEBUG);
    }
}

void Session::OnSplataloguePing(uint32_t request_id) {
    CARTA::SplataloguePong splatalogue_pong;
    SpectralLineCrawler::Ping(splatalogue_pong);
    SendEvent(CARTA::EventType::SPLATALOGUE_PONG, request_id, splatalogue_pong);
}

void Session::OnSpectralLineRequest(CARTA::SpectralLineRequest spectral_line_request, uint32_t request_id) {
    CARTA::SpectralLineResponse spectral_line_response;
    SpectralLineCrawler::SendRequest(
        spectral_line_request.frequency_range(), spectral_line_request.line_intensity_lower_limit(), spectral_line_response);
    SendEvent(CARTA::EventType::SPECTRAL_LINE_RESPONSE, request_id, spectral_line_response);
}

bool Session::OnConcatStokesFiles(const CARTA::ConcatStokesFiles& message, uint32_t request_id) {
    bool success(false);
    if (!_stokes_files_connector) {
        _stokes_files_connector = std::make_unique<StokesFilesConnector>(_top_level_folder);
    }

    CARTA::ConcatStokesFilesAck response;
    std::shared_ptr<casacore::ImageConcat<float>> concatenated_image;
    string concatenated_name;

    if (_stokes_files_connector->DoConcat(message, response, concatenated_image, concatenated_name)) {
        auto* open_file_ack = response.mutable_open_file_ack();
        if (OnOpenFile(message.file_id(), concatenated_name, concatenated_image, open_file_ack)) {
            success = true;
        } else {
            spdlog::error("Fail to open the concatenated stokes image!");
        }
    } else {
        spdlog::error("Fail to concatenate stokes files!");
    }

    // Clear loaders to free images
    _stokes_files_connector->ClearCache();

    SendEvent(CARTA::EventType::CONCAT_STOKES_FILES_ACK, request_id, response);
    return success;
}

void Session::OnPvRequest(const CARTA::PvRequest& pv_request, uint32_t request_id) {
    int file_id(pv_request.file_id());
    int region_id(pv_request.region_id());
    int width(pv_request.width());
    CARTA::PvResponse pv_response;

    if (_frames.count(file_id)) {
        if (!_region_handler || (region_id <= CURSOR_REGION_ID)) {
            pv_response.set_success(false);
            pv_response.set_message("Invalid region id.");
        } else {
            auto t_start_pv_image = std::chrono::high_resolution_clock::now();

            // Set pv progress callback function
            auto progress_callback = [&](float progress) {
                CARTA::PvProgress pv_progress;
                pv_progress.set_file_id(file_id);
                pv_progress.set_progress(progress);
                SendEvent(CARTA::EventType::PV_PROGRESS, request_id, pv_progress);
            };

            auto& frame = _frames.at(file_id);
            GeneratedImage pv_image;

            if (_region_handler->CalculatePvImage(file_id, region_id, width, frame, progress_callback, pv_response, pv_image)) {
                auto* open_file_ack = pv_response.mutable_open_file_ack();
                OnOpenFile(pv_image.file_id, pv_image.name, pv_image.image, open_file_ack);
            }

            auto t_end_pv_image = std::chrono::high_resolution_clock::now();
            auto dt_pv_image = std::chrono::duration_cast<std::chrono::microseconds>(t_end_pv_image - t_start_pv_image).count();
            spdlog::performance("Generate pv image in {:.3f} ms", dt_pv_image * 1e-3);
        }

        SendEvent(CARTA::EventType::PV_RESPONSE, request_id, pv_response);
    } else {
        string error = fmt::format("File id {} not found", file_id);
        SendLogEvent(error, {"PV"}, CARTA::ErrorSeverity::DEBUG);
    }
}

void Session::OnStopPvCalc(const CARTA::StopPvCalc& stop_pv_calc) {
    int file_id(stop_pv_calc.file_id());
    if (_region_handler) {
        _region_handler->StopPvCalc(file_id);
    }
}

<<<<<<< HEAD
void Session::OnSetVectorOverlayParameters(const CARTA::SetVectorOverlayParameters& message) {
    if (_frames.count(message.file_id()) && _frames.at(message.file_id())->SetVectorOverlayParameters(message)) {
        SendVectorFieldData(message.file_id());
=======
void Session::OnFittingRequest(const CARTA::FittingRequest& fitting_request, uint32_t request_id) {
    int file_id(fitting_request.file_id());
    CARTA::FittingResponse fitting_response;

    if (_frames.count(file_id)) {
        auto t_start_fitting = std::chrono::high_resolution_clock::now();

        auto& frame = _frames.at(file_id);
        frame->FitImage(fitting_request, fitting_response);

        auto t_end_fitting = std::chrono::high_resolution_clock::now();
        auto dt_fitting = std::chrono::duration_cast<std::chrono::microseconds>(t_end_fitting - t_start_fitting).count();
        spdlog::performance("Fit 2D image in {:.3f} ms", dt_fitting * 1e-3);

        SendEvent(CARTA::EventType::FITTING_RESPONSE, request_id, fitting_response);
    } else {
        string error = fmt::format("File id {} not found", file_id);
        SendLogEvent(error, {"Fitting"}, CARTA::ErrorSeverity::DEBUG);
>>>>>>> b68d4037
    }
}

// ******** SEND DATA STREAMS *********

bool Session::CalculateCubeHistogram(int file_id, CARTA::RegionHistogramData& cube_histogram_message) {
    // Calculate cube histogram message fields, and set cache in Frame
    // First try Frame::FillRegionHistogramData to get cached histogram before calculating it here.
    bool calculated(false);
    if (_frames.count(file_id)) {
        try {
            HistogramConfig cube_histogram_config;
            if (!_frames.at(file_id)->GetCubeHistogramConfig(cube_histogram_config)) {
                return calculated; // no requirements
            }

            auto t_start_cube_histogram = std::chrono::high_resolution_clock::now();
            auto num_bins = cube_histogram_config.num_bins;

            // Get stokes index
            int stokes;
            if (!_frames.at(file_id)->GetStokesTypeIndex(cube_histogram_config.coordinate, stokes)) {
                return calculated;
            }

            // To send periodic updates
            _histogram_progress = 0.0;
            auto t_start = std::chrono::high_resolution_clock::now();
            int request_id(0);
            size_t depth(_frames.at(file_id)->Depth());
            size_t total_z(depth * 2); // for progress; go through z twice, for stats then histogram

            // stats for entire cube
            BasicStats<float> cube_stats;
            for (size_t z = 0; z < depth; ++z) {
                // stats for this z
                BasicStats<float> z_stats;
                if (!_frames.at(file_id)->GetBasicStats(z, stokes, z_stats)) {
                    return calculated;
                }
                cube_stats.join(z_stats);

                // check for cancel
                if (_histogram_context.is_group_execution_cancelled()) {
                    break;
                }

                // check for progress update
                auto t_end = std::chrono::high_resolution_clock::now();
                auto dt = std::chrono::duration_cast<std::chrono::microseconds>(t_end - t_start).count();
                if ((dt / 1e6) > UPDATE_HISTOGRAM_PROGRESS_PER_SECONDS) {
                    // send progress
                    float this_z(z);
                    float progress = this_z / total_z;
                    CARTA::RegionHistogramData progress_msg;
                    CreateCubeHistogramMessage(progress_msg, file_id, ALL_Z, stokes, progress);
                    auto* message_histogram = progress_msg.mutable_histograms();
                    SendFileEvent(file_id, CARTA::EventType::REGION_HISTOGRAM_DATA, request_id, progress_msg);
                    t_start = t_end;
                }
            }

            // check cancel and proceed
            if (!_histogram_context.is_group_execution_cancelled()) {
                _frames.at(file_id)->CacheCubeStats(stokes, cube_stats);

                // send progress message: half done
                float progress = 0.50;
                CARTA::RegionHistogramData half_progress;
                CreateCubeHistogramMessage(half_progress, file_id, ALL_Z, stokes, progress);
                auto* message_histogram = half_progress.mutable_histograms();
                SendFileEvent(file_id, CARTA::EventType::REGION_HISTOGRAM_DATA, request_id, half_progress);

                // get histogram bins for each z and accumulate bin counts in cube_bins
                Histogram z_histogram; // histogram for each z using cube stats
                Histogram cube_histogram;
                for (size_t z = 0; z < depth; ++z) {
                    if (!_frames.at(file_id)->CalculateHistogram(CUBE_REGION_ID, z, stokes, num_bins, cube_stats, z_histogram)) {
                        return calculated; // z histogram failed
                    }

                    if (z == 0) {
                        cube_histogram = std::move(z_histogram);
                    } else {
                        cube_histogram.Add(z_histogram);
                    }

                    // check for cancel
                    if (_histogram_context.is_group_execution_cancelled()) {
                        break;
                    }

                    auto t_end = std::chrono::high_resolution_clock::now();
                    auto dt = std::chrono::duration_cast<std::chrono::microseconds>(t_end - t_start).count();
                    if ((dt / 1e6) > UPDATE_HISTOGRAM_PROGRESS_PER_SECONDS) {
                        // Send progress update
                        float this_z(z);
                        progress = 0.5 + (this_z / total_z);
                        CARTA::RegionHistogramData progress_msg;
                        CreateCubeHistogramMessage(progress_msg, file_id, ALL_Z, stokes, progress);
                        auto* message_histogram = progress_msg.mutable_histograms();
                        FillHistogram(message_histogram, cube_stats, cube_histogram);
                        SendFileEvent(file_id, CARTA::EventType::REGION_HISTOGRAM_DATA, request_id, progress_msg);
                        t_start = t_end;
                    }
                }

                // set completed cube histogram
                if (!_histogram_context.is_group_execution_cancelled()) {
                    cube_histogram_message.set_file_id(file_id);
                    cube_histogram_message.set_region_id(CUBE_REGION_ID);
                    cube_histogram_message.set_channel(ALL_Z);
                    cube_histogram_message.set_stokes(stokes);
                    cube_histogram_message.set_progress(1.0);
                    // fill histogram fields from last z histogram
                    cube_histogram_message.clear_histograms();
                    auto* message_histogram = cube_histogram_message.mutable_histograms();
                    FillHistogram(message_histogram, cube_stats, cube_histogram);

                    // cache cube histogram
                    _frames.at(file_id)->CacheCubeHistogram(stokes, cube_histogram);

                    auto t_end_cube_histogram = std::chrono::high_resolution_clock::now();
                    auto dt_cube_histogram =
                        std::chrono::duration_cast<std::chrono::microseconds>(t_end_cube_histogram - t_start_cube_histogram).count();
                    spdlog::performance("Fill cube histogram in {:.3f} ms at {:.3f} MPix/s", dt_cube_histogram * 1e-3,
                        (float)cube_stats.num_pixels / dt_cube_histogram);

                    calculated = true;
                }
            }
            _histogram_progress = 1.0;
        } catch (std::out_of_range& range_error) {
            _histogram_progress = 1.0;
            string error = fmt::format("File id {} closed", file_id);
            SendLogEvent(error, {"histogram"}, CARTA::ErrorSeverity::DEBUG);
        }
    } else {
        string error = fmt::format("File id {} not found", file_id);
        SendLogEvent(error, {"histogram"}, CARTA::ErrorSeverity::DEBUG);
    }
    return calculated;
}

void Session::CreateCubeHistogramMessage(CARTA::RegionHistogramData& msg, int file_id, int channel, int stokes, float progress) {
    // make new message and update progress
    msg.set_file_id(file_id);
    msg.set_region_id(CUBE_REGION_ID);
    msg.set_channel(channel);
    msg.set_stokes(stokes);
    msg.set_progress(progress);
    _histogram_progress = progress;
}

bool Session::SendSpatialProfileData(int file_id, int region_id) {
    // return true if data sent
    bool data_sent(false);
    std::vector<CARTA::SpatialProfileData> spatial_profile_data_vec; // spatial profile with different stokes

    auto send_results = [&](int file_id, int region_id, std::vector<CARTA::SpatialProfileData> spatial_profile_data_vec) {
        for (auto& spatial_profile_data : spatial_profile_data_vec) {
            spatial_profile_data.set_file_id(file_id);
            spatial_profile_data.set_region_id(region_id);
            SendFileEvent(file_id, CARTA::EventType::SPATIAL_PROFILE_DATA, 0, spatial_profile_data);
            data_sent = true;
        }
    };

    if ((region_id == CURSOR_REGION_ID) && _frames.count(file_id)) {
        // Cursor spatial profile
        if (_frames.at(file_id)->FillSpatialProfileData(spatial_profile_data_vec)) {
            send_results(file_id, region_id, spatial_profile_data_vec);
        }
    } else if (_region_handler->IsPointRegion(region_id) && _frames.count(file_id)) {
        // Point region spatial profile
        if (_region_handler->FillSpatialProfileData(file_id, region_id, spatial_profile_data_vec)) {
            send_results(file_id, region_id, spatial_profile_data_vec);
        }
    } else {
        string error = fmt::format("Spatial profiles not valid for non-point region {}", region_id);
        SendLogEvent(error, {"spatial"}, CARTA::ErrorSeverity::DEBUG);
    }
    return data_sent;
}

void Session::SendSpatialProfileDataByFileId(int file_id) {
    // Update spatial profile data for the cursor
    SendSpatialProfileData(file_id, CURSOR_REGION_ID);

    // Update spatial profile data for point regions
    if (_region_handler) {
        // Get region ids with respect to the given file id
        auto point_region_ids = _region_handler->GetPointRegionIds(file_id);
        for (auto point_region_id : point_region_ids) {
            SendSpatialProfileData(file_id, point_region_id);
        }
    }
}

void Session::SendSpatialProfileDataByRegionId(int region_id) {
    // Update spatial profile data for point regions
    if (_region_handler) {
        // Get file ids with respect to the region id (if a region projects on multiple files)
        auto projected_file_ids = _region_handler->GetProjectedFileIds(region_id);
        for (auto projected_file_id : projected_file_ids) {
            SendSpatialProfileData(projected_file_id, region_id);
        }
    }
}

bool Session::SendSpectralProfileData(int file_id, int region_id, bool stokes_changed) {
    // return true if data sent
    bool data_sent(false);
    if (region_id == ALL_REGIONS && !_region_handler) {
        return data_sent;
    }

    if ((region_id > CURSOR_REGION_ID) || (region_id == ALL_REGIONS) || (file_id == ALL_FILES)) {
        // Region spectral profile
        data_sent = _region_handler->FillSpectralProfileData(
            [&](CARTA::SpectralProfileData profile_data) {
                if (profile_data.profiles_size() > 0) {
                    // send (partial) profile data to the frontend for each region/file combo
                    SendFileEvent(profile_data.file_id(), CARTA::EventType::SPECTRAL_PROFILE_DATA, 0, profile_data);
                }
            },
            region_id, file_id, stokes_changed);
    } else if (region_id == CURSOR_REGION_ID) {
        // Cursor spectral profile
        if (_frames.count(file_id)) {
            data_sent = _frames.at(file_id)->FillSpectralProfileData(
                [&](CARTA::SpectralProfileData profile_data) {
                    if (profile_data.profiles_size() > 0) {
                        profile_data.set_file_id(file_id);
                        profile_data.set_region_id(region_id);
                        // send (partial) profile data to the frontend
                        SendFileEvent(file_id, CARTA::EventType::SPECTRAL_PROFILE_DATA, 0, profile_data);
                    }
                },
                region_id, stokes_changed);
        }
    }
    return data_sent;
}

bool Session::SendRegionHistogramData(int file_id, int region_id) {
    // return true if data sent
    bool data_sent(false);
    if (region_id == ALL_REGIONS && !_region_handler) {
        return data_sent;
    }

    auto region_histogram_data_callback = [&](CARTA::RegionHistogramData histogram_data) {
        if (histogram_data.has_histograms()) {
            SendFileEvent(histogram_data.file_id(), CARTA::EventType::REGION_HISTOGRAM_DATA, 0, histogram_data);
            data_sent = true;
        }
    };

    if ((region_id > CURSOR_REGION_ID) || (region_id == ALL_REGIONS) || (file_id == ALL_FILES)) {
        // Region histogram
        data_sent = _region_handler->FillRegionHistogramData(region_histogram_data_callback, region_id, file_id);
    } else if (region_id < CURSOR_REGION_ID) {
        // Image or cube histogram
        if (_frames.count(file_id)) {
            bool filled_by_frame(_frames.at(file_id)->FillRegionHistogramData(region_histogram_data_callback, region_id, file_id));

            if (!filled_by_frame && region_id == CUBE_REGION_ID) { // not in cache, calculate cube histogram
                CARTA::RegionHistogramData histogram_data;
                histogram_data.set_file_id(file_id);
                histogram_data.set_region_id(region_id);
                if (CalculateCubeHistogram(file_id, histogram_data)) {
                    SendFileEvent(file_id, CARTA::EventType::REGION_HISTOGRAM_DATA, 0, histogram_data);
                    data_sent = true;
                }
            }
        }
    } else {
        string error = fmt::format("File id {} not found", file_id);
        SendLogEvent(error, {"histogram"}, CARTA::ErrorSeverity::DEBUG);
    }
    return data_sent;
}

bool Session::SendRegionStatsData(int file_id, int region_id) {
    // return true if data sent
    bool data_sent(false);
    if (region_id == ALL_REGIONS && !_region_handler) {
        return data_sent;
    }

    auto region_stats_data_callback = [&](CARTA::RegionStatsData region_stats_data) {
        if (region_stats_data.statistics_size() > 0) {
            SendFileEvent(region_stats_data.file_id(), CARTA::EventType::REGION_STATS_DATA, 0, region_stats_data);
        }
    };

    if ((region_id > CURSOR_REGION_ID) || (region_id == ALL_REGIONS) || (file_id == ALL_FILES)) {
        // Region stats
        data_sent = _region_handler->FillRegionStatsData(region_stats_data_callback, region_id, file_id);
    } else if (region_id == IMAGE_REGION_ID) {
        // Image stats
        if (_frames.count(file_id)) {
            data_sent = _frames.at(file_id)->FillRegionStatsData(region_stats_data_callback, region_id, file_id);
        }
    }
    return data_sent;
}

bool Session::SendContourData(int file_id, bool ignore_empty) {
    if (_frames.count(file_id)) {
        auto frame = _frames.at(file_id);
        const ContourSettings settings = frame->GetContourParameters();
        int num_levels = settings.levels.size();

        if (!num_levels) {
            if (ignore_empty) {
                return false;
            } else {
                CARTA::ContourImageData empty_response;
                empty_response.set_file_id(file_id);
                empty_response.set_reference_file_id(settings.reference_file_id);
                empty_response.set_channel(frame->CurrentZ());
                empty_response.set_stokes(frame->CurrentStokes());
                empty_response.set_progress(1.0);
                SendFileEvent(file_id, CARTA::EventType::CONTOUR_IMAGE_DATA, 0, empty_response);
                return true;
            }
        }

        int64_t total_vertices = 0;

        auto callback = [&](double level, double progress, const std::vector<float>& vertices, const std::vector<int>& indices) {
            CARTA::ContourImageData partial_response;
            partial_response.set_file_id(file_id);
            // Currently only supports identical reference file IDs
            partial_response.set_reference_file_id(settings.reference_file_id);
            partial_response.set_channel(frame->CurrentZ());
            partial_response.set_stokes(frame->CurrentStokes());
            partial_response.set_progress(progress);

            std::vector<char> compression_buffer;
            const float pixel_rounding = std::max(1, std::min(32, settings.decimation));
#if _DISABLE_CONTOUR_COMPRESSION_
            const int compression_level = 0;
#else
            const int compression_level = std::max(0, std::min(20, settings.compression_level));
#endif
            // Fill contour set
            auto contour_set = partial_response.add_contour_sets();
            contour_set->set_level(level);

            const int N = vertices.size();
            total_vertices += N;

            if (N) {
                if (compression_level < 1) {
                    contour_set->set_raw_coordinates(vertices.data(), N * sizeof(float));
                    contour_set->set_uncompressed_coordinates_size(N * sizeof(float));
                    contour_set->set_raw_start_indices(indices.data(), indices.size() * sizeof(int32_t));
                    contour_set->set_decimation_factor(0);
                } else {
                    std::vector<int32_t> vertices_shuffled;
                    RoundAndEncodeVertices(vertices, vertices_shuffled, pixel_rounding);

                    // Compress using Zstd library
                    const size_t src_size = N * sizeof(int32_t);
                    compression_buffer.resize(ZSTD_compressBound(src_size));
                    size_t compressed_size = ZSTD_compress(
                        compression_buffer.data(), compression_buffer.size(), vertices_shuffled.data(), src_size, compression_level);

                    contour_set->set_raw_coordinates(compression_buffer.data(), compressed_size);
                    contour_set->set_raw_start_indices(indices.data(), indices.size() * sizeof(int32_t));
                    contour_set->set_uncompressed_coordinates_size(src_size);
                    contour_set->set_decimation_factor(pixel_rounding);
                }
            }
            // Only use deflate compression if contours don't have ZSTD compression
            SendFileEvent(partial_response.file_id(), CARTA::EventType::CONTOUR_IMAGE_DATA, 0, partial_response, compression_level < 1);
        };

        if (frame->ContourImage(callback)) {
            return true;
        }
        SendLogEvent("Error processing contours", {"contours"}, CARTA::ErrorSeverity::WARNING);
    }
    return false;
}

void Session::UpdateImageData(int file_id, bool send_image_histogram, bool z_changed, bool stokes_changed) {
    // Send updated data for image regions with requirements when z or stokes changes.
    // Do not send image histogram if already sent with raster data.
    if (_frames.count(file_id)) {
        if (stokes_changed) {
            SendRegionHistogramData(file_id, CUBE_REGION_ID);
            SendSpectralProfileData(file_id, CURSOR_REGION_ID, stokes_changed);
        }

        if (z_changed || stokes_changed) {
            if (send_image_histogram) {
                SendRegionHistogramData(file_id, IMAGE_REGION_ID);
            }
            SendRegionStatsData(file_id, IMAGE_REGION_ID);
            SendSpatialProfileDataByFileId(file_id);
        }
    }
}

void Session::UpdateRegionData(int file_id, int region_id, bool z_changed, bool stokes_changed) {
    // Send updated data for user-set regions with requirements when z, stokes, or region changes.
    if (stokes_changed) {
        SendSpectralProfileData(file_id, region_id, stokes_changed);
    }

    if (z_changed || stokes_changed) {
        SendRegionStatsData(file_id, region_id);
        SendRegionHistogramData(file_id, region_id);
    }

    if (!z_changed && !stokes_changed) { // region changed, update all
        SendSpectralProfileData(file_id, region_id, stokes_changed);
        SendRegionStatsData(file_id, region_id);
        SendRegionHistogramData(file_id, region_id);
    }
}

void Session::RegionDataStreams(int file_id, int region_id) {
    bool changed(false); // channel and stokes
    if (region_id > CURSOR_REGION_ID) {
        UpdateRegionData(file_id, region_id, changed, changed);
    } else {
        // Not needed, triggered by SET_REGION which does not apply to image, cube, or cursor.
        // Added for completeness to avoid future problems.
        bool send_histogram(false);
        UpdateImageData(file_id, send_histogram, changed, changed);
    }
}

bool Session::SendVectorFieldData(int file_id) {
    if (_frames.count(file_id)) {
        auto frame = _frames.at(file_id);
        auto settings = frame->GetVectorFieldParameters();
        if (settings.smoothing_factor < 1) {
            return true;
        }

        if (settings.stokes_intensity < 0 && settings.stokes_angle < 0) {
            CARTA::VectorOverlayTileData empty_response;
            empty_response.set_file_id(file_id);
            empty_response.set_channel(frame->CurrentZ());
            empty_response.set_stokes_intensity(settings.stokes_intensity);
            empty_response.set_stokes_angle(settings.stokes_angle);
            empty_response.set_progress(1.0);
            SendFileEvent(file_id, CARTA::EventType::VECTOR_OVERLAY_TILE_DATA, 0, empty_response);
            return true;
        }

        // Set callback function
        auto callback = [&](CARTA::VectorOverlayTileData& partial_response) {
            partial_response.set_file_id(file_id);
            SendFileEvent(file_id, CARTA::EventType::VECTOR_OVERLAY_TILE_DATA, 0, partial_response);
        };

        // Do PI/PA calculations
        VectorFieldCalculator vector_field_calculator(frame);
        if (vector_field_calculator.DoCalculations(callback)) {
            return true;
        }
        SendLogEvent("Error processing vector field image", {"vector field"}, CARTA::ErrorSeverity::WARNING);
    }
    return false;
}

// *********************************************************************************
// SEND uWEBSOCKET MESSAGES

// Sends an event to the client with a given event name (padded/concatenated to 32 characters) and a given ProtoBuf message
void Session::SendEvent(CARTA::EventType event_type, uint32_t event_id, const google::protobuf::MessageLite& message, bool compress) {
    logger::LogSentEventType(event_type);

    size_t message_length = message.ByteSizeLong();
    size_t required_size = message_length + sizeof(EventHeader);
    std::pair<std::vector<char>, bool> msg_vs_compress;
    std::vector<char>& msg = msg_vs_compress.first;
    msg.resize(required_size, 0);
    EventHeader* head = (EventHeader*)msg.data();

    head->type = event_type;
    head->icd_version = ICD_VERSION;
    head->request_id = event_id;
    message.SerializeToArray(msg.data() + sizeof(EventHeader), message_length);
    // Skip compression on files smaller than 1 kB
    msg_vs_compress.second = compress && required_size > 1024;
    _out_msgs.push(msg_vs_compress);

    // uWS::Loop::defer(function) is the only thread-safe function, use it to defer the calling of a function to the thread that runs the
    // Loop.
    if (_loop && _socket) {
        _loop->defer([&]() {
            std::pair<std::vector<char>, bool> msg;
            if (_connected) {
                while (_out_msgs.try_pop(msg)) {
                    std::string_view sv(msg.first.data(), msg.first.size());
                    _socket->cork([&]() {
                        auto status = _socket->send(sv, uWS::OpCode::BINARY, msg.second);
                        if (status == uWS::WebSocket<false, true, PerSocketData>::DROPPED) {
                            spdlog::error("Failed to send message of size {} kB", sv.size() / 1024.0);
                        }
                    });
                }
            }
        });
    }
}

void Session::SendFileEvent(
    int32_t file_id, CARTA::EventType event_type, uint32_t event_id, google::protobuf::MessageLite& message, bool compress) {
    // do not send if file is closed
    if (_frames.count(file_id)) {
        SendEvent(event_type, event_id, message, compress);
    }
}

void Session::SendLogEvent(const std::string& message, std::vector<std::string> tags, CARTA::ErrorSeverity severity) {
    CARTA::ErrorData error_data;
    error_data.set_message(message);
    error_data.set_severity(severity);
    *error_data.mutable_tags() = {tags.begin(), tags.end()};
    SendEvent(CARTA::EventType::ERROR_DATA, 0, error_data);
    if ((severity > CARTA::ErrorSeverity::DEBUG)) {
        spdlog::debug("Session {}: {}", _id, message);
    }
}

// *********************************************************************************
// ANIMATION

void Session::BuildAnimationObject(CARTA::StartAnimation& msg, uint32_t request_id) {
    CARTA::AnimationFrame start_frame, first_frame, last_frame, delta_frame;
    int file_id;
    uint32_t frame_rate;
    bool looping, reverse_at_end, always_wait;

    start_frame = msg.start_frame();
    first_frame = msg.first_frame();
    last_frame = msg.last_frame();
    delta_frame = msg.delta_frame();
    file_id = msg.file_id();
    frame_rate = msg.frame_rate();
    looping = msg.looping();
    reverse_at_end = msg.reverse();
    always_wait = true;
    _animation_id++;
    CARTA::StartAnimationAck ack_message;

    if (_frames.count(file_id)) {
        _frames.at(file_id)->SetAnimationViewSettings(msg.required_tiles());
        _animation_object = std::unique_ptr<AnimationObject>(new AnimationObject(file_id, start_frame, first_frame, last_frame, delta_frame,
            msg.matched_frames(), frame_rate, looping, reverse_at_end, always_wait));
        ack_message.set_success(true);
        ack_message.set_animation_id(_animation_id);
        ack_message.set_message("Starting animation");
        SendEvent(CARTA::EventType::START_ANIMATION_ACK, request_id, ack_message);
    } else {
        ack_message.set_success(false);
        ack_message.set_message("Incorrect file ID");
        SendEvent(CARTA::EventType::START_ANIMATION_ACK, request_id, ack_message);
    }
}

void Session::ExecuteAnimationFrameInner() {
    CARTA::AnimationFrame curr_frame;

    curr_frame = _animation_object->_next_frame;
    auto active_file_id(_animation_object->_file_id);
    if (_frames.count(active_file_id)) {
        auto active_frame = _frames.at(active_file_id);

        try {
            std::string err_message;
            auto active_frame_z = curr_frame.channel();
            auto active_frame_stokes = curr_frame.stokes();

            if ((_animation_object->_context).is_group_execution_cancelled()) {
                return;
            }

            bool z_changed(active_frame_z != active_frame->CurrentZ());
            bool stokes_changed(active_frame_stokes != active_frame->CurrentStokes());

            _animation_object->_current_frame = curr_frame;
            auto offset = active_frame_z - _animation_object->_first_frame.channel();

            auto t_start_change_frame = std::chrono::high_resolution_clock::now();

            if (z_changed && offset >= 0 && !_animation_object->_matched_frames.empty()) {
                std::vector<int32_t> file_ids_to_update;
                // Update z sequentially
                for (auto& entry : _animation_object->_matched_frames) {
                    auto file_id = entry.first;
                    auto& frame_numbers = entry.second;
                    bool is_active_frame = file_id == active_file_id;
                    if (_frames.count(file_id)) {
                        auto& frame = _frames.at(file_id);
                        // Skip out of bounds frames
                        if (!is_active_frame && offset >= frame_numbers.size()) {
                            spdlog::error("Animator: Missing entries in matched frame list for file {}", file_id);
                            continue;
                        }
                        float z_val = is_active_frame ? active_frame_z : frame_numbers[offset];
                        if (std::isfinite(z_val)) {
                            int rounded_z;
                            if (is_active_frame) {
                                rounded_z = active_frame_z;
                            } else {
                                rounded_z = std::round(std::clamp(z_val, 0.0f, (float)(frame->Depth() - 1)));
                            }
                            if (rounded_z != frame->CurrentZ() && frame->SetImageChannels(rounded_z, frame->CurrentStokes(), err_message)) {
                                // Send image histogram and profiles
                                // TODO: do we need to send this?
                                UpdateImageData(file_id, true, z_changed, stokes_changed);
                                file_ids_to_update.push_back(file_id);
                            } else {
                                if (!err_message.empty()) {
                                    SendLogEvent(err_message, {"animation"}, CARTA::ErrorSeverity::ERROR);
                                }
                            }
                        }
                    } else {
                        spdlog::error("Animator: Missing matched frame list for file {}", file_id);
                    }
                }
                // Calculate and send images, contours and profiles
                auto num_files = file_ids_to_update.size();
                for (auto i = 0; i < num_files; i++) {
                    auto file_id = file_ids_to_update[i];
                    bool is_active_frame = file_id == active_file_id;
                    // Send contour data if required. Empty contour data messages are sent if there are no contour levels
                    SendContourData(file_id, is_active_frame);

                    // Send vector field data if required
                    SendVectorFieldData(file_id);

                    // Send tile data for active frame
                    if (is_active_frame) {
                        OnAddRequiredTiles(active_frame->GetAnimationViewSettings());
                    }

                    // Send region histograms and profiles
                    UpdateRegionData(file_id, ALL_REGIONS, z_changed, stokes_changed);
                }
            } else {
                if (active_frame->SetImageChannels(active_frame_z, active_frame_stokes, err_message)) {
                    // Send image histogram and profiles
                    bool send_histogram(true);
                    UpdateImageData(active_file_id, send_histogram, z_changed, stokes_changed);

                    // Send contour data if required
                    SendContourData(active_file_id);

                    // Send vector field data if required
                    SendVectorFieldData(active_file_id);

                    // Send tile data
                    OnAddRequiredTiles(active_frame->GetAnimationViewSettings());

                    // Send region histograms and profiles
                    UpdateRegionData(active_file_id, ALL_REGIONS, z_changed, stokes_changed);
                } else {
                    if (!err_message.empty()) {
                        SendLogEvent(err_message, {"animation"}, CARTA::ErrorSeverity::ERROR);
                    }
                }
            }

            // Measure duration for frame changing as animating
            auto t_end_change_frame = std::chrono::high_resolution_clock::now();
            auto dt_change_frame = std::chrono::duration_cast<std::chrono::microseconds>(t_end_change_frame - t_start_change_frame).count();
            if (z_changed || stokes_changed) {
                spdlog::performance("Animator: Change frame in {:.3f} ms", dt_change_frame * 1e-3);
            }
        } catch (std::out_of_range& range_error) {
            string error = fmt::format("File id {} closed", active_file_id);
            SendLogEvent(error, {"animation"}, CARTA::ErrorSeverity::DEBUG);
        }
    } else {
        string error = fmt::format("File id {} not found", active_file_id);
        SendLogEvent(error, {"animation"}, CARTA::ErrorSeverity::DEBUG);
    }
}

bool Session::ExecuteAnimationFrame() {
    CARTA::AnimationFrame curr_frame;
    bool recycle_task = true;

    if (!_animation_object->_file_open) {
        return false;
    }

    if (_animation_object->_waiting_flow_event) {
        return false;
    }

    if (_animation_object->_stop_called) {
        return false;
    }

    auto wait_duration_ms = std::chrono::duration_cast<std::chrono::microseconds>(
        _animation_object->_t_last + _animation_object->_frame_interval - std::chrono::high_resolution_clock::now());

    if ((wait_duration_ms.count() < _animation_object->_wait_duration_ms) || _animation_object->_always_wait) {
        // Wait for time to execute next frame processing.
        std::this_thread::sleep_for(wait_duration_ms);

        if (_animation_object->_stop_called) {
            return false;
        }

        curr_frame = _animation_object->_next_frame;
        ExecuteAnimationFrameInner();

        CARTA::AnimationFrame tmp_frame;
        CARTA::AnimationFrame delta_frame = _animation_object->_delta_frame;

        if (_animation_object->_going_forward) {
            tmp_frame.set_channel(curr_frame.channel() + delta_frame.channel());
            tmp_frame.set_stokes(curr_frame.stokes() + delta_frame.stokes());

            if ((tmp_frame.channel() > _animation_object->_last_frame.channel()) ||
                (tmp_frame.stokes() > _animation_object->_last_frame.stokes())) {
                if (_animation_object->_reverse_at_end) {
                    _animation_object->_going_forward = false;
                } else if (_animation_object->_looping) {
                    tmp_frame.set_channel(_animation_object->_first_frame.channel());
                    tmp_frame.set_stokes(_animation_object->_first_frame.stokes());
                    _animation_object->_next_frame = tmp_frame;
                } else {
                    recycle_task = false;
                }
            } else {
                _animation_object->_next_frame = tmp_frame;
            }
        } else { // going backwards;
            tmp_frame.set_channel(curr_frame.channel() - delta_frame.channel());
            tmp_frame.set_stokes(curr_frame.stokes() - delta_frame.stokes());

            if ((tmp_frame.channel() < _animation_object->_first_frame.channel()) ||
                (tmp_frame.stokes() < _animation_object->_first_frame.stokes())) {
                if (_animation_object->_reverse_at_end) {
                    _animation_object->_going_forward = true;
                } else if (_animation_object->_looping) {
                    tmp_frame.set_channel(_animation_object->_last_frame.channel());
                    tmp_frame.set_stokes(_animation_object->_last_frame.stokes());
                    _animation_object->_next_frame = tmp_frame;
                } else {
                    recycle_task = false;
                }
            } else {
                _animation_object->_next_frame = tmp_frame;
            }
        }
        _animation_object->_t_last = std::chrono::high_resolution_clock::now();
    }
    return recycle_task;
}

void Session::StopAnimation(int file_id, const CARTA::AnimationFrame& frame) {
    if (!_animation_object) {
        return;
    }

    if (_animation_object->_file_id != file_id) {
        spdlog::error(
            "{} Session::StopAnimation called with file id {}. Expected file id {}", fmt::ptr(this), file_id, _animation_object->_file_id);
        return;
    }

    _animation_object->_stop_called = true;
}

int Session::CalculateAnimationFlowWindow() {
    int gap;

    if (_animation_object->_going_forward) {
        if (_animation_object->_delta_frame.channel()) {
            gap = _animation_object->_current_frame.channel() - (_animation_object->_last_flow_frame).channel();
        } else {
            gap = _animation_object->_current_frame.stokes() - (_animation_object->_last_flow_frame).stokes();
        }
    } else { // going in reverse.
        if (_animation_object->_delta_frame.channel()) {
            gap = (_animation_object->_last_flow_frame).channel() - _animation_object->_current_frame.channel();
        } else {
            gap = (_animation_object->_last_flow_frame).stokes() - _animation_object->_current_frame.stokes();
        }
    }

    return gap;
}

void Session::HandleAnimationFlowControlEvt(CARTA::AnimationFlowControl& message) {
    int gap;

    _animation_object->_last_flow_frame = message.received_frame();

    gap = CalculateAnimationFlowWindow();

    if (_animation_object->_waiting_flow_event) {
        if (gap <= CurrentFlowWindowSize()) {
            _animation_object->_waiting_flow_event = false;
            OnMessageTask* tsk = new AnimationTask(this);
            ThreadManager::QueueTask(tsk);
        }
    }
}

void Session::CheckCancelAnimationOnFileClose(int file_id) {
    if (!_animation_object) {
        return;
    }
    _animation_object->_file_open = false;
    _animation_object->CancelExecution();
}

void Session::CancelExistingAnimation() {
    if (_animation_object) {
        _animation_object->CancelExecution();
    }
}

void Session::SendScriptingRequest(
    CARTA::ScriptingRequest& message, ScriptingResponseCallback callback, ScriptingSessionClosedCallback session_closed_callback) {
    int scripting_request_id(message.scripting_request_id());
    SendEvent(CARTA::EventType::SCRIPTING_REQUEST, 0, message);
    std::unique_lock<std::mutex> lock(_scripting_mutex);
    _scripting_callbacks[scripting_request_id] = std::make_tuple(callback, session_closed_callback);
}

void Session::OnScriptingResponse(const CARTA::ScriptingResponse& message, uint32_t request_id) {
    int scripting_request_id(message.scripting_request_id());

    std::unique_lock<std::mutex> lock(_scripting_mutex);
    auto callback_iter = _scripting_callbacks.find(scripting_request_id);
    if (callback_iter == _scripting_callbacks.end()) {
        spdlog::warn("Could not find callback for scripting response with request ID {}.", scripting_request_id);
    } else {
        auto [callback, session_closed_callback] = callback_iter->second;
        callback(message.success(), message.message(), message.response());
        _scripting_callbacks.erase(scripting_request_id);
    }
}

void Session::OnScriptingAbort(uint32_t scripting_request_id) {
    std::unique_lock<std::mutex> lock(_scripting_mutex);
    _scripting_callbacks.erase(scripting_request_id);
}

void Session::CloseAllScriptingRequests() {
    std::unique_lock<std::mutex> lock(_scripting_mutex);
    for (auto& [key, callbacks] : _scripting_callbacks) {
        auto [callback, session_closed_callback] = callbacks;
        session_closed_callback();
    }
    _scripting_callbacks.clear();
}

void Session::StopImageFileList() {
    if (_file_list_handler) {
        _file_list_handler->StopGettingFileList();
    }
}

void Session::StopCatalogFileList() {
    if (_table_controller) {
        _table_controller->StopGettingFileList();
    }
}

void Session::UpdateLastMessageTimestamp() {
    _last_message_timestamp = std::chrono::high_resolution_clock::now();
}

std::chrono::high_resolution_clock::time_point Session::GetLastMessageTimestamp() {
    return _last_message_timestamp;
}

void Session::CloseCachedImage(const std::string& directory, const std::string& file) {
    std::string fullname = GetResolvedFilename(_top_level_folder, directory, file);
    for (auto& frame : _frames) {
        frame.second->CloseCachedImage(fullname);
    }
}<|MERGE_RESOLUTION|>--- conflicted
+++ resolved
@@ -1429,30 +1429,30 @@
     }
 }
 
-<<<<<<< HEAD
+void Session::OnFittingRequest(const CARTA::FittingRequest& fitting_request, uint32_t request_id) {
+    int file_id(fitting_request.file_id());
+    CARTA::FittingResponse fitting_response;
+
+    if (_frames.count(file_id)) {
+        auto t_start_fitting = std::chrono::high_resolution_clock::now();
+
+        auto& frame = _frames.at(file_id);
+        frame->FitImage(fitting_request, fitting_response);
+
+        auto t_end_fitting = std::chrono::high_resolution_clock::now();
+        auto dt_fitting = std::chrono::duration_cast<std::chrono::microseconds>(t_end_fitting - t_start_fitting).count();
+        spdlog::performance("Fit 2D image in {:.3f} ms", dt_fitting * 1e-3);
+
+        SendEvent(CARTA::EventType::FITTING_RESPONSE, request_id, fitting_response);
+    } else {
+        string error = fmt::format("File id {} not found", file_id);
+        SendLogEvent(error, {"Fitting"}, CARTA::ErrorSeverity::DEBUG);
+    }
+}
+
 void Session::OnSetVectorOverlayParameters(const CARTA::SetVectorOverlayParameters& message) {
     if (_frames.count(message.file_id()) && _frames.at(message.file_id())->SetVectorOverlayParameters(message)) {
         SendVectorFieldData(message.file_id());
-=======
-void Session::OnFittingRequest(const CARTA::FittingRequest& fitting_request, uint32_t request_id) {
-    int file_id(fitting_request.file_id());
-    CARTA::FittingResponse fitting_response;
-
-    if (_frames.count(file_id)) {
-        auto t_start_fitting = std::chrono::high_resolution_clock::now();
-
-        auto& frame = _frames.at(file_id);
-        frame->FitImage(fitting_request, fitting_response);
-
-        auto t_end_fitting = std::chrono::high_resolution_clock::now();
-        auto dt_fitting = std::chrono::duration_cast<std::chrono::microseconds>(t_end_fitting - t_start_fitting).count();
-        spdlog::performance("Fit 2D image in {:.3f} ms", dt_fitting * 1e-3);
-
-        SendEvent(CARTA::EventType::FITTING_RESPONSE, request_id, fitting_response);
-    } else {
-        string error = fmt::format("File id {} not found", file_id);
-        SendLogEvent(error, {"Fitting"}, CARTA::ErrorSeverity::DEBUG);
->>>>>>> b68d4037
     }
 }
 
