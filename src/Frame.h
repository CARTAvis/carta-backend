/* This file is part of the CARTA Image Viewer: https://github.com/CARTAvis/carta-backend
   Copyright 2018, 2019, 2020, 2021 Academia Sinica Institute of Astronomy and Astrophysics (ASIAA),
   Associated Universities, Inc. (AUI) and the Inter-University Institute for Data Intensive Astronomy (IDIA)
   SPDX-License-Identifier: GPL-3.0-or-later
*/

//# Frame.h: represents an open image file.  Handles slicing data and region calculations
//# (profiles, histograms, stats)

#ifndef CARTA_BACKEND__FRAME_H_
#define CARTA_BACKEND__FRAME_H_

#include <algorithm>
#include <atomic>
#include <memory>
#include <mutex>
#include <shared_mutex>
#include <unordered_map>

#include <tbb/queuing_rw_mutex.h>

#include <carta-protobuf/contour.pb.h>
#include <carta-protobuf/defs.pb.h>
#include <carta-protobuf/raster_tile.pb.h>
#include <carta-protobuf/region_histogram.pb.h>
#include <carta-protobuf/region_requirements.pb.h>
#include <carta-protobuf/save_file.pb.h>
#include <carta-protobuf/spatial_profile.pb.h>
#include <carta-protobuf/spectral_profile.pb.h>
#include <carta-protobuf/tiles.pb.h>

#include "Constants.h"
#include "DataStream/Contouring.h"
#include "DataStream/Tile.h"
#include "ImageData/FileLoader.h"
#include "ImageStats/BasicStatsCalculator.h"
#include "ImageStats/Histogram.h"
#include "Moment/MomentGenerator.h"
#include "Region/Region.h"
#include "RequirementsCache.h"
#include "TileCache.h"

#ifdef _BOOST_FILESYSTEM_
#include <boost/filesystem.hpp>
namespace fs = boost::filesystem;
#else
#include <filesystem>
namespace fs = std::filesystem;
#endif

struct ContourSettings {
    std::vector<double> levels;
    CARTA::SmoothingMode smoothing_mode;
    int smoothing_factor;
    int decimation;
    int compression_level;
    int chunk_size;
    uint32_t reference_file_id;

    // Equality operator for checking if contour settings have changed
    bool operator==(const ContourSettings& rhs) const {
        if (this->smoothing_mode != rhs.smoothing_mode || this->smoothing_factor != rhs.smoothing_factor ||
            this->decimation != rhs.decimation || this->compression_level != rhs.compression_level ||
            this->reference_file_id != rhs.reference_file_id || this->chunk_size != rhs.chunk_size) {
            return false;
        }
        if (this->levels.size() != rhs.levels.size()) {
            return false;
        }

        for (auto i = 0; i < this->levels.size(); i++) {
            if (this->levels[i] != rhs.levels[i]) {
                return false;
            }
        }

        return true;
    }

    bool operator!=(const ContourSettings& rhs) const {
        return !(*this == rhs);
    }
};

class Frame {
public:
    Frame(uint32_t session_id, carta::FileLoader* loader, const std::string& hdu, int default_z = DEFAULT_Z);
    ~Frame(){};

    bool IsValid();
    std::string GetErrorMessage();

    // Returns pointer to CoordinateSystem clone; caller must delete
    casacore::CoordinateSystem* CoordinateSystem();

    // Image/Frame info
    casacore::IPosition ImageShape();
    size_t Depth();     // length of z axis
    size_t NumStokes(); // if no stokes axis, nstokes=1
    int CurrentZ();
    int CurrentStokes();
    int StokesAxis();
    bool GetBeams(std::vector<CARTA::Beam>& beams);

    // Slicer to set z and stokes ranges with full xy plane
    casacore::Slicer GetImageSlicer(const AxisRange& z_range, int stokes);

    // Image view for z index
    inline void SetAnimationViewSettings(const CARTA::AddRequiredTiles& required_animation_tiles) {
        _required_animation_tiles = required_animation_tiles;
    }
    inline CARTA::AddRequiredTiles GetAnimationViewSettings() {
        return _required_animation_tiles;
    };
    bool SetImageChannels(int new_z, int new_stokes, std::string& message);

    // Cursor
    bool SetCursor(float x, float y);

    // Raster data
    bool FillRasterTileData(CARTA::RasterTileData& raster_tile_data, const Tile& tile, int z, int stokes,
        CARTA::CompressionType compression_type, float compression_quality);

    // Functions used for smoothing and contouring
    bool SetContourParameters(const CARTA::SetContourParameters& message);
    inline ContourSettings& GetContourParameters() {
        return _contour_settings;
    };
    bool ContourImage(ContourCallback& partial_contour_callback);

    // Histograms: image and cube
    bool SetHistogramRequirements(int region_id, const std::vector<CARTA::SetHistogramRequirements_HistogramConfig>& histogram_configs);
    bool FillRegionHistogramData(
        std::function<void(CARTA::RegionHistogramData histogram_data)> region_histogram_callback, int region_id, int file_id);
    bool FillHistogram(int z, int stokes, int num_bins, carta::BasicStats<float>& stats, CARTA::Histogram* histogram);
    bool GetBasicStats(int z, int stokes, carta::BasicStats<float>& stats);
    bool CalculateHistogram(int region_id, int z, int stokes, int num_bins, carta::BasicStats<float>& stats, carta::Histogram& hist);
    bool GetCubeHistogramConfig(HistogramConfig& config);
    void CacheCubeStats(int stokes, carta::BasicStats<float>& stats);
    void CacheCubeHistogram(int stokes, carta::Histogram& hist);

    // Stats: image
    bool SetStatsRequirements(int region_id, const std::vector<CARTA::SetStatsRequirements_StatsConfig>& stats_configs);
    bool FillRegionStatsData(std::function<void(CARTA::RegionStatsData stats_data)> stats_data_callback, int region_id, int file_id);

    // Spatial: cursor
    bool SetSpatialRequirements(int region_id, const std::vector<CARTA::SetSpatialRequirements_SpatialConfig>& spatial_profiles);
    bool FillSpatialProfileData(int region_id, CARTA::SpatialProfileData& spatial_data);

    // Spectral: cursor
    bool SetSpectralRequirements(int region_id, const std::vector<CARTA::SetSpectralRequirements_SpectralConfig>& spectral_configs);
    bool FillSpectralProfileData(std::function<void(CARTA::SpectralProfileData profile_data)> cb, int region_id, bool stokes_changed);

    // Set the flag connected = false, in order to stop the jobs and wait for jobs finished
    void WaitForTaskCancellation();
    // Check flag if Frame is to be destroyed
    bool IsConnected();

    // Apply Region/Slicer to image (Frame manages image mutex) and get shape, data, or stats
    casacore::LCRegion* GetImageRegion(int file_id, std::shared_ptr<carta::Region> region);
    bool GetImageRegion(int file_id, const AxisRange& z_range, int stokes, casacore::ImageRegion& image_region);
    casacore::IPosition GetRegionShape(const casacore::LattRegionHolder& region);
    // Returns data vector
    bool GetRegionData(const casacore::LattRegionHolder& region, std::vector<float>& data);
    bool GetSlicerData(const casacore::Slicer& slicer, std::vector<float>& data);
    // Returns stats_values map for spectral profiles and stats data
    bool GetRegionStats(const casacore::LattRegionHolder& region, const std::vector<CARTA::StatsType>& required_stats, bool per_z,
        std::map<CARTA::StatsType, std::vector<double>>& stats_values);
    bool GetSlicerStats(const casacore::Slicer& slicer, std::vector<CARTA::StatsType>& required_stats, bool per_z,
        std::map<CARTA::StatsType, std::vector<double>>& stats_values);
    // Spectral profiles from loader
    bool UseLoaderSpectralData(const casacore::IPosition& region_shape);
    bool GetLoaderPointSpectralData(std::vector<float>& profile, int stokes, CARTA::Point& point);
    bool GetLoaderSpectralData(int region_id, int stokes, const casacore::ArrayLattice<casacore::Bool>& mask,
        const casacore::IPosition& origin, std::map<CARTA::StatsType, std::vector<double>>& results, float& progress);

    // Moments calculation
    bool CalculateMoments(int file_id, MomentProgressCallback progress_callback, const casacore::ImageRegion& image_region,
        const CARTA::MomentRequest& moment_request, CARTA::MomentResponse& moment_response,
        std::vector<carta::CollapseResult>& collapse_results);
    void StopMomentCalc();

    // Save as a new file or export sub-image to CASA/FITS format
    void SaveFile(const std::string& root_folder, const CARTA::SaveFile& save_file_msg, CARTA::SaveFileAck& save_file_ack,
        std::shared_ptr<Region> image_region);

    bool GetStokesTypeIndex(const string& coordinate, int& stokes_index);

    std::shared_mutex& GetActiveTaskMutex();

protected:
    // Validate z and stokes index values
    bool CheckZ(int z);
    bool CheckStokes(int stokes);

    // Check whether z or stokes has changed
    bool ZStokesChanged(int z, int stokes);

    // Cache image plane data for current z, stokes
    bool FillImageCache();
    void InvalidateImageCache();

    // Downsampled data from image cache
    bool GetRasterData(std::vector<float>& image_data, CARTA::ImageBounds& bounds, int mip, bool mean_filter = true);
    bool GetRasterTileData(std::shared_ptr<std::vector<float>>& tile_data_ptr, const Tile& tile, int& width, int& height);

    // Fill vector for given z and stokes
    void GetZMatrix(std::vector<float>& z_matrix, size_t z, size_t stokes);

    // Histograms: z is single z index or ALL_Z for cube
    int AutoBinSize();
    bool FillHistogramFromCache(int z, int stokes, int num_bins, CARTA::Histogram* histogram);       // histogram message
    bool FillHistogramFromLoaderCache(int z, int stokes, int num_bins, CARTA::Histogram* histogram); // histogram message
    bool FillHistogramFromFrameCache(int z, int stokes, int num_bins, CARTA::Histogram* histogram);  // histogram message
    bool GetCachedImageHistogram(int z, int stokes, int num_bins, carta::Histogram& hist);           // internal histogram
    bool GetCachedCubeHistogram(int stokes, int num_bins, carta::Histogram& hist);                   // internal histogram

    // Check for cancel
    bool HasSpectralConfig(const SpectralConfig& config);

    // Export image
    bool ExportCASAImage(casacore::ImageInterface<casacore::Float>& image, fs::path output_filename, casacore::String& message);
    bool ExportFITSImage(casacore::ImageInterface<casacore::Float>& image, fs::path output_filename, casacore::String& message);
    void ValidateChannelStokes(std::vector<int>& channels, std::vector<int>& stokes, const CARTA::SaveFile& save_file_msg);
    casacore::Slicer GetExportImageSlicer(const CARTA::SaveFile& save_file_msg, casacore::IPosition image_shape);
    casacore::Slicer GetExportRegionSlicer(const CARTA::SaveFile& save_file_msg, casacore::IPosition image_shape,
        casacore::IPosition region_shape, casacore::LCRegion* image_region, casacore::LattRegionHolder& latt_region_holder);

    void InitImageHistogramConfigs();

    // For convenience, create int map key for storing cache by z and stokes
    inline int CacheKey(int z, int stokes) {
        return (z * 10) + stokes;
    }
    // Get the full name of image file
    std::string GetFileName() {
        return _loader->GetFileName();
    }
    // Get image interface ptr
    casacore::ImageInterface<float>* GetImage() {
        return _loader->GetImage();
    }
    // Setup
    uint32_t _session_id;

    // Image opened
    bool _valid;
    std::string _open_image_error;

    // Trigger job cancellation when false
    volatile bool _connected = true;

    // Image loader for image type
    std::shared_ptr<carta::FileLoader> _loader;

    // Shape and axis info: X, Y, Z, Stokes
    casacore::IPosition _image_shape;
    int _x_axis, _y_axis, _z_axis, _stokes_axis;
    int _z_index, _stokes_index; // current index
    size_t _width, _height, _depth, _num_stokes;

    // Image settings
    CARTA::AddRequiredTiles _required_animation_tiles;

    // Current cursor position
    PointXy _cursor;

    // Contour settings
    ContourSettings _contour_settings;

    // Image data cache and mutex
    std::vector<float> _image_cache;    // image data for current z, stokes
    bool _image_cache_valid;            // cached image data is valid for current z and stokes
    tbb::queuing_rw_mutex _cache_mutex; // allow concurrent reads but lock for write
    std::mutex _image_mutex;            // only one disk access at a time
    bool _cache_loaded;                 // channel cache is set
    TileCache _tile_cache;              // cache for full-resolution image tiles
    std::mutex _ignore_interrupt_X_mutex;
    std::mutex _ignore_interrupt_Y_mutex;

    // Use a shared lock for long time calculations, use an exclusive lock for the object destruction
    mutable std::shared_mutex _active_task_mutex;

    // Requirements
    std::vector<HistogramConfig> _image_histogram_configs;
    std::vector<HistogramConfig> _cube_histogram_configs;
<<<<<<< HEAD
    std::vector<CARTA::SetStatsRequirements_StatsConfig> _image_required_stats;
    std::vector<std::string> _cursor_spatial_configs;
=======
    std::vector<CARTA::StatsType> _image_required_stats;
    std::vector<CARTA::SetSpatialRequirements_SpatialConfig> _cursor_spatial_configs;
>>>>>>> 19ead62f
    std::vector<SpectralConfig> _cursor_spectral_configs;
    std::mutex _spectral_mutex;

    // Cache maps
    // For image, key is cache key (z/stokes); for cube, key is stokes.
    std::unordered_map<int, std::vector<carta::Histogram>> _image_histograms, _cube_histograms;
    std::unordered_map<int, carta::BasicStats<float>> _image_basic_stats, _cube_basic_stats;
    std::unordered_map<int, std::map<CARTA::StatsType, double>> _image_stats;

    // Moment generator
    std::unique_ptr<MomentGenerator> _moment_generator;
};

#endif // CARTA_BACKEND__FRAME_H_<|MERGE_RESOLUTION|>--- conflicted
+++ resolved
@@ -284,13 +284,8 @@
     // Requirements
     std::vector<HistogramConfig> _image_histogram_configs;
     std::vector<HistogramConfig> _cube_histogram_configs;
-<<<<<<< HEAD
     std::vector<CARTA::SetStatsRequirements_StatsConfig> _image_required_stats;
-    std::vector<std::string> _cursor_spatial_configs;
-=======
-    std::vector<CARTA::StatsType> _image_required_stats;
     std::vector<CARTA::SetSpatialRequirements_SpatialConfig> _cursor_spatial_configs;
->>>>>>> 19ead62f
     std::vector<SpectralConfig> _cursor_spectral_configs;
     std::mutex _spectral_mutex;
 
