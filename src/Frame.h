--- conflicted
+++ resolved
@@ -173,12 +173,10 @@
     // Save as a new file or convert it between CASA/FITS formats
     void SaveFile(const std::string& root_folder, const CARTA::SaveFile& save_file_msg, CARTA::SaveFileAck& save_file_ack);
 
-<<<<<<< HEAD
+    bool GetStokesTypeIndex(const string& coordinate, int& stokes_index);
+
     // Use a shared lock for long time calculations, use an exclusive lock for the object destruction
     mutable std::shared_mutex life_mutex;
-=======
-    bool GetStokesTypeIndex(const string& coordinate, int& stokes_index);
->>>>>>> 9d385cc3
 
 private:
     // Validate z and stokes index values
