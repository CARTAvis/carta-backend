/* This file is part of the CARTA Image Viewer: https://github.com/CARTAvis/carta-backend
   Copyright 2018, 2019, 2020, 2021 Academia Sinica Institute of Astronomy and Astrophysics (ASIAA),
   Associated Universities, Inc. (AUI) and the Inter-University Institute for Data Intensive Astronomy (IDIA)
   SPDX-License-Identifier: GPL-3.0-or-later
*/

//# Frame.h: represents an open image file.  Handles slicing data and region calculations
//# (profiles, histograms, stats)

#ifndef CARTA_BACKEND__FRAME_H_
#define CARTA_BACKEND__FRAME_H_

#include <algorithm>
#include <atomic>
#include <memory>
#include <mutex>
#include <shared_mutex>
#include <unordered_map>

#include <carta-protobuf/contour.pb.h>
#include <carta-protobuf/defs.pb.h>
#include <carta-protobuf/raster_tile.pb.h>
#include <carta-protobuf/region_histogram.pb.h>
#include <carta-protobuf/region_requirements.pb.h>
#include <carta-protobuf/region_stats.pb.h>
#include <carta-protobuf/save_file.pb.h>
#include <carta-protobuf/spatial_profile.pb.h>
#include <carta-protobuf/spectral_profile.pb.h>
#include <carta-protobuf/tiles.pb.h>

#include "Concurrency.h"
#include "DataStream/Contouring.h"
#include "DataStream/Tile.h"
#include "ImageData/FileLoader.h"
#include "ImageGenerators/ImageGenerator.h"
#include "ImageGenerators/MomentGenerator.h"
#include "ImageStats/BasicStatsCalculator.h"
#include "ImageStats/Histogram.h"
#include "Region/Region.h"
#include "RequirementsCache.h"
#include "TileCache.h"
#include "Util/FileSystem.h"
#include "Util/Image.h"
#include "Util/Message.h"

struct ContourSettings {
    std::vector<double> levels;
    CARTA::SmoothingMode smoothing_mode;
    int smoothing_factor;
    int decimation;
    int compression_level;
    int chunk_size;
    uint32_t reference_file_id;

    // Equality operator for checking if contour settings have changed
    bool operator==(const ContourSettings& rhs) const {
        if (this->smoothing_mode != rhs.smoothing_mode || this->smoothing_factor != rhs.smoothing_factor ||
            this->decimation != rhs.decimation || this->compression_level != rhs.compression_level ||
            this->reference_file_id != rhs.reference_file_id || this->chunk_size != rhs.chunk_size) {
            return false;
        }
        if (this->levels.size() != rhs.levels.size()) {
            return false;
        }

        for (auto i = 0; i < this->levels.size(); i++) {
            if (this->levels[i] != rhs.levels[i]) {
                return false;
            }
        }

        return true;
    }

    bool operator!=(const ContourSettings& rhs) const {
        return !(*this == rhs);
    }
};

// Map for enum CARTA:FileType to string
static std::unordered_map<CARTA::FileType, string> FileTypeString{{CARTA::FileType::CASA, "CASA"}, {CARTA::FileType::CRTF, "CRTF"},
    {CARTA::FileType::DS9_REG, "DS9"}, {CARTA::FileType::FITS, "FITS"}, {CARTA::FileType::HDF5, "HDF5"},
    {CARTA::FileType::MIRIAD, "MIRIAD"}, {CARTA::FileType::UNKNOWN, "Unknown"}};

class Frame {
public:
    Frame(uint32_t session_id, std::shared_ptr<carta::FileLoader> loader, const std::string& hdu, int default_z = DEFAULT_Z);
    ~Frame(){};

    bool IsValid();
    std::string GetErrorMessage();

    // Get the full name of image file
    std::string GetFileName();

    // Returns pointer to CoordinateSystem clone; caller must delete
    casacore::CoordinateSystem* CoordinateSystem(const StokesSource& stokes_source = StokesSource());

    // Image/Frame info
    casacore::IPosition ImageShape(const StokesSource& stokes_source = StokesSource());
    size_t Depth();     // length of z axis
    size_t NumStokes(); // if no stokes axis, nstokes=1
    int CurrentZ();
    int CurrentStokes();
    int SpectralAxis();
    int StokesAxis();
    bool GetBeams(std::vector<CARTA::Beam>& beams);

    // Slicer to set z and stokes ranges with full xy plane
    std::pair<StokesSource, casacore::Slicer> GetImageSlicer(const AxisRange& z_range, int stokes);
    std::pair<StokesSource, casacore::Slicer> GetImageSlicer(
        const AxisRange& x_range, const AxisRange& y_range, const AxisRange& z_range, int stokes);

    // Image view for z index
    inline void SetAnimationViewSettings(const CARTA::AddRequiredTiles& required_animation_tiles) {
        _required_animation_tiles = required_animation_tiles;
    }
    inline CARTA::AddRequiredTiles GetAnimationViewSettings() {
        return _required_animation_tiles;
    };
    bool SetImageChannels(int new_z, int new_stokes, std::string& message);

    // Cursor
    bool SetCursor(float x, float y);

    // Raster data
    bool FillRasterTileData(CARTA::RasterTileData& raster_tile_data, const Tile& tile, int z, int stokes,
        CARTA::CompressionType compression_type, float compression_quality);

    // Functions used for smoothing and contouring
    bool SetContourParameters(const CARTA::SetContourParameters& message);
    inline ContourSettings& GetContourParameters() {
        return _contour_settings;
    };
    bool ContourImage(ContourCallback& partial_contour_callback);

    // Histograms: image and cube
    bool SetHistogramRequirements(int region_id, const std::vector<CARTA::SetHistogramRequirements_HistogramConfig>& histogram_configs);
    bool FillRegionHistogramData(
        std::function<void(CARTA::RegionHistogramData histogram_data)> region_histogram_callback, int region_id, int file_id);
    bool GetBasicStats(int z, int stokes, carta::BasicStats<float>& stats);
    bool CalculateHistogram(int region_id, int z, int stokes, int num_bins, carta::BasicStats<float>& stats, carta::Histogram& hist);
    bool GetCubeHistogramConfig(HistogramConfig& config);
    void CacheCubeStats(int stokes, carta::BasicStats<float>& stats);
    void CacheCubeHistogram(int stokes, carta::Histogram& hist);

    // Stats: image
    bool SetStatsRequirements(int region_id, const std::vector<CARTA::SetStatsRequirements_StatsConfig>& stats_configs);
    bool FillRegionStatsData(std::function<void(CARTA::RegionStatsData stats_data)> stats_data_callback, int region_id, int file_id);

    // Spatial: cursor
    void SetSpatialRequirements(const std::vector<CARTA::SetSpatialRequirements_SpatialConfig>& spatial_profiles);
    bool FillSpatialProfileData(std::vector<CARTA::SpatialProfileData>& spatial_data_vec);
    bool FillSpatialProfileData(PointXy point, std::vector<CARTA::SetSpatialRequirements_SpatialConfig> spatial_configs,
        std::vector<CARTA::SpatialProfileData>& spatial_data_vec);

    // Spectral: cursor
    bool SetSpectralRequirements(int region_id, const std::vector<CARTA::SetSpectralRequirements_SpectralConfig>& spectral_configs);
    bool FillSpectralProfileData(std::function<void(CARTA::SpectralProfileData profile_data)> cb, int region_id, bool stokes_changed);

    // Set the flag connected = false, in order to stop the jobs and wait for jobs finished
    void WaitForTaskCancellation();
    // Check flag if Frame is to be destroyed
    bool IsConnected();

    // Apply Region/Slicer to image (Frame manages image mutex) and get shape, data, or stats
<<<<<<< HEAD
    casacore::LCRegion* GetImageRegion(
        int file_id, std::shared_ptr<carta::Region> region, const StokesSource& stokes_source = StokesSource());
    bool GetImageRegion(
        int file_id, const AxisRange& z_range, int stokes, std::pair<StokesSource, casacore::ImageRegion>& stokes_src_vs_region);
    casacore::IPosition GetRegionShape(const std::pair<StokesSource, casacore::LattRegionHolder>& stokes_src_vs_region);
=======
    casacore::LCRegion* GetImageRegion(int file_id, std::shared_ptr<carta::Region> region, bool report_error = true);
    bool GetImageRegion(int file_id, const AxisRange& z_range, int stokes, casacore::ImageRegion& image_region);
    casacore::IPosition GetRegionShape(const casacore::LattRegionHolder& region);
>>>>>>> a544511d
    // Returns data vector
    bool GetRegionData(const std::pair<StokesSource, casacore::ImageRegion>& stokes_src_vs_region, std::vector<float>& data);
    bool GetSlicerData(const std::pair<StokesSource, casacore::Slicer>& stokes_src_vs_slicer, std::vector<float>& data);
    // Returns stats_values map for spectral profiles and stats data
    bool GetRegionStats(const std::pair<StokesSource, casacore::ImageRegion>& stokes_src_vs_region,
        const std::vector<CARTA::StatsType>& required_stats, bool per_z, std::map<CARTA::StatsType, std::vector<double>>& stats_values);
    bool GetSlicerStats(const std::pair<StokesSource, casacore::Slicer>& stokes_src_vs_slicer,
        std::vector<CARTA::StatsType>& required_stats, bool per_z, std::map<CARTA::StatsType, std::vector<double>>& stats_values);
    // Spectral profiles from loader
    bool UseLoaderSpectralData(const casacore::IPosition& region_shape);
    bool GetLoaderPointSpectralData(std::vector<float>& profile, int stokes, CARTA::Point& point);
    bool GetLoaderSpectralData(int region_id, int stokes, const casacore::ArrayLattice<casacore::Bool>& mask,
        const casacore::IPosition& origin, std::map<CARTA::StatsType, std::vector<double>>& results, float& progress);

    // Moments calculation
<<<<<<< HEAD
    bool CalculateMoments(int file_id, MomentProgressCallback progress_callback,
        const std::pair<StokesSource, casacore::ImageRegion>& stokes_src_vs_region, const CARTA::MomentRequest& moment_request,
        CARTA::MomentResponse& moment_response, std::vector<carta::CollapseResult>& collapse_results);
=======
    bool CalculateMoments(int file_id, GeneratorProgressCallback progress_callback, const casacore::ImageRegion& image_region,
        const CARTA::MomentRequest& moment_request, CARTA::MomentResponse& moment_response,
        std::vector<carta::GeneratedImage>& collapse_results);
>>>>>>> a544511d
    void StopMomentCalc();

    // Save as a new file or export sub-image to CASA/FITS format
    void SaveFile(const std::string& root_folder, const CARTA::SaveFile& save_file_msg, CARTA::SaveFileAck& save_file_ack,
        std::shared_ptr<Region> image_region);

    bool GetStokesTypeIndex(const string& coordinate, int& stokes_index);

    std::shared_mutex& GetActiveTaskMutex();

    // Get image interface ptr
    inline std::shared_ptr<casacore::ImageInterface<float>> GetImage() {
        return _loader->GetImage();
    }

    // Close image with cached data
    void CloseCachedImage(const std::string& file);

protected:
    // Validate z and stokes index values
    bool CheckZ(int z);
    bool CheckStokes(int stokes);

    // Check whether z or stokes has changed
    bool ZStokesChanged(int z, int stokes);

    // Cache image plane data for current z, stokes
    bool FillImageCache();
    void InvalidateImageCache();

    // Downsampled data from image cache
    bool GetRasterData(std::vector<float>& image_data, CARTA::ImageBounds& bounds, int mip, bool mean_filter = true);
    bool GetRasterTileData(std::shared_ptr<std::vector<float>>& tile_data_ptr, const Tile& tile, int& width, int& height);

    // Fill vector for given z and stokes
    void GetZMatrix(std::vector<float>& z_matrix, size_t z, size_t stokes);

    // Histograms: z is single z index or ALL_Z for cube
    int AutoBinSize();
    bool FillHistogramFromCache(int z, int stokes, int num_bins, CARTA::Histogram* histogram);       // histogram message
    bool FillHistogramFromLoaderCache(int z, int stokes, int num_bins, CARTA::Histogram* histogram); // histogram message
    bool FillHistogramFromFrameCache(int z, int stokes, int num_bins, CARTA::Histogram* histogram);  // histogram message
    bool GetCachedImageHistogram(int z, int stokes, int num_bins, carta::Histogram& hist);           // internal histogram
    bool GetCachedCubeHistogram(int stokes, int num_bins, carta::Histogram& hist);                   // internal histogram

    // Check for cancel
    bool HasSpectralConfig(const SpectralConfig& config);

    // Export image
    bool ExportCASAImage(casacore::ImageInterface<casacore::Float>& image, fs::path output_filename, casacore::String& message);
    bool ExportFITSImage(casacore::ImageInterface<casacore::Float>& image, fs::path output_filename, casacore::String& message);
    void ValidateChannelStokes(std::vector<int>& channels, std::vector<int>& stokes, const CARTA::SaveFile& save_file_msg);
    casacore::Slicer GetExportImageSlicer(const CARTA::SaveFile& save_file_msg, casacore::IPosition image_shape);
    casacore::Slicer GetExportRegionSlicer(const CARTA::SaveFile& save_file_msg, casacore::IPosition image_shape,
        casacore::IPosition region_shape, casacore::LCRegion* image_region, casacore::LattRegionHolder& latt_region_holder);

    void InitImageHistogramConfigs();

    // For convenience, create int map key for storing cache by z and stokes
    inline int CacheKey(int z, int stokes) {
        return (z * 10) + stokes;
    }

    // Setup
    uint32_t _session_id;

    // Image opened
    bool _valid;
    std::string _open_image_error;

    // Trigger job cancellation when false
    volatile bool _connected = true;

    // Image loader for image type
    std::shared_ptr<carta::FileLoader> _loader;

    // Shape and axis info: X, Y, Z, Stokes
    casacore::IPosition _image_shape;
    int _x_axis, _y_axis, _z_axis, _spectral_axis, _stokes_axis;
    int _z_index, _stokes_index; // current index
    size_t _width, _height, _depth, _num_stokes;

    // Image settings
    CARTA::AddRequiredTiles _required_animation_tiles;

    // Current cursor position
    PointXy _cursor;

    // Contour settings
    ContourSettings _contour_settings;

    // Image data cache and mutex
    std::vector<float> _image_cache; // image data for current z, stokes
    bool _image_cache_valid;         // cached image data is valid for current z and stokes
    queuing_rw_mutex _cache_mutex;   // allow concurrent reads but lock for write
    std::mutex _image_mutex;         // only one disk access at a time
    bool _cache_loaded;              // channel cache is set
    TileCache _tile_cache;           // cache for full-resolution image tiles
    std::mutex _ignore_interrupt_X_mutex;
    std::mutex _ignore_interrupt_Y_mutex;

    // Use a shared lock for long time calculations, use an exclusive lock for the object destruction
    mutable std::shared_mutex _active_task_mutex;

    // Requirements
    std::vector<HistogramConfig> _image_histogram_configs;
    std::vector<HistogramConfig> _cube_histogram_configs;
    std::vector<CARTA::SetStatsRequirements_StatsConfig> _image_required_stats;
    std::vector<CARTA::SetSpatialRequirements_SpatialConfig> _cursor_spatial_configs;
    std::vector<SpectralConfig> _cursor_spectral_configs;
    std::mutex _spectral_mutex;

    // Cache maps
    // For image, key is cache key (z/stokes); for cube, key is stokes.
    std::unordered_map<int, std::vector<carta::Histogram>> _image_histograms, _cube_histograms;
    std::unordered_map<int, carta::BasicStats<float>> _image_basic_stats, _cube_basic_stats;
    std::unordered_map<int, std::map<CARTA::StatsType, double>> _image_stats;

    // Moment generator
    std::unique_ptr<MomentGenerator> _moment_generator;
    StokesSource _stokes_source;
};

#endif // CARTA_BACKEND__FRAME_H_<|MERGE_RESOLUTION|>--- conflicted
+++ resolved
@@ -164,17 +164,11 @@
     bool IsConnected();
 
     // Apply Region/Slicer to image (Frame manages image mutex) and get shape, data, or stats
-<<<<<<< HEAD
     casacore::LCRegion* GetImageRegion(
-        int file_id, std::shared_ptr<carta::Region> region, const StokesSource& stokes_source = StokesSource());
+        int file_id, std::shared_ptr<carta::Region> region, const StokesSource& stokes_source = StokesSource(), bool report_error = true);
     bool GetImageRegion(
         int file_id, const AxisRange& z_range, int stokes, std::pair<StokesSource, casacore::ImageRegion>& stokes_src_vs_region);
     casacore::IPosition GetRegionShape(const std::pair<StokesSource, casacore::LattRegionHolder>& stokes_src_vs_region);
-=======
-    casacore::LCRegion* GetImageRegion(int file_id, std::shared_ptr<carta::Region> region, bool report_error = true);
-    bool GetImageRegion(int file_id, const AxisRange& z_range, int stokes, casacore::ImageRegion& image_region);
-    casacore::IPosition GetRegionShape(const casacore::LattRegionHolder& region);
->>>>>>> a544511d
     // Returns data vector
     bool GetRegionData(const std::pair<StokesSource, casacore::ImageRegion>& stokes_src_vs_region, std::vector<float>& data);
     bool GetSlicerData(const std::pair<StokesSource, casacore::Slicer>& stokes_src_vs_slicer, std::vector<float>& data);
@@ -190,15 +184,9 @@
         const casacore::IPosition& origin, std::map<CARTA::StatsType, std::vector<double>>& results, float& progress);
 
     // Moments calculation
-<<<<<<< HEAD
-    bool CalculateMoments(int file_id, MomentProgressCallback progress_callback,
+    bool CalculateMoments(int file_id, GeneratorProgressCallback progress_callback,
         const std::pair<StokesSource, casacore::ImageRegion>& stokes_src_vs_region, const CARTA::MomentRequest& moment_request,
-        CARTA::MomentResponse& moment_response, std::vector<carta::CollapseResult>& collapse_results);
-=======
-    bool CalculateMoments(int file_id, GeneratorProgressCallback progress_callback, const casacore::ImageRegion& image_region,
-        const CARTA::MomentRequest& moment_request, CARTA::MomentResponse& moment_response,
-        std::vector<carta::GeneratedImage>& collapse_results);
->>>>>>> a544511d
+        CARTA::MomentResponse& moment_response, std::vector<carta::GeneratedImage>& collapse_results);
     void StopMomentCalc();
 
     // Save as a new file or export sub-image to CASA/FITS format
