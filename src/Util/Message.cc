--- conflicted
+++ resolved
@@ -383,14 +383,15 @@
     return message;
 }
 
-<<<<<<< HEAD
-CARTA::ImageBounds Message::ImageBounds(int x_min, int x_max, int y_min, int y_max) {
+CARTA::ImageBounds Message::ImageBounds(int32_t x_min, int32_t x_max, int32_t y_min, int32_t y_max) {
     CARTA::ImageBounds message;
     message.set_x_min(x_min);
     message.set_x_max(x_max);
     message.set_y_min(y_min);
     message.set_y_max(y_max);
-=======
+    return message;
+}
+
 CARTA::SetRegion Message::SetRegion(int32_t file_id, int32_t region_id, const CARTA::RegionInfo& region_info) {
     CARTA::SetRegion message;
     message.set_file_id(file_id);
@@ -433,7 +434,6 @@
     message.set_parameters(parameters);
     message.set_async(async);
     message.set_return_path(return_path);
->>>>>>> 2b67b020
     return message;
 }
 
