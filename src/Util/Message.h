--- conflicted
+++ resolved
@@ -30,11 +30,7 @@
 #include "ImageStats/Histogram.h"
 
 namespace carta {
-<<<<<<< HEAD
 const uint16_t ICD_VERSION = 26;
-=======
-const uint16_t ICD_VERSION = 25;
->>>>>>> 71a446a9
 struct EventHeader {
     uint16_t type;
     uint16_t icd_version;
