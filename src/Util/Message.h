/* This file is part of the CARTA Image Viewer: https://github.com/CARTAvis/carta-backend
   Copyright 2018-2022 Academia Sinica Institute of Astronomy and Astrophysics (ASIAA),
   Associated Universities, Inc. (AUI) and the Inter-University Institute for Data Intensive Astronomy (IDIA)
   SPDX-License-Identifier: GPL-3.0-or-later
*/

#ifndef CARTA_BACKEND__UTIL_MESSAGE_H_
#define CARTA_BACKEND__UTIL_MESSAGE_H_

#include <carta-protobuf/animation.pb.h>
#include <carta-protobuf/close_file.pb.h>
#include <carta-protobuf/contour_image.pb.h>
#include <carta-protobuf/defs.pb.h>
#include <carta-protobuf/error.pb.h>
#include <carta-protobuf/export_region.pb.h>
#include <carta-protobuf/file_info.pb.h>
#include <carta-protobuf/file_list.pb.h>
#include <carta-protobuf/fitting_request.pb.h>
#include <carta-protobuf/import_region.pb.h>
#include <carta-protobuf/moment_request.pb.h>
#include <carta-protobuf/open_file.pb.h>
#include <carta-protobuf/pv_request.pb.h>
#include <carta-protobuf/raster_tile.pb.h>
#include <carta-protobuf/region.pb.h>
#include <carta-protobuf/region_histogram.pb.h>
#include <carta-protobuf/region_requirements.pb.h>
#include <carta-protobuf/region_stats.pb.h>
#include <carta-protobuf/register_viewer.pb.h>
#include <carta-protobuf/resume_session.pb.h>
#include <carta-protobuf/save_file.pb.h>
#include <carta-protobuf/scripting.pb.h>
#include <carta-protobuf/set_cursor.pb.h>
#include <carta-protobuf/set_image_channels.pb.h>
#include <carta-protobuf/spatial_profile.pb.h>
#include <carta-protobuf/spectral_profile.pb.h>
#include <carta-protobuf/stop_moment_calc.pb.h>
#include <carta-protobuf/stop_pv_calc.pb.h>
#include <carta-protobuf/tiles.pb.h>
#include <carta-protobuf/vector_overlay.pb.h>
#include <carta-protobuf/vector_overlay_tile.pb.h>

#include <casacore/casa/Quanta/Quantum.h>

#include "Image.h"
#include "ImageStats/BasicStatsCalculator.h"
#include "ImageStats/Histogram.h"

namespace carta {
const uint16_t ICD_VERSION = 28;
struct EventHeader {
    uint16_t type;
    uint16_t icd_version;
    uint32_t request_id;
};
} // namespace carta

class Message {
    Message() {}
    ~Message() = default;

public:
    // Request messages
    static CARTA::RegisterViewer RegisterViewer(uint32_t session_id, std::string api_key, uint32_t client_feature_flags);
    static CARTA::CloseFile CloseFile(int32_t file_id);
    static CARTA::OpenFile OpenFile(std::string directory, std::string file, std::string hdu, int32_t file_id,
        CARTA::RenderMode render_mode = CARTA::RenderMode::RASTER, bool lel_expr = false);
    static CARTA::SetImageChannels SetImageChannels(int32_t file_id, int32_t channel, int32_t stokes,
        CARTA::CompressionType compression_type = CARTA::CompressionType::NONE, float compression_quality = -1);
    static CARTA::SetCursor SetCursor(int32_t file_id, float x, float y);
    static CARTA::SetSpatialRequirements SetSpatialRequirements(int32_t file_id, int32_t region_id);
    static CARTA::SetStatsRequirements SetStatsRequirements(int32_t file_id, int32_t region_id);
    static CARTA::SetHistogramRequirements SetHistogramRequirements(
        int32_t file_id, int32_t region_id, int32_t channel = CURRENT_Z, int32_t num_bins = AUTO_BIN_SIZE);
    static CARTA::AddRequiredTiles AddRequiredTiles(
        int32_t file_id, CARTA::CompressionType compression_type, float compression_quality, const std::vector<float>& tiles);
    static CARTA::Point Point(float x, float y);
    static CARTA::Point Point(const casacore::Vector<casacore::Double>& input, int x_index = 0, int y_index = 1);
    static CARTA::Point Point(const std::vector<casacore::Quantity>& input, int x_index = 0, int y_index = 1);
    static CARTA::Point Point(const std::vector<double>& input, int x_index = 0, int y_index = 1);
    static CARTA::SetRegion SetRegion(
        int32_t file_id, int32_t region_id, CARTA::RegionType region_type, std::vector<CARTA::Point> control_points, float rotation);
    static CARTA::SetStatsRequirements SetStatsRequirements(int32_t file_id, int32_t region_id, std::string coordinate);
    static CARTA::SetSpectralRequirements SetSpectralRequirements(int32_t file_id, int32_t region_id, std::string coordinate);
    static CARTA::StartAnimation StartAnimation(int32_t file_id, std::pair<int32_t, int32_t> first_frame,
        std::pair<int32_t, int32_t> start_frame, std::pair<int32_t, int32_t> last_frame, std::pair<int32_t, int32_t> delta_frame,
        CARTA::CompressionType compression_type, float compression_quality, const std::vector<float>& tiles, int32_t frame_rate = 5);
    static CARTA::AnimationFlowControl AnimationFlowControl(int32_t file_id, std::pair<int32_t, int32_t> received_frame);
    static CARTA::StopAnimation StopAnimation(int32_t file_id, std::pair<int32_t, int32_t> end_frame);
    static CARTA::SetSpatialRequirements_SpatialConfig SpatialConfig(
        std::string coordinate, int32_t start = 0, int32_t end = 0, int32_t mip = 0, int32_t width = 0);
    static CARTA::IntBounds IntBounds(int32_t min, int32_t max);
    static CARTA::FloatBounds FloatBounds(float min, float max);
    static CARTA::MomentRequest MomentsRequest(int32_t file_id, int32_t region_id, CARTA::MomentAxis moments_axis,
        CARTA::MomentMask moment_mask, CARTA::IntBounds spectral_range, CARTA::FloatBounds pixel_range);
    static CARTA::ImageProperties ImageProperties(std::string directory, std::string file, std::string hdu, int32_t file_id,
        CARTA::RenderMode render_mode, int32_t channel, int32_t stokes);
    static CARTA::ResumeSession ResumeSession(std::vector<CARTA::ImageProperties> images);
    static CARTA::SetSpectralRequirements_SpectralConfig SpectralConfig(const std::string& coordinate);
    static CARTA::FileListRequest FileListRequest(const std::string& directory);
    static CARTA::FileInfoRequest FileInfoRequest(const std::string& directory, const std::string& file, const std::string& hdu = "");
    static CARTA::SetContourParameters SetContourParameters(uint32_t file_id, uint32_t ref_file_id, int32_t x_min, int32_t x_max,
        int32_t y_min, int32_t y_max, const std::vector<double>& levels, CARTA::SmoothingMode smoothing_mode, int32_t smoothing_factor,
        int32_t decimation_factor, int32_t compression_level, int32_t contour_chunk_size);
    static CARTA::SetVectorOverlayParameters SetVectorOverlayParameters(uint32_t file_id, uint32_t mip, bool fractional, double threshold,
        bool debiasing, double q_error, double u_error, int32_t stokes_intensity, int32_t stokes_angle,
        const CARTA::CompressionType& compression_type, float compression_quality);
<<<<<<< HEAD
    static CARTA::ImageBounds ImageBounds(int x_min, int x_max, int y_min, int y_max);
=======
    static CARTA::SetRegion SetRegion(int32_t file_id, int32_t region_id, const CARTA::RegionInfo& region_info);
    static CARTA::ConcatStokesFiles ConcatStokesFiles(
        int32_t file_id, const google::protobuf::RepeatedPtrField<CARTA::StokesFile>& stokes_files);
    static CARTA::DoublePoint DoublePoint(double x, double y);
    static CARTA::GaussianComponent GaussianComponent(
        const CARTA::DoublePoint& center, double amp, const CARTA::DoublePoint& fwhm, double pa);
    static CARTA::ScriptingRequest ScriptingRequest(uint32_t scripting_request_id, const std::string& target, const std::string& action,
        const std::string& parameters, bool async, const std::string& return_path);
>>>>>>> 2b67b020

    // Response messages
    static CARTA::SpectralProfileData SpectralProfileData(int32_t file_id, int32_t region_id, int32_t stokes, float progress,
        std::string& coordinate, std::vector<CARTA::StatsType>& required_stats,
        std::map<CARTA::StatsType, std::vector<double>>& spectral_data);
    static CARTA::SpectralProfileData SpectralProfileData(int32_t stokes, float progress);
    static CARTA::SpatialProfileData SpatialProfileData(int32_t file_id, int32_t region_id, int32_t x, int32_t y, int32_t channel,
        int32_t stokes, float value, int32_t start, int32_t end, std::vector<float>& profile, std::string& coordinate, int32_t mip,
        CARTA::ProfileAxisType axis_type, float crpix, float crval, float cdelt, std::string& unit);
    static CARTA::SpatialProfileData SpatialProfileData(int32_t x, int32_t y, int32_t channel, int32_t stokes, float value);
    static CARTA::RasterTileSync RasterTileSync(int32_t file_id, int32_t channel, int32_t stokes, int32_t animation_id, bool end_sync);
    static CARTA::SetRegionAck SetRegionAck(int32_t region_id, bool success, std::string err_message);
    static CARTA::RegisterViewerAck RegisterViewerAck(
        uint32_t session_id, bool success, const std::string& status, const CARTA::SessionType& type);
    static CARTA::MomentProgress MomentProgress(int32_t file_id, float progress);
    static CARTA::PvProgress PvProgress(int32_t file_id, float progress);
    static CARTA::RegionHistogramData RegionHistogramData(
        int32_t file_id, int32_t region_id, int32_t channel, int32_t stokes, float progress);
    static CARTA::ContourImageData ContourImageData(
        int32_t file_id, uint32_t reference_file_id, int32_t channel, int32_t stokes, double progress);
    static CARTA::VectorOverlayTileData VectorOverlayTileData(int32_t file_id, int32_t channel, int32_t stokes_intensity,
        int32_t stokes_angle, const CARTA::CompressionType& compression_type, float compression_quality);
    static CARTA::ErrorData ErrorData(const std::string& message, std::vector<std::string> tags, CARTA::ErrorSeverity severity);
    static CARTA::FileInfo FileInfo(const std::string& name, CARTA::FileType type, int64_t size = 0, const std::string& hdu = "");
    static CARTA::RasterTileData RasterTileData(int32_t file_id, int32_t animation_id);
    static CARTA::StartAnimationAck StartAnimationAck(bool success, int32_t animation_id, const std::string& message);
    static CARTA::ImportRegionAck ImportRegionAck(bool success, const std::string& message);
    static CARTA::RegionStatsData RegionStatsData(int32_t file_id, int32_t region_id, int32_t channel, int32_t stokes);
    static CARTA::Beam Beam(int32_t channel, int32_t stokes, float major_axis, float minor_axis, float pa);
    static CARTA::ListProgress ListProgress(
        const CARTA::FileListType& file_list_type, int32_t total_count, int32_t checked_count, float percentage);

    // Decode messages
    static CARTA::EventType EventType(std::vector<char>& message);

    template <typename T>
    static T DecodeMessage(std::vector<char>& message);
};

void FillHistogram(CARTA::Histogram* histogram, int32_t num_bins, double bin_width, double first_bin_center,
    const std::vector<int32_t>& bins, double mean, double std_dev);
void FillHistogram(CARTA::Histogram* histogram, const carta::BasicStats<float>& stats, const carta::Histogram& hist);
void FillStatistics(CARTA::RegionStatsData& stats_data, const std::vector<CARTA::StatsType>& required_stats,
    std::map<CARTA::StatsType, double>& stats_value_map);

#include "Message.tcc"

#endif // CARTA_BACKEND__UTIL_MESSAGE_H_<|MERGE_RESOLUTION|>--- conflicted
+++ resolved
@@ -104,9 +104,7 @@
     static CARTA::SetVectorOverlayParameters SetVectorOverlayParameters(uint32_t file_id, uint32_t mip, bool fractional, double threshold,
         bool debiasing, double q_error, double u_error, int32_t stokes_intensity, int32_t stokes_angle,
         const CARTA::CompressionType& compression_type, float compression_quality);
-<<<<<<< HEAD
-    static CARTA::ImageBounds ImageBounds(int x_min, int x_max, int y_min, int y_max);
-=======
+    static CARTA::ImageBounds ImageBounds(int32_t x_min, int32_t x_max, int32_t y_min, int32_t y_max);
     static CARTA::SetRegion SetRegion(int32_t file_id, int32_t region_id, const CARTA::RegionInfo& region_info);
     static CARTA::ConcatStokesFiles ConcatStokesFiles(
         int32_t file_id, const google::protobuf::RepeatedPtrField<CARTA::StokesFile>& stokes_files);
@@ -115,7 +113,6 @@
         const CARTA::DoublePoint& center, double amp, const CARTA::DoublePoint& fwhm, double pa);
     static CARTA::ScriptingRequest ScriptingRequest(uint32_t scripting_request_id, const std::string& target, const std::string& action,
         const std::string& parameters, bool async, const std::string& return_path);
->>>>>>> 2b67b020
 
     // Response messages
     static CARTA::SpectralProfileData SpectralProfileData(int32_t file_id, int32_t region_id, int32_t stokes, float progress,
