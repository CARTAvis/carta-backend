/* This file is part of the CARTA Image Viewer: https://github.com/CARTAvis/carta-backend
   Copyright 2018-2022 Academia Sinica Institute of Astronomy and Astrophysics (ASIAA),
   Associated Universities, Inc. (AUI) and the Inter-University Institute for Data Intensive Astronomy (IDIA)
   SPDX-License-Identifier: GPL-3.0-or-later
*/

#include "Casacore.h"

#include <casacore/casa/OS/File.h>
#include <casacore/casa/Quanta/UnitMap.h>

#include "ImageData/CartaMiriadImage.h"
#include "Logger/Logger.h"

bool CheckFolderPaths(string& top_level_string, string& starting_string) {
    // TODO: is this code needed at all? Was it a weird workaround?
    {
        if (top_level_string == "base" && starting_string == "root") {
            spdlog::critical("Must set top level or starting directory. Exiting carta.");
            return false;
        }
        if (top_level_string == "base")
            top_level_string = starting_string;
        if (starting_string == "root")
            starting_string = top_level_string;
    }
    // TODO: Migrate to std::filesystem
    // check top level
    casacore::File top_level_folder(top_level_string);
    if (!(top_level_folder.exists() && top_level_folder.isDirectory(true) && top_level_folder.isReadable() &&
            top_level_folder.isExecutable())) {
        spdlog::critical("Invalid top level directory, does not exist or is not a readable directory. Exiting carta.");
        return false;
    }
    // absolute path: resolve symlinks, relative paths, env vars e.g. $HOME
    try {
        top_level_string = top_level_folder.path().resolvedName(); // fails on top level folder /
    } catch (casacore::AipsError& err) {
        try {
            top_level_string = top_level_folder.path().absoluteName();
        } catch (casacore::AipsError& err) {
            spdlog::error(err.getMesg());
        }
        if (top_level_string.empty())
            top_level_string = "/";
    }
    // check starting folder
    casacore::File starting_folder(starting_string);
    if (!(starting_folder.exists() && starting_folder.isDirectory(true) && starting_folder.isReadable() &&
            starting_folder.isExecutable())) {
        spdlog::warn("Invalid starting directory, using the provided top level directory instead.");
        starting_string = top_level_string;
    } else {
        // absolute path: resolve symlinks, relative paths, env vars e.g. $HOME
        try {
            starting_string = starting_folder.path().resolvedName(); // fails on top level folder /
        } catch (casacore::AipsError& err) {
            try {
                starting_string = starting_folder.path().absoluteName();
            } catch (casacore::AipsError& err) {
                spdlog::error(err.getMesg());
            }
            if (starting_string.empty())
                starting_string = "/";
        }
    }
    bool is_subdirectory = IsSubdirectory(starting_string, top_level_string);
    if (!is_subdirectory) {
        spdlog::critical("Starting {} must be a subdirectory of top level {}. Exiting carta.", starting_string, top_level_string);
        return false;
    }
    return true;
}

bool IsSubdirectory(string folder, string top_folder) {
    folder = casacore::Path(folder).absoluteName();
    top_folder = casacore::Path(top_folder).absoluteName();
    if (top_folder.empty()) {
        return true;
    }
    if (folder == top_folder) {
        return true;
    }
    casacore::Path folder_path(folder);
    string parent_string(folder_path.dirName());
    if (parent_string == top_folder) {
        return true;
    }
    while (parent_string != top_folder) { // navigate up directory tree
        folder_path = casacore::Path(parent_string);
        parent_string = folder_path.dirName();
        if (parent_string == top_folder) {
            return true;
        } else if (parent_string == "/") {
            break;
        }
    }
    return false;
}

casacore::String GetResolvedFilename(const string& root_dir, const string& directory, const string& file) {
    // Given directory (relative to root folder) and file, return resolved path and filename
    // (absolute pathname with symlinks resolved)
    casacore::String resolved_filename;
    casacore::Path root_path(root_dir);
    root_path.append(directory);
    root_path.append(file);
    casacore::File cc_file(root_path);
    if (cc_file.exists()) {
        try {
            resolved_filename = cc_file.path().resolvedName();
        } catch (casacore::AipsError& err) {
            // return empty string
        }
    }
    return resolved_filename;
}

void GetSpectralCoordPreferences(
    casacore::ImageInterface<float>* image, bool& prefer_velocity, bool& optical_velocity, bool& prefer_wavelength, bool& air_wavelength) {
    prefer_velocity = optical_velocity = prefer_wavelength = air_wavelength = false;
    casacore::CoordinateSystem coord_sys(image->coordinates());
    if (coord_sys.hasSpectralAxis()) { // prefer spectral axis native type
        casacore::SpectralCoordinate::SpecType native_type;
        if (image->imageType() == "CartaMiriadImage") { // workaround to get correct native type
            carta::CartaMiriadImage* miriad_image = static_cast<carta::CartaMiriadImage*>(image);
            native_type = miriad_image->NativeType();
        } else {
            native_type = coord_sys.spectralCoordinate().nativeType();
        }
        switch (native_type) {
            case casacore::SpectralCoordinate::FREQ: {
                break;
            }
            case casacore::SpectralCoordinate::VRAD:
            case casacore::SpectralCoordinate::BETA: {
                prefer_velocity = true;
                break;
            }
            case casacore::SpectralCoordinate::VOPT: {
                prefer_velocity = true;

                // Check doppler type; oddly, native type can be VOPT but doppler is RADIO--?
                casacore::MDoppler::Types vel_doppler(coord_sys.spectralCoordinate().velocityDoppler());
                if ((vel_doppler == casacore::MDoppler::Z) || (vel_doppler == casacore::MDoppler::OPTICAL)) {
                    optical_velocity = true;
                }
                break;
            }
            case casacore::SpectralCoordinate::WAVE: {
                prefer_wavelength = true;
                break;
            }
            case casacore::SpectralCoordinate::AWAV: {
                prefer_wavelength = true;
                air_wavelength = true;
                break;
            }
        }
    }
}

std::string FormatBeam(const casacore::GaussianBeam& gaussian_beam) {
    std::string result;
    result += fmt::format("major: {:.6f} {} ", gaussian_beam.getMajor().getValue(), gaussian_beam.getMajor().getUnit());
    result += fmt::format("minor: {:.6f} {} ", gaussian_beam.getMinor().getValue(), gaussian_beam.getMinor().getUnit());
    result += fmt::format("pa: {:.6f} {}", gaussian_beam.getPA().getValue(), gaussian_beam.getPA().getUnit());
    return result;
}

std::string FormatQuantity(const casacore::Quantity& quantity) {
    return fmt::format("{:.6f} {}", quantity.getValue(), quantity.getUnit());
}

void NormalizeUnit(casacore::String& unit) {
    // Convert unit string to "proper" units according to casacore
    // Fix nonstandard units which pass check
    unit.gsub("JY", "Jy");
    unit.gsub("jy", "Jy");
    unit.gsub("Beam", "beam");
    unit.gsub("BEAM", "beam");
    unit.gsub("Jypb", "Jy/beam");
    unit.gsub("JyPB", "Jy/beam");
    unit.gsub("Jy beam-1", "Jy/beam");
    unit.gsub("Jy beam^-1", "Jy/beam");
    unit.gsub("beam-1 Jy", "Jy/beam");
    unit.gsub("beam^-1 Jy", "Jy/beam");
    unit.gsub("Pixel", "pixel");
<<<<<<< HEAD
    casacore::UnitMap::addFITS();
=======
    unit.gsub("\"", "");
>>>>>>> 906172f1

    // Convert unit without prefix
    try {
        // Convert upper to mixed/lower case if needed
        auto normalized_unit = casacore::UnitMap::fromFITS(unit).getName();

        if (casacore::UnitVal::check(normalized_unit)) {
            unit = normalized_unit;
            return;
        }
    } catch (const casacore::AipsError& err) {
        // check() should catch the error and return false, but does not
    }

    // Convert unit with (possible) prefix
    casacore::String prefix(unit[0]);
    casacore::UnitName unit_name;
    if (casacore::UnitMap::getPref(prefix, unit_name)) {
        try {
            // Convert unit with "prefix" removed
            casacore::String unit_no_prefix = unit.substr(1);
            unit_no_prefix.upcase();
            auto normalized_unit = casacore::UnitMap::fromFITS(unit_no_prefix).getName();

            if (casacore::UnitVal::check(normalized_unit)) {
                unit = prefix + normalized_unit;
                return;
            }
        } catch (const casacore::AipsError& err) {
            // not caught by check()
        }
    }

    // Convert uppercase unit without prefix, else return unknown input unit
    casacore::String up_unit(unit);
    up_unit.upcase();
    try {
        // Convert upper to mixed/lower case
        auto normalized_unit = casacore::UnitMap::fromFITS(up_unit).getName();

        if (casacore::UnitVal::check(normalized_unit)) {
            unit = normalized_unit;
        }
    } catch (const casacore::AipsError& err) {
        // not caught by check()
    }
}<|MERGE_RESOLUTION|>--- conflicted
+++ resolved
@@ -186,11 +186,7 @@
     unit.gsub("beam-1 Jy", "Jy/beam");
     unit.gsub("beam^-1 Jy", "Jy/beam");
     unit.gsub("Pixel", "pixel");
-<<<<<<< HEAD
-    casacore::UnitMap::addFITS();
-=======
     unit.gsub("\"", "");
->>>>>>> 906172f1
 
     // Convert unit without prefix
     try {
