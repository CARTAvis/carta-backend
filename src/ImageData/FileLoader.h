--- conflicted
+++ resolved
@@ -17,11 +17,8 @@
 #include <carta-protobuf/enums.pb.h>
 
 #include "ImageData/FileInfo.h"
-<<<<<<< HEAD
 #include "Util/Casacore.h"
 #include "Util/Image.h"
-=======
->>>>>>> 87ecda1c
 
 namespace carta {
 
@@ -60,14 +57,9 @@
 
     // Image shape and coordinate system axes
     casacore::IPosition GetShape();
-<<<<<<< HEAD
     std::shared_ptr<casacore::CoordinateSystem> GetCoordinateSystem(const StokesSrc& stokes_src = StokesSrc());
-    bool GetCoordinateAxes(CoordinateAxes& coord_axes, std::string& message);
-=======
-    std::shared_ptr<casacore::CoordinateSystem> GetCoordinateSystem();
     bool FindCoordinateAxes(casacore::IPosition& shape, int& spectral_axis, int& z_axis, int& stokes_axis, std::string& message);
     std::vector<int> GetRenderAxes(); // Determine axes used for image raster data
->>>>>>> 87ecda1c
 
     // Slice image data (with mask applied)
     bool GetSlice(casacore::Array<float>& data, const std::pair<StokesSrc, casacore::Slicer>& stokes_slicer);
@@ -126,17 +118,12 @@
 
     std::shared_ptr<casacore::ImageInterface<casacore::Float>> _image;
 
-<<<<<<< HEAD
     // Computed stokes image
     std::shared_ptr<casacore::ImageInterface<float>> _computed_stokes_image;
     StokesSrc _stokes_src;
 
-    // Image properties; only reopen image for data or beams
-    std::shared_ptr<casacore::CoordinateSystem> _coord_sys;
-=======
     // Save image properties; only reopen for data or beams
     // Axes, dimension values
->>>>>>> 87ecda1c
     casacore::IPosition _image_shape;
     size_t _num_dims, _image_plane_size;
     size_t _width, _height, _depth, _num_stokes;
