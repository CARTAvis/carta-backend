/* This file is part of the CARTA Image Viewer: https://github.com/CARTAvis/carta-backend
   Copyright 2018, 2019, 2020, 2021 Academia Sinica Institute of Astronomy and Astrophysics (ASIAA),
   Associated Universities, Inc. (AUI) and the Inter-University Institute for Data Intensive Astronomy (IDIA)
   SPDX-License-Identifier: GPL-3.0-or-later
*/

#ifndef CARTA_BACKEND_IMAGEDATA_FILELOADER_H_
#define CARTA_BACKEND_IMAGEDATA_FILELOADER_H_

#include <memory>
#include <string>

#include <casacore/images/Images/ImageInterface.h>
#include <casacore/images/Images/SubImage.h>

#include <carta-protobuf/defs.pb.h>
#include <carta-protobuf/enums.pb.h>

#include "ImageData/FileInfo.h"
#include "Util/Casacore.h"

namespace carta {

class Frame;

class FileLoader {
public:
    using ImageRef = std::shared_ptr<casacore::ImageInterface<float>>;

    // directory only for ExprLoader, is_gz only for FitsLoader
    FileLoader(const std::string& filename, const std::string& directory = "", bool is_gz = false);
    virtual ~FileLoader() = default;

    static FileLoader* GetLoader(const std::string& filename, const std::string& directory = "");
    // Access an image from the memory, not from the disk
    static FileLoader* GetLoader(std::shared_ptr<casacore::ImageInterface<float>> image);

    // check for mirlib (MIRIAD) error; returns true for other image types
    virtual bool CanOpenFile(std::string& error);
    // Open and close file
    virtual void OpenFile(const std::string& hdu) = 0;
    // Check to see if the file has a particular HDU/group/table/etc
    virtual bool HasData(FileInfo::Data ds) const;

    // If not in use, temp close image to prevent caching
    void CloseImageIfUpdated();

    // Return the opened casacore image or its class name
    ImageRef GetImage();

    // read beam subtable
    bool GetBeams(std::vector<CARTA::Beam>& beams, std::string& error);

    // Image shape and coordinate system axes
<<<<<<< HEAD
    bool GetShape(IPos& shape);
    bool GetCoordinateSystem(casacore::CoordinateSystem& coord_sys);
    bool GetCoordinateAxes(CoordinateAxes& coord_axes, std::string& message);
=======
    casacore::IPosition GetShape();
    std::shared_ptr<casacore::CoordinateSystem> GetCoordinateSystem();
    bool FindCoordinateAxes(casacore::IPosition& shape, int& spectral_axis, int& z_axis, int& stokes_axis, std::string& message);
    std::vector<int> GetRenderAxes(); // Determine axes used for image raster data
>>>>>>> c3552f9d

    // Slice image data (with mask applied)
    bool GetSlice(casacore::Array<float>& data, const casacore::Slicer& slicer);

    // SubImage
    bool GetSubImage(const casacore::Slicer& slicer, casacore::SubImage<float>& sub_image);
    bool GetSubImage(const casacore::LattRegionHolder& region, casacore::SubImage<float>& sub_image);
    bool GetSubImage(const casacore::Slicer& slicer, const casacore::LattRegionHolder& region, casacore::SubImage<float>& sub_image);

    // Image Statistics
    // Load image statistics, if they exist, from the file
    virtual void LoadImageStats(bool load_percentiles = false);
    // Retrieve stats for a particular channel or all channels
    virtual FileInfo::ImageStats& GetImageStats(int current_stokes, int channel);

    // Spectral profiles for cursor and region
    virtual bool GetCursorSpectralData(
        std::vector<float>& data, int stokes, int cursor_x, int count_x, int cursor_y, int count_y, std::mutex& image_mutex);
    // Check if one can apply swizzled data under such image format and region condition
    virtual bool UseRegionSpectralData(const casacore::IPosition& region_shape, std::mutex& image_mutex);
    virtual bool GetRegionSpectralData(int region_id, int stokes, const casacore::ArrayLattice<casacore::Bool>& mask,
        const casacore::IPosition& origin, std::mutex& image_mutex, std::map<CARTA::StatsType, std::vector<double>>& results,
        float& progress);
    virtual bool GetDownsampledRasterData(
        std::vector<float>& data, int z, int stokes, CARTA::ImageBounds& bounds, int mip, std::mutex& image_mutex);
    virtual bool GetChunk(
        std::vector<float>& data, int& data_width, int& data_height, int min_x, int min_y, int z, int stokes, std::mutex& image_mutex);

    virtual bool HasMip(int mip) const;
    virtual bool UseTileCache() const;

    // Get the full name of image file
    std::string GetFileName();

    // Handle stokes type index
    virtual bool GetStokesTypeIndex(const CARTA::PolarizationType& stokes_type, int& stokes_index);
    std::unordered_map<CARTA::PolarizationType, int> GetStokesIndices() {
        return _stokes_indices;
    };

    // Modify time changed
    bool ImageUpdated();

    // Handle images created from LEL expression
    virtual bool SaveFile(const CARTA::FileType type, const std::string& output_filename, std::string& message);

protected:
    // Full name and characteristics of the image file
    std::string _filename, _directory;
    std::string _hdu;
    bool _is_gz;
    unsigned int _modify_time;

    std::shared_ptr<casacore::ImageInterface<casacore::Float>> _image;

    // Image properties; only reopen image for data or beams
    casacore::CoordinateSystem _coord_sys;
    casacore::IPosition _image_shape;
    CoordinateAxes _coord_axes;
    size_t _num_dims, _image_plane_size;
<<<<<<< HEAD
=======
    size_t _width, _height, _depth, _num_stokes;
    int _z_axis, _stokes_axis;
    std::vector<int> _render_axes;
    // Coordinate system
    std::shared_ptr<casacore::CoordinateSystem> _coord_sys;
    // Pixel mask
>>>>>>> c3552f9d
    bool _has_pixel_mask;

    // Storage for z-plane and cube statistics
    std::vector<std::vector<FileInfo::ImageStats>> _z_stats;
    std::vector<FileInfo::ImageStats> _cube_stats;

    // Storage for the stokes type vs. stokes index
    std::unordered_map<CARTA::PolarizationType, int> _stokes_indices;

    // Return the shape of the specified stats dataset
    virtual const casacore::IPosition GetStatsDataShape(FileInfo::Data ds);

    // Return stats data as a casacore::Array of type casacore::Float or casacore::Int64
    virtual std::unique_ptr<casacore::ArrayBase> GetStatsData(FileInfo::Data ds);

    // Functions for loading individual types of statistics
    virtual void LoadStats2DBasic(FileInfo::Data ds);
    virtual void LoadStats2DHist();
    virtual void LoadStats2DPercent();
    virtual void LoadStats3DBasic(FileInfo::Data ds);
    virtual void LoadStats3DHist();
    virtual void LoadStats3DPercent();

    // Basic flux density calculation
    double CalculateBeamArea();
};

} // namespace carta

#endif // CARTA_BACKEND_IMAGEDATA_FILELOADER_H_<|MERGE_RESOLUTION|>--- conflicted
+++ resolved
@@ -52,16 +52,9 @@
     bool GetBeams(std::vector<CARTA::Beam>& beams, std::string& error);
 
     // Image shape and coordinate system axes
-<<<<<<< HEAD
-    bool GetShape(IPos& shape);
-    bool GetCoordinateSystem(casacore::CoordinateSystem& coord_sys);
-    bool GetCoordinateAxes(CoordinateAxes& coord_axes, std::string& message);
-=======
     casacore::IPosition GetShape();
     std::shared_ptr<casacore::CoordinateSystem> GetCoordinateSystem();
-    bool FindCoordinateAxes(casacore::IPosition& shape, int& spectral_axis, int& z_axis, int& stokes_axis, std::string& message);
-    std::vector<int> GetRenderAxes(); // Determine axes used for image raster data
->>>>>>> c3552f9d
+    bool GetCoordinateAxes(CoordinateAxes& coord_axes, std::string& message);
 
     // Slice image data (with mask applied)
     bool GetSlice(casacore::Array<float>& data, const casacore::Slicer& slicer);
@@ -118,19 +111,10 @@
     std::shared_ptr<casacore::ImageInterface<casacore::Float>> _image;
 
     // Image properties; only reopen image for data or beams
-    casacore::CoordinateSystem _coord_sys;
+    std::shared_ptr<casacore::CoordinateSystem> _coord_sys;
     casacore::IPosition _image_shape;
     CoordinateAxes _coord_axes;
     size_t _num_dims, _image_plane_size;
-<<<<<<< HEAD
-=======
-    size_t _width, _height, _depth, _num_stokes;
-    int _z_axis, _stokes_axis;
-    std::vector<int> _render_axes;
-    // Coordinate system
-    std::shared_ptr<casacore::CoordinateSystem> _coord_sys;
-    // Pixel mask
->>>>>>> c3552f9d
     bool _has_pixel_mask;
 
     // Storage for z-plane and cube statistics
