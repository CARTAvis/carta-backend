/* This file is part of the CARTA Image Viewer: https://github.com/CARTAvis/carta-backend
   Copyright 2018, 2019, 2020, 2021 Academia Sinica Institute of Astronomy and Astrophysics (ASIAA),
   Associated Universities, Inc. (AUI) and the Inter-University Institute for Data Intensive Astronomy (IDIA)
   SPDX-License-Identifier: GPL-3.0-or-later
*/

#ifndef CARTA_BACKEND_IMAGEDATA_FILELOADER_H_
#define CARTA_BACKEND_IMAGEDATA_FILELOADER_H_

#include <memory>
#include <string>

#include <casacore/casa/Utilities/DataType.h>
#include <casacore/images/Images/ImageInterface.h>
#include <casacore/images/Images/SubImage.h>

#include <carta-protobuf/defs.pb.h>
#include <carta-protobuf/enums.pb.h>

#include "ImageData/FileInfo.h"
#include "Util/Casacore.h"
#include "Util/Image.h"

namespace carta {

class Frame;

class FileLoader {
public:
    using ImageRef = std::shared_ptr<casacore::ImageInterface<float>>;

    // directory only for ExprLoader, is_gz only for FitsLoader
    FileLoader(const std::string& filename, const std::string& directory = "", bool is_gz = false);
    virtual ~FileLoader() = default;

    static FileLoader* GetLoader(const std::string& filename, const std::string& directory = "");
    // Access an image from the memory, not from the disk
    static FileLoader* GetLoader(std::shared_ptr<casacore::ImageInterface<float>> image);

    // check for mirlib (MIRIAD) error; returns true for other image types
    virtual bool CanOpenFile(std::string& error);
    // Open and close file
    virtual void OpenFile(const std::string& hdu) = 0;
    // Check to see if the file has a particular HDU/group/table/etc
    virtual bool HasData(FileInfo::Data ds) const;

    // If not in use, temp close image to prevent caching
    void CloseImageIfUpdated();

    // Return the opened casacore image or its class name
    ImageRef GetImage(bool check_data_type = true);
    casacore::DataType GetDataType();
    bool IsComplexDataType();

    // Return the opened casacore image or computed stokes image
    ImageRef GetStokesImage(const StokesSrc& stokes_src);

    // read beam subtable
    bool GetBeams(std::vector<CARTA::Beam>& beams, std::string& error);

    // Image shape and coordinate system axes
    casacore::IPosition GetShape();
    std::shared_ptr<casacore::CoordinateSystem> GetCoordinateSystem(const StokesSrc& stokes_src = StokesSrc());
    bool FindCoordinateAxes(casacore::IPosition& shape, int& spectral_axis, int& z_axis, int& stokes_axis, std::string& message);
    std::vector<int> GetRenderAxes(); // Determine axes used for image raster data

    // Slice image data (with mask applied)
    bool GetSlice(casacore::Array<float>& data, const std::pair<StokesSrc, casacore::Slicer>& stokes_slicer);

    // SubImage
    bool GetSubImage(const std::pair<StokesSrc, casacore::Slicer>& stokes_slicer, casacore::SubImage<float>& sub_image);
    bool GetSubImage(const std::pair<StokesSrc, casacore::LattRegionHolder>& stokes_region, casacore::SubImage<float>& sub_image);
    bool GetSubImage(const casacore::Slicer& slicer, const casacore::LattRegionHolder& region, casacore::SubImage<float>& sub_image);

    // Image Statistics
    // Load image statistics, if they exist, from the file
    virtual void LoadImageStats(bool load_percentiles = false);
    // Retrieve stats for a particular channel or all channels
    virtual FileInfo::ImageStats& GetImageStats(int current_stokes, int channel);

    // Spectral profiles for cursor and region
    virtual bool GetCursorSpectralData(
        std::vector<float>& data, int stokes, int cursor_x, int count_x, int cursor_y, int count_y, std::mutex& image_mutex);
    // Check if one can apply swizzled data under such image format and region condition
    virtual bool UseRegionSpectralData(const casacore::IPosition& region_shape, std::mutex& image_mutex);
    virtual bool GetRegionSpectralData(int region_id, int stokes, const casacore::ArrayLattice<casacore::Bool>& mask,
        const casacore::IPosition& origin, std::mutex& image_mutex, std::map<CARTA::StatsType, std::vector<double>>& results,
        float& progress);
    virtual bool GetDownsampledRasterData(
        std::vector<float>& data, int z, int stokes, CARTA::ImageBounds& bounds, int mip, std::mutex& image_mutex);
    virtual bool GetChunk(
        std::vector<float>& data, int& data_width, int& data_height, int min_x, int min_y, int z, int stokes, std::mutex& image_mutex);

    virtual bool HasMip(int mip) const;
    virtual bool UseTileCache() const;

    // Get the full name of image file
    std::string GetFileName();

    // Handle stokes type index
    virtual void SetStokesCrval(float stokes_crval);
    virtual void SetStokesCrpix(float stokes_crpix);
    virtual void SetStokesCdelt(int stokes_cdelt);
    virtual bool GetStokesTypeIndex(const CARTA::PolarizationType& stokes_type, int& stokes_index);
    std::unordered_map<CARTA::PolarizationType, int> GetStokesIndices() {
        return _stokes_indices;
    };

    // Modify time changed
    bool ImageUpdated();

    // Handle images created from LEL expression
    virtual bool SaveFile(const CARTA::FileType type, const std::string& output_filename, std::string& message);

protected:
    // Full name and characteristics of the image file
    std::string _filename, _directory;
    std::string _hdu;
    bool _is_gz;
    unsigned int _modify_time;

    std::shared_ptr<casacore::ImageInterface<casacore::Float>> _image;

<<<<<<< HEAD
    // Computed stokes image
    std::shared_ptr<casacore::ImageInterface<float>> _computed_stokes_image;
    StokesSrc _stokes_src;

    // Save image properties; only reopen for data or beams
    // Axes, dimension values
=======
    // Save image properties
>>>>>>> d45de2f7
    casacore::IPosition _image_shape;
    size_t _num_dims, _image_plane_size;
    size_t _width, _height, _depth, _num_stokes;
    int _z_axis, _stokes_axis;
    std::vector<int> _render_axes;
    std::shared_ptr<casacore::CoordinateSystem> _coord_sys;
    bool _has_pixel_mask;
    casacore::DataType _data_type;

    // Storage for z-plane and cube statistics
    std::vector<std::vector<FileInfo::ImageStats>> _z_stats;
    std::vector<FileInfo::ImageStats> _cube_stats;
    FileInfo::ImageStats _empty_stats;

    // Storage for the stokes type vs. stokes index
    std::unordered_map<CARTA::PolarizationType, int> _stokes_indices;
    float _stokes_crval;
    float _stokes_crpix;
    int _stokes_cdelt;

    // Return the shape of the specified stats dataset
    virtual const casacore::IPosition GetStatsDataShape(FileInfo::Data ds);

    // Return stats data as a casacore::Array of type casacore::Float or casacore::Int64
    virtual std::unique_ptr<casacore::ArrayBase> GetStatsData(FileInfo::Data ds);

    // Functions for loading individual types of statistics
    virtual void LoadStats2DBasic(FileInfo::Data ds);
    virtual void LoadStats2DHist();
    virtual void LoadStats2DPercent();
    virtual void LoadStats3DBasic(FileInfo::Data ds);
    virtual void LoadStats3DHist();
    virtual void LoadStats3DPercent();

    // Basic flux density calculation
    double CalculateBeamArea();
};

} // namespace carta

#endif // CARTA_BACKEND_IMAGEDATA_FILELOADER_H_<|MERGE_RESOLUTION|>--- conflicted
+++ resolved
@@ -121,16 +121,11 @@
 
     std::shared_ptr<casacore::ImageInterface<casacore::Float>> _image;
 
-<<<<<<< HEAD
     // Computed stokes image
     std::shared_ptr<casacore::ImageInterface<float>> _computed_stokes_image;
     StokesSrc _stokes_src;
 
-    // Save image properties; only reopen for data or beams
-    // Axes, dimension values
-=======
     // Save image properties
->>>>>>> d45de2f7
     casacore::IPosition _image_shape;
     size_t _num_dims, _image_plane_size;
     size_t _width, _height, _depth, _num_stokes;
