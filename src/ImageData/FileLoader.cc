/* This file is part of the CARTA Image Viewer: https://github.com/CARTAvis/carta-backend
   Copyright 2018, 2019, 2020, 2021 Academia Sinica Institute of Astronomy and Astrophysics (ASIAA),
   Associated Universities, Inc. (AUI) and the Inter-University Institute for Data Intensive Astronomy (IDIA)
   SPDX-License-Identifier: GPL-3.0-or-later
*/

#include "FileLoader.h"

#include <cmath>

#include <casacore/images/Images/SubImage.h>
#include <casacore/lattices/Lattices/MaskedLatticeIterator.h>

#include "Logger/Logger.h"
#include "Util/File.h"

#include "CasaLoader.h"
#include "CompListLoader.h"
#include "ConcatLoader.h"
#include "ExprLoader.h"
#include "FitsLoader.h"
#include "Hdf5Loader.h"
#include "ImagePtrLoader.h"
#include "MiriadLoader.h"
#include "PolarizationCalculator.h"

using namespace carta;

FileLoader* FileLoader::GetLoader(const std::string& filename, const std::string& directory) {
    if (!directory.empty()) {
        // filename is LEL expression for image(s) in directory
        return new ExprLoader(filename, directory);
    } else if (IsCompressedFits(filename)) {
        return new FitsLoader(filename, true);
    }

    switch (CasacoreImageType(filename)) {
        case casacore::ImageOpener::AIPSPP:
            return new CasaLoader(filename);
        case casacore::ImageOpener::FITS:
            return new FitsLoader(filename);
        case casacore::ImageOpener::MIRIAD:
            return new MiriadLoader(filename);
        case casacore::ImageOpener::GIPSY:
            break;
        case casacore::ImageOpener::CAIPS:
            break;
        case casacore::ImageOpener::NEWSTAR:
            break;
        case casacore::ImageOpener::HDF5:
            return new Hdf5Loader(filename);
        case casacore::ImageOpener::IMAGECONCAT:
            return new ConcatLoader(filename);
        case casacore::ImageOpener::IMAGEEXPR:
            return new ExprLoader(filename);
        case casacore::ImageOpener::COMPLISTIMAGE:
            return new CompListLoader(filename);
        default:
            break;
    }
    return nullptr;
}

FileLoader* FileLoader::GetLoader(std::shared_ptr<casacore::ImageInterface<float>> image) {
    if (image) {
        return new ImagePtrLoader(image);
    } else {
        spdlog::error("Fail to assign an image pointer!");
        return nullptr;
    }
}

FileLoader::FileLoader(const std::string& filename, const std::string& directory, bool is_gz)
    : _filename(filename), _directory(directory), _is_gz(is_gz), _modify_time(0), _num_dims(0), _has_pixel_mask(false) {
    // Set initial modify time if filename is not LEL expression for file in directory
    if (directory.empty()) {
        ImageUpdated();
    }
}

bool FileLoader::CanOpenFile(std::string& /*error*/) {
    return true;
}

typename FileLoader::ImageRef FileLoader::GetImage() {
    if (!_image) {
        OpenFile(_hdu);
    }

    return _image;
}

void FileLoader::CloseImageIfUpdated() {
    // Close image if updated when only the loader owns
    if (_image.unique() && ImageUpdated()) {
        _image->tempClose();
    }
}

bool FileLoader::ImageUpdated() {
    bool changed(false);

    // Do not close compressed image or run getstat on LEL ImageExpr (sets directory)
    if (_is_gz || !_directory.empty()) {
        return changed;
    }

    casacore::File ccfile(_filename);
    auto updated_time = ccfile.modifyTime();

    if (updated_time != _modify_time) {
        changed = true;
        _modify_time = updated_time;
    }

    return changed;
}

bool FileLoader::HasData(FileInfo::Data dl) const {
    switch (dl) {
        case FileInfo::Data::Image:
            return true;
        case FileInfo::Data::XY:
            return _num_dims >= 2;
        case FileInfo::Data::XYZ:
            return _num_dims >= 3;
        case FileInfo::Data::XYZW:
            return _num_dims >= 4;
        case FileInfo::Data::MASK: {
            return _has_pixel_mask;
        }
        default:
            break;
    }

    return false;
}

bool FileLoader::GetShape(IPos& shape) {
    if (_image_shape.empty()) {
        return false;
    }

    shape = _image_shape;
    return true;
}

bool FileLoader::GetCoordinateSystem(casacore::CoordinateSystem& coord_sys, const StokesSource& stokes_source) {
    if (stokes_source.UseDefaultImage()) {
        if (_coord_sys.nCoordinates() == 0) {
            return false;
        }
        coord_sys = _coord_sys;
    } else {
        auto image = GetStokesImage(stokes_source);
        if (image) {
            coord_sys = image->coordinates();
        } else {
            return false;
        }
    }
    return true;
}

bool FileLoader::FindCoordinateAxes(IPos& shape, int& spectral_axis, int& z_axis, int& stokes_axis, std::string& message) {
    // Return image shape and axes for image. Spectral axis may or may not be z axis.
    // All parameters are return values.
    spectral_axis = -1;
    z_axis = -1;
    stokes_axis = -1;

    if (!HasData(FileInfo::Data::Image)) {
        message = "Image has no data.";
        return false;
    }

    shape = _image_shape;

    // Dimension check
    _num_dims = shape.size();
    if (_num_dims < 2 || _num_dims > 4) {
        message = "Image must be 2D, 3D, or 4D.";
        return false;
    }

    if (_coord_sys.nPixelAxes() != _num_dims) {
        message = "Problem loading image: cannot determine coordinate axes from incomplete header.";
        return false;
    }

    // Determine which axes will be rendered
    std::vector<int> render_axes = GetRenderAxes();
    _width = shape(render_axes[0]);
    _height = shape(render_axes[1]);
    _image_plane_size = _width * _height;

    // Spectral and stokes axis
    spectral_axis = _coord_sys.spectralAxisNumber();
    stokes_axis = _coord_sys.polarizationAxisNumber();

    // 2D image
    if (_num_dims == 2) {
        // Save z values
        _z_axis = -1;
        _depth = 1;
        // Save stokes values
        _stokes_axis = -1;
        _num_stokes = 1;
        return true;
    }

    // Cope with incomplete/invalid headers for 3D, 4D images
    bool no_spectral(spectral_axis < 0), no_stokes(stokes_axis < 0);
    if ((no_spectral && no_stokes) && (_num_dims == 3)) {
        // assume third is spectral with no stokes
        spectral_axis = 2;
    }

    if ((no_spectral || no_stokes) && (_num_dims == 4)) {
        if (no_spectral && !no_stokes) { // stokes is known
            spectral_axis = (stokes_axis == 3 ? 2 : 3);
        } else if (!no_spectral && no_stokes) { // spectral is known
            stokes_axis = (spectral_axis == 3 ? 2 : 3);
        } else { // neither is known
            // guess by shape (max 4 stokes)
            if (shape(2) > 4) {
                spectral_axis = 2;
                stokes_axis = 3;
            } else if (shape(3) > 4) {
                spectral_axis = 3;
                stokes_axis = 2;
            }

            if ((spectral_axis < 0) && (stokes_axis < 0)) {
                // could not guess, assume [spectral, stokes]
                spectral_axis = 2;
                stokes_axis = 3;
            }
        }
    }

    // Z axis is non-render axis that is not stokes (if any)
    for (size_t i = 0; i < _num_dims; ++i) {
        if ((i != render_axes[0]) && (i != render_axes[1]) && (i != stokes_axis)) {
            z_axis = i;
            break;
        }
    }

    // Save z axis values
    _z_axis = z_axis;
    _depth = (z_axis >= 0 ? shape(z_axis) : 1);

    // Save stokes axis values
    _stokes_axis = stokes_axis;
    _num_stokes = (stokes_axis >= 0 ? shape(stokes_axis) : 1);

    // save stokes types with respect to the stokes index
    if (_stokes_cdelt != 0) {
        for (int i = 0; i < _num_stokes; ++i) {
            int stokes_fits_value = _stokes_crval + (i + 1 - _stokes_crpix) * _stokes_cdelt;
            int stokes_value;
            if (FileInfo::ConvertFitsStokesValue(stokes_fits_value, stokes_value)) {
                _stokes_indices[GetStokesType(stokes_value)] = i;
            }
        }
    }

    return true;
}

std::vector<int> FileLoader::GetRenderAxes() {
    // Determine which axes will be rendered
    std::vector<int> axes;

    if (!_render_axes.empty()) {
        axes = _render_axes;
        return axes;
    }

    // Default unless PV image
    axes.assign({0, 1});

    if (_image_shape.size() > 2) {
        // Normally, use direction axes
        if (_coord_sys.hasDirectionCoordinate()) {
            casacore::Vector<casacore::Int> dir_axes = _coord_sys.directionAxesNumbers();
            axes[0] = dir_axes[0];
            axes[1] = dir_axes[1];
        } else if (_coord_sys.hasLinearCoordinate()) {
            // Check for PV image: [Linear, Spectral] axes
            // Returns -1 if no spectral axis
            int spectral_axis = _coord_sys.spectralAxisNumber();

            if (spectral_axis >= 0) {
                // Find valid (not -1) linear axes
                std::vector<int> valid_axes;
                casacore::Vector<casacore::Int> lin_axes = _coord_sys.linearAxesNumbers();
                for (auto axis : lin_axes) {
                    if (axis >= 0) {
                        valid_axes.push_back(axis);
                    }
                }

                // One linear + spectral axis = pV image
                if (valid_axes.size() == 1) {
                    valid_axes.push_back(spectral_axis);
                    axes = valid_axes;
                }
            }
        }
    }

    _render_axes = axes;
    return axes;
}

bool FileLoader::GetSlice(casacore::Array<float>& data, const std::pair<StokesSource, casacore::Slicer>& stokes_src_vs_slicer) {
    StokesSource stokes_source = stokes_src_vs_slicer.first;
    casacore::Slicer slicer = stokes_src_vs_slicer.second;

    // Get the opened casacore image or computed stokes image
    auto image = GetStokesImage(stokes_source);
    if (!image) {
        return false;
    }

    try {
        if (data.shape() != slicer.length()) {
            data.resize(slicer.length());
        }

        auto image_type = image->imageType();
        if (image_type == "CartaFitsImage") {
            // Use cfitsio for slice
            return image->doGetSlice(data, slicer);
        } else if (image_type == "ImageExpr") {
            // Use ImageExpr for slice
            casacore::Array<float> slice_data;
            image->doGetSlice(slice_data, slicer);
            data = slice_data; // copy from reference
            return true;
        }

        // Get data slice with mask applied.
        // Apply slicer to image first to get appropriate cursor, and use read-only iterator
        casacore::SubImage<float> subimage(*image, slicer);
        casacore::RO_MaskedLatticeIterator<float> lattice_iter(subimage);

        for (lattice_iter.reset(); !lattice_iter.atEnd(); ++lattice_iter) {
            casacore::Array<float> cursor_data = lattice_iter.cursor();

            if (image->isMasked()) {
                casacore::Array<float> masked_data(cursor_data); // reference the same storage
                const casacore::Array<bool> cursor_mask = lattice_iter.getMask();

                // Apply cursor mask to cursor data: set masked values to NaN.
                // booleans are used to delete copy of data if necessary
                bool del_mask_ptr;
                const bool* pCursorMask = cursor_mask.getStorage(del_mask_ptr);

                bool del_data_ptr;
                float* pMaskedData = masked_data.getStorage(del_data_ptr);

                for (size_t i = 0; i < cursor_data.nelements(); ++i) {
                    if (!pCursorMask[i]) {
                        pMaskedData[i] = NAN;
                    }
                }

                // free storage for cursor arrays
                cursor_mask.freeStorage(pCursorMask, del_mask_ptr);
                masked_data.putStorage(pMaskedData, del_data_ptr);
            }

            casacore::IPosition cursor_shape(lattice_iter.cursorShape());
            casacore::IPosition cursor_position(lattice_iter.position());
            casacore::Slicer cursor_slicer(cursor_position, cursor_shape); // where to put the data
            data(cursor_slicer) = cursor_data;
        }

        return true;
    } catch (casacore::AipsError& err) {
        spdlog::error("Error loading image data: {}", err.getMesg());
        return false;
    }
}

bool FileLoader::GetSubImage(const std::pair<StokesSource, casacore::Slicer>& stokes_src_vs_slicer, casacore::SubImage<float>& sub_image) {
    StokesSource stokes_source = stokes_src_vs_slicer.first;
    casacore::Slicer slicer = stokes_src_vs_slicer.second;

    // Get the opened casacore image or computed stokes image
    auto image = GetStokesImage(stokes_source);
    if (!image) {
        return false;
    }

    // Get SubImage from Slicer
    sub_image = casacore::SubImage<float>(*(image.get()), slicer);
    return true;
}

bool FileLoader::GetSubImage(
    const std::pair<StokesSource, casacore::LattRegionHolder>& stokes_src_vs_region, casacore::SubImage<float>& sub_image) {
    StokesSource stokes_source = stokes_src_vs_region.first;
    casacore::LattRegionHolder region = stokes_src_vs_region.second;

    // Get the opened casacore image or computed stokes image
    auto image = GetStokesImage(stokes_source);
    if (!image) {
        return false;
    }

    // Get SubImage from image region
    sub_image = casacore::SubImage<float>(*(image.get()), region);
    return true;
}

bool FileLoader::GetSubImage(
    const casacore::Slicer& slicer, const casacore::LattRegionHolder& region, casacore::SubImage<float>& sub_image) {
    auto image = GetImage();
    if (!image) {
        return false;
    }

    auto temp_image = casacore::SubImage<float>(*(image.get()), region);
    sub_image = casacore::SubImage<float>(temp_image, slicer);
    return true;
}

bool FileLoader::GetBeams(std::vector<CARTA::Beam>& beams, std::string& error) {
    // Obtains beam table from ImageInfo
    bool success(false);
    try {
        auto image = GetImage();
        if (!image) {
            return success;
        }

        casacore::ImageInfo image_info = image->imageInfo();
        if (!image_info.hasBeam()) {
            error = "Image has no beam information.";
            return success;
        }

        if (image_info.hasSingleBeam()) {
            casacore::GaussianBeam gaussian_beam = image_info.restoringBeam();
            CARTA::Beam carta_beam;
            carta_beam.set_channel(-1);
            carta_beam.set_stokes(-1);
            carta_beam.set_major_axis(gaussian_beam.getMajor("arcsec"));
            carta_beam.set_minor_axis(gaussian_beam.getMinor("arcsec"));
            carta_beam.set_pa(gaussian_beam.getPA(casacore::Unit("deg")));
            beams.push_back(carta_beam);
        } else {
            casacore::ImageBeamSet beam_set = image_info.getBeamSet();
            casacore::GaussianBeam gaussian_beam;
            for (unsigned int stokes = 0; stokes < beam_set.nstokes(); ++stokes) {
                for (unsigned int chan = 0; chan < beam_set.nchan(); ++chan) {
                    gaussian_beam = beam_set.getBeam(chan, stokes);
                    CARTA::Beam carta_beam;
                    carta_beam.set_channel(chan);
                    carta_beam.set_stokes(stokes);
                    carta_beam.set_major_axis(gaussian_beam.getMajor("arcsec"));
                    carta_beam.set_minor_axis(gaussian_beam.getMinor("arcsec"));
                    carta_beam.set_pa(gaussian_beam.getPA(casacore::Unit("deg")));
                    beams.push_back(carta_beam);
                }
            }
        }
        success = true;
    } catch (casacore::AipsError& err) {
        error = "Image beam error: " + err.getMesg();
    }
    return success;
}

const FileLoader::IPos FileLoader::GetStatsDataShape(FileInfo::Data ds) {
    throw casacore::AipsError("getStatsDataShape not implemented in this loader");
}

casacore::ArrayBase* FileLoader::GetStatsData(FileInfo::Data ds) {
    throw casacore::AipsError("getStatsData not implemented in this loader");
}

void FileLoader::LoadStats2DBasic(FileInfo::Data ds) {
    if (HasData(ds)) {
        const IPos& stat_dims = GetStatsDataShape(ds);

        // We can handle 2D, 3D and 4D in the same way
        if ((_num_dims == 2 && stat_dims.size() == 0) || (_num_dims == 3 && stat_dims.isEqual(IPos(1, _depth))) ||
            (_num_dims == 4 && stat_dims.isEqual(IPos(2, _depth, _num_stokes)))) {
            auto data = GetStatsData(ds);

            switch (ds) {
                case FileInfo::Data::STATS_2D_MAX: {
                    auto it = static_cast<casacore::Array<casacore::Float>*>(data)->begin();
                    for (size_t s = 0; s < _num_stokes; s++) {
                        for (size_t z = 0; z < _depth; z++) {
                            _z_stats[s][z].basic_stats[CARTA::StatsType::Max] = *it++;
                        }
                    }
                    break;
                }
                case FileInfo::Data::STATS_2D_MIN: {
                    auto it = static_cast<casacore::Array<casacore::Float>*>(data)->begin();
                    for (size_t s = 0; s < _num_stokes; s++) {
                        for (size_t z = 0; z < _depth; z++) {
                            _z_stats[s][z].basic_stats[CARTA::StatsType::Min] = *it++;
                        }
                    }
                    break;
                }
                case FileInfo::Data::STATS_2D_SUM: {
                    auto it = static_cast<casacore::Array<casacore::Float>*>(data)->begin();
                    for (size_t s = 0; s < _num_stokes; s++) {
                        for (size_t z = 0; z < _depth; z++) {
                            _z_stats[s][z].basic_stats[CARTA::StatsType::Sum] = *it++;
                        }
                    }
                    break;
                }
                case FileInfo::Data::STATS_2D_SUMSQ: {
                    auto it = static_cast<casacore::Array<casacore::Float>*>(data)->begin();
                    for (size_t s = 0; s < _num_stokes; s++) {
                        for (size_t z = 0; z < _depth; z++) {
                            _z_stats[s][z].basic_stats[CARTA::StatsType::SumSq] = *it++;
                        }
                    }
                    break;
                }
                case FileInfo::Data::STATS_2D_NANS: {
                    auto it = static_cast<casacore::Array<casacore::Int64>*>(data)->begin();
                    for (size_t s = 0; s < _num_stokes; s++) {
                        for (size_t z = 0; z < _depth; z++) {
                            _z_stats[s][z].basic_stats[CARTA::StatsType::NanCount] = *it++;
                        }
                    }
                    break;
                }
                default:
                    break;
            }

            delete data;
        }
    }
}

void FileLoader::LoadStats2DHist() {
    FileInfo::Data ds = FileInfo::Data::STATS_2D_HIST;

    if (HasData(ds)) {
        const IPos& stat_dims = GetStatsDataShape(ds);
        size_t num_bins = stat_dims[0];

        // We can handle 2D, 3D and 4D in the same way
        if ((_num_dims == 2 && stat_dims.isEqual(IPos(1, num_bins))) || (_num_dims == 3 && stat_dims.isEqual(IPos(2, num_bins, _depth))) ||
            (_num_dims == 4 && stat_dims.isEqual(IPos(3, num_bins, _depth, _num_stokes)))) {
            auto data = static_cast<casacore::Array<casacore::Int64>*>(GetStatsData(ds));
            auto it = data->begin();

            for (size_t s = 0; s < _num_stokes; s++) {
                for (size_t z = 0; z < _depth; z++) {
                    _z_stats[s][z].histogram_bins.resize(num_bins);
                    for (size_t b = 0; b < num_bins; b++) {
                        _z_stats[s][z].histogram_bins[b] = *it++;
                    }
                }
            }

            delete data;
        }
    }
}

// TODO: untested

void FileLoader::LoadStats2DPercent() {
    FileInfo::Data dsr = FileInfo::Data::RANKS;
    FileInfo::Data dsp = FileInfo::Data::STATS_2D_PERCENT;

    if (HasData(dsp) && HasData(dsr)) {
        const IPos& dims_vals = GetStatsDataShape(dsp);
        const IPos& dims_ranks = GetStatsDataShape(dsr);

        size_t num_ranks = dims_ranks[0];

        // We can handle 2D, 3D and 4D in the same way
        if ((_num_dims == 2 && dims_vals.isEqual(IPos(1, num_ranks))) ||
            (_num_dims == 3 && dims_vals.isEqual(IPos(2, num_ranks, _depth))) ||
            (_num_dims == 4 && dims_vals.isEqual(IPos(3, num_ranks, _depth, _num_stokes)))) {
            auto ranks = static_cast<casacore::Array<casacore::Float>*>(GetStatsData(dsr));
            auto data = static_cast<casacore::Array<casacore::Float>*>(GetStatsData(dsp));

            auto it = data->begin();
            auto itr = ranks->begin();

            for (size_t s = 0; s < _num_stokes; s++) {
                for (size_t z = 0; z < _depth; z++) {
                    _z_stats[s][z].percentiles.resize(num_ranks);
                    _z_stats[s][z].percentile_ranks.resize(num_ranks);
                    for (size_t r = 0; r < num_ranks; r++) {
                        _z_stats[s][z].percentiles[r] = *it++;
                        _z_stats[s][z].percentile_ranks[r] = *itr++;
                    }
                }
            }

            delete ranks;
            delete data;
        }
    }
}

void FileLoader::LoadStats3DBasic(FileInfo::Data ds) {
    if (HasData(ds)) {
        const IPos& stat_dims = GetStatsDataShape(ds);

        // We can handle 3D and 4D in the same way
        if ((_num_dims == 3 && stat_dims.size() == 0) || (_num_dims == 4 && stat_dims.isEqual(IPos(1, _num_stokes)))) {
            auto data = GetStatsData(ds);

            switch (ds) {
                case FileInfo::Data::STATS_3D_MAX: {
                    auto it = static_cast<casacore::Array<casacore::Float>*>(data)->begin();
                    for (size_t s = 0; s < _num_stokes; s++) {
                        _cube_stats[s].basic_stats[CARTA::StatsType::Max] = *it++;
                    }
                    break;
                }
                case FileInfo::Data::STATS_3D_MIN: {
                    auto it = static_cast<casacore::Array<casacore::Float>*>(data)->begin();
                    for (size_t s = 0; s < _num_stokes; s++) {
                        _cube_stats[s].basic_stats[CARTA::StatsType::Min] = *it++;
                    }
                    break;
                }
                case FileInfo::Data::STATS_3D_SUM: {
                    auto it = static_cast<casacore::Array<casacore::Float>*>(data)->begin();
                    for (size_t s = 0; s < _num_stokes; s++) {
                        _cube_stats[s].basic_stats[CARTA::StatsType::Sum] = *it++;
                    }
                    break;
                }
                case FileInfo::Data::STATS_3D_SUMSQ: {
                    auto it = static_cast<casacore::Array<casacore::Float>*>(data)->begin();
                    for (size_t s = 0; s < _num_stokes; s++) {
                        _cube_stats[s].basic_stats[CARTA::StatsType::SumSq] = *it++;
                    }
                    break;
                }
                case FileInfo::Data::STATS_3D_NANS: {
                    auto it = static_cast<casacore::Array<casacore::Int64>*>(data)->begin();
                    for (size_t s = 0; s < _num_stokes; s++) {
                        _cube_stats[s].basic_stats[CARTA::StatsType::NanCount] = *it++;
                    }
                    break;
                }
                default:
                    break;
            }

            delete data;
        }
    }
}

void FileLoader::LoadStats3DHist() {
    FileInfo::Data ds = FileInfo::Data::STATS_3D_HIST;

    if (HasData(ds)) {
        const IPos& stat_dims = GetStatsDataShape(ds);
        size_t num_bins = stat_dims[0];

        // We can handle 3D and 4D in the same way
        if ((_num_dims == 3 && stat_dims.isEqual(IPos(1, num_bins))) ||
            (_num_dims == 4 && stat_dims.isEqual(IPos(2, num_bins, _num_stokes)))) {
            auto data = static_cast<casacore::Array<casacore::Int64>*>(GetStatsData(ds));
            auto it = data->begin();

            for (size_t s = 0; s < _num_stokes; s++) {
                _cube_stats[s].histogram_bins.resize(num_bins);
                for (size_t b = 0; b < num_bins; b++) {
                    _cube_stats[s].histogram_bins[b] = *it++;
                }
            }

            delete data;
        }
    }
}

// TODO: untested

void FileLoader::LoadStats3DPercent() {
    FileInfo::Data dsr = FileInfo::Data::RANKS;
    FileInfo::Data dsp = FileInfo::Data::STATS_2D_PERCENT;

    if (HasData(dsp) && HasData(dsr)) {
        const IPos& dims_vals = GetStatsDataShape(dsp);
        const IPos& dims_ranks = GetStatsDataShape(dsr);

        size_t nranks = dims_ranks[0];

        // We can handle 3D and 4D in the same way
        if ((_num_dims == 3 && dims_vals.isEqual(IPos(1, nranks))) || (_num_dims == 4 && dims_vals.isEqual(IPos(2, nranks, _num_stokes)))) {
            auto ranks = static_cast<casacore::Array<casacore::Float>*>(GetStatsData(dsr));
            auto data = static_cast<casacore::Array<casacore::Float>*>(GetStatsData(dsp));

            auto it = data->begin();
            auto itr = ranks->begin();

            for (size_t s = 0; s < _num_stokes; s++) {
                _cube_stats[s].percentiles.resize(nranks);
                _cube_stats[s].percentile_ranks.resize(nranks);
                for (size_t r = 0; r < nranks; r++) {
                    _cube_stats[s].percentiles[r] = *it++;
                    _cube_stats[s].percentile_ranks[r] = *itr++;
                }
            }

            delete ranks;
            delete data;
        }
    }
}

void FileLoader::LoadImageStats(bool load_percentiles) {
    _z_stats.resize(_num_stokes);
    for (size_t s = 0; s < _num_stokes; s++) {
        _z_stats[s].resize(_depth);
    }
    _cube_stats.resize(_num_stokes);

    // Remove this check when we drop support for the old schema.
    // We assume that checking for only one of these datasets is sufficient.
    bool full(HasData(FileInfo::Data::STATS_2D_SUM));
    double sum, sum_sq, min, max;
    uint64_t num_pixels;

    if (HasData(FileInfo::Data::STATS)) {
        if (HasData(FileInfo::Data::STATS_2D)) {
            LoadStats2DBasic(FileInfo::Data::STATS_2D_MAX);
            LoadStats2DBasic(FileInfo::Data::STATS_2D_MIN);
            if (full) {
                LoadStats2DBasic(FileInfo::Data::STATS_2D_SUM);
                LoadStats2DBasic(FileInfo::Data::STATS_2D_SUMSQ);
            }
            LoadStats2DBasic(FileInfo::Data::STATS_2D_NANS);

            LoadStats2DHist();

            if (load_percentiles) {
                LoadStats2DPercent();
            }

            double beam_area = CalculateBeamArea();
            bool has_flux = !std::isnan(beam_area);

            // If we loaded all the 2D stats successfully, assume all channel stats are valid
            for (size_t s = 0; s < _num_stokes; s++) {
                for (size_t z = 0; z < _depth; z++) {
                    auto& stats = _z_stats[s][z].basic_stats;
                    if (full) {
                        num_pixels = _image_plane_size - stats[CARTA::StatsType::NanCount];
                        sum = stats[CARTA::StatsType::Sum];
                        sum_sq = stats[CARTA::StatsType::SumSq];
                        min = stats[CARTA::StatsType::Min];
                        max = stats[CARTA::StatsType::Max];

                        stats[CARTA::StatsType::NumPixels] = num_pixels;
                        stats[CARTA::StatsType::Mean] = sum / num_pixels;
                        stats[CARTA::StatsType::Sigma] = sqrt((sum_sq - (sum * sum / num_pixels)) / (num_pixels - 1));
                        stats[CARTA::StatsType::RMS] = sqrt(sum_sq / num_pixels);
                        stats[CARTA::StatsType::Extrema] = (abs(min) > abs(max) ? min : max);
                        if (has_flux) {
                            stats[CARTA::StatsType::FluxDensity] = sum / beam_area;
                        }

                        _z_stats[s][z].full = true;
                    }
                    _z_stats[s][z].valid = true;
                }
            }
        }

        if (HasData(FileInfo::Data::STATS_3D)) {
            LoadStats3DBasic(FileInfo::Data::STATS_3D_MAX);
            LoadStats3DBasic(FileInfo::Data::STATS_3D_MIN);
            if (full) {
                LoadStats3DBasic(FileInfo::Data::STATS_3D_SUM);
                LoadStats3DBasic(FileInfo::Data::STATS_3D_SUMSQ);
            }
            LoadStats3DBasic(FileInfo::Data::STATS_3D_NANS);

            LoadStats3DHist();

            if (load_percentiles) {
                LoadStats3DPercent();
            }

            double beam_area = CalculateBeamArea();
            bool has_flux = !std::isnan(beam_area);

            // If we loaded all the 3D stats successfully, assume all cube stats are valid
            for (size_t s = 0; s < _num_stokes; s++) {
                auto& stats = _cube_stats[s].basic_stats;
                if (full) {
                    num_pixels = (_image_plane_size * _depth) - stats[CARTA::StatsType::NanCount];
                    sum = stats[CARTA::StatsType::Sum];
                    sum_sq = stats[CARTA::StatsType::SumSq];
                    min = stats[CARTA::StatsType::Min];
                    max = stats[CARTA::StatsType::Max];

                    stats[CARTA::StatsType::NumPixels] = num_pixels;
                    stats[CARTA::StatsType::Mean] = sum / num_pixels;
                    stats[CARTA::StatsType::Sigma] = sqrt((sum_sq - (sum * sum / num_pixels)) / (num_pixels - 1));
                    stats[CARTA::StatsType::RMS] = sqrt(sum_sq / num_pixels);
                    stats[CARTA::StatsType::Extrema] = (abs(min) > abs(max) ? min : max);
                    if (has_flux) {
                        stats[CARTA::StatsType::FluxDensity] = sum / beam_area;
                    }

                    _cube_stats[s].full = true;
                }
                _cube_stats[s].valid = true;
            }
        }
    }
}

FileInfo::ImageStats& FileLoader::GetImageStats(int current_stokes, int z) {
    if (current_stokes < _num_stokes) {
        return (z >= 0 ? _z_stats[current_stokes][z] : _cube_stats[current_stokes]);
    }
    return _empty_stats;
}

bool FileLoader::GetCursorSpectralData(
    std::vector<float>& data, int stokes, int cursor_x, int count_x, int cursor_y, int count_y, std::mutex& image_mutex) {
    // Must be implemented in subclasses
    return false;
}

bool FileLoader::UseRegionSpectralData(const casacore::IPosition& region_shape, std::mutex& image_mutex) {
    // Must be implemented in subclasses; should call before GetRegionSpectralData
    return false;
}

bool FileLoader::GetRegionSpectralData(int region_id, int stokes, const casacore::ArrayLattice<casacore::Bool>& mask,
    const casacore::IPosition& origin, std::mutex& image_mutex, std::map<CARTA::StatsType, std::vector<double>>& results, float& progress) {
    // Must be implemented in subclasses
    return false;
}

bool FileLoader::GetDownsampledRasterData(
    std::vector<float>& data, int z, int stokes, CARTA::ImageBounds& bounds, int mip, std::mutex& image_mutex) {
    // Must be implemented in subclasses
    return false;
}

bool FileLoader::GetChunk(
    std::vector<float>& data, int& data_width, int& data_height, int min_x, int min_y, int z, int stokes, std::mutex& image_mutex) {
    // Must be implemented in subclasses
    return false;
}

bool FileLoader::HasMip(int mip) const {
    return false;
}

bool FileLoader::UseTileCache() const {
    return false;
}

std::string FileLoader::GetFileName() {
    return _filename;
}

double FileLoader::CalculateBeamArea() {
    auto image = GetImage();
    if (!image) {
        return NAN;
    }

    auto& info = image->imageInfo();

    CloseImageIfUpdated();

    if (!info.hasSingleBeam() || !_coord_sys.hasDirectionCoordinate()) {
        return NAN;
    }

    return info.getBeamAreaInPixels(-1, -1, _coord_sys.directionCoordinate());
}

bool FileLoader::GetStokesTypeIndex(const CARTA::PolarizationType& stokes_type, int& stokes_index) {
    if (_stokes_indices.count(stokes_type)) {
        stokes_index = _stokes_indices[stokes_type];
        return true;
    }
    return false;
}

void FileLoader::SetStokesCrval(float stokes_crval) {
    _stokes_crval = stokes_crval;
}

void FileLoader::SetStokesCrpix(float stokes_crpix) {
    _stokes_crpix = stokes_crpix;
}

void FileLoader::SetStokesCdelt(int stokes_cdelt) {
    _stokes_cdelt = stokes_cdelt;
}

<<<<<<< HEAD
carta::CasaLoader::ImageRef FileLoader::GetStokesImage(const StokesSource& stokes_source) {
    if (stokes_source.UseDefaultImage()) {
        return GetImage();
    }

    if (_computed_stokes_source == stokes_source) {
        return _computed_stokes_image;
    } else {
        // compute new stokes image with respect to the channel range
        carta::PolarizationCalculator polarization_calculator(
            GetImage(), AxisRange(stokes_source.z_range), AxisRange(stokes_source.x_range), AxisRange(stokes_source.y_range));
        if (stokes_source.stokes == COMPUTE_STOKES_PTOTAL) {
            _computed_stokes_image = polarization_calculator.ComputeTotalPolarizedIntensity();
        } else if (stokes_source.stokes == COMPUTE_STOKES_PFTOTAL) {
            _computed_stokes_image = polarization_calculator.ComputeTotalFractionalPolarizedIntensity();
        } else if (stokes_source.stokes == COMPUTE_STOKES_PLINEAR) {
            _computed_stokes_image = polarization_calculator.ComputePolarizedIntensity();
        } else if (stokes_source.stokes == COMPUTE_STOKES_PFLINEAR) {
            _computed_stokes_image = polarization_calculator.ComputeFractionalPolarizedIntensity();
        } else if (stokes_source.stokes == COMPUTE_STOKES_PANGLE) {
            _computed_stokes_image = polarization_calculator.ComputePolarizedAngle();
        } else {
            spdlog::error("Unknown computed stokes index {}", stokes_source.stokes);
            _computed_stokes_image = nullptr;
        }
        _computed_stokes_source = stokes_source;
        return _computed_stokes_image;
    }
=======
bool FileLoader::SaveFile(const CARTA::FileType type, const std::string& output_filename, std::string& message) {
    // Override in ExprLoader
    message = "Cannot save image type from loader.";
    return false;
>>>>>>> acd83f3b
}<|MERGE_RESOLUTION|>--- conflicted
+++ resolved
@@ -916,7 +916,6 @@
     _stokes_cdelt = stokes_cdelt;
 }
 
-<<<<<<< HEAD
 carta::CasaLoader::ImageRef FileLoader::GetStokesImage(const StokesSource& stokes_source) {
     if (stokes_source.UseDefaultImage()) {
         return GetImage();
@@ -945,10 +944,10 @@
         _computed_stokes_source = stokes_source;
         return _computed_stokes_image;
     }
-=======
+}
+
 bool FileLoader::SaveFile(const CARTA::FileType type, const std::string& output_filename, std::string& message) {
     // Override in ExprLoader
     message = "Cannot save image type from loader.";
     return false;
->>>>>>> acd83f3b
 }