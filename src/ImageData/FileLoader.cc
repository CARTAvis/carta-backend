--- conflicted
+++ resolved
@@ -198,69 +198,16 @@
     return true;
 }
 
-<<<<<<< HEAD
-std::vector<int> FileLoader::GetRenderAxes() {
-    // Determine which axes will be rendered
-    std::vector<int> axes;
-
-    if (!_render_axes.empty()) {
-        axes = _render_axes;
-        return axes;
-    }
-
-    // Default unless PV image
-    axes.assign({0, 1});
-
-    if (_image_shape.size() > 2) {
-        // Normally, use direction axes
-        if (_coord_sys->hasDirectionCoordinate()) {
-            casacore::Vector<casacore::Int> dir_axes = _coord_sys->directionAxesNumbers();
-            axes[0] = dir_axes[0];
-            axes[1] = dir_axes[1];
-        } else if (_coord_sys->hasLinearCoordinate()) {
-            // Check for PV image: [Linear, Spectral] axes
-            // Returns -1 if no spectral axis
-            int spectral_axis = _coord_sys->spectralAxisNumber();
-
-            if (spectral_axis >= 0) {
-                // Find valid (not -1) linear axes
-                std::vector<int> valid_axes;
-                casacore::Vector<casacore::Int> lin_axes = _coord_sys->linearAxesNumbers();
-                for (auto axis : lin_axes) {
-                    if (axis >= 0) {
-                        valid_axes.push_back(axis);
-                    }
-                }
-
-                // One linear + spectral axis = pV image
-                if (valid_axes.size() == 1) {
-                    valid_axes.push_back(spectral_axis);
-                    axes = valid_axes;
-                }
-            }
-        }
-    }
-
-    _render_axes = axes;
-    return axes;
-}
-
 bool FileLoader::GetSlice(casacore::Array<float>& data, const std::pair<StokesSrc, casacore::Slicer>& stokes_slicer) {
     StokesSrc stokes_src = stokes_slicer.first;
     casacore::Slicer slicer = stokes_slicer.second;
-=======
-bool FileLoader::GetSlice(casacore::Array<float>& data, const casacore::Slicer& slicer) {
     try {
-        auto image = GetImage();
->>>>>>> 41bdec77
-
-    // Get the opened casacore image or computed stokes image
-    auto image = GetStokesImage(stokes_src);
-    if (!image) {
-        return false;
-    }
-
-    try {
+        auto image = GetStokesImage(stokes_src); // Get the opened image or computed stokes image from the original one
+
+        if (!image) {
+            return false;
+        }
+
         if (data.shape() != slicer.length()) {
             data.resize(slicer.length());
         }
@@ -764,7 +711,7 @@
 }
 
 FileInfo::ImageStats& FileLoader::GetImageStats(int current_stokes, int z) {
-    if (current_stokes < _num_stokes) { // Note: loader cache does not support the computed stokes
+    if (!ComputedStokes(current_stokes)) { // Note: loader cache does not support the computed stokes
         return (z >= 0 ? _z_stats[current_stokes][z] : _cube_stats[current_stokes]);
     }
     return _empty_stats;
@@ -834,19 +781,6 @@
         return true;
     }
     return false;
-}
-
-<<<<<<< HEAD
-void FileLoader::SetStokesCrval(float stokes_crval) {
-    _stokes_crval = stokes_crval;
-}
-
-void FileLoader::SetStokesCrpix(float stokes_crpix) {
-    _stokes_crpix = stokes_crpix;
-}
-
-void FileLoader::SetStokesCdelt(int stokes_cdelt) {
-    _stokes_cdelt = stokes_cdelt;
 }
 
 carta::CasaLoader::ImageRef FileLoader::GetStokesImage(const StokesSrc& stokes_src) {
@@ -878,8 +812,6 @@
     return _computed_stokes_image;
 }
 
-=======
->>>>>>> 41bdec77
 bool FileLoader::SaveFile(const CARTA::FileType type, const std::string& output_filename, std::string& message) {
     // Override in ExprLoader
     message = "Cannot save image type from loader.";
