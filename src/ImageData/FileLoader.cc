--- conflicted
+++ resolved
@@ -103,14 +103,12 @@
         message = "Image must be 2D, 3D, or 4D.";
         return false;
     }
-<<<<<<< HEAD
+
     _width = shape(0);
     _height = shape(1);
-=======
 
     // Used for HDF5 stats only:
->>>>>>> 1d77b91c
-    _channel_size = shape(0) * shape(1);
+    _channel_size = _width * _height;
 
     // Coordinate system checks
     casacore::CoordinateSystem coord_sys;
