--- conflicted
+++ resolved
@@ -126,18 +126,10 @@
     }
 
     // Determine which axes will be rendered
-<<<<<<< HEAD
     std::vector<int> render_axes = GetRenderAxes();
     size_t width = shape(render_axes[0]);
     size_t height = shape(render_axes[1]);
     _image_plane_size = width * height;
-=======
-    std::vector<int> render_axes;
-    GetRenderAxes(render_axes);
-    _width = shape(render_axes[0]);
-    _height = shape(render_axes[1]);
-    _image_plane_size = _width * _height;
->>>>>>> 19ead62f
 
     // Spectral and stokes axis
     spectral_axis = coord_sys.spectralAxisNumber();
