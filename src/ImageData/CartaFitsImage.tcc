/* This file is part of the CARTA Image Viewer: https://github.com/CARTAvis/carta-backend
   Copyright 2018-2022 Academia Sinica Institute of Astronomy and Astrophysics (ASIAA),
   Associated Universities, Inc. (AUI) and the Inter-University Institute for Data Intensive Astronomy (IDIA)
   SPDX-License-Identifier: GPL-3.0-or-later
*/

#ifndef CARTA_BACKEND_IMAGEDATA_CARTAFITSIMAGE_TCC_
#define CARTA_BACKEND_IMAGEDATA_CARTAFITSIMAGE_TCC_

#include "CartaFitsImage.h"

#include <casacore/casa/Arrays/ArrayMath.h>
#include <casacore/images/Images/SubImage.h>
#include <casacore/lattices/Lattices/MaskedLatticeIterator.h>

namespace carta {

template <typename T>
bool CartaFitsImage::GetDataSubset(int datatype, const casacore::Slicer& section, casacore::Array<float>& buffer) {
    // Read section of data from FITS file and put it in buffer
    // Get section components for cfitsio(convert to 1-based)
    std::vector<long> start, end, inc;
    casacore::IPosition slicer_start = section.start();
    casacore::IPosition slicer_end = section.end();
    casacore::IPosition slicer_stride = section.stride();
    for (int i = 0; i < slicer_start.size(); ++i) {
        start.push_back(slicer_start[i] + 1);
        end.push_back(slicer_end[i] + 1);
        inc.push_back(slicer_stride[i]);
    }

    bool xy_plane_data(false);
    casacore::IPosition image_shape = shape();
    if (image_shape.size() >= 2) {
        casacore::IPosition delta = slicer_end - slicer_start + 1;
        if (delta[0] == image_shape[0] && delta[1] == image_shape[1] && inc[0] == 1 && inc[1] == 1) {
            xy_plane_data = true;
        }
    }

    // Read data into temporary buffer
    casacore::IPosition buffer_shape = section.length();
    auto buffer_size = buffer_shape.product();
    std::vector<T> tmp_buffer(buffer_size);
    casacore::Array<T> tmp_array(buffer_shape, tmp_buffer.data(), casacore::StorageInitPolicy::SHARE);

    // cfitsio params
    int anynul(0);
    T* null_val(nullptr);
    int status(0);

    std::unique_lock<std::mutex> ulock(_fptr_mutex);
    auto fptr = OpenFile();
    if (!fptr) {
        spdlog::debug("CartaFitsImage failed to get file ptr to read subset.");
        return false;
    }

    switch (datatype) {
        case 8: {
            if (xy_plane_data) {
                fits_read_pix(fptr, TBYTE, start.data(), buffer_size, &null_val, tmp_buffer.data(), &anynul, &status);
            } else {
                fits_read_subset(fptr, TBYTE, start.data(), end.data(), inc.data(), &null_val, tmp_buffer.data(), &anynul, &status);
            }
            break;
        }
        case 16: {
            if (xy_plane_data) {
                fits_read_pix(fptr, TSHORT, start.data(), buffer_size, &null_val, tmp_buffer.data(), &anynul, &status);
            } else {
                fits_read_subset(fptr, TSHORT, start.data(), end.data(), inc.data(), &null_val, tmp_buffer.data(), &anynul, &status);
            }
            break;
        }
        case 32: {
            if (xy_plane_data) {
                fits_read_pix(fptr, TINT, start.data(), buffer_size, &null_val, tmp_buffer.data(), &anynul, &status);
            } else {
                fits_read_subset(fptr, TINT, start.data(), end.data(), inc.data(), &null_val, tmp_buffer.data(), &anynul, &status);
            }
            break;
        }
        case 64: {
            if (xy_plane_data) {
                fits_read_pix(fptr, TLONGLONG, start.data(), buffer_size, &null_val, tmp_buffer.data(), &anynul, &status);
            } else {
                fits_read_subset(fptr, TLONGLONG, start.data(), end.data(), inc.data(), &null_val, tmp_buffer.data(), &anynul, &status);
            }
            break;
        }
        case -32: {
<<<<<<< HEAD
            if (xy_plane_data) {
                fits_read_pix(fptr, TFLOAT, start.data(), buffer_size, &null_val, tmp_buffer.data(), &anynul, &status);
            } else {
                float fnull_val(NAN);
                fits_read_subset(fptr, TFLOAT, start.data(), end.data(), inc.data(), &fnull_val, tmp_buffer.data(), &anynul, &status);
            }
=======
            float* fnull_val(nullptr);
            fits_read_subset(fptr, TFLOAT, start.data(), end.data(), inc.data(), fnull_val, tmp_buffer.data(), &anynul, &status);
>>>>>>> 74bb40ec
            break;
        }
        case -64: {
            if (xy_plane_data) {
                fits_read_pix(fptr, TDOUBLE, start.data(), buffer_size, &null_val, tmp_buffer.data(), &anynul, &status);
            } else {
                double dnull_val(NAN);
                fits_read_subset(fptr, TDOUBLE, start.data(), end.data(), inc.data(), &dnull_val, tmp_buffer.data(), &anynul, &status);
            }
            break;
        }
    }
    ulock.unlock();

    if (status > 0) {
        fits_report_error(stderr, status);
        spdlog::debug("fits_read_subset exited with status {}", status);
        return false;
    }

    // Convert <T> to <float>
    buffer.resize(tmp_array.shape());
    convertArray(buffer, tmp_array);

    return true;
}

template <typename T>
bool CartaFitsImage::GetPixelMask(int datatype, const casacore::IPosition& shape, casacore::ArrayLattice<bool>& mask) {
    // Return mask for entire image
    auto mask_size = shape.product();
    std::vector<char> mask_buffer(mask_size);
    casacore::Array<char> marray(shape, mask_buffer.data(), casacore::StorageInitPolicy::SHARE);
    std::vector<T> data_buffer(mask_size);

    // cfitsio params: undefined pixels are true (1)
    std::vector<long> start(shape.size(), 1);
    int anynul(0), status(0);
    int dtype(TFLOAT);

    switch (datatype) {
        case 8:
            dtype = TBYTE;
            break;
        case 16:
            dtype = TSHORT;
            break;
        case 32:
            dtype = TINT;
            break;
        case 64:
            dtype = TLONGLONG;
            break;
        case -32:
            dtype = TFLOAT;
            break;
        case -64:
            dtype = TDOUBLE;
            break;
    }

    std::unique_lock<std::mutex> ulock(_fptr_mutex);
    auto fptr = OpenFile();
    if (!fptr) {
        spdlog::debug("CartaFitsImage failed to get file ptr to read mask.");
        return false;
    }

    fits_read_pixnull(fptr, dtype, start.data(), mask_size, data_buffer.data(), mask_buffer.data(), &anynul, &status);
    ulock.unlock();

    if (status > 0) {
        spdlog::debug("fits_read_pixnull exited with status {}", status);
        return false;
    }

    // Convert <char> to <bool>; invert bool so masked (good) pixels are 1
    casacore::Array<bool> mask_array(marray.shape());
    convertArray(mask_array, marray);
    mask = casacore::ArrayLattice<bool>(!mask_array);
    return true;
}

template <typename T>
bool CartaFitsImage::GetNanPixelMask(casacore::ArrayLattice<bool>& mask) {
    // Pixel mask for entire image
    auto mask_array = mask.asArray();
    mask_array.resize(shape());

    casacore::SubImage<T> sub_image(dynamic_cast<casacore::ImageInterface<T>&>(*this));
    casacore::RO_MaskedLatticeIterator<T> lattice_iter(sub_image);

    for (lattice_iter.reset(); !lattice_iter.atEnd(); ++lattice_iter) {
        casacore::Array<T> cursor_data = lattice_iter.cursor();
        casacore::Array<bool> cursor_mask = isFinite(cursor_data);

        casacore::Slicer cursor_slicer(lattice_iter.position(), lattice_iter.cursorShape());
        mask_array(cursor_slicer) = cursor_mask;
    }

    return true;
}

} // namespace carta

#endif // CARTA_BACKEND_IMAGEDATA_CARTAFITSIMAGE_TCC_<|MERGE_RESOLUTION|>--- conflicted
+++ resolved
@@ -90,17 +90,12 @@
             break;
         }
         case -32: {
-<<<<<<< HEAD
             if (xy_plane_data) {
                 fits_read_pix(fptr, TFLOAT, start.data(), buffer_size, &null_val, tmp_buffer.data(), &anynul, &status);
             } else {
-                float fnull_val(NAN);
-                fits_read_subset(fptr, TFLOAT, start.data(), end.data(), inc.data(), &fnull_val, tmp_buffer.data(), &anynul, &status);
-            }
-=======
-            float* fnull_val(nullptr);
-            fits_read_subset(fptr, TFLOAT, start.data(), end.data(), inc.data(), fnull_val, tmp_buffer.data(), &anynul, &status);
->>>>>>> 74bb40ec
+                float* fnull_val(nullptr);
+                fits_read_subset(fptr, TFLOAT, start.data(), end.data(), inc.data(), fnull_val, tmp_buffer.data(), &anynul, &status);
+            }
             break;
         }
         case -64: {
