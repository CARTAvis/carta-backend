--- conflicted
+++ resolved
@@ -27,182 +27,6 @@
     bool GetLastHistoryBeam(unsigned int hdu_num, casacore::Quantity& major, casacore::Quantity& minor, casacore::Quantity& pa);
 };
 
-<<<<<<< HEAD
-=======
-FitsLoader::FitsLoader(const std::string& filename, bool is_gz) : FileLoader(filename, "", is_gz) {}
-
-FitsLoader::~FitsLoader() {
-    // Remove decompressed fits.gz file
-    auto unzip_path = fs::path(_unzip_file);
-    std::error_code error_code;
-    if (fs::exists(unzip_path, error_code)) {
-        fs::remove(unzip_path);
-    }
-}
-
-void FitsLoader::AllocateImage(const std::string& hdu) {
-    // Convert string to FITS hdu number
-    casacore::uInt hdu_num(FileInfo::GetFitsHdu(hdu));
-
-    if (!_image || (hdu_num != _hdu_num)) {
-        bool gz_mem_ok(true);
-
-        if (_is_gz) {
-            // Determine whether to load into memory or decompress on disk.
-            // Do not check memory if for headers only.
-            // Error if failure reading naxis/bitpix headers.
-            CompressedFits fits_gz(_filename);
-            auto required_mem_kB = fits_gz.GetDecompressSize();
-
-            if (required_mem_kB == 0) {
-                throw(casacore::AipsError("Error reading FITS gz file."));
-            }
-
-            auto free_mem_kB = casacore::HostInfo::memoryFree();
-            gz_mem_ok = (free_mem_kB > required_mem_kB);
-            spdlog::debug("required mem={} kB, free mem={} kB, access file in memory={}", required_mem_kB, free_mem_kB, gz_mem_ok);
-
-            if (!gz_mem_ok) {
-                std::string error;
-                if (!fits_gz.DecompressGzFile(_unzip_file, error)) {
-                    throw(casacore::AipsError("Decompress FITS gz file failed: " + error));
-                }
-            }
-        }
-
-        // Default is casacore::FITSImage; if fails, try CartaFitsImage
-        bool use_casacore_fits(true);
-        auto num_headers = GetNumHeaders(_filename, hdu_num);
-
-        if (num_headers == 0) {
-            throw(casacore::AipsError("Error reading FITS file."));
-        }
-
-        if (num_headers > 2000) {
-            // casacore::FITSImage parses HISTORY
-            use_casacore_fits = false;
-        }
-
-        try {
-            if (_is_gz) {
-                if (gz_mem_ok) {
-                    // Use cfitsio to access data in CartaFitsImage.
-                    // casacore throws exception "No data in the zeroth or first extension"
-                    use_casacore_fits = false;
-                    _image.reset(new CartaFitsImage(_filename, hdu_num));
-                } else {
-                    // use casacore for unzipped FITS file
-                    _image.reset(new casacore::FITSImage(_unzip_file, 0, hdu_num));
-                }
-            } else if (use_casacore_fits) {
-                _image.reset(new casacore::FITSImage(_filename, 0, hdu_num));
-                RemoveHistoryBeam(hdu_num);
-            } else {
-                _image.reset(new CartaFitsImage(_filename, hdu_num));
-            }
-        } catch (const casacore::AipsError& err) {
-            if (use_casacore_fits) {
-                // casacore::FITSImage failed, try CartaFitsImage
-                try {
-                    use_casacore_fits = false;
-                    _image.reset(new CartaFitsImage(_filename, hdu_num));
-                } catch (const casacore::AipsError& err) {
-                    spdlog::error(err.getMesg());
-                }
-            } else {
-                spdlog::error(err.getMesg());
-            }
-        }
-
-        if (!_image) {
-            throw(casacore::AipsError("Error loading FITS image."));
-        }
-
-        _hdu = hdu;
-        _hdu_num = hdu_num;
-
-        _image_shape = _image->shape();
-        _num_dims = _image_shape.size();
-        _has_pixel_mask = _image->hasPixelMask();
-        _coord_sys = std::shared_ptr<casacore::CoordinateSystem>(static_cast<casacore::CoordinateSystem*>(_image->coordinates().clone()));
-
-        if (use_casacore_fits) {
-            casacore::FITSImage* fits_image = dynamic_cast<casacore::FITSImage*>(_image.get());
-            _data_type = fits_image->internalDataType();
-        } else {
-            CartaFitsImage* fits_image = dynamic_cast<CartaFitsImage*>(_image.get());
-            _data_type = fits_image->internalDataType();
-        }
-    }
-}
-
-int FitsLoader::GetNumHeaders(const std::string& filename, int hdu) {
-    // Return number of FITS headers, 0 if error.
-    int num_headers(0);
-
-    // Open file read-only
-    fitsfile* fptr(nullptr);
-    int status(0);
-    fits_open_file(&fptr, filename.c_str(), 0, &status);
-    if (status) {
-        return num_headers;
-    }
-
-    // Advance to hdu (FITS hdu is 1-based)
-    int* hdutype(nullptr);
-    fits_movabs_hdu(fptr, hdu + 1, hdutype, &status);
-    if (status) {
-        return num_headers;
-    }
-
-    fits_get_hdrspace(fptr, &num_headers, nullptr, &status);
-    fits_close_file(fptr, &status);
-
-    return num_headers;
-}
-
-void FitsLoader::RemoveHistoryBeam(unsigned int hdu_num) {
-    // Remove beam not in header entries
-    auto image_info = _image->imageInfo();
-    if (image_info.hasBeam() && image_info.getBeamSet().hasSingleBeam()) {
-        // Check if beam headers exist
-        fitsfile* fptr;
-        int status(0), hdu(hdu_num + 1); // 1-based for FITS
-        int* hdutype(nullptr);
-
-        // Open file and move to hdu
-        fits_open_file(&fptr, _filename.c_str(), 0, &status);
-        fits_movabs_hdu(fptr, hdu, hdutype, &status);
-
-        // Read headers
-        std::string record(80, 0);
-        int key_num(1);
-        bool bmaj_found(false), bmin_found(false), bpa_found(false);
-
-        while (status == 0 && !(bmaj_found && bmin_found && bpa_found)) {
-            fits_read_record(fptr, key_num++, record.data(), &status);
-
-            if (status == 0) {
-                std::string keyword = record.substr(0, 4);
-                bmaj_found |= (keyword == "BMAJ");
-                bmin_found |= (keyword == "BMIN");
-                bpa_found |= (keyword == "BPA ");
-            }
-        }
-
-        // Close file
-        status = 0;
-        fits_close_file(fptr, &status);
-
-        if (!(bmaj_found && bmin_found && bpa_found)) {
-            // Beam headers missing, remove from image info
-            image_info.removeRestoringBeam();
-            _image->setImageInfo(image_info);
-        }
-    }
-}
-
->>>>>>> 906172f1
 } // namespace carta
 
 #endif // CARTA_BACKEND_IMAGEDATA_FITSLOADER_H_