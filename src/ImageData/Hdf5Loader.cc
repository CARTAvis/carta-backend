--- conflicted
+++ resolved
@@ -281,11 +281,7 @@
     if (_region_stats.count(region_stats_id) && _region_stats[region_stats_id].IsValid(origin, mask_shape) &&
         _region_stats[region_stats_id].IsCompleted()) {
         results = _region_stats[region_stats_id].stats;
-<<<<<<< HEAD
-        progress = CALCULATION_COMPLETE;
-=======
         progress = 1.0;
->>>>>>> d1c2055e
         return true;
     }
 
@@ -409,11 +405,7 @@
 
     results = _region_stats[region_stats_id].stats;
     if (max_x == width) {
-<<<<<<< HEAD
-        progress = CALCULATION_COMPLETE;
-=======
         progress = 1.0;
->>>>>>> d1c2055e
     } else {
         progress = (float)max_x / width;
     }
@@ -421,11 +413,7 @@
     // Update starting x for next time
     _region_stats[region_stats_id].latest_x = max_x;
 
-<<<<<<< HEAD
-    if (progress >= CALCULATION_COMPLETE) {
-=======
     if (progress >= 1.0) {
->>>>>>> d1c2055e
         // the stats calculation is completed
         _region_stats[region_stats_id].completed = true;
 
